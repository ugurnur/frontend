--- conflicted
+++ resolved
@@ -83,11 +83,7 @@
       "fastclick": "npm:fastclick@1.0.6",
       "fastdom": "github:wilsonpage/fastdom@^0.8.6",
       "fence": "github:guardian/fence@~0.2.11",
-<<<<<<< HEAD
-=======
       "jasmine-sinon": "bower:jasmine-sinon@0.4.0",
-      "jsx": "github:floatdrop/plugin-jsx@^1.1.0",
->>>>>>> ee7f09db
       "lodash": "npm:lodash@~2.4.1",
       "qwery": "npm:qwery@^4.0.0",
       "raven": "github:getsentry/raven-js@~1.1.16",
