--- conflicted
+++ resolved
@@ -30,11 +30,7 @@
 
   lazy val defaultMinimumTrailblocks = 0
   lazy val defaultMaximumTrailblocks = 20
-<<<<<<< HEAD
-  val itemMetaWhitelistFields: Seq[String] = Seq("headline", "trailText", "group", "supporting", "imageAdjust", "updatedAt")
-=======
-  val itemMetaWhitelistFields: Seq[String] = Seq("headline", "trailText", "group", "supporting", "imageAdjust", "isBreaking")
->>>>>>> 580c8106
+  val itemMetaWhitelistFields: Seq[String] = Seq("headline", "trailText", "group", "supporting", "imageAdjust", "isBreaking", "updatedAt")
 
   def getBlock(id: String): Option[Block] = FaciaApi.getBlock(id)
 
