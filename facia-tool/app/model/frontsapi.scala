package frontsapi.model

import com.gu.googleauth.UserIdentity
import play.api.libs.json.{Json, JsValue}
import tools.FaciaApi
import org.joda.time.DateTime
import scala.util.{Success, Failure, Try}
import common.Logging
import conf.Configuration
import com.gu.googleauth.UserIdentity

object Front {
  implicit val jsonFormat = Json.format[Front]
}

case class Front(
  collections: List[String],
  navSection: Option[String],
  webTitle: Option[String],
  title: Option[String],
  description: Option[String],
  priority: Option[String]
)

object Collection {
  implicit val jsonFormat = Json.format[Collection]

  /** TODO emulate the current IDs as generated in the JavaScript */
  def nextId = java.util.UUID.randomUUID().toString
}

case class Collection(
  displayName: Option[String],
  apiQuery: Option[String],
  `type`: Option[String],
  href: Option[String],
  groups: Option[List[String]],
  uneditable: Option[Boolean],
  showTags: Option[Boolean],
  showSections: Option[Boolean],
  showMainVideo: Option[Boolean]
)

object Config {
  implicit val jsonFormat = Json.format[Config]

  def empty = Config(Map.empty, Map.empty)
}

case class Config(
  fronts: Map[String, Front],
  collections: Map[String, Collection]
)

object Trail {
  implicit val jsonFormat = Json.format[Trail]
}

case class Trail(
  id: String,
  frontPublicationDate: Option[DateTime],
  meta: Option[Map[String, JsValue]]
)

object Block {
  implicit val jsonFormat = Json.format[Block]
}

case class Block(
                  name: Option[String],
                  live: List[Trail],
                  draft: Option[List[Trail]],
                  lastUpdated: String,
                  updatedBy: String,
                  updatedEmail: String,
                  displayName: Option[String],
                  href: Option[String],
                  diff: Option[JsValue]
                  ) {

  def sortByGroup: Block = this.copy(
    live = sortTrailsByGroup(this.live),
    draft = this.draft.map(sortTrailsByGroup)
  )

  private def sortTrailsByGroup(trails: List[Trail]): List[Trail] = {
    val trailGroups = trails.groupBy(_.meta.getOrElse(Map.empty).get("group").flatMap(_.asOpt[String]).map(_.toInt).getOrElse(0))
    trailGroups.keys.toList.sorted(Ordering.Int.reverse).flatMap(trailGroups.getOrElse(_, Nil))
  }

}

object UpdateList {
  implicit val jsonFormat = Json.format[UpdateList]
}

case class UpdateList(
  id: String,
  item: String,
  position: Option[String],
  after: Option[Boolean],
  itemMeta: Option[Map[String, JsValue]],
  live: Boolean,
  draft: Boolean
)

object CollectionMetaUpdate {
  implicit val jsonFormat = Json.format[CollectionMetaUpdate]
}

case class CollectionMetaUpdate(
  displayName: Option[String],
  href: Option[String]
)

trait UpdateActions extends Logging {

  val collectionCap: Int = Configuration.facia.collectionCap
  val itemMetaWhitelistFields: Seq[String] = Seq(
    "headline",
    "href",
    "label",
    "snapType",
    "snapCss",
    "snapUri",
    "trailText",
    "group",
    "supporting",
    "imageAdjust",
    "imageSrc",
    "imageSrcWidth",
<<<<<<< HEAD
    "imageSrcHeight")
  
=======
    "imageSrcHeight",
    "isBreaking",
    "showMainVideo"
  )

>>>>>>> a16f8cfd
  implicit val collectionMetaWrites = Json.writes[CollectionMetaUpdate]
  implicit val updateListWrite = Json.writes[UpdateList]

  def getBlock(id: String): Option[Block] = FaciaApi.getBlock(id)

  def insertIntoLive(update: UpdateList, block: Block): Block =
    if (update.live) {
      val live = updateList(update, block.live)
      block.copy(live=live, draft=block.draft.filter(_ != live))
    }
    else
      block

  def insertIntoDraft(update: UpdateList, block: Block): Block =
    if (update.draft)
        block.copy(
          draft=block.draft.map {
            l => updateList(update, l)}.orElse {
              Option(updateList(update, block.live))
          }.filter(_ != block.live)
        )
    else
      block

  def deleteFromLive(update: UpdateList, block: Block): Block =
    if (update.live)
      block.copy(live=block.live.filterNot(_.id == update.item))
    else
      block

  def deleteFromDraft(update: UpdateList, block: Block): Block =
    if (update.draft)
      block.copy(draft=block.draft orElse Option(block.live) map { l => l.filterNot(_.id == update.item) } filter(_ != block.live) )
    else
      block

  def updateCollectionMeta(block: Block, update: CollectionMetaUpdate, identity: UserIdentity): Block =
    block.copy(displayName=update.displayName, href=update.href)

  def putBlock(id: String, block: Block, identity: UserIdentity): Block =
    FaciaApi.putBlock(id, block, identity)

  //Archiving
  def archivePublishBlock(id: String, block: Block, identity: UserIdentity): Block =
    archiveBlock(id, block, "publish", identity)

  def archiveDiscardBlock(id: String, block: Block, identity: UserIdentity): Block =
    archiveBlock(id, block, "discard", identity)

  private def archiveBlock(id: String, block: Block, action: String, identity: UserIdentity): Block =
    archiveBlock(id, block, Json.obj("action" -> action), identity)

  def archiveUpdateBlock(id: String, block: Block, updateJson: JsValue, identity: UserIdentity): Block =
    archiveBlock(id, block, Json.obj("action" -> "update", "update" -> updateJson), identity)
  def archiveDeleteBlock(id: String, block: Block, updateJson: JsValue, identity: UserIdentity): Block =
    archiveBlock(id, block, Json.obj("action" -> "delete", "update" -> updateJson), identity)

  private def archiveBlock(id: String, block: Block, updateJson: JsValue, identity: UserIdentity): Block =
    Try(FaciaApi.archive(id, block, updateJson, identity)) match {
      case Failure(t: Throwable) => {
        log.warn(t.toString)
        block
      }
      case Success(_) => block
    }

  def putMasterConfig(config: Config, identity: UserIdentity): Option[Config] = {
    FaciaApi.archiveMasterConfig(config, identity)
    FaciaApi.putMasterConfig(config)
  }

  def updateCollectionList(id: String, update: UpdateList, identity: UserIdentity): Option[Block] = {
    lazy val updateJson = Json.toJson(update)
    getBlock(id)
    .map(insertIntoLive(update, _))
    .map(insertIntoDraft(update, _))
    .map(_.sortByGroup)
    .map(capCollection)
    .map(putBlock(id, _, identity))
    .map(archiveUpdateBlock(id, _, updateJson, identity))
    .orElse(createBlock(id, identity, update))
  }

  def updateCollectionFilter(id: String, update: UpdateList, identity: UserIdentity): Option[Block] = {
    lazy val updateJson = Json.toJson(update)
    getBlock(id)
      .map(deleteFromLive(update, _))
      .map(deleteFromDraft(update, _))
      .map(_.sortByGroup)
      .map(archiveDeleteBlock(id, _, updateJson, identity))
      .map(putBlock(id, _, identity))
  }

  def updateCollectionMeta(id: String, update: CollectionMetaUpdate, identity: UserIdentity): Option[Block] =
    getBlock(id)
      .map(updateCollectionMeta(_, update, identity))
      .map(_.sortByGroup)
      .map(putBlock(id, _, identity))

  private def updateList(update: UpdateList, blocks: List[Trail]): List[Trail] = {
    val trail: Trail = blocks
      .find(_.id == update.item)
      .map { currentTrail =>
        val newMeta = for (updateMeta <- update.itemMeta.map(itemMetaWhiteList)) yield updateMeta
        currentTrail.copy(meta = newMeta)
      }
      .getOrElse(Trail(update.item, Option(DateTime.now), update.itemMeta.map(itemMetaWhiteList)))

    val listWithoutItem = blocks.filterNot(_.id == update.item)

    val splitList: (List[Trail], List[Trail]) = {
      //Different index logic if item is being place at itself in list
      //(Eg for metadata update, or group change, index must come from list without item removed)
      if (update.position.exists(_ == update.item)) {
        val index = blocks.indexWhere(_.id == update.item)
        listWithoutItem.splitAt(index)
      }
      else {
        val index = update.after.filter {_ == true}
          .map {_ => listWithoutItem.indexWhere(t => update.position.exists(_ == t.id)) + 1}
          .getOrElse { listWithoutItem.indexWhere(t => update.position.exists(_ == t.id)) }
        listWithoutItem.splitAt(index)
      }
    }

    splitList._1 ::: (trail +: splitList._2)
  }

  def itemMetaWhiteList(itemMeta: Map[String, JsValue]): Map[String, JsValue] = itemMeta.filter{case (k, v) => itemMetaWhitelistFields.contains(k)}

  def createBlock(id: String, identity: UserIdentity, update: UpdateList): Option[Block] = {
    if (update.live)
      Option(FaciaApi.putBlock(id, Block(None, List(Trail(update.item, Option(DateTime.now), update.itemMeta.map(itemMetaWhiteList))), None, DateTime.now.toString, identity.fullName, identity.email, None, None, None), identity))
    else
      Option(FaciaApi.putBlock(id, Block(None, Nil, Some(List(Trail(update.item, Option(DateTime.now), update.itemMeta.map(itemMetaWhiteList)))), DateTime.now.toString, identity.fullName, identity.email, None, None, None), identity))
  }

  def capCollection(block: Block): Block =
    block.copy(live = block.live.take(collectionCap), draft = block.draft.map(_.take(collectionCap)))

}

object UpdateActions extends UpdateActions<|MERGE_RESOLUTION|>--- conflicted
+++ resolved
@@ -129,16 +129,10 @@
     "imageAdjust",
     "imageSrc",
     "imageSrcWidth",
-<<<<<<< HEAD
-    "imageSrcHeight")
-  
-=======
     "imageSrcHeight",
-    "isBreaking",
     "showMainVideo"
   )
 
->>>>>>> a16f8cfd
   implicit val collectionMetaWrites = Json.writes[CollectionMetaUpdate]
   implicit val updateListWrite = Json.writes[UpdateList]
 
