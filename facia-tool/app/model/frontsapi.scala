package frontsapi.model

import com.gu.facia.client.models.{CollectionJson, ConfigJson, Trail, TrailMetaData}
import com.gu.googleauth.UserIdentity
import common.{ExecutionContexts, Logging}
import conf.Configuration
<<<<<<< HEAD
import controllers.FaciaJsonClient
=======
import fronts.FrontsApi
>>>>>>> d58b02ea
import julienrf.variants.Variants
import org.joda.time.DateTime
import play.api.libs.json.{JsString, Format, JsValue, Json}
import services.{FaciaJsonClient, ConfigAgent}
import tools.{FaciaApi, FaciaApiIO}

import scala.concurrent.Future
import scala.util.{Failure, Success, Try}

object CollectionJsonFunctions {

  def sortByGroup(collectionJson: CollectionJson) = collectionJson.copy(
    live = sortTrailsByGroup(collectionJson.live),
<<<<<<< HEAD
    draft = collectionJson.draft.map(sortTrailsByGroup)
  )
=======
    draft = collectionJson.draft.map(sortTrailsByGroup))
>>>>>>> d58b02ea

  private def sortTrailsByGroup(trails: List[Trail]): List[Trail] = {
    val trailGroups = trails.groupBy(_.meta.flatMap(_.group).map(_.toInt).getOrElse(0))
    trailGroups.keys.toList.sorted(Ordering.Int.reverse).flatMap(trailGroups.getOrElse(_, Nil))
  }

  def updatePreviously(collectionJson: CollectionJson, update: UpdateList): CollectionJson = {
    if (update.live) {
      val itemFromLive: Option[Trail] = collectionJson.live.find(_.id == update.item)
      val updatedPreviously: Option[List[Trail]] =
        (for {
          previousList <- collectionJson.previously
          trail <- itemFromLive
        } yield {
          val previouslyWithoutItem: List[Trail] = previousList.filterNot(_.id == update.item)
          (trail +: previouslyWithoutItem).take(20)
        }).orElse(itemFromLive.map(List.apply(_)))
      collectionJson.copy(previously=updatedPreviously)
    }
    else
      collectionJson
<<<<<<< HEAD
=======
  }

  def updatePreviouslyForPublish(collectionJson: CollectionJson): CollectionJson = {
    val removed: List[Trail] = collectionJson.live.filterNot(t => collectionJson.draft.getOrElse(Nil).exists(_.id == t.id))
    val updatedPreviously = collectionJson.previously
      .map(_.filterNot(t => removed.exists(_.id == t.id)))
      .map(removed ++ _)
      .orElse(Option(removed))
      .map(_.take(20))
    collectionJson.copy(previously=updatedPreviously)
>>>>>>> d58b02ea
  }
}

sealed trait FaciaToolUpdate

case class UpdateList(
  id: String,
  item: String,
  position: Option[String],
  after: Option[Boolean],
  itemMeta: Option[TrailMetaData],
  live: Boolean,
  draft: Boolean
) extends FaciaToolUpdate

case class Update(update: UpdateList) extends FaciaToolUpdate
case class Remove(remove: UpdateList) extends FaciaToolUpdate

case class UpdateAndRemove(update: UpdateList, remove: UpdateList) extends FaciaToolUpdate

case class DiscardUpdate(id: String) extends FaciaToolUpdate
case class PublishUpdate(id: String) extends FaciaToolUpdate

object UpdateList {
  implicit val format: Format[UpdateList] = Json.format[UpdateList]
}

object FaciaToolUpdate {
  implicit val format: Format[FaciaToolUpdate] = Variants.format[FaciaToolUpdate]("type")
}

case class StreamUpdate(update: FaciaToolUpdate, email: String)

object StreamUpdate {
  implicit val streamUpdateFormat: Format[StreamUpdate] = Json.format[StreamUpdate]
}

trait UpdateActions extends Logging with ExecutionContexts {

  val collectionCap: Int = Configuration.facia.collectionCap
  implicit val updateListWrite = Json.writes[UpdateList]

<<<<<<< HEAD
  def insertIntoLive(update: UpdateList, collectionJson: CollectionJson): CollectionJson =
    if (update.live) {
      val live = updateList(update, collectionJson.live)
      collectionJson.copy(live=live, draft=collectionJson.draft.filter(_ != live))
    }
    else
      collectionJson

=======
  def insertIntoLive(update: UpdateList, collectionJson: CollectionJson): CollectionJson = {
    val result = if (update.live) {
      val live = updateList(update, collectionJson.live)
      collectionJson.copy(live = live, draft = collectionJson.draft.filter(_ != live))
    }
    else
      collectionJson

    log.info(s"Inserted into LIVE: $update $collectionJson $result")

    result
  }

>>>>>>> d58b02ea
  def insertIntoDraft(update: UpdateList, collectionJson: CollectionJson): CollectionJson =
    if (update.draft)
      collectionJson.copy(
          draft=collectionJson.draft.map {
            l => updateList(update, l)}.orElse {
              Option(updateList(update, collectionJson.live))
          }.filter(_ != collectionJson.live)
        )
    else
      collectionJson

  def deleteFromLive(update: UpdateList, collectionJson: CollectionJson): CollectionJson =
    if (update.live)
      collectionJson.copy(live=collectionJson.live.filterNot(_.id == update.item))
    else
      collectionJson

  def deleteFromDraft(update: UpdateList, collectionJson: CollectionJson): CollectionJson =
    if (update.draft)
      collectionJson.copy(draft=collectionJson.draft orElse Option(collectionJson.live) map { l => l.filterNot(_.id == update.item) } filter(_ != collectionJson.live) )
    else
      collectionJson

  def putBlock(id: String, collectionJson: CollectionJson): CollectionJson =
    FaciaApiIO.putCollectionJson(id, collectionJson)

  //Archiving
  def archivePublishBlock(id: String, collectionJson: CollectionJson, identity: UserIdentity): CollectionJson =
    archiveBlock(id, collectionJson, "publish", identity)

  def archiveDiscardBlock(id: String, collectionJson: CollectionJson, identity: UserIdentity): CollectionJson =
    archiveBlock(id, collectionJson, "discard", identity)

  private def archiveBlock(id: String, collectionJson: CollectionJson, action: String, identity: UserIdentity): CollectionJson =
    archiveBlock(id, collectionJson, Json.obj("action" -> action), identity)

  def archiveUpdateBlock(id: String, collectionJson: CollectionJson, updateJson: JsValue, identity: UserIdentity): CollectionJson =
    archiveBlock(id, collectionJson, Json.obj("action" -> "update", "update" -> updateJson), identity)
  def archiveDeleteBlock(id: String, collectionJson: CollectionJson, updateJson: JsValue, identity: UserIdentity): CollectionJson =
    archiveBlock(id, collectionJson, Json.obj("action" -> "delete", "update" -> updateJson), identity)

  private def archiveBlock(id: String, collectionJson: CollectionJson, updateJson: JsValue, identity: UserIdentity): CollectionJson =
    Try(FaciaApiIO.archive(id, collectionJson, updateJson, identity)) match {
      case Failure(t: Throwable) => {
        log.warn(t.toString)
        collectionJson
      }
      case Success(_) => collectionJson
    }

  def putMasterConfig(config: ConfigJson, identity: UserIdentity): Option[ConfigJson] = {
    FaciaApiIO.archiveMasterConfig(config, identity)
    FaciaApiIO.putMasterConfig(config)
  }

  def updateCollectionList(id: String, update: UpdateList, identity: UserIdentity): Future[Option[CollectionJson]] = {
    lazy val updateJson = Json.toJson(update)
<<<<<<< HEAD
    FaciaJsonClient.client.collection(id).map { maybeCollectionJson =>
=======
    FrontsApi.amazonClient.collection(id).map { maybeCollectionJson =>
>>>>>>> d58b02ea
      maybeCollectionJson
        .map(insertIntoLive(update, _))
        .map(insertIntoDraft(update, _))
        .map(removeGroupIfNoLongerGrouped(id, _))
        .map(pruneBlock)
        .map(CollectionJsonFunctions.sortByGroup)
        .map(capCollection)
        .map(FaciaApi.updateIdentity(_, identity))
        .map(putBlock(id, _))
        .map(archiveUpdateBlock(id, _, updateJson, identity))
        .orElse(createBlock(id, identity, update))}}

  def updateCollectionFilter(id: String, update: UpdateList, identity: UserIdentity): Future[Option[CollectionJson]] = {
    lazy val updateJson = Json.toJson(update)
<<<<<<< HEAD
    FaciaJsonClient.client.collection(id).map { maybeCollectionJson =>
=======
    FrontsApi.amazonClient.collection(id).map { maybeCollectionJson =>
>>>>>>> d58b02ea
      maybeCollectionJson
        .map(CollectionJsonFunctions.updatePreviously(_, update))
        .map(deleteFromLive(update, _))
        .map(deleteFromDraft(update, _))
        .map(removeGroupIfNoLongerGrouped(id, _))
        .map(pruneBlock)
        .map(CollectionJsonFunctions.sortByGroup)
        .map(archiveDeleteBlock(id, _, updateJson, identity))
        .map(FaciaApi.updateIdentity(_, identity))
        .map(putBlock(id, _))}}

  private def updateList(update: UpdateList, blocks: List[Trail]): List[Trail] = {
    val trail: Trail = blocks
      .find(_.id == update.item)
      .map { currentTrail =>
        val newMeta = for (updateMeta <- update.itemMeta) yield updateMeta
        currentTrail.copy(meta = newMeta)
      }
      .getOrElse(Trail(update.item, DateTime.now.getMillis, update.itemMeta))

    val listWithoutItem = blocks.filterNot(_.id == update.item)

    val splitList: (List[Trail], List[Trail]) = {
      //Different index logic if item is being place at itself in list
      //(Eg for metadata update, or group change, index must come from list without item removed)
      if (update.position.exists(_ == update.item)) {
        val index = blocks.indexWhere(_.id == update.item)
        listWithoutItem.splitAt(index)
      }
      else {
        val index = update.after.filter {_ == true}
          .map {_ => listWithoutItem.indexWhere(t => update.position.exists(_ == t.id)) + 1}
          .getOrElse { listWithoutItem.indexWhere(t => update.position.exists(_ == t.id)) }
        listWithoutItem.splitAt(index)
      }
    }

    splitList._1 ::: (trail +: splitList._2)
  }

  def createBlock(id: String, identity: UserIdentity, update: UpdateList): Option[CollectionJson] = {
    if (update.live)
      Option(FaciaApiIO.putCollectionJson(id, CollectionJson(List(Trail(update.item, DateTime.now.getMillis, update.itemMeta)), None, None, DateTime.now, identity.fullName, identity.email, None, None, None)))
    else
      Option(FaciaApiIO.putCollectionJson(id, CollectionJson(Nil, Some(List(Trail(update.item, DateTime.now.getMillis, update.itemMeta))), None, DateTime.now, identity.fullName, identity.email, None, None, None)))
  }

  def capCollection(collectionJson: CollectionJson): CollectionJson =
    collectionJson.copy(live = collectionJson.live.take(collectionCap), draft = collectionJson.draft.map(_.take(collectionCap)))

  def removeGroupIfNoLongerGrouped(collectionId: String, collectionJson: CollectionJson): CollectionJson = {
    ConfigAgent.getConfig(collectionId).flatMap(_.groups) match {
      case Some(groups) if groups.nonEmpty => collectionJson
      case _ => collectionJson.copy(
        live = collectionJson.live.map(removeGroupsFromTrail),
        draft = collectionJson.draft.map(_.map(removeGroupsFromTrail)))
    }
  }

  private def pruneBlock(collectionJson: CollectionJson): CollectionJson =
    collectionJson.copy(
      live = collectionJson.live
        .map(pruneGroupOfZero)
        .map(pruneMetaDataIfEmpty),
      draft = collectionJson.draft.map(
        _.map(pruneGroupOfZero)
         .map(pruneMetaDataIfEmpty)
      )
    )

  private def pruneGroupOfZero(trail: Trail): Trail =
    trail.copy(meta = trail.meta.map(
      metaData => metaData.copy(json = metaData.json.filter{
        case ("group", JsString("0")) => false
        case _ => true})))

  private def pruneMetaDataIfEmpty(trail: Trail): Trail =
    trail.copy(meta = trail.meta.filter(_.json.nonEmpty))

  private def removeGroupsFromTrail(trail: Trail): Trail =
    trail.copy(meta = trail.meta.map(metaData => metaData.copy(json = metaData.json - "group")))

  def updateTreats(update: UpdateList, collectionJson: CollectionJson): CollectionJson = {
    val updatedTreats = updateList(update, collectionJson.treats.getOrElse(Nil))
    collectionJson.copy(treats = Option(updatedTreats))
  }
}

object UpdateActions extends UpdateActions<|MERGE_RESOLUTION|>--- conflicted
+++ resolved
@@ -4,15 +4,11 @@
 import com.gu.googleauth.UserIdentity
 import common.{ExecutionContexts, Logging}
 import conf.Configuration
-<<<<<<< HEAD
-import controllers.FaciaJsonClient
-=======
 import fronts.FrontsApi
->>>>>>> d58b02ea
 import julienrf.variants.Variants
 import org.joda.time.DateTime
-import play.api.libs.json.{JsString, Format, JsValue, Json}
-import services.{FaciaJsonClient, ConfigAgent}
+import play.api.libs.json.{Format, JsString, JsValue, Json}
+import services.ConfigAgent
 import tools.{FaciaApi, FaciaApiIO}
 
 import scala.concurrent.Future
@@ -22,12 +18,7 @@
 
   def sortByGroup(collectionJson: CollectionJson) = collectionJson.copy(
     live = sortTrailsByGroup(collectionJson.live),
-<<<<<<< HEAD
-    draft = collectionJson.draft.map(sortTrailsByGroup)
-  )
-=======
     draft = collectionJson.draft.map(sortTrailsByGroup))
->>>>>>> d58b02ea
 
   private def sortTrailsByGroup(trails: List[Trail]): List[Trail] = {
     val trailGroups = trails.groupBy(_.meta.flatMap(_.group).map(_.toInt).getOrElse(0))
@@ -49,8 +40,6 @@
     }
     else
       collectionJson
-<<<<<<< HEAD
-=======
   }
 
   def updatePreviouslyForPublish(collectionJson: CollectionJson): CollectionJson = {
@@ -61,7 +50,6 @@
       .orElse(Option(removed))
       .map(_.take(20))
     collectionJson.copy(previously=updatedPreviously)
->>>>>>> d58b02ea
   }
 }
 
@@ -104,7 +92,6 @@
   val collectionCap: Int = Configuration.facia.collectionCap
   implicit val updateListWrite = Json.writes[UpdateList]
 
-<<<<<<< HEAD
   def insertIntoLive(update: UpdateList, collectionJson: CollectionJson): CollectionJson =
     if (update.live) {
       val live = updateList(update, collectionJson.live)
@@ -113,21 +100,6 @@
     else
       collectionJson
 
-=======
-  def insertIntoLive(update: UpdateList, collectionJson: CollectionJson): CollectionJson = {
-    val result = if (update.live) {
-      val live = updateList(update, collectionJson.live)
-      collectionJson.copy(live = live, draft = collectionJson.draft.filter(_ != live))
-    }
-    else
-      collectionJson
-
-    log.info(s"Inserted into LIVE: $update $collectionJson $result")
-
-    result
-  }
-
->>>>>>> d58b02ea
   def insertIntoDraft(update: UpdateList, collectionJson: CollectionJson): CollectionJson =
     if (update.draft)
       collectionJson.copy(
@@ -185,11 +157,7 @@
 
   def updateCollectionList(id: String, update: UpdateList, identity: UserIdentity): Future[Option[CollectionJson]] = {
     lazy val updateJson = Json.toJson(update)
-<<<<<<< HEAD
-    FaciaJsonClient.client.collection(id).map { maybeCollectionJson =>
-=======
     FrontsApi.amazonClient.collection(id).map { maybeCollectionJson =>
->>>>>>> d58b02ea
       maybeCollectionJson
         .map(insertIntoLive(update, _))
         .map(insertIntoDraft(update, _))
@@ -204,11 +172,7 @@
 
   def updateCollectionFilter(id: String, update: UpdateList, identity: UserIdentity): Future[Option[CollectionJson]] = {
     lazy val updateJson = Json.toJson(update)
-<<<<<<< HEAD
-    FaciaJsonClient.client.collection(id).map { maybeCollectionJson =>
-=======
     FrontsApi.amazonClient.collection(id).map { maybeCollectionJson =>
->>>>>>> d58b02ea
       maybeCollectionJson
         .map(CollectionJsonFunctions.updatePreviously(_, update))
         .map(deleteFromLive(update, _))
