package frontsapi.model

import play.api.libs.json.{Json, JsValue}
import tools.FaciaApi
import controllers.Identity
import org.joda.time.DateTime
import scala.util.{Success, Failure, Try}
import common.Logging

case class Config(
  fronts: Map[String, Front],
  collections: Map[String, Collection]
)

case class Front(
                  collections: List[String]
                  )

case class Collection(
                  displayName: Option[String],
                  apiQuery: Option[String],
                 `type`: Option[String],
                  href: Option[String],
                  groups: Option[List[String]],
                  uneditable: Option[Boolean]
                  )

case class Block(
                  id: String,
                  name: Option[String],
                  live: List[Trail],
                  draft: Option[List[Trail]],
                  lastUpdated: String,
                  updatedBy: String,
                  updatedEmail: String,
                  displayName: Option[String],
                  href: Option[String],
                  diff: Option[JsValue]
                  )

case class Trail(
                  id: String,
                  meta: Option[Map[String, JsValue]]
                  )


case class UpdateList(id: String, item: String, position: Option[String], after: Option[Boolean], itemMeta: Option[Map[String, JsValue]], live: Boolean, draft: Boolean)
case class CollectionMetaUpdate(
  displayName: Option[String],
  href: Option[String]
)

trait UpdateActions extends Logging {

  lazy val defaultMinimumTrailblocks = 0
  lazy val defaultMaximumTrailblocks = 20
  val itemMetaWhitelistFields: Seq[String] = Seq("headline", "trailText", "group", "supporting", "imageAdjust", "isBreaking", "updatedAt")
  
  implicit val collectionMetaWrites = Json.writes[CollectionMetaUpdate]
  implicit val updateListWrite = Json.writes[UpdateList]

  def getBlock(id: String): Option[Block] = FaciaApi.getBlock(id)

  def insertIntoLive(update: UpdateList, block: Block): Block =
    if (update.live) {
      val live = updateList(update, block.live)
      block.copy(live=live, draft=block.draft.filter(_ != live))
    }
    else
      block

  def insertIntoDraft(update: UpdateList, block: Block): Block =
    if (update.draft)
        block.copy(
          draft=block.draft.map {
            l => updateList(update, l)}.orElse {
              Option(updateList(update, block.live))
          }.filter(_ != block.live)
        )
    else
      block

  def deleteFromLive(update: UpdateList, block: Block): Block =
    if (update.live)
      block.copy(live=block.live.filterNot(_.id == update.item))
    else
      block

  def deleteFromDraft(update: UpdateList, block: Block): Block =
    if (update.draft)
      block.copy(draft=block.draft orElse Option(block.live) map { l => l.filterNot(_.id == update.item) } filter(_ != block.live) )
    else
      block

  def updateCollectionMeta(block: Block, update: CollectionMetaUpdate, identity: Identity): Block =
    block.copy(displayName=update.displayName, href=update.href)

  def putBlock(id: String, block: Block, identity: Identity, updateJson: JsValue): Block =
    FaciaApi.putBlock(id, block, identity)

<<<<<<< HEAD
  def archiveBlock(id: String, block: Block, update: JsValue): Block =
    Try(FaciaApi.archive(id, block, update)) match {
      case Failure(t: Throwable) => {
        log.warn(t.toString)
        block
      }
      case Success(_) => block
    }

  def updateCollectionList(id: String, update: UpdateList, identity: Identity): Option[Block] = {
    lazy val updateJson = Json.toJson(update)
=======
  def putMasterConfig(config: Config, identity: Identity): Any = {
    FaciaApi.archiveMasterConfig(config)
    FaciaApi.putMasterConfig(config, identity)
  }

  def updateCollectionList(id: String, update: UpdateList, identity: Identity): Option[Block] =
>>>>>>> 0a7aec34
    getBlock(id)
    .map(insertIntoLive(update, _))
    .map(insertIntoDraft(update, _))
    .map(putBlock(id, _, identity, updateJson))
    .map(archiveBlock(id, _, updateJson))
    .orElse(createBlock(id, identity, update))
  }

  def updateCollectionFilter(id: String, update: UpdateList, identity: Identity): Option[Block] = {
    lazy val updateJson = Json.toJson(update)
    getBlock(id)
      .map(deleteFromLive(update, _))
      .map(deleteFromDraft(update, _))
      .map(putBlock(id, _, identity, updateJson))
      .map(archiveBlock(id, _, updateJson))
  }

  def updateCollectionMeta(id: String, update: CollectionMetaUpdate, identity: Identity): Option[Block] =
    getBlock(id)
      .map(updateCollectionMeta(_, update, identity))
      .map(putBlock(id, _, identity, Json.toJson(update)))

  private def updateList(update: UpdateList, blocks: List[Trail]): List[Trail] = {
    val listWithoutItem = blocks.filterNot(_.id == update.item)

    val splitList: (List[Trail], List[Trail]) = {
      //Different index logic if item is being place at itself in list
      //(Eg for metadata update, or group change, index must come from list without item removed)
      if (update.position.exists(_ == update.item)) {
        val index = blocks.indexWhere(_.id == update.item)
        listWithoutItem.splitAt(index)
      }
      else {
        val index = update.after.filter {_ == true}
          .map {_ => listWithoutItem.indexWhere(t => update.position.exists(_ == t.id)) + 1}
          .getOrElse { listWithoutItem.indexWhere(t => update.position.exists(_ == t.id)) }
        listWithoutItem.splitAt(index)
      }
    }

    splitList._1 ++ List(Trail(update.item, update.itemMeta.map(itemMetaWhiteList))) ++ splitList._2
  }

  def itemMetaWhiteList(itemMeta: Map[String, JsValue]): Map[String, JsValue] = itemMeta.filter{case (k, v) => itemMetaWhitelistFields.contains(k)}

  def createBlock(id: String, identity: Identity, update: UpdateList): Option[Block] = {
    if (update.live)
      Option(FaciaApi.putBlock(id, Block(id, None, List(Trail(update.item, update.itemMeta)), None, DateTime.now.toString, identity.fullName, identity.email, None, None, None), identity))
    else
      Option(FaciaApi.putBlock(id, Block(id, None, Nil, Some(List(Trail(update.item, update.itemMeta))), DateTime.now.toString, identity.fullName, identity.email, None, None, None), identity))
  }

}

object UpdateActions extends UpdateActions<|MERGE_RESOLUTION|>--- conflicted
+++ resolved
@@ -98,7 +98,6 @@
   def putBlock(id: String, block: Block, identity: Identity, updateJson: JsValue): Block =
     FaciaApi.putBlock(id, block, identity)
 
-<<<<<<< HEAD
   def archiveBlock(id: String, block: Block, update: JsValue): Block =
     Try(FaciaApi.archive(id, block, update)) match {
       case Failure(t: Throwable) => {
@@ -108,16 +107,13 @@
       case Success(_) => block
     }
 
-  def updateCollectionList(id: String, update: UpdateList, identity: Identity): Option[Block] = {
-    lazy val updateJson = Json.toJson(update)
-=======
-  def putMasterConfig(config: Config, identity: Identity): Any = {
+  def putMasterConfig(config: Config, identity: Identity): Option[Config] = {
     FaciaApi.archiveMasterConfig(config)
     FaciaApi.putMasterConfig(config, identity)
   }
 
-  def updateCollectionList(id: String, update: UpdateList, identity: Identity): Option[Block] =
->>>>>>> 0a7aec34
+  def updateCollectionList(id: String, update: UpdateList, identity: Identity): Option[Block] = {
+    lazy val updateJson = Json.toJson(update)
     getBlock(id)
     .map(insertIntoLive(update, _))
     .map(insertIntoDraft(update, _))
