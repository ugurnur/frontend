--- conflicted
+++ resolved
@@ -22,10 +22,6 @@
         <meta name="msapplication-TileColor" content="#005689" />
         <meta name="msapplication-TileImage" content="@routes.Assets.at("images/windows_tile_144_b.png")" />
 
-<<<<<<< HEAD
-=======
-        <link href="@routes.Assets.at("js/components/bootstrap.css/css/bootstrap.css")" rel="stylesheet">
->>>>>>> 88e896da
         <link href="@routes.Assets.at("css/style.css?v2")" rel="stylesheet">
         <script>
             var curl = {
