--- conflicted
+++ resolved
@@ -100,13 +100,6 @@
                 <select data-bind="
                     options: $root.groups,
                     value: meta.groups"></select>
-<<<<<<< HEAD
-
-                <label>ContentApi</label>
-                <input type="text" data-bind="
-                    value: meta.apiQuery"/>
-=======
->>>>>>> 103570e1
 
                 <label>No curation</label>
                 <input type="checkbox" data-bind="
