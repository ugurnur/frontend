--- conflicted
+++ resolved
@@ -114,19 +114,11 @@
                     checked: meta.uneditable" />
 
                 @defining(if(Switches.FaciaToolContainerTagsSwitch.isSwitchedOn) "" else "style=display:none") { showTags =>
-<<<<<<< HEAD
-                <label @showTags >Show tags</label>
-                <input @showTags type="checkbox" data-bind="checked: meta.showTags" />
-
-                <label @showTags >Show sections</label>
-                <input @showTags type="checkbox" data-bind="checked: meta.showSections" />
-=======
                 <label @showTags for="showTags" >Show tags</label>
                 <input @showTags id="showTags" type="checkbox" data-bind="checked: meta.showTags" />
 
                 <label @showTags for="showSections" >Show sections</label>
                 <input @showTags id="showSections" type="checkbox" data-bind="checked: meta.showSections" />
->>>>>>> dcd2d462
                 }
 
                 <div class="tools">
