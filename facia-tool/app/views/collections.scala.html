@(env: String, priority: String, identity: Option[com.gu.googleauth.UserIdentity])

@admin_main("fronts", env, Some(priority), isAuthed = true, identity) {

<div style="display: none;" data-bind="visible: true">

    <div class="status status-danger" data-bind="visible: statusCapiErrors">
        Sorry, ContentApi is unhealthy. Fronts may fail to update.
        <a data-bind="click: pressLiveFront">Retry it?</a>
        If this persists beyond a few minutes, <a href="https://sites.google.com/a/guardian.co.uk/digital-incident-management/">contact support</a>.
        <i class="icon-remove icon-white" data-bind="click: clearStatuses"></i>
    </div>
    <div class="status status-warning" data-bind="visible: statusPressFailure">
        Sorry, the latest edit to this front hasn't gone live.
        <a data-bind="click: pressLiveFront">Retry it?</a>
        If this persists beyond a few minutes, <a href="https://sites.google.com/a/guardian.co.uk/digital-incident-management/">contact support</a>.
        <i class="icon-remove icon-white" data-bind="click: clearStatuses"></i>
    </div>

    <select class="front-selector" data-bind="options: fronts, value: front, optionsCaption: 'choose a front...'"></select>

    <div class="left-col">
        <div class="modes" data-bind="
            css: {
                'live-mode': !latestArticles.showingDrafts(),
                'draft-mode': latestArticles.showingDrafts
            }">
            <!-- ko if: $root.switches()['facia-tool-draft-content'] --><a class="draft-mode" data-bind="
                click: latestArticles.showDrafts,
                css: {active: latestArticles.showingDrafts}">Draft content</a
           ><!-- /ko --><a class="live-mode" data-bind="
                click: latestArticles.showLive,
                css: {active: !latestArticles.showingDrafts()}">Live content</a>
        </div>

        <div class="col__inner scrollable">
            <div class="clipboard" data-bind="with: clipboard">
               <div class="title">
                    Clipboard
                </div>
                <div class="droppable" data-bind="
                    makeDropabble: true,
                    click: pasteItem,
                    css: {underDrag: underDrag},
                    template: {name: 'template_article', foreach: items}"></div>
            </div>

            <div data-bind="with: latestArticles">
                <div class="search-tools">
                    <a><i class="icon-refresh" data-bind="click: refresh"></i></a>
                    <a><i class="icon-remove" data-bind="click: reset"></i></a>
                </div>

                <div class="title">Latest</div>

                <div class="search-form">
                    <div class="search-term">
                        <input type="text" placeholder="Search for..." data-bind='
                            event: {keyup: search, afterpaste: search},
                            value: term,
                            valueUpdate: ["afterkeydown", "afterpaste"]'/>
                    </div>

                    <div class="autocompleter">
                        <select data-bind="
                            event: { change: clearFilter },
                            options: filterTypes,
                            optionsText: 'display',
                            value: filterType"></select>

                        <input type="text" placeholder="filter" data-bind='
                            attr: {placeholder: filterType().placeholder},
                            event: {keyup: autoComplete, afterpaste: autoComplete},
                            value: filter,
                            valueUpdate: ["afterkeydown", "afterpaste"]'/>

                        <div class="suggestions" data-bind="foreach: suggestions">
                            <!-- ko if: $data._alert -->
                            <div class="suggestion" data-bind="text: _alert"></div>
                            <!-- /ko -->
                            <!-- ko if: $data.id -->
                            <div class="suggestion linky"  data-bind="text: id, click: $parent.setFilter"></div>
                            <!-- /ko -->
                        </div>
                    </div>
                </div>

                <div data-bind="template: {name: 'template_search_controls'}"></div>

                <div class="latest-articles" data-bind="template: {name: 'template_article', foreach: articles}">Searching...</div>
            </div>
        </div>
    </div>

    <div class="right-col" data-bind="css: {'live-mode': $root.liveMode}">
        <div class="modes" data-bind="
            css: {
                'live-mode': $root.liveMode,
                'draft-mode': !$root.liveMode()
            }">
            <a class="draft-mode" data-bind="
                click: setModeDraft,
                css: {active: !liveMode()}">Draft front</a
           ><a class="live-mode" data-bind="
                click: setModeLive,
                css: {active: liveMode}">Live front</a>
            <a class="preview" target="preview" data-bind="
                attr: { href: previewUrl },
                text: liveMode() ? 'View live' : 'Preview draft',
                visible: front"></a>
        </div>

        <div class="col__inner scrollable" data-bind="template: {name: 'template_collection', foreach: collections}"></div>
    </div>

    <!-- templates -->

    <script type="text/html" id="template_collection">
        <div class="collection">
            <div class="list-header" data-bind="
                css: {collapsed: state.collapsed() || configMeta.uneditable()}">

                <div data-bind="visible: !state.editingConfig()">

                    <span class="tools" data-bind="visible: state.hasDraft">
                        <a class="draft-warning" data-bind="
                            click: $root.setModeDraft,
                            visible: $root.liveMode">
                            <span class="tool draft-warning">Unlaunched changes</a>

                        <span data-bind="visible: !$root.liveMode()">
                            <a class="tool draft-publish" data-bind="
                                click: publishDraft">Launch</a>

                            <a class="tool draft-discard" data-bind="
                                click: discardDraft">Discard</a>
                        </span >
                    </span>

                    <span class="title" data-bind="
                        text: configMeta.displayName() || collectionMeta.displayName() || 'Special'"></span>

                    <a class="list-header__edit" data-bind="
                        click: toggleEditingConfig,
                        visible: typeof configMeta.displayName() === 'undefined' && !state.collapsed()">&laquo; edit title</a>

                    <span class="count" data-bind="if: !isPending() && !configMeta.uneditable()">
                        (<span data-bind="
                            text: state.count() ? state.count() : 'empty',
                            css: {'non-zero':  state.count}"></span>)
                    </span>

                    <span class="count" data-bind="if: isPending() && !configMeta.uneditable()">
                        (<span class="non-zero">updating...</span>)
                    </span>

                    <span data-bind="if: alsoOn.length">
                        also on
                        <span data-bind="foreach: alsoOn"
                        ><span data-bind="if: $index">, </span
                        ><a class="list-header__also-on" data-bind="
                                click: $root.setFront,
                                text: $data"></a
                        ></span>
                    </span>

                    <a class="list-header__collapser" data-bind="click: toggleCollapsed">
                        <i data-bind="css: {
                            'icon-chevron-down': !state.collapsed(),
                            'icon-chevron-up'  :  state.collapsed }"></i></a>

                    <span class="list-header__timings" data-bind="
                        css: {'has-concurrent-user': state.hasConcurrentEdits}">
                        <!-- ko if: state.timeAgo -->
                            <span class="list-header__timings__last-updated" data-bind="text: state.timeAgo"></span>
                            ago by <span class="list-header__timings__user" data-bind="text: collectionMeta.updatedBy"></span>
                        <!-- /ko -->
                        <a data-bind="
                            click: reset,
                            visible: state.hasConcurrentEdits,
                            ">Show edits</a>
                    </span>
                </div>

                <div class="collection-overrides" data-bind="visible: state.editingConfig">
                    <input type="text" data-bind="
                        value: collectionMeta.displayName,
                        hasFocus: true" placeholder="Title"/>

                    <input type="text" data-bind="
                        value: collectionMeta.href,
                        hasFocus: true" placeholder="Link, e.g. sport/cricket"/>

                    <span class="tools">
                        <a class="tool" data-bind="click: saveMeta">Save</a>
                        <a class="tool" data-bind="click: reset">Cancel</a>
                    </span>
                </div>

            </div>

            <!-- ko if: !state.collapsed() -->
                <div data-bind="
                    css: {'pending': isPending()},
                    template: {name: 'template_groups', foreach: groups}"></div>
            <!-- /ko -->
        </div>
    </script>

    <script type="text/html" id="template_groups">
        <!-- ko if: name -->
        <div class="group-name" data-bind="text: name"></div>
        <!-- /ko -->
        <div class="droppable" data-bind="
            makeDropabble: true,
            click: pasteItem,
            css: {underDrag: underDrag},
            template: {name: 'template_article', foreach: items}"></div>
    </script>

    <script type="text/html" id="template_search_controls">
        <div class="finder__controls">
            Page <span data-bind="text: page"></span>
            <a data-bind="click: pageNext">next</a>
            <a data-bind="click: pagePrev, visible: page() > 1">prev</a>
            <a data-bind="click: refresh,  visible: page() > 2">top</a>
        </div>
    </script>

    <script type="text/html" id="template_article">
        <div class="article" data-bind="
            click: function() { return false; },
            clickBubble: false,
            css: {
                open: state.isOpen,
                underDrag: state.underDrag
            }">

            <a class="article__lhs" target="article" data-bind="
                attr: {href: id},
                click: open">
                <img class="thumb" draggable="false" data-bind="
                    attr: {src: meta.imageSrc() || fields.thumbnail(), title: id}"/>
            </a>

            <div data-bind="if: state.isOpen">
                <div class="article__overrides">
                    <div class="article__overrides__fields">
                        <textarea class="headline" data-bind="
                            valueUpdate:'afterkeydown',
                            hasFocus: true,
                            event: {blur: save},
                            value: headlineInput,
                            attr: {
                                maxlength: $root.headlineLength,
                                placeholder: fields.headline() || 'Link text'
                            }"></textarea>
                        <span class="headline-length" data-bind="
                            css: {'headline-length--alert': headlineLengthAlert},
                            text: headlineLength"></span>
                        <a class="revert revert--headline" data-bind="
                            click: headlineRevert,
                            attr: {title: 'Revert to: ' + fields.headline()},
                            visible: meta.headline"><i class="icon-fast-backward"></i></a>

                        <textarea class="trailtext" data-bind="
                            valueUpdate:'afterkeydown',
                            event: {blur: save},
                            value: trailTextInput,
                            attr: {placeholder: fields.trailText() || 'Trail text'}"></textarea>
                        <a class="revert revert--trailtext" data-bind="
                            click: trailTextRevert,
                            attr: {title: 'Revert to: ' + fields.trailText()},
                            visible: meta.trailText"><i class="icon-fast-backward"></i></a>

                        <input type="text" placeholder="Link URL, eg. uk/money or http://www.bbc.co.uk/" data-bind="
                            event: {blur: save},
                            visible: isSnap,
                            value: meta.href"/>

                        <div data-bind="
                            if: state.isOpenImage() || meta.imageSrc()">
                            <input type="text" placeholder="Image URL, eg. copied from Batch Uploader" data-bind="
                                hasFocus: state.isOpenImage;
                                event: {blur: save},
                                value: provisionalImageSrc"/>
                        </div>
                    </div>

                    <div class="tools">
                        <a class="tool tool--done" data-bind="click: close">Save</a>
                    </div>

<<<<<<< HEAD
                    <div class="article__overrides__other">
                        <select class="labels" data-bind="
                            event: {blur: save},
                            options: $root.labels,
                            value: meta.label,
                            optionsCaption: 'Tone override...'"></select>

                        <div class="supporting-message">Add supporting content below</div>
=======
                    <div class="misc__overrides">
                        Image

                        <!-- ko if: $root.switches()['facia-tool-image-override'] -->
                        <a data-bind="
                            click: toggleOpenImage,
                            text: meta.imageSrc() ? 'replaced' : 'replace',
                            css: {selected: meta.imageSrc}"></a>
                        &middot;
                        <!-- /ko -->
                        <a data-bind="
                            click: toggleImageAdjustBoost,
                            text: meta.imageAdjust() === 'boost' ? 'boosted' : 'boost',
                            css: {selected: meta.imageAdjust() === 'boost'}"></a>
                        &middot;
                        <a data-bind="
                            click: toggleImageAdjustHide,
                            text: meta.imageAdjust() === 'hide' ? 'hidden' : 'hide',
                            css: {selected: meta.imageAdjust() === 'hide'}"></a>
                        &middot;
                        <!-- ko if: mainMediaType() === 'video' -->
                        <a data-bind="
                            click: toggleShowMainVideo,
                            css: {selected: meta.showMainVideo}">video</a>
                        &middot;
                        <!-- /ko -->
                        Mark as
                        <a data-bind="
                            click: toggleIsBreaking,
                            css: {selected: meta.isBreaking}">breaking news</a>
>>>>>>> a16f8cfd
                    </div>
                </div>

                <div class="image__overrides">
                    <a data-bind="
                        click: toggleImageAdjustBoost,
                        text: meta.imageAdjust() === 'boost' ? 'boosted' : 'boost',
                        css: {selected: meta.imageAdjust() === 'boost'}"></a>
                    <a data-bind="
                        click: toggleImageAdjustHide,
                        text: meta.imageAdjust() === 'hide' ? 'hidden' : 'hide',
                        css: {selected: meta.imageAdjust() === 'hide'}"></a>
                    <a data-bind="
                        click: toggleOpenImage,
                        text: meta.imageSrc() ? 'replaced' : 'replace',
                        css: {selected: meta.imageSrc}"></a>
                </div>


                <div data-bind="if: group.parentType === 'Collection' || group.parentType === 'Clipboard'">
                    <div class="supporting" data-bind="with: meta.supporting">
                        <div class="droppable" data-bind="
                            makeDropabble: true,
                            click: pasteItem,
                            css: {underDrag: underDrag},
                            template: {name: 'template_article', foreach: items}"></div>
                    </div>
                </div>
            </div>

            <div class="closed" data-bind="if: !state.isOpen()">
                <div class="article__time">
                    <!-- ko if: fields.scheduledPublicationDate -->
                        <span class="article__time__scheduled article__time__scheduled__launches">launches</span>
                        <span class="article__time__scheduled" data-bind="
                            text: scheduledPublicationTime"></span>
                    <!-- /ko -->

                    <!-- ko if: props.webPublicationDate -->
                        <span class="article__time__publication" data-bind="
                            text: webPublicationTime"></span>
                        <span class="article__time__front" data-bind="
                            text: frontPublicationTime"></span>
                    <!-- /ko -->
                </div>

                <a class="article__spark" target="ophan" data-bind="
                    visible: state.sparkUrl,
                    attr: {href: state.ophanUrl}">
                    <img data-bind="attr: {src: state.sparkUrl}" />
                </a>

                <div class="image__overrides" data-bind="click: open">
                    <div data-bind="
                        visible: meta.imageAdjust() === 'boost'">Boosted</div>
                    <div data-bind="
                        visible: meta.imageAdjust() === 'hide'">Hidden</div>
                    <div data-bind="
                        visible: meta.imageSrc">Replaced</div>
                </div>

                <div class="article__tools">
                    <a class="tool tool--small tool--small--copy" data-bind="
                        clickBubble: false,
                        click: copy">copy</a>

                    <a class="tool tool--small tool--small--paste" data-bind="
                        clickBubble: false,
                        click: paste">paste</a>

                    <a class="tool tool--small tool--small--href" target="_blank" data-bind="
                        click: function() { return true; },
                        clickBubble: false,
                        attr: {href: viewUrl}">
                        <i class="icon-share-alt"></i></a>

                    <a class="tool tool--small tool--small--remove" data-bind="
                        clickBubble: false,
                        click: $parent.omitItem">
                        <i class="icon-trash"></i></a>
                </div>

                <div class="article_content is-empty" data-bind="if: state.isEmpty">
                    <span target="article" class="is-empty__url" data-bind="
                        text: id"></span>
                    This content is currently unavailable
                </div>

                <div class="article_content" data-bind="if: !state.isEmpty()">
                    <a class="headline" target="article" data-bind="
                        html: meta.headline() || fields.headline() || (isSnap() ? 'Add link text!' : 'Loading...'),
                        css: {'is-empty': isSnap() && !meta.headline()},
                        attr: {href: id},
                        click: open"></a>

                    <!-- ko if: meta.supporting && meta.supporting.items().length -->
                        <span class="count">(<span class="non-zero" data-bind="text: meta.supporting.items().length"></span>)</span>
                    <!-- /ko -->

                    <!-- ko if: meta.headline -->
                        <i class="icon-pencil"></i>
                    <!-- /ko -->

                    <div class="secondary">
                        <span data-bind="
                            visible: isSnap,
                            attr: {class: 'is' + (meta.snapCss() ? ' is--' + meta.snapCss() : '')},
                            click: open,
                            text: meta.snapCss() || 'snap'"></span>

                        <!-- ko if: fields.isLive() === 'false' -->
                            <span class="is" data-bind="
                                css: {
                                    'is--takedown': fields.firstPublicationDate(),
                                    'is--draft':   !fields.firstPublicationDate(),
                                },
                                text: fields.firstPublicationDate() ? 'Taken down' : 'Draft',
                                click: open"></span>
                        <!-- /ko -->

                        <span data-bind="
                            attr: {class: 'is is--' + meta.label()}
                            visible: meta.label,
                            text: meta.label,
                            click: open"></span>

                        <span data-bind="
                            attr: {href: id},
                            html: meta.trailText() || fields.trailText()"></span>
                    </div>
                </div>
            </div>
        </div>

    </script>

</div>

<script src="@routes.Assets.at("javascripts/app-collections.js")"></script>
}<|MERGE_RESOLUTION|>--- conflicted
+++ resolved
@@ -291,7 +291,6 @@
                         <a class="tool tool--done" data-bind="click: close">Save</a>
                     </div>
 
-<<<<<<< HEAD
                     <div class="article__overrides__other">
                         <select class="labels" data-bind="
                             event: {blur: save},
@@ -300,42 +299,14 @@
                             optionsCaption: 'Tone override...'"></select>
 
                         <div class="supporting-message">Add supporting content below</div>
-=======
-                    <div class="misc__overrides">
-                        Image
-
-                        <!-- ko if: $root.switches()['facia-tool-image-override'] -->
-                        <a data-bind="
-                            click: toggleOpenImage,
-                            text: meta.imageSrc() ? 'replaced' : 'replace',
-                            css: {selected: meta.imageSrc}"></a>
-                        &middot;
-                        <!-- /ko -->
-                        <a data-bind="
-                            click: toggleImageAdjustBoost,
-                            text: meta.imageAdjust() === 'boost' ? 'boosted' : 'boost',
-                            css: {selected: meta.imageAdjust() === 'boost'}"></a>
-                        &middot;
-                        <a data-bind="
-                            click: toggleImageAdjustHide,
-                            text: meta.imageAdjust() === 'hide' ? 'hidden' : 'hide',
-                            css: {selected: meta.imageAdjust() === 'hide'}"></a>
-                        &middot;
-                        <!-- ko if: mainMediaType() === 'video' -->
-                        <a data-bind="
-                            click: toggleShowMainVideo,
-                            css: {selected: meta.showMainVideo}">video</a>
-                        &middot;
-                        <!-- /ko -->
-                        Mark as
-                        <a data-bind="
-                            click: toggleIsBreaking,
-                            css: {selected: meta.isBreaking}">breaking news</a>
->>>>>>> a16f8cfd
                     </div>
                 </div>
 
                 <div class="image__overrides">
+                    <a data-bind="
+                        click: toggleOpenImage,
+                        text: meta.imageSrc() ? 'replaced' : 'replace',
+                        css: {selected: meta.imageSrc}"></a>
                     <a data-bind="
                         click: toggleImageAdjustBoost,
                         text: meta.imageAdjust() === 'boost' ? 'boosted' : 'boost',
@@ -344,10 +315,11 @@
                         click: toggleImageAdjustHide,
                         text: meta.imageAdjust() === 'hide' ? 'hidden' : 'hide',
                         css: {selected: meta.imageAdjust() === 'hide'}"></a>
+                    <!-- ko if: mainMediaType() === 'video' -->
                     <a data-bind="
-                        click: toggleOpenImage,
-                        text: meta.imageSrc() ? 'replaced' : 'replace',
-                        css: {selected: meta.imageSrc}"></a>
+                        click: toggleShowMainVideo,
+                        css: {selected: meta.showMainVideo}">video</a>
+                    <!-- /ko -->
                 </div>
 
 
