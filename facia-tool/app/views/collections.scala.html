@(env: String, priority: String, identity: Option[com.gu.googleauth.UserIdentity])

@admin_main("fronts", env, Some(priority), isAuthed = true, identity) {

<div style="display: none;" data-bind="visible: true">

    <div class="alert" data-bind="visible: alert">
        <span data-bind="text: alert"></span>
        <a data-bind="click: pressLiveFront">Retry it?</a>
        If this persists beyond a few minutes, <a href="https://sites.google.com/a/guardian.co.uk/digital-incident-management/">contact support</a>.
        <i class="icon-remove" data-bind="click: clearAlerts"></i>
    </div>

    <div class="front-selector">
        <select data-bind="options: fronts, value: front, optionsCaption: 'choose a front...'"></select>
        <span class="front-selector__age" data-bind="visible: frontAge">
            live page refreshed <span data-bind="text: frontAge"></span>
            <!-- ko if: alertFrontIsStale -->
                <span class="tools">
                    <a class="tool" data-bind="click: pressLiveFront">refresh it</a>
                </span>
            <!-- /ko -->
        </span>
    </div>

    <div class="left-col">
        <div class="modes" data-bind="
            css: {
                'live-mode': !latestArticles.showingDrafts(),
                'draft-mode': latestArticles.showingDrafts
            }">
            <!-- ko if: $root.switches()['facia-tool-draft-content'] --><a class="draft-mode" data-bind="
                click: latestArticles.showDrafts,
                css: {active: latestArticles.showingDrafts}">Draft content</a
           ><!-- /ko --><a class="live-mode" data-bind="
                click: latestArticles.showLive,
                css: {active: !latestArticles.showingDrafts()}">Live content</a>
        </div>

        <div class="col__inner scrollable">
            <div class="clipboard" data-bind="with: clipboard">
               <div class="title">
                    Clipboard
                </div>
                <div class="droppable" data-bind="
                    makeDropabble: true,
                    click: pasteItem,
                    css: {underDrag: underDrag},
                    template: {name: 'template_article', foreach: items}"></div>
            </div>

            <div data-bind="with: latestArticles">
                <div class="search-tools">
                    <a><i class="icon-refresh" data-bind="click: refresh"></i></a>
                    <a><i class="icon-remove" data-bind="click: reset"></i></a>
                </div>

                <div class="title">Latest</div>

                <div class="search-form">
                    <div class="search-term">
                        <input type="text" placeholder="Search for..." data-bind='
                            event: {keyup: search, afterpaste: search},
                            value: term,
                            valueUpdate: ["afterkeydown", "afterpaste"]'/>
                    </div>

                    <div class="autocompleter">
                        <select data-bind="
                            event: { change: clearFilter },
                            options: filterTypes,
                            optionsText: 'display',
                            value: filterType"></select>

                        <input type="text" placeholder="filter" data-bind='
                            attr: {placeholder: filterType().placeholder},
                            event: {keyup: autoComplete, afterpaste: autoComplete},
                            value: filter,
                            valueUpdate: ["afterkeydown", "afterpaste"]'/>

                        <div class="suggestions" data-bind="foreach: suggestions">
                            <!-- ko if: $data._alert -->
                            <div class="suggestion" data-bind="text: _alert"></div>
                            <!-- /ko -->
                            <!-- ko if: $data.id -->
                            <div class="suggestion linky"  data-bind="text: id, click: $parent.setFilter"></div>
                            <!-- /ko -->
                        </div>
                    </div>
                </div>

                <div data-bind="template: {name: 'template_search_controls'}"></div>

                <div class="latest-articles" data-bind="template: {name: 'template_article', foreach: articles}">Searching...</div>
            </div>
        </div>
    </div>

    <div class="right-col" data-bind="css: {'live-mode': $root.liveMode}">
        <div class="modes" data-bind="
            css: {
                'live-mode': $root.liveMode,
                'draft-mode': !$root.liveMode()
            }">
            <a class="draft-mode" data-bind="
                click: setModeDraft,
                css: {active: !liveMode()}">Draft front</a
           ><a class="live-mode" data-bind="
                click: setModeLive,
                css: {active: liveMode}">Live front</a>
            <a class="preview" target="preview" data-bind="
                attr: { href: previewUrl },
                text: liveMode() ? 'View live' : 'Preview draft',
                visible: front"></a>
        </div>

        <div class="col__inner scrollable" data-bind="template: {name: 'template_collection', foreach: collections}"></div>
    </div>

    <!-- templates -->

    <script type="text/html" id="template_editor">
        <!-- ko if: type === 'text' -->
            <div class="editor editor--text" data-bind="
                visible: visible">
                <div data-bind="
                    attr: {class: 'element element__' + key},
                    click: open,
                    html: overrideOrVal() || key"></div>
                <!-- ko if: $data.meta === $root.uiOpenElement() -->
                        <textarea data-bind="
                            attr: {
                                class: 'editor__' + key + ' element__' + key,
                                placeholder: field() || key
                            },
                            autoResize: true,
                            valueUpdate: 'afterkeydown',
                            hasFocus: true,
                            value: overrideOrVal"></textarea>
                        <span class="editor__length" data-bind="
                            css: {'editor__length--alert': lengthAlert},
                            text: length"></span>
                        <a class="editor__revert" data-bind="
                            visible: meta,
                            click: revert">revert</a>
                <!-- /ko -->
            </div>
        <!-- /ko -->

        <!-- ko if: type === 'boolean' -->
            <span class="editor--boolean">
                <a class="editor--boolean__label" data-bind="
                    click: toggle,
                    css: {selected: meta},
                    text: label"></a>
                <span class="editor--boolean__state" data-bind="
                    click: toggle,
                    visible: meta">&#10004;</span>
            </span>
        <!-- /ko -->
    </script>

    <script type="text/html" id="template_collection">
        <div class="collection">
            <div class="list-header" data-bind="
                css: {collapsed: state.collapsed() || configMeta.uneditable()}">

                <span class="tools" data-bind="visible: state.hasDraft">
                    <a class="draft-warning" data-bind="
                        click: $root.setModeDraft,
                        visible: $root.liveMode">
                        <span class="tool draft-warning">Unlaunched changes</a>

                    <span data-bind="visible: !$root.liveMode()">
                        <a class="tool draft-publish" data-bind="
                            click: publishDraft">Launch</a>

                        <a class="tool draft-discard" data-bind="
                            click: discardDraft">Discard</a>
                    </span >
                </span>

                <span class="title" data-bind="
                    text: configMeta.displayName() || collectionMeta.displayName() || '(no title)'"></span>

                <span class="count" data-bind="if: !isPending() && !configMeta.uneditable()">
                    (<span data-bind="
                        text: state.count() ? state.count() : 'empty',
                        css: {'non-zero':  state.count}"></span>)
                </span>

                <span class="count" data-bind="if: isPending() && !configMeta.uneditable()">
                    (<span class="non-zero">updating...</span>)
                </span>

                <span data-bind="if: alsoOn.length">
                    also on
                    <span data-bind="foreach: alsoOn"
                    ><span data-bind="if: $index">, </span
                    ><a class="list-header__also-on" data-bind="
                            click: $root.setFront,
                            text: $data"></a
                    ></span>
                </span>

                <a class="list-header__collapser" data-bind="click: toggleCollapsed">
                    <i data-bind="css: {
                        'icon-chevron-down': !state.collapsed(),
                        'icon-chevron-up'  :  state.collapsed }"></i></a>

                <span class="list-header__timings" data-bind="
                    css: {'has-concurrent-user': state.hasConcurrentEdits}">
                    <!-- ko if: state.timeAgo -->
                        <span class="list-header__timings__last-updated" data-bind="text: state.timeAgo"></span>
                        ago by <span class="list-header__timings__user" data-bind="text: collectionMeta.updatedBy"></span>
                    <!-- /ko -->
                    <a data-bind="
                        click: reset,
                        visible: state.hasConcurrentEdits,
                        ">Show edits</a>
                </span>
            </div>

            <!-- ko if: !state.collapsed() -->
                <div data-bind="
                    css: {'pending': isPending()},
                    template: {name: 'template_groups', foreach: groups}"></div>
            <!-- /ko -->
        </div>
    </script>

    <script type="text/html" id="template_groups">
        <!-- ko if: name -->
        <div class="group-name" data-bind="text: name"></div>
        <!-- /ko -->
        <div class="droppable" data-bind="
            makeDropabble: true,
            click: pasteItem,
            css: {underDrag: underDrag},
            template: {name: 'template_article', foreach: items}"></div>
    </script>

    <script type="text/html" id="template_search_controls">
        <div class="finder__controls">
            Page <span data-bind="text: page"></span>
            <a data-bind="click: pageNext">next</a>
            <a data-bind="click: pagePrev, visible: page() > 1">prev</a>
            <a data-bind="click: refresh,  visible: page() > 2">top</a>
        </div>
    </script>

    <script type="text/html" id="template_article">
        <div class="article" data-bind="
            click: open,
            clickBubble: false,
            css: {
                open: state.isOpen,
                underDrag: state.underDrag
            }">

            <a class="thumb" target="article" data-bind="attr: {href: id}">
                <img draggable="false" data-bind="
                    attr: {src: meta.imageSrc() || fields.thumbnail(), title: id}"/>
            </a>

            <div data-bind="if: state.isOpen">
                <div class="article__overrides">
                    <div data-bind="template: {name: 'template_editor', foreach: editors}"></div>

                    <input type="text" placeholder="Link URL, eg. uk/money or http://www.bbc.co.uk/" data-bind="
                        visible: isSnap,
                        value: meta.href"/>

                    <div data-bind="if: state.isOpenImage() || meta.imageSrc()">
                        <input type="text" placeholder="Image URL, eg. copied from Batch Uploader" data-bind="
                            hasFocus: state.isOpenImage,
                            value: provisionalImageSrc"/>
                    </div>

                    <!--div class="supporting-message">Add supporting content below</div-->
                </div>

                <div data-bind="if: group.parentType === 'Collection' || group.parentType === 'Clipboard'">
                    <div class="supporting" data-bind="with: meta.supporting">
                        <div class="droppable" data-bind="
                            makeDropabble: true,
                            click: pasteItem,
                            css: {underDrag: underDrag},
                            template: {name: 'template_article', foreach: items}"></div>
                    </div>
                </div>

                <div class="tools">
                    <a class="tool tool--done" data-bind="
                        clickBubble: false,
                        click: closeAndSave">Save edits</a>
                </div>
            </div>

            <div class="closed" data-bind="if: !state.isOpen()">
                <div class="article__time">
                    <!-- ko if: fields.scheduledPublicationDate -->
                        <span class="article__time__scheduled article__time__scheduled__launches">launches</span>
                        <span class="article__time__scheduled" data-bind="
                            text: scheduledPublicationTime"></span>
                    <!-- /ko -->

                    <!-- ko if: props.webPublicationDate -->
                        <span class="article__time__publication" data-bind="
                            text: webPublicationTime"></span>
                        <span class="article__time__front" data-bind="
                            text: frontPublicationTime"></span>
                    <!-- /ko -->
                </div>

                <a class="article__spark" target="ophan" data-bind="
                    visible: state.sparkUrl,
                    attr: {href: state.ophanUrl}">
                    <img data-bind="attr: {src: state.sparkUrl}" />
                </a>

                <div class="image__overrides" data-bind="click: open">
                    <div data-bind="
                        visible: meta.imageAdjust() === 'boost'">Boosted</div>
                    <div data-bind="
                        visible: meta.imageAdjust() === 'hide'">Hidden</div>
                    <div data-bind="
                        visible: meta.imageSrc">Replaced</div>
                </div>

                <div class="article__tools">
                    <a class="tool tool--small tool--small--copy" data-bind="
                        clickBubble: false,
                        click: copy">copy</a>

                    <a class="tool tool--small tool--small--paste" data-bind="
                        clickBubble: false,
                        click: paste">paste</a>

                    <a class="tool tool--small tool--small--href" target="_blank" data-bind="
                        click: function() { return true; },
                        clickBubble: false,
                        attr: {href: viewUrl}">
                        <i class="icon-share-alt"></i></a>

                    <a class="tool tool--small tool--small--remove" data-bind="
                        clickBubble: false,
                        click: $parent.omitItem">
                        <i class="icon-trash"></i></a>
                </div>

                <div class="article__content is-empty" data-bind="if: state.isEmpty">
                    <span target="article" class="is-empty__url" data-bind="
                        text: id"></span>
                    This content is currently unavailable
                </div>

<<<<<<< HEAD
                <div class="article__content" data-bind="if: !state.isEmpty()">
                    <div class="element element__headline">
                        <a data-bind="
                            html: meta.headline() || fields.headline() || (isSnap() ? 'Add link text!' : 'Loading...'),
                            css: {'is-empty': isSnap() && !meta.headline()},
                            attr: {href: id}"></a>
=======
                <div class="article_content" data-bind="if: !state.isEmpty()">
                    <a class="headline" target="article" data-bind="
                        saneHtml: meta.headline() || fields.headline() || (isSnap() ? 'Add link text!' : 'Loading...'),
                        css: {'is-empty': isSnap() && !meta.headline()},
                        attr: {href: id},
                        click: open"></a>
>>>>>>> 9d09d9db

                        <!-- ko if: meta.supporting && meta.supporting.items().length -->
                            <span class="count">(<span class="non-zero" data-bind="text: meta.supporting.items().length"></span>)</span>
                        <!-- /ko -->
                    </div>

                    <!-- ko if: fields.isLive() === 'false' -->
                        <span class="kicker" data-bind="
                            css: {
                                'kicker--takedown': fields.firstPublicationDate(),
                                'kicker--draft':   !fields.firstPublicationDate(),
                            },
                            text: fields.firstPublicationDate() ? 'Taken down' : 'Draft',
                            click: open"></span>
                    <!-- /ko -->

                    <!-- ko if: isSnap -->
                        <span data-bind="
                            attr: {class: 'kicker' + (meta.snapCss() ? ' kicker--' + meta.snapCss() : '')},
                            text: meta.snapCss() || 'snap'"></span>
                    <!-- /ko -->

                    <!-- ko if: meta.kicker -->
                        <span data-bind="
<<<<<<< HEAD
                            attr: {class: 'kicker kicker--' + meta.kicker()},
                            text: meta.kicker"></span>
                    <!-- /ko -->

                    <span class="element element__trailText" data-bind="
                        html: meta.trailText() || fields.trailText()"></span>
=======
                            attr: {href: id},
                            saneHtml: meta.trailText() || fields.trailText()"></span>
                    </div>
>>>>>>> 9d09d9db
                </div>
            </div>
        </div>

    </script>

</div>

<script src="@routes.Assets.at("javascripts/app-collections.js")"></script>
}<|MERGE_RESOLUTION|>--- conflicted
+++ resolved
@@ -355,22 +355,12 @@
                     This content is currently unavailable
                 </div>
 
-<<<<<<< HEAD
                 <div class="article__content" data-bind="if: !state.isEmpty()">
                     <div class="element element__headline">
                         <a data-bind="
                             html: meta.headline() || fields.headline() || (isSnap() ? 'Add link text!' : 'Loading...'),
                             css: {'is-empty': isSnap() && !meta.headline()},
                             attr: {href: id}"></a>
-=======
-                <div class="article_content" data-bind="if: !state.isEmpty()">
-                    <a class="headline" target="article" data-bind="
-                        saneHtml: meta.headline() || fields.headline() || (isSnap() ? 'Add link text!' : 'Loading...'),
-                        css: {'is-empty': isSnap() && !meta.headline()},
-                        attr: {href: id},
-                        click: open"></a>
->>>>>>> 9d09d9db
-
                         <!-- ko if: meta.supporting && meta.supporting.items().length -->
                             <span class="count">(<span class="non-zero" data-bind="text: meta.supporting.items().length"></span>)</span>
                         <!-- /ko -->
@@ -394,18 +384,12 @@
 
                     <!-- ko if: meta.kicker -->
                         <span data-bind="
-<<<<<<< HEAD
                             attr: {class: 'kicker kicker--' + meta.kicker()},
                             text: meta.kicker"></span>
                     <!-- /ko -->
 
                     <span class="element element__trailText" data-bind="
                         html: meta.trailText() || fields.trailText()"></span>
-=======
-                            attr: {href: id},
-                            saneHtml: meta.trailText() || fields.trailText()"></span>
-                    </div>
->>>>>>> 9d09d9db
                 </div>
             </div>
         </div>
