@(env: String, identity: Option[Identity])

@admin_main("Fronts editor", env, isAuthed = true, identity) {

<div style="display: none;" data-bind="visible: true">

    <div class="status status-danger" data-bind="visible: statusCapiErrors">
        Sorry, ContentApi is unhealthy. Fronts may fail to update.
        <a data-bind="click: pressFront">Retry it?</a>  
        If this persists beyond a few minutes, <a href="https://sites.google.com/a/guardian.co.uk/digital-incident-management/">contact support</a>.
        <i class="icon-remove icon-white" data-bind="click: clearStatuses"></i>
    </div>
    <div class="status status-warning" data-bind="visible: statusPressFailure">
        Sorry, the latest edit to this front hasn't gone live.
        <a data-bind="click: pressFront">Retry it?</a>
        If this persists beyond a few minutes, <a href="https://sites.google.com/a/guardian.co.uk/digital-incident-management/">contact support</a>.
        <i class="icon-remove icon-white" data-bind="click: clearStatuses"></i>
    </div>

    <div class="toolbar" data-bind="visible: true" style="display: none">

        <span data-bind="if: fronts().length > 1">
            <span class="tool-label">Front</span>
            <select class="tool-select" data-bind="options: fronts, value: front, optionsCaption: 'choose...'"></select>
        </span>

        <a class="spark" target="ophan" title="Dark blue: Guardian. Green: Google. Light blue: Other." data-bind="
            visible: frontSparkUrl,
            attr: {href: 'http://dashboard.ophan.co.uk/graph/breakdown?path=/' + front()}">
            <img data-bind="attr: {src: frontSparkUrl}" /></a>

        <span class="tool-label">Mode</span>
        <a class="tool pref-draft" data-bind="
            click: setModeDraft,
            css: {active: !liveMode()}">Draft</a
        ><a class="tool pref-live" data-bind="
            click: setModeLive,
            css: {active: liveMode}">Live</a>

        <a class="tool preview" target="preview" data-bind="
            attr: {href: previewUrl},
            visible: front">View Live</a>
    </div>

    <div class="left-col">
        <div class="title">
            Clipboard <span class="linky" data-bind="click: createSnap">+</span>
        </div>
        <div class="clipboard__wrapper" data-bind="with: clipboard">
            <div class="clipboard droppable" data-bind="
                makeDropabble: true,
                css: {underDrag: underDrag},
                template: {name: 'template_article', foreach: items}"></div>
        </div>

        <div data-bind="with: latestArticles">
            <div class="title">Latest Articles</div>

            <div class="search-form">
                <div class="search-term">
                    <input type="text" placeholder="Search for..." data-bind='
                        event: {keyup: search, afterpaste: search},
                        value: term,
                        valueUpdate: ["afterkeydown", "afterpaste"]'/>
                </div>

                <div class="autocompleter">
                    <select data-bind="
                        event: { change: clearFilter },
                        options: filterTypes,
                        optionsText: 'display',
                        value: filterType"></select>

                    <input type="text" placeholder="filter" data-bind='
                        attr: {placeholder: filterType().placeholder},
                        event: {keyup: autoComplete, afterpaste: autoComplete},
                        value: filter,
                        valueUpdate: ["afterkeydown", "afterpaste"]'/>

                    <div class="suggestions" data-bind="foreach: suggestions">
                        <!-- ko if: $data._alert -->
                        <div class="suggestion" data-bind="text: _alert"></div>
                        <!-- /ko -->
                        <!-- ko if: $data.id -->
                        <div class="suggestion linky"  data-bind="text: id, click: $parent.setFilter"></div>
                        <!-- /ko -->
                    </div>
                </div>

                <button class="search-submit"><i class="icon-refresh" data-bind="click: refresh"></i></button>
            </div>

            <div data-bind="template: {name: 'template_search_controls'}"></div>

            <div class="latest-articles scrollable" data-bind="template: {name: 'template_article', foreach: articles}">Searching...</div>
        </div>
    </div>

    <div class="right-col" data-bind="css: {'live-mode': $root.liveMode}">
        <div class="collections__inner scrollable" data-bind="template: {name: 'template_collection', foreach: collections}"></div>
    </div>

    <!-- templates -->

    <script type="text/html" id="template_collection">
        <div class="collection">
            <div class="list-header" data-bind="
                css: {collapsed: state.collapsed() || configMeta.uneditable()}">

                <div data-bind="visible: !state.editingConfig()">

                    <span class="tools" data-bind="visible: state.hasDraft">
                        <a class="draft-warning" data-bind="
                            click: $root.setModeDraft,
                            visible: $root.liveMode">
                            <span class="tool draft-publish draft-warning">!</span>Draft Exists</a>

                        <span data-bind="visible: !$root.liveMode()">
                            <a class="tool draft-publish" data-bind="
                                click: publishDraft">Publish</a>

                            <a class="tool draft-discard" data-bind="
                                click: discardDraft">Discard</a>
                        </span >
                    </span>

                    <span class="title" data-bind="
                        text: configMeta.displayName() || collectionMeta.displayName() || 'Special'"></span>

                    <a class="list-header__edit" data-bind="
                        click: toggleEditingConfig,
                        visible: typeof configMeta.displayName() === 'undefined' && !state.collapsed()">&laquo; edit title</a>

                    <span class="count" data-bind="if: !isPending() && !configMeta.uneditable()">
                        (<span data-bind="
                            text: state.count() ? state.count() : 'empty',
                            css: {'non-zero':  state.count}"></span>)
                    </span>

                    <span class="count" data-bind="if: isPending() && !configMeta.uneditable()">
                        (<span class="non-zero">updating...</span>)
                    </span>

                    <span data-bind="if: alsoOn.length">
                        also on
                        <span data-bind="foreach: alsoOn"
                        ><span data-bind="if: $index">, </span
                        ><a class="list-header__also-on" data-bind="
                                click: $root.setFront,
                                text: $data"></a
                        ></span>
                    </span>

                    <i class="list-header__collapser" data-bind="
                        click: toggleCollapsed,
                        visible: !configMeta.uneditable(),
                        css: {
                            'icon-chevron-down': !state.collapsed(),
                            'icon-chevron-up'  :  state.collapsed }"></i>

                    <span class="list-header__timings" data-bind="
                        css: {'has-concurrent-user': state.hasConcurrentEdits}">
                        <!-- ko if: state.timeAgo -->
                            Edited <span class="list-header__timings__last-updated" data-bind="text: state.timeAgo"></span>
                            by <span class="list-header__timings__user" data-bind="text: collectionMeta.updatedBy"></span>
                        <!-- /ko -->
                        <a data-bind="
                            click: reset,
                            visible: state.hasConcurrentEdits,
                            ">Show edits</a>
                    </span>
                </div>

                <div class="collection-overrides" data-bind="visible: state.editingConfig">
                    <input type="text" data-bind="
                        value: collectionMeta.displayName,
                        hasFocus: true" placeholder="Title"/>

                    <input type="text" data-bind="
                        value: collectionMeta.href,
                        hasFocus: true" placeholder="Link, e.g. sport/cricket"/>

                    <span class="tools">
                        <a class="tool" data-bind="click: saveMeta">Save</a>
                        <a class="tool" data-bind="click: reset">Cancel</a>
                    </span>
                </div>

            </div>

            <!-- ko if: !state.collapsed() -->
                <div data-bind="
                    css: {'pending': isPending()},
                    template: {name: 'template_groups', foreach: groups}"></div>
            <!-- /ko -->
        </div>
    </script>

    <script type="text/html" id="template_groups">
        <!-- ko if: !_.isUndefined(name) -->
        <div class="group-name" data-bind="text: name"></div>
        <!-- /ko -->
        <div class="droppable" data-bind="
            makeDropabble: true,
            css: {underDrag: underDrag},
            template: {name: 'template_article', foreach: items}"></div>
    </script>

    <script type="text/html" id="template_search_controls">
        <div class="finder__controls">
            Page <span data-bind="text: page"></span>
            <a data-bind="click: pageNext">next</a>
            <a data-bind="click: pagePrev, visible: page() > 1">prev</a>
            <a data-bind="click: refresh,  visible: page() > 2">top</a>
        </div>
    </script>

    <script type="text/html" id="template_article">
        <div class="article u-cf" data-bind="
            css: {
                open: state.open,
                underDrag: state.underDrag
            }">

            <a target="article" data-bind="
                attr: {href: 'http://www.theguardian.com/' + id()},
                click: open">
                <img class="thumb" draggable="false" data-bind="
                    attr: {src: fields.thumbnail, title: id}"/>
                <div class="article__date" data-bind="
                    visible: humanDate,
                    text: humanDate"></div>
            </a>

            <div data-bind="if: state.open">
                <div class="article__overrides u-cf">
                    <div class="article__overrides__fields">
                        <input type="text" data-bind="
                            hasFocus: true,
                            value: headlineInput,
                            event: {blur: save},
                            attr: {placeholder: fields.headline() || 'Link text'}"/>
                        <a class="revert revert--headline" data-bind="
                            click: headlineRevert,
                            attr: {title: 'Revert to: ' + fields.headline()},
                            visible: meta.headline"><i class="icon-fast-backward"></i></a>

                        <input type="text" data-bind="
                            visible: isSnap,
                            value: meta.href,
                            event: {blur: save},
                            attr: {placeholder: 'Link URL, eg. uk/money or http://www.bbc.co.uk/'}"/>

                        <textarea class="trailtext" type="text" data-bind="
                            value: trailTextInput,
                            event: {blur: save},
                            attr: {placeholder: fields.trailText() || 'Trail text'}"/></textarea>
                        <a class="revert revert--trailtext" data-bind="
                            click: trailTextRevert,
                            attr: {title: 'Revert to: ' + fields.trailText()},
                            visible: meta.trailText"><i class="icon-fast-backward"></i></a>
                    </div>

                    <div class="tools">
                        <a class="tool tool--done" data-bind="click: close">Done</a
                       ><a class="tool tool--small tool--small--remove" data-bind="click: $parent.omitItem">
                            <i class="icon-trash"></i>
                        </a>
                    </div>

                    <div class="misc__overrides">
                        Image
                        <a data-bind="
                            click: toggleImageAdjustBoost,
                            text: meta.imageAdjust() === 'boost' ? 'boosted' : 'boost',
                            css: {selected: meta.imageAdjust() === 'boost'}"></a>,
                        <a data-bind="
                            click: toggleImageAdjustHide,
                            text: meta.imageAdjust() === 'hide' ? 'hidden' : 'hide',
                            css: {selected: meta.imageAdjust() === 'hide'}"></a>.

                        Mark as
                        <a data-bind="
                            click: toggleIsBreaking,
                            css: {selected: meta.isBreaking}">breaking news</a>
                    </div>

                    <div class="supporting-message">Add supporting content below</div>
                </div>

                <div data-bind="if: parentType === 'Collection' || parentType === 'Clipboard'">
                    <div class="supporting" data-bind="with: meta.supporting">
                        <div class="droppable" data-bind="
                            makeDropabble: true,
                            css: {underDrag: underDrag},
                            template: {name: 'template_article', foreach: items}"></div>

                    </div>
                </div>
            </div>

            <div class="closed" data-bind="if: !state.open()">
                <a class="spark" target="ophan" title="Dark blue: Guardian. Green: Google. Light blue: Other." data-bind="
                    visible: state.sparkUrl,
                    attr: {href: 'http://dashboard.ophan.co.uk/graph/breakdown?path=/' + id()}">
                    <img data-bind="attr: {src: state.sparkUrl}" />
                </a>

                <div class="image__overrides" data-bind="
                    visible: meta.imageAdjust,
                    click: open">
                    <span class="selected" data-bind="
                        visible: meta.imageAdjust() === 'boost'">Boosted</span>
                    <span class="selected" data-bind="
                        visible: meta.imageAdjust() === 'hide'">Hidden</span>
                </div>

                <a class="tool tool--small tool--small--remove" data-bind="click: $parent.omitItem">
                    <i class="icon-trash"></i>
                </a>

                <a class="tool tool--small tool--small--href" target="_blank" data-bind="
                    attr: {href: isSnap() ? meta.href() : 'http://www.theguardian.com/' + id()}">
                    <i class="icon-share-alt"></i>
                </a>

                <div class="article_content is-empty" data-bind="if: state.isEmpty">
                    <a target="article" class="is-empty__url" data-bind="
                        attr: {href: 'http://www.theguardian.com/' + id()},
                        text: id"></a>
                    This content is unavailable, deleted, or has a new URL
                </div>

                <div class="article_content" data-bind="if: !state.isEmpty()">

                    <span class="is" data-bind="
                        visible: isSnap,
                        click: open">Snap</span>

                    <span class="is is--breaking" data-bind="
                        visible: meta.isBreaking,
                        click: open">Breaking News</span>

                    <a class="headline" target="article" data-bind="
<<<<<<< HEAD
                        text: meta.headline() || fields.headline() || (isSnap() ? 'Add link text!' : '...'),
                        css: {'is-empty': isSnap() && !meta.headline()},
=======
                        text: meta.headline() || fields.headline() || id,
>>>>>>> 103570e1
                        attr: {href: id},
                        click: open"></a>

                    <!-- ko if: meta.supporting && meta.supporting.items().length -->
                        <span class="count">(<span class="non-zero" data-bind="text: meta.supporting.items().length"></span>)</span>
                    <!-- /ko -->

                    <!-- ko if: meta.headline -->
                        <i class="icon-pencil"></i>
                    <!-- /ko -->

                    <div class="trailtext" data-bind="
                        attr: {href: id},
                        html: meta.trailText() || fields.trailText()"></div>

                </div>
            </div>
        </div>

    </script>

</div>

<script src="@routes.Assets.at("javascripts/app-collections.js")"></script>
}<|MERGE_RESOLUTION|>--- conflicted
+++ resolved
@@ -342,12 +342,8 @@
                         click: open">Breaking News</span>
 
                     <a class="headline" target="article" data-bind="
-<<<<<<< HEAD
-                        text: meta.headline() || fields.headline() || (isSnap() ? 'Add link text!' : '...'),
+                        text: meta.headline() || fields.headline() || (isSnap() ? 'Add link text!' : id),
                         css: {'is-empty': isSnap() && !meta.headline()},
-=======
-                        text: meta.headline() || fields.headline() || id,
->>>>>>> 103570e1
                         attr: {href: id},
                         click: open"></a>
 
