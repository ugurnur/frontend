@(env: String, priority: String, identity: Option[com.gu.googleauth.UserIdentity])

@admin_main("fronts", env, Some(priority), isAuthed = true, identity) {

<div style="display: none;" data-bind="visible: true">

    <div class="status status-danger" data-bind="visible: statusCapiErrors">
        Sorry, ContentApi is unhealthy. Fronts may fail to update.
        <a data-bind="click: pressLiveFront">Retry it?</a>
        If this persists beyond a few minutes, <a href="https://sites.google.com/a/guardian.co.uk/digital-incident-management/">contact support</a>.
        <i class="icon-remove icon-white" data-bind="click: clearStatuses"></i>
    </div>
    <div class="status status-warning" data-bind="visible: statusPressFailure">
        Sorry, the latest edit to this front hasn't gone live.
        <a data-bind="click: pressLiveFront">Retry it?</a>
        If this persists beyond a few minutes, <a href="https://sites.google.com/a/guardian.co.uk/digital-incident-management/">contact support</a>.
        <i class="icon-remove icon-white" data-bind="click: clearStatuses"></i>
    </div>

    <select class="front-selector" data-bind="options: fronts, value: front, optionsCaption: 'choose a front...'"></select>

    <div class="left-col">
        <div class="modes" data-bind="
            css: {
                'live-mode': !latestArticles.showingDrafts(),
                'draft-mode': latestArticles.showingDrafts
            }">
            <!-- ko if: $root.switches()['facia-tool-draft-content'] --><a class="draft-mode" data-bind="
                click: latestArticles.showDrafts,
                css: {active: latestArticles.showingDrafts}">Draft content</a
           ><!-- /ko --><a class="live-mode" data-bind="
                click: latestArticles.showLive,
                css: {active: !latestArticles.showingDrafts()}">Live content</a>
        </div>

        <div class="col__inner scrollable">
            <div class="clipboard" data-bind="with: clipboard">
               <div class="title">
                    Clipboard
                </div>
                <div class="droppable" data-bind="
                    makeDropabble: true,
                    click: pasteItem,
                    css: {underDrag: underDrag},
                    template: {name: 'template_article', foreach: items}"></div>
            </div>

            <div data-bind="with: latestArticles">
                <div class="search-tools">
                    <a><i class="icon-refresh" data-bind="click: refresh"></i></a>
                    <a><i class="icon-remove" data-bind="click: reset"></i></a>
                </div>

                <div class="title">Latest</div>

                <div class="search-form">
                    <div class="search-term">
                        <input type="text" placeholder="Search for..." data-bind='
                            event: {keyup: search, afterpaste: search},
                            value: term,
                            valueUpdate: ["afterkeydown", "afterpaste"]'/>
                    </div>

                    <div class="autocompleter">
                        <select data-bind="
                            event: { change: clearFilter },
                            options: filterTypes,
                            optionsText: 'display',
                            value: filterType"></select>

                        <input type="text" placeholder="filter" data-bind='
                            attr: {placeholder: filterType().placeholder},
                            event: {keyup: autoComplete, afterpaste: autoComplete},
                            value: filter,
                            valueUpdate: ["afterkeydown", "afterpaste"]'/>

                        <div class="suggestions" data-bind="foreach: suggestions">
                            <!-- ko if: $data._alert -->
                            <div class="suggestion" data-bind="text: _alert"></div>
                            <!-- /ko -->
                            <!-- ko if: $data.id -->
                            <div class="suggestion linky"  data-bind="text: id, click: $parent.setFilter"></div>
                            <!-- /ko -->
                        </div>
                    </div>
                </div>

                <div data-bind="template: {name: 'template_search_controls'}"></div>

                <div class="latest-articles" data-bind="template: {name: 'template_article', foreach: articles}">Searching...</div>
            </div>
        </div>
    </div>

    <div class="right-col" data-bind="css: {'live-mode': $root.liveMode}">
        <div class="modes" data-bind="
            css: {
                'live-mode': $root.liveMode,
                'draft-mode': !$root.liveMode()
            }">
            <a class="draft-mode" data-bind="
                click: setModeDraft,
                css: {active: !liveMode()}">Draft front</a
           ><a class="live-mode" data-bind="
                click: setModeLive,
                css: {active: liveMode}">Live front</a>
            <a class="preview" target="preview" data-bind="
                attr: { href: previewUrl },
                text: liveMode() ? 'View live' : 'Preview draft',
                visible: front"></a>
        </div>

        <div class="col__inner scrollable" data-bind="template: {name: 'template_collection', foreach: collections}"></div>
    </div>

    <!-- templates -->

    <script type="text/html" id="template_collection">
        <div class="collection">
            <div class="list-header" data-bind="
                css: {collapsed: state.collapsed() || configMeta.uneditable()}">

                <div data-bind="visible: !state.editingConfig()">

                    <span class="tools" data-bind="visible: state.hasDraft">
                        <a class="draft-warning" data-bind="
                            click: $root.setModeDraft,
                            visible: $root.liveMode">
                            <span class="tool draft-warning">Unlaunched changes</a>

                        <span data-bind="visible: !$root.liveMode()">
                            <a class="tool draft-publish" data-bind="
                                click: publishDraft">Launch</a>

                            <a class="tool draft-discard" data-bind="
                                click: discardDraft">Discard</a>
                        </span >
                    </span>

                    <span class="title" data-bind="
                        text: configMeta.displayName() || collectionMeta.displayName() || 'Special'"></span>

                    <a class="list-header__edit" data-bind="
                        click: toggleEditingConfig,
                        visible: typeof configMeta.displayName() === 'undefined' && !state.collapsed()">&laquo; edit title</a>

                    <span class="count" data-bind="if: !isPending() && !configMeta.uneditable()">
                        (<span data-bind="
                            text: state.count() ? state.count() : 'empty',
                            css: {'non-zero':  state.count}"></span>)
                    </span>

                    <span class="count" data-bind="if: isPending() && !configMeta.uneditable()">
                        (<span class="non-zero">updating...</span>)
                    </span>

                    <span data-bind="if: alsoOn.length">
                        also on
                        <span data-bind="foreach: alsoOn"
                        ><span data-bind="if: $index">, </span
                        ><a class="list-header__also-on" data-bind="
                                click: $root.setFront,
                                text: $data"></a
                        ></span>
                    </span>

                    <a class="list-header__collapser" data-bind="click: toggleCollapsed">
                        <i data-bind="css: {
                            'icon-chevron-down': !state.collapsed(),
                            'icon-chevron-up'  :  state.collapsed }"></i></a>

                    <span class="list-header__timings" data-bind="
                        css: {'has-concurrent-user': state.hasConcurrentEdits}">
                        <!-- ko if: state.timeAgo -->
                            <span class="list-header__timings__last-updated" data-bind="text: state.timeAgo"></span>
                            ago by <span class="list-header__timings__user" data-bind="text: collectionMeta.updatedBy"></span>
                        <!-- /ko -->
                        <a data-bind="
                            click: reset,
                            visible: state.hasConcurrentEdits,
                            ">Show edits</a>
                    </span>
                </div>

                <div class="collection-overrides" data-bind="visible: state.editingConfig">
                    <input type="text" data-bind="
                        value: collectionMeta.displayName,
                        hasFocus: true" placeholder="Title"/>

                    <input type="text" data-bind="
                        value: collectionMeta.href,
                        hasFocus: true" placeholder="Link, e.g. sport/cricket"/>

                    <span class="tools">
                        <a class="tool" data-bind="click: saveMeta">Save</a>
                        <a class="tool" data-bind="click: reset">Cancel</a>
                    </span>
                </div>

            </div>

            <!-- ko if: !state.collapsed() -->
                <div data-bind="
                    css: {'pending': isPending()},
                    template: {name: 'template_groups', foreach: groups}"></div>
            <!-- /ko -->
        </div>
    </script>

    <script type="text/html" id="template_groups">
        <!-- ko if: name -->
        <div class="group-name" data-bind="text: name"></div>
        <!-- /ko -->
        <div class="droppable" data-bind="
            makeDropabble: true,
            click: pasteItem,
            css: {underDrag: underDrag},
            template: {name: 'template_article', foreach: items}"></div>
    </script>

    <script type="text/html" id="template_search_controls">
        <div class="finder__controls">
            Page <span data-bind="text: page"></span>
            <a data-bind="click: pageNext">next</a>
            <a data-bind="click: pagePrev, visible: page() > 1">prev</a>
            <a data-bind="click: refresh,  visible: page() > 2">top</a>
        </div>
    </script>

    <script type="text/html" id="template_article">
        <div class="article" data-bind="
            click: function() { return false; },
            clickBubble: false,
            css: {
                open: state.isOpen,
                underDrag: state.underDrag
            }">

            <a class="article__lhs" target="article" data-bind="
                attr: {href: id},
                click: open">
                <img class="thumb" draggable="false" data-bind="
                    attr: {src: meta.imageSrc() || fields.thumbnail(), title: id}"/>
            </a>

            <div data-bind="if: state.isOpen">
                <div class="article__overrides">
                    <div class="article__overrides__fields">
                        <textarea class="headline" data-bind="
                            valueUpdate:'afterkeydown',
                            hasFocus: true,
                            value: headlineInput,
                            event: {blur: onBlur},
                            attr: {
                                maxlength: $root.headlineLength,
                                placeholder: fields.headline() || 'Link text'
                            }"></textarea>
                        <span class="headline-length" data-bind="
                            css: {'headline-length--alert': headlineLengthAlert},
                            text: headlineLength"></span>
                        <a class="revert revert--headline" data-bind="
                            click: headlineRevert,
                            attr: {title: 'Revert to: ' + fields.headline()},
                            visible: meta.headline"><i class="icon-fast-backward"></i></a>

                        <textarea class="trailtext" data-bind="
                            valueUpdate:'afterkeydown',
                            value: trailTextInput,
                            attr: {placeholder: fields.trailText() || 'Trail text'}"></textarea>
                        <a class="revert revert--trailtext" data-bind="
                            click: trailTextRevert,
                            attr: {title: 'Revert to: ' + fields.trailText()},
                            visible: meta.trailText"><i class="icon-fast-backward"></i></a>

                        <input type="text" placeholder="Link URL, eg. uk/money or http://www.bbc.co.uk/" data-bind="
                            visible: isSnap,
                            value: meta.href"/>

                        <div data-bind="
                            if: state.isOpenImage() || meta.imageSrc()">
                            <input type="text" placeholder="Image URL, eg. copied from Batch Uploader" data-bind="
                                hasFocus: state.isOpenImage,
                                value: provisionalImageSrc"/>
                        </div>
                    </div>

                    <div class="supporting-message">Add supporting content below</div>

                    <div class="article__overrides__other">
                        <select data-bind="
                            event: {blur: save},
                            options: $root.kickers,
                            value: meta.kicker,
                            optionsCaption: 'Kicker...'"></select>

<<<<<<< HEAD
                        <a data-bind="
                            click: toggleOpenImage,
                            text: meta.imageSrc() ? 'replaced' : 'replace',
                            css: {selected: meta.imageSrc}"></a>
                        &middot;
                        <a data-bind="
                            click: toggleImageAdjustBoost,
                            text: meta.imageAdjust() === 'boost' ? 'boosted' : 'boost',
                            css: {selected: meta.imageAdjust() === 'boost'}"></a>
                        &middot;
                        <a data-bind="
                            click: toggleImageAdjustHide,
                            text: meta.imageAdjust() === 'hide' ? 'hidden' : 'hide',
                            css: {selected: meta.imageAdjust() === 'hide'}"></a>
                        &middot;
                        <!-- ko if: mainMediaType() === 'video' -->
                        <a data-bind="
                            click: toggleShowMainVideo,
                            css: {selected: meta.showMainVideo}">video</a>
                        &middot;
                        <!-- /ko -->
                        Mark as
                        <a data-bind="
                            click: toggleIsBreaking,
                            css: {selected: meta.isBreaking}">breaking news</a>
                    </div>
=======
                        <div class="supporting-message">Add supporting content below</div>
                    </div>
                </div>

                <div class="image__overrides">
                    <a data-bind="
                        click: toggleOpenImage,
                        text: meta.imageSrc() ? 'replaced' : 'replace',
                        css: {selected: meta.imageSrc}"></a>
                    <a data-bind="
                        click: toggleImageAdjustBoost,
                        text: meta.imageAdjust() === 'boost' ? 'boosted' : 'boost',
                        css: {selected: meta.imageAdjust() === 'boost'}"></a>
                    <a data-bind="
                        click: toggleImageAdjustHide,
                        text: meta.imageAdjust() === 'hide' ? 'hidden' : 'hide',
                        css: {selected: meta.imageAdjust() === 'hide'}"></a>
                    <!-- ko if: mainMediaType() === 'video' -->
                    <a data-bind="
                        click: toggleShowMainVideo,
                        css: {selected: meta.showMainVideo}">video</a>
                    <!-- /ko -->
>>>>>>> 1ea6240f
                </div>


                <div data-bind="if: group.parentType === 'Collection' || group.parentType === 'Clipboard'">
                    <div class="supporting" data-bind="with: meta.supporting">
                        <div class="droppable" data-bind="
                            makeDropabble: true,
                            click: pasteItem,
                            css: {underDrag: underDrag},
                            template: {name: 'template_article', foreach: items}"></div>
                    </div>
                </div>

                <div class="tools">
                    <a class="tool tool--done" data-bind="click: closeAndSave">Save edits</a>
                </div>
            </div>

            <div class="closed" data-bind="if: !state.isOpen()">
                <div class="article__time">
                    <!-- ko if: fields.scheduledPublicationDate -->
                        <span class="article__time__scheduled article__time__scheduled__launches">launches</span>
                        <span class="article__time__scheduled" data-bind="
                            text: scheduledPublicationTime"></span>
                    <!-- /ko -->

                    <!-- ko if: props.webPublicationDate -->
                        <span class="article__time__publication" data-bind="
                            text: webPublicationTime"></span>
                        <span class="article__time__front" data-bind="
                            text: frontPublicationTime"></span>
                    <!-- /ko -->
                </div>

                <a class="article__spark" target="ophan" data-bind="
                    visible: state.sparkUrl,
                    attr: {href: state.ophanUrl}">
                    <img data-bind="attr: {src: state.sparkUrl}" />
                </a>

                <div class="image__overrides" data-bind="click: open">
                    <div data-bind="
                        visible: meta.imageAdjust() === 'boost'">Boosted</div>
                    <div data-bind="
                        visible: meta.imageAdjust() === 'hide'">Hidden</div>
                    <div data-bind="
                        visible: meta.imageSrc">Replaced</div>
                </div>

                <div class="article__tools">
                    <a class="tool tool--small tool--small--copy" data-bind="
                        clickBubble: false,
                        click: copy">copy</a>

                    <a class="tool tool--small tool--small--paste" data-bind="
                        clickBubble: false,
                        click: paste">paste</a>

                    <a class="tool tool--small tool--small--href" target="_blank" data-bind="
                        click: function() { return true; },
                        clickBubble: false,
                        attr: {href: viewUrl}">
                        <i class="icon-share-alt"></i></a>

                    <a class="tool tool--small tool--small--remove" data-bind="
                        clickBubble: false,
                        click: $parent.omitItem">
                        <i class="icon-trash"></i></a>
                </div>

                <div class="article_content is-empty" data-bind="if: state.isEmpty">
                    <span target="article" class="is-empty__url" data-bind="
                        text: id"></span>
                    This content is currently unavailable
                </div>

                <div class="article_content" data-bind="if: !state.isEmpty()">
                    <a class="headline" target="article" data-bind="
                        html: meta.headline() || fields.headline() || (isSnap() ? 'Add link text!' : 'Loading...'),
                        css: {'is-empty': isSnap() && !meta.headline()},
                        attr: {href: id},
                        click: open"></a>

                    <!-- ko if: meta.supporting && meta.supporting.items().length -->
                        <span class="count">(<span class="non-zero" data-bind="text: meta.supporting.items().length"></span>)</span>
                    <!-- /ko -->

                    <!-- ko if: meta.headline -->
                        <i class="icon-pencil"></i>
                    <!-- /ko -->

                    <div class="secondary">
                        <span data-bind="
                            visible: isSnap,
                            attr: {class: 'is' + (meta.snapCss() ? ' is--' + meta.snapCss() : '')},
                            click: open,
                            text: meta.snapCss() || 'snap'"></span>

                        <!-- ko if: fields.isLive() === 'false' -->
                            <span class="is" data-bind="
                                css: {
                                    'is--takedown': fields.firstPublicationDate(),
                                    'is--draft':   !fields.firstPublicationDate(),
                                },
                                text: fields.firstPublicationDate() ? 'Taken down' : 'Draft',
                                click: open"></span>
                        <!-- /ko -->

                        <span data-bind="
                            attr: {class: 'is is--' + meta.kicker()}
                            visible: meta.kicker,
                            text: meta.kicker,
                            click: open"></span>

                        <span data-bind="
                            attr: {href: id},
                            html: meta.trailText() || fields.trailText()"></span>
                    </div>
                </div>
            </div>
        </div>

    </script>

</div>

<script src="@routes.Assets.at("javascripts/app-collections.js")"></script>
}<|MERGE_RESOLUTION|>--- conflicted
+++ resolved
@@ -293,34 +293,6 @@
                             value: meta.kicker,
                             optionsCaption: 'Kicker...'"></select>
 
-<<<<<<< HEAD
-                        <a data-bind="
-                            click: toggleOpenImage,
-                            text: meta.imageSrc() ? 'replaced' : 'replace',
-                            css: {selected: meta.imageSrc}"></a>
-                        &middot;
-                        <a data-bind="
-                            click: toggleImageAdjustBoost,
-                            text: meta.imageAdjust() === 'boost' ? 'boosted' : 'boost',
-                            css: {selected: meta.imageAdjust() === 'boost'}"></a>
-                        &middot;
-                        <a data-bind="
-                            click: toggleImageAdjustHide,
-                            text: meta.imageAdjust() === 'hide' ? 'hidden' : 'hide',
-                            css: {selected: meta.imageAdjust() === 'hide'}"></a>
-                        &middot;
-                        <!-- ko if: mainMediaType() === 'video' -->
-                        <a data-bind="
-                            click: toggleShowMainVideo,
-                            css: {selected: meta.showMainVideo}">video</a>
-                        &middot;
-                        <!-- /ko -->
-                        Mark as
-                        <a data-bind="
-                            click: toggleIsBreaking,
-                            css: {selected: meta.isBreaking}">breaking news</a>
-                    </div>
-=======
                         <div class="supporting-message">Add supporting content below</div>
                     </div>
                 </div>
@@ -343,9 +315,7 @@
                         click: toggleShowMainVideo,
                         css: {selected: meta.showMainVideo}">video</a>
                     <!-- /ko -->
->>>>>>> 1ea6240f
-                </div>
-
+                </div>
 
                 <div data-bind="if: group.parentType === 'Collection' || group.parentType === 'Clipboard'">
                     <div class="supporting" data-bind="with: meta.supporting">
