@(env: String)

@admin_main("Fronts editor", env, isAuthed = true) {

<div style="display: none;" data-bind="visible: true">

    <img class="ophan-legend" src="@routes.Assets.at("images/ophan-legend.png")" title="Pageview graph colours" />

<<<<<<< HEAD
    <div class="list-picker" data-bind="visible: true" style="display: none">
        <span>Editing front:</span>
        <select data-bind="options: configs, value: config, optionsCaption: 'choose...'"></select>
        <a target="preview" class="preview-link" data-bind="
=======
    <div class="toolbar" data-bind="visible: true" style="display: none">
        
        <span class="tool-label">
            Editing front
        </span>
        <select class="tool-select" data-bind="options: configs, value: config, optionsCaption: 'choose...'"></select>
       
        <span class="tool-label">
            Edit Mode
        </span>
        
        <a class="tool pref-draft" data-bind="
            click: setModeDraft,
            css: {active: !liveMode()}">Draft</a>
        
        <a class="tool pref-live" data-bind="
            click: setModeLive,
            css: {active: liveMode}">Live</a>

        <a class="tool logout" href="/logout">Logout</a>

        <a class="tool preview" target="preview" data-bind="
>>>>>>> 18f3444b
            attr: {href: previewUrl},
            visible: config">Previews</a>

    </div>

    <div class="finder">
        <div class="title clipboard__title">Clipboard</div>
        <div class="clipboard__wrapper" data-bind="with: clipboard">
            <div class="clipboard__overlay" data-bind="visible: articles().length === 0">
                Drag articles and drop them here. <br />Works from Guardian, Ophan, and Google.</div>
            <div class="clipboard droppable" data-bind="
                makeDropabble: true,
                css: {underDrag: underDrag},
                template: {name: 'template_article', foreach: articles}"></div>
        </div>

        <div data-bind="with: latestArticles">
            <div class="title">Latest Articles</div>

            <div class="search-form">
                <div class="search-term">
                    <input type="text" placeholder="Search for..." data-bind='
                        event: {keyup: search, afterpaste: search},
                        value: term,
                        valueUpdate: ["afterkeydown", "afterpaste"]'/>
                </div>

                <div class="autocompleter">
                    <select data-bind="
                        event: { change: clearFilter },
                        options: filterTypes,
                        optionsText: 'display',
                        value: filterType"></select>

                    <input type="text" placeholder="filter" data-bind='
                        attr: {placeholder: filterType().placeholder},
                        event: {keyup: autoComplete, afterpaste: autoComplete},
                        value: filter,
                        valueUpdate: ["afterkeydown", "afterpaste"]'/>

                    <div class="suggestions" data-bind="foreach: suggestions">
                        <!-- ko if: $data._alert -->
                        <div class="suggestion" data-bind="text: _alert"></div>
                        <!-- /ko -->
                        <!-- ko if: $data.id -->
                        <div class="suggestion linky"  data-bind="text: id, click: $parent.setFilter"></div>
                        <!-- /ko -->
                    </div>
                </div>

                <button class="search-submit"><i class="icon-refresh" data-bind="click: refresh"></i></button>
            </div>

            <div data-bind="template: {name: 'template_search_controls'}"></div>

            <div class="latest-articles scrollable" data-bind="template: {name: 'template_article', foreach: articles}">Searching...</div>
        </div>
    </div>

    <div class="collections">
        <div class="collections__inner scrollable" data-bind="template: {name: 'template_collection', foreach: collections}"></div>
    </div>

    <!-- templates -->

    <script type="text/html" id="template_collection">
        <div class="collection">
            <div class="list-header">
                <div class="title" data-bind="visible: !state.editingConfig()">
                    <span class="list-header__saving" data-bind="visible: state.loadIsPending">SAVING</span>

                    <a class="list-header__display" data-bind="
                        visible: typeof configMeta.displayName() === 'undefined',
                        text: collectionMeta.displayName() || 'Set title for ' + configMeta.roleName(),
                        click: toggleEditingConfig"></a>

                    <span class="list-header__display" data-bind="
                        visible: typeof configMeta.displayName() !== 'undefined',
                        text: configMeta.displayName"></span>

                    <span class="list-header__display" data-bind="
                        visible: configMeta.displayName() === '',
                        text: configMeta.roleName"></span>

                    <span class="list-header__timings">
                        <!-- ko if: state.timeAgo -->
                            <span class="list-header__timings__last-updated" data-bind="text: state.timeAgo"></span>
                            by <span class="list-header__timings__user" data-bind="text: collectionMeta.updatedBy"></span>
                        <!-- /ko -->
                        <!-- ko ifnot: state.timeAgo -->
                            empty
                        <!-- /ko -->
                    </span>
                </div>

                <div class="collection-config" data-bind="visible: state.editingConfig">
                    <input type="text" data-bind="value: collectionMeta.displayName" placeholder="Title"/>
                    <input type="submit" class="btn" value="Save" data-bind="click: saveConfig"/>
                    <button class="btn" value="Cancel" data-bind="click: cancelEditingConfig">Cancel</button>
                </div>

<<<<<<< HEAD
                <div class="list-header__status">
                    <a class="list-header__status__live" data-bind="
                        click: setLiveMode,
                        css: {
                            active: state.liveMode()
                        }">LIVE
                    </a><a class="list-header__status__draft" data-bind="
                        click: setDraftMode,
                        css: {
                            'active':   !state.liveMode(),
                            'has-draft': state.hasDraft()
                        }">DRAFT

                    </a><a class="list-header__status__control" data-bind="
                        visible: state.hasDraft(),
                        click: publishDraft">publish

                    </a><a class="list-header__status__control" data-bind="
                        visible: state.hasDraft(),
                        click: discardDraft">discard

                    </a>

                    <span class="list-header__timings">
                        <!-- ko if: state.timeAgo -->
                            <span class="list-header__timings__last-updated" data-bind="text: state.timeAgo"></span>
                            by <span class="list-header__timings__user" data-bind="text: collectionMeta.updatedBy"></span>
                        <!-- /ko -->
                        <!-- ko ifnot: state.timeAgo -->
                            empty
                        <!-- /ko -->
                    </span>
=======
                <div class="draft-toolbar" data-bind="visible: state.hasDraft">
                    <a class="draft-warning" data-bind="
                        click: $root.setModeDraft,
                        visible: $root.liveMode">
                        <span class="tool draft-publish draft-warning">!</span> Show Unpublished Draft</a>

                    <div data-bind="visible: !$root.liveMode()">
                        <a class="tool draft-publish" data-bind="
                            click: publishDraft">Publish this Draft</a>
                            
                        <a class="tool draft-discard" data-bind="
                            click: discardDraft">Discard it</a>
                    </div>
>>>>>>> 18f3444b
                </div>
            </div>

            <div data-bind="
                css: {'pending': state.loadIsPending},
                template: {name: 'template_groups', foreach: groups}"></div>
        </div>
    </script>

    <script type="text/html" id="template_groups">
        <!-- ko if: !_.isUndefined(name) -->
        <div class="group-name" data-bind="text: name"></div>
        <!-- /ko -->
        <div class="droppable" data-bind="
            makeDropabble: true,
            css: {underDrag: underDrag},
            template: {name: 'template_article', foreach: articles}"></div>
    </script>

    <script type="text/html" id="template_search_controls">
        <div class="finder__controls">
            Page <span data-bind="text: page"></span>
            <a data-bind="click: pageNext">next</a>
            <a data-bind="click: pagePrev, visible: page() > 1">prev</a>
            <a data-bind="click: refresh,  visible: page() > 2">top</a>
        </div>
    </script>

    <script type="text/html" id="template_article">
        <div class="trail u-cf" data-bind="
            attr: {'data-url': props.id},
            css: {
                underDrag: state.underDrag,
                redundant: $parent.collectionMeta && $parent.collectionMeta.max ? (0 + $index()) >= (0 + $parent.collectionMeta.max()) : false
            }">

            <a target="article" data-bind="attr: {href: 'http://www.theguardian.com/' + props.id()}">
                <img data-bind="attr: {src: fields.thumbnail}" draggable="false" />
            </a>

            <div data-bind="visible: !state.editingTitle()">
                <div class="trail__remove" data-bind="click: $parent.dropItem">
                    <i class="icon-trash icon-white"></i>
                </div>

<<<<<<< HEAD
            <a target="article" data-bind="attr: {href: 'http://www.theguardian.com/' + meta.id()}">
                <img data-bind="attr: {src: fields.thumbnail}" draggable="false" />
            </a>
=======
                <a class="trail_stats u-cf" target="ophan" data-bind="attr: {href: 'http://dashboard.ophan.co.uk/graph/breakdown?path=/' + props.id()}">
                    <div class="pageviews" data-bind="if: totalHitsFormatted(), text: totalHitsFormatted"></div>
                    <div class="pageviews-graph" data-bind="if: state.pageViewsSeries(), sparkline: state.pageViewsSeries"></div>
                </a>
>>>>>>> 18f3444b

                <div class="trail__meta">
                    <span data-bind="html: humanDate"></span>
                </div>
            </div>

<<<<<<< HEAD
            <a class="trail_stats u-cf" target="ophan" data-bind="attr: {href: 'http://dashboard.ophan.co.uk/graph/breakdown?path=/' + meta.id()}">
                <div class="pageviews" data-bind="if: totalHitsFormatted(), text: totalHitsFormatted"></div>
                <div class="pageviews-graph" data-bind="if: state.pageViewsSeries(), sparkline: state.pageViewsSeries"></div>
            </a>

            <!-- ko if: (config.webTitle() && (meta.webTitle() !== config.webTitle())) -->
            <span class="webTitle webTitle--override" data-bind="html: config.webTitle"></span>
            <!-- /ko -->

            <a class="webTitle" target="article" data-bind="
                html: meta.webTitle,
                attr: {href: 'http://www.theguardian.com/' + meta.id()}"></a>

            <div class="trail__meta">
                <span data-bind="html: humanDate"></span>
                <!--a class="trail__meta__tweak"  data-bind="click: toggleEditingConfig">tweak</a-->
            </div>
=======
            <!-- ko if: state.editingTitle -->
            <div class="trail_tweaks u-cf">
                <input type="text" data-bind="
                    value: webTitleInput,
                    attr: {placeholder: props.webTitle}"/>
                <div>
                    <a data-bind="click: saveTitleEdit">Save Title</a>
                    <a data-bind="click: cancelTitleEdit">Cancel</a>
                    <a data-bind="
                        click: revertTitleEdit,
                        attr: {title: props.webTitle},
                        visible: meta.webTitle">Revert</a>
                </div>
            </div>
            <!-- /ko -->

            <a class="webTitle" target="article" data-bind="
                attr: {href: 'http://www.theguardian.com/' + props.id()},
                html: meta.webTitle() || props.webTitle(),
                css: {'webTitle--override': meta.webTitle},
                click: startTitleEdit,
                visible: !state.editingTitle()"></a>
>>>>>>> 18f3444b

        </div>
    </script>

</div>

<script src="@routes.Assets.at("javascripts/fronts.js")"></script>
}<|MERGE_RESOLUTION|>--- conflicted
+++ resolved
@@ -6,12 +6,6 @@
 
     <img class="ophan-legend" src="@routes.Assets.at("images/ophan-legend.png")" title="Pageview graph colours" />
 
-<<<<<<< HEAD
-    <div class="list-picker" data-bind="visible: true" style="display: none">
-        <span>Editing front:</span>
-        <select data-bind="options: configs, value: config, optionsCaption: 'choose...'"></select>
-        <a target="preview" class="preview-link" data-bind="
-=======
     <div class="toolbar" data-bind="visible: true" style="display: none">
         
         <span class="tool-label">
@@ -34,7 +28,6 @@
         <a class="tool logout" href="/logout">Logout</a>
 
         <a class="tool preview" target="preview" data-bind="
->>>>>>> 18f3444b
             attr: {href: previewUrl},
             visible: config">Previews</a>
 
@@ -136,40 +129,6 @@
                     <button class="btn" value="Cancel" data-bind="click: cancelEditingConfig">Cancel</button>
                 </div>
 
-<<<<<<< HEAD
-                <div class="list-header__status">
-                    <a class="list-header__status__live" data-bind="
-                        click: setLiveMode,
-                        css: {
-                            active: state.liveMode()
-                        }">LIVE
-                    </a><a class="list-header__status__draft" data-bind="
-                        click: setDraftMode,
-                        css: {
-                            'active':   !state.liveMode(),
-                            'has-draft': state.hasDraft()
-                        }">DRAFT
-
-                    </a><a class="list-header__status__control" data-bind="
-                        visible: state.hasDraft(),
-                        click: publishDraft">publish
-
-                    </a><a class="list-header__status__control" data-bind="
-                        visible: state.hasDraft(),
-                        click: discardDraft">discard
-
-                    </a>
-
-                    <span class="list-header__timings">
-                        <!-- ko if: state.timeAgo -->
-                            <span class="list-header__timings__last-updated" data-bind="text: state.timeAgo"></span>
-                            by <span class="list-header__timings__user" data-bind="text: collectionMeta.updatedBy"></span>
-                        <!-- /ko -->
-                        <!-- ko ifnot: state.timeAgo -->
-                            empty
-                        <!-- /ko -->
-                    </span>
-=======
                 <div class="draft-toolbar" data-bind="visible: state.hasDraft">
                     <a class="draft-warning" data-bind="
                         click: $root.setModeDraft,
@@ -183,7 +142,6 @@
                         <a class="tool draft-discard" data-bind="
                             click: discardDraft">Discard it</a>
                     </div>
->>>>>>> 18f3444b
                 </div>
             </div>
 
@@ -229,41 +187,16 @@
                     <i class="icon-trash icon-white"></i>
                 </div>
 
-<<<<<<< HEAD
-            <a target="article" data-bind="attr: {href: 'http://www.theguardian.com/' + meta.id()}">
-                <img data-bind="attr: {src: fields.thumbnail}" draggable="false" />
-            </a>
-=======
                 <a class="trail_stats u-cf" target="ophan" data-bind="attr: {href: 'http://dashboard.ophan.co.uk/graph/breakdown?path=/' + props.id()}">
                     <div class="pageviews" data-bind="if: totalHitsFormatted(), text: totalHitsFormatted"></div>
                     <div class="pageviews-graph" data-bind="if: state.pageViewsSeries(), sparkline: state.pageViewsSeries"></div>
                 </a>
->>>>>>> 18f3444b
 
                 <div class="trail__meta">
                     <span data-bind="html: humanDate"></span>
                 </div>
             </div>
 
-<<<<<<< HEAD
-            <a class="trail_stats u-cf" target="ophan" data-bind="attr: {href: 'http://dashboard.ophan.co.uk/graph/breakdown?path=/' + meta.id()}">
-                <div class="pageviews" data-bind="if: totalHitsFormatted(), text: totalHitsFormatted"></div>
-                <div class="pageviews-graph" data-bind="if: state.pageViewsSeries(), sparkline: state.pageViewsSeries"></div>
-            </a>
-
-            <!-- ko if: (config.webTitle() && (meta.webTitle() !== config.webTitle())) -->
-            <span class="webTitle webTitle--override" data-bind="html: config.webTitle"></span>
-            <!-- /ko -->
-
-            <a class="webTitle" target="article" data-bind="
-                html: meta.webTitle,
-                attr: {href: 'http://www.theguardian.com/' + meta.id()}"></a>
-
-            <div class="trail__meta">
-                <span data-bind="html: humanDate"></span>
-                <!--a class="trail__meta__tweak"  data-bind="click: toggleEditingConfig">tweak</a-->
-            </div>
-=======
             <!-- ko if: state.editingTitle -->
             <div class="trail_tweaks u-cf">
                 <input type="text" data-bind="
@@ -286,7 +219,6 @@
                 css: {'webTitle--override': meta.webTitle},
                 click: startTitleEdit,
                 visible: !state.editingTitle()"></a>
->>>>>>> 18f3444b
 
         </div>
     </script>
