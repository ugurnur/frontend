--- conflicted
+++ resolved
@@ -2,41 +2,36 @@
 
 @admin_main("Fronts editor", env, isAuthed = true) {
 
-    <div style="display: none;" data-bind="visible: true">
-
-        <img class="ophan-legend" src="@routes.Assets.at("images/ophan-legend.png")" title="Pageview graph colours" />
-
-        <div class="toolbar" data-bind="visible: true" style="display: none">
-
-            <span class="tool-label">
-                Editing front
-            </span>
-            <select class="tool-select" data-bind="options: fronts, value: front, optionsCaption: 'choose...'"></select>
-
-            <span class="tool-label">
-                Edit Mode
-            </span>
-
-            <a class="tool pref-draft" data-bind="
+<div style="display: none;" data-bind="visible: true">
+
+    <img class="ophan-legend" src="@routes.Assets.at("images/ophan-legend.png")" title="Pageview graph colours" />
+
+    <div class="toolbar" data-bind="visible: true" style="display: none">
+        
+        <span class="tool-label">
+            Editing front
+        </span>
+        <select class="tool-select" data-bind="options: fronts, value: front, optionsCaption: 'choose...'"></select>
+       
+        <span class="tool-label">
+            Edit Mode
+        </span>
+        
+        <a class="tool pref-draft" data-bind="
             click: setModeDraft,
             css: {active: !liveMode()}">Draft</a
-<<<<<<< HEAD
         ><a class="tool pref-live" data-bind="
-=======
-            ><a class="tool pref-live" data-bind="
->>>>>>> 2d622b0e
             click: setModeLive,
             css: {active: liveMode}">Live</a>
 
-            <a class="tool logout" href="/logout">Logout</a>
-
-            <a class="tool preview" target="preview" data-bind="
+        <a class="tool logout" href="/logout">Logout</a>
+
+        <a class="tool preview" target="preview" data-bind="
             attr: {href: previewUrl},
             visible: front">View Live</a>
 
-        </div>
-
-<<<<<<< HEAD
+    </div>
+
     <div class="finder">
         <div class="title clipboard__title">Clipboard</div>
         <div class="clipboard__wrapper" data-bind="with: clipboard">
@@ -47,140 +42,122 @@
                 css: {underDrag: underDrag},
                 template: {name: 'template_article', foreach: items}"></div>
         </div>
-=======
-        <div class="finder">
-            <div class="title clipboard__title">Clipboard</div>
-            <div class="clipboard__wrapper" data-bind="with: clipboard">
-                <div class="clipboard__overlay" data-bind="visible: items().length === 0">
-                    Drag articles and drop them here. <br />Works from Guardian, Ophan, and Google.</div>
-                <div class="clipboard droppable" data-bind="
-                makeDropabble: true,
-                css: {underDrag: underDrag},
-                template: {name: 'template_article', foreach: items}"></div>
-            </div>
->>>>>>> 2d622b0e
-
-            <div data-bind="with: latestArticles">
-                <div class="title">Latest Articles</div>
-
-                <div class="search-form">
-                    <div class="search-term">
-                        <input type="text" placeholder="Search for..." data-bind='
+
+        <div data-bind="with: latestArticles">
+            <div class="title">Latest Articles</div>
+
+            <div class="search-form">
+                <div class="search-term">
+                    <input type="text" placeholder="Search for..." data-bind='
                         event: {keyup: search, afterpaste: search},
                         value: term,
                         valueUpdate: ["afterkeydown", "afterpaste"]'/>
-                    </div>
-
-                    <div class="autocompleter">
-                        <select data-bind="
+                </div>
+
+                <div class="autocompleter">
+                    <select data-bind="
                         event: { change: clearFilter },
                         options: filterTypes,
                         optionsText: 'display',
                         value: filterType"></select>
 
-                        <input type="text" placeholder="filter" data-bind='
+                    <input type="text" placeholder="filter" data-bind='
                         attr: {placeholder: filterType().placeholder},
                         event: {keyup: autoComplete, afterpaste: autoComplete},
                         value: filter,
                         valueUpdate: ["afterkeydown", "afterpaste"]'/>
 
-                        <div class="suggestions" data-bind="foreach: suggestions">
-                                <!-- ko if: $data._alert -->
-                            <div class="suggestion" data-bind="text: _alert"></div>
-                                <!-- /ko -->
-                                <!-- ko if: $data.id -->
-                            <div class="suggestion linky"  data-bind="text: id, click: $parent.setFilter"></div>
-                                <!-- /ko -->
-                        </div>
+                    <div class="suggestions" data-bind="foreach: suggestions">
+                        <!-- ko if: $data._alert -->
+                        <div class="suggestion" data-bind="text: _alert"></div>
+                        <!-- /ko -->
+                        <!-- ko if: $data.id -->
+                        <div class="suggestion linky"  data-bind="text: id, click: $parent.setFilter"></div>
+                        <!-- /ko -->
                     </div>
-
-                    <button class="search-submit"><i class="icon-refresh" data-bind="click: refresh"></i></button>
-                </div>
-
-                <div data-bind="template: {name: 'template_search_controls'}"></div>
-
-                <div class="latest-articles scrollable" data-bind="template: {name: 'template_article', foreach: articles}">Searching...</div>
-            </div>
-        </div>
-
-        <div class="collections" data-bind="css: {'live-mode': $root.liveMode}">
-            <div class="collections__inner scrollable" data-bind="template: {name: 'template_collection', foreach: collections}"></div>
-        </div>
-
-            <!-- templates -->
-
-        <script type="text/html" id="template_collection">
-            <div class="collection">
-                <div class="list-header">
-                    <div class="title" data-bind="visible: !state.editingConfig()">
-                        <span class="list-header__saving" data-bind="visible: state.loadIsPending">SAVING</span>
-
-                        <a class="list-header__display" data-bind="
+                </div>
+
+                <button class="search-submit"><i class="icon-refresh" data-bind="click: refresh"></i></button>
+            </div>
+
+            <div data-bind="template: {name: 'template_search_controls'}"></div>
+
+            <div class="latest-articles scrollable" data-bind="template: {name: 'template_article', foreach: articles}">Searching...</div>
+        </div>
+    </div>
+
+    <div class="collections" data-bind="css: {'live-mode': $root.liveMode}">
+        <div class="collections__inner scrollable" data-bind="template: {name: 'template_collection', foreach: collections}"></div>
+    </div>
+
+    <!-- templates -->
+
+    <script type="text/html" id="template_collection">
+        <div class="collection">
+            <div class="list-header">
+                <div class="title" data-bind="visible: !state.editingConfig()">
+                    <span class="list-header__saving" data-bind="visible: state.loadIsPending">SAVING</span>
+
+                    <a class="list-header__display" data-bind="
                         visible: typeof configMeta.displayName() === 'undefined',
                         text: collectionMeta.displayName() || 'Set title for ' + (configMeta.roleName() || id),
                         click: toggleEditingConfig"></a>
 
-                        <span class="list-header__display" data-bind="
+                    <span class="list-header__display" data-bind="
                         visible: typeof configMeta.displayName() !== 'undefined',
                         text: configMeta.displayName"></span>
 
-                        <span class="list-header__display" data-bind="
+                    <span class="list-header__display" data-bind="
                         visible: configMeta.displayName() === '',
                         text: configMeta.roleName"></span>
 
-                        <span class="list-header__timings">
-                                <!-- ko if: state.timeAgo -->
+                    <span class="list-header__timings">
+                        <!-- ko if: state.timeAgo -->
                             <span class="list-header__timings__last-updated" data-bind="text: state.timeAgo"></span>
                             by <span class="list-header__timings__user" data-bind="text: collectionMeta.updatedBy"></span>
-                                <!-- /ko -->
-                                <!-- ko ifnot: state.timeAgo -->
-                                empty
-                                <!-- /ko -->
-                        </span>
-                    </div>
-
-                    <div class="collection-config" data-bind="visible: state.editingConfig">
-                        <input type="text" data-bind="value: collectionMeta.displayName" placeholder="Title"/>
-                        <input type="submit" class="btn" value="Save" data-bind="click: saveConfig"/>
-                        <button class="btn" value="Cancel" data-bind="click: cancelEditingConfig">Cancel</button>
-                    </div>
-
-<<<<<<< HEAD
+                        <!-- /ko -->
+                        <!-- ko ifnot: state.timeAgo -->
+                            empty
+                        <!-- /ko -->
+                    </span>
+                </div>
+
+                <div class="collection-config" data-bind="visible: state.editingConfig">
+                    <input type="text" data-bind="value: collectionMeta.displayName" placeholder="Title"/>
+                    <input type="submit" class="btn" value="Save" data-bind="click: saveConfig"/>
+                    <button class="btn" value="Cancel" data-bind="click: cancelEditingConfig">Cancel</button>
+                </div>
+
                 <div class="tools" data-bind="visible: state.hasDraft">
                     <a class="draft-warning" data-bind="
-=======
-                    <div class="tools" data-bind="visible: state.hasDraft">
-                        <a class="draft-warning" data-bind="
->>>>>>> 2d622b0e
                         click: $root.setModeDraft,
                         visible: $root.liveMode">
-                            <span class="tool draft-publish draft-warning">!</span> Unpublished edits exist</a>
-
-                        <div data-bind="visible: !$root.liveMode()">
-                            <a class="tool draft-publish" data-bind="
+                        <span class="tool draft-publish draft-warning">!</span> Unpublished edits exist</a>
+
+                    <div data-bind="visible: !$root.liveMode()">
+                        <a class="tool draft-publish" data-bind="
                             click: publishDraft">Publish this container's edits</a>
-
-                            <a class="tool draft-discard" data-bind="
+                            
+                        <a class="tool draft-discard" data-bind="
                             click: discardDraft">Discard edits</a>
-                        </div>
                     </div>
                 </div>
-
-                <div data-bind="
+            </div>
+
+            <div data-bind="
                 css: {'pending': state.loadIsPending},
                 template: {name: 'template_groups', foreach: groups}"></div>
-            </div>
-        </script>
-
-        <script type="text/html" id="template_groups">
-                <!-- ko if: !_.isUndefined(name) -->
-            <div class="group-name" data-bind="text: name"></div>
-                <!-- /ko -->
-            <div class="droppable" data-bind="
+        </div>
+    </script>
+
+    <script type="text/html" id="template_groups">
+        <!-- ko if: !_.isUndefined(name) -->
+        <div class="group-name" data-bind="text: name"></div>
+        <!-- /ko -->
+        <div class="droppable" data-bind="
             makeDropabble: true,
             css: {underDrag: underDrag},
             template: {name: 'template_article', foreach: items}"></div>
-<<<<<<< HEAD
     </script>
 
     <script type="text/html" id="template_search_controls">
@@ -194,55 +171,32 @@
 
     <script type="text/html" id="template_article">
         <div class="trail u-cf" data-bind="
-=======
-        </script>
-
-        <script type="text/html" id="template_search_controls">
-            <div class="finder__controls">
-                Page <span data-bind="text: page"></span>
-                <a data-bind="click: pageNext">next</a>
-                <a data-bind="click: pagePrev, visible: page() > 1">prev</a>
-                <a data-bind="click: refresh,  visible: page() > 2">top</a>
-            </div>
-        </script>
-
-        <script type="text/html" id="template_article">
-            <div class="trail u-cf" data-bind="
->>>>>>> 2d622b0e
             css: {
                 editingMeta: state.editingMeta,
                 underDrag: state.underDrag,
                 redundant: $parent.collectionMeta && $parent.collectionMeta.max ? (0 + $index()) >= (0 + $parent.collectionMeta.max()) : false
             }">
 
-                <a target="article" data-bind="attr: {href: 'http://www.theguardian.com/' + props.id()}">
-                    <img draggable="false" data-bind="
+            <a target="article" data-bind="attr: {href: 'http://www.theguardian.com/' + props.id()}">
+                <img draggable="false" data-bind="
                     attr: {src: fields.thumbnail, title: props.id}" />
-                </a>
-
-<<<<<<< HEAD
+            </a>
+
             <div data-bind="visible: !state.editingMeta()">
                 <div class="trail__remove" data-bind="click: $parent.dropItem">
                     <i class="icon-trash icon-white"></i>
                 </div>
-=======
-                <div data-bind="visible: !state.editingMeta()">
-                    <div class="trail__remove" data-bind="click: $parent.dropItem">
-                        <i class="icon-trash icon-white"></i>
-                    </div>
->>>>>>> 2d622b0e
-
-                    <a class="trail_stats u-cf" target="ophan" data-bind="attr: {href: 'http://dashboard.ophan.co.uk/graph/breakdown?path=/' + props.id()}">
-                        <div class="pageviews" data-bind="if: totalHitsFormatted()"><span data-bind="text: totalHitsFormatted"></span></div>
-                        <div class="pageviews-graph" data-bind="if: state.pageViewsSeries(), sparkline: state.pageViewsSeries"></div>
-                    </a>
-
-                    <div class="trail__meta">
-                        <span data-bind="text: humanDate"></span>
-                    </div>
-                </div>
-
-<<<<<<< HEAD
+
+                <a class="trail_stats u-cf" target="ophan" data-bind="attr: {href: 'http://dashboard.ophan.co.uk/graph/breakdown?path=/' + props.id()}">
+                    <div class="pageviews" data-bind="if: totalHitsFormatted()"><span data-bind="text: totalHitsFormatted"></span></div>
+                    <div class="pageviews-graph" data-bind="if: state.pageViewsSeries(), sparkline: state.pageViewsSeries"></div>
+                </a>
+
+                <div class="trail__meta">
+                    <span data-bind="text: humanDate"></span>
+                </div>
+            </div>
+
             <!-- ko if: state.editingMeta -->
             <div class="trail_tweaks u-cf">
                 <input type="text" data-bind="
@@ -256,49 +210,17 @@
             <!-- /ko -->
 
             <a class="headline" target="article" data-bind="
-=======
-                    <!-- ko if: state.editingMeta -->
-                <div class="trail_tweaks u-cf">
-                    <input type="text" data-bind="
-                    value: headlineInput,
-                    attr: {placeholder: fields.headline}"/>
-                    <a data-bind="
-                    click: revertMetaEdit,
-                    attr: {title: fields.headline},
-                    visible: meta.headline">Revert Headline</a>
-                </div>
-                    <!-- /ko -->
-
-                <a class="headline" target="article" data-bind="
->>>>>>> 2d622b0e
                 click: startMetaEdit,
                 visible: !state.editingMeta(),
                 attr: {href: props.id()},
                 text: meta.headline() || fields.headline()"></a>
 
-<<<<<<< HEAD
             <!-- ko if: state.editingMeta -->
             <div class="sublinks" data-bind="with: meta.sublinks">
                 <div class="droppable" data-bind="
                     makeDropabble: true,
                     css: {underDrag: underDrag},
                     template: {name: 'template_article', foreach: items}"></div>
-=======
-                    <!-- ko if: state.editingMeta -->
-                <div class="sublinks" data-bind="with: meta.sublinks">
-                    <div class="droppable" data-bind="
-                    makeDropabble: true,
-                    css: {underDrag: underDrag},
-                    template: {name: 'template_article', foreach: items}"></div>
-
-                </div>
-                <div class="sublinks-message">Drop links here</div>
-                <div class="tools">
-                    <a class="tool" data-bind="click: saveMetaEdit">Save Package</a>
-                    <a class="tool" data-bind="click: cancelMetaEdit">Cancel</a>
-                </div>
-                    <!-- /ko -->
->>>>>>> 2d622b0e
 
             </div>
             <div class="sublinks-message">Drop links here</div>
@@ -308,15 +230,11 @@
             </div>
             <!-- /ko -->
 
-<<<<<<< HEAD
         </div>
         
     </script>
-=======
-        </script>
->>>>>>> 2d622b0e
-
-    </div>
-
-    <script src="@routes.Assets.at("javascripts/app.js")"></script>
+
+</div>
+
+<script src="@routes.Assets.at("javascripts/app.js")"></script>
 }