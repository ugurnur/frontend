--- conflicted
+++ resolved
@@ -1,7 +1,6 @@
 package controllers
 
 import auth.ExpiringActions
-import com.gu.facia.client.{AmazonSdkS3Client, ApiClient}
 import common.{ExecutionContexts, FaciaToolMetrics, Logging}
 import conf.Configuration
 import frontsapi.model._
@@ -13,14 +12,6 @@
 
 import scala.concurrent.Future
 
-<<<<<<< HEAD
-
-object FaciaJsonClient {
-  import scala.concurrent.ExecutionContext.Implicits.global
-  val client = ApiClient(Configuration.aws.bucket, Configuration.facia.stage, AmazonSdkS3Client.default)
-}
-=======
->>>>>>> d58b02ea
 
 object FaciaToolController extends Controller with Logging with ExecutionContexts {
 
@@ -68,11 +59,7 @@
       maybeCollectionJson.foreach { b =>
         UpdateActions.archivePublishBlock(id, b, identity)
         FaciaPress.press(PressCommand.forOneId(id).withPressDraft().withPressLive())
-<<<<<<< HEAD
-        FaciaToolUpdatesStream.putStreamUpdate(StreamUpdate(PublishUpdate(id), identity.email))}}
-=======
         FaciaToolUpdatesStream.putStreamUpdate(StreamUpdate(PublishUpdate(id), identity.email))}
->>>>>>> d58b02ea
     ContentApiPush.notifyContentApi(Set(id))
     NoCache(Ok)}}
 
@@ -83,10 +70,8 @@
       maybeCollectionJson.foreach { b =>
       FaciaToolUpdatesStream.putStreamUpdate(StreamUpdate(DiscardUpdate(id), identity.email))
       UpdateActions.archiveDiscardBlock(id, b, identity)
-<<<<<<< HEAD
-      FaciaPress.press(PressCommand.forOneId(id).withPressDraft())}}
-    NoCache(Ok)
-  }
+      FaciaPress.press(PressCommand.forOneId(id).withPressDraft())}
+    NoCache(Ok)}}
 
   def treatEdits(collectionId: String) = ExpiringActions.ExpiringAuthAction.async { request =>
     request.body.asJson.flatMap(_.asOpt[FaciaToolUpdate]).map {
@@ -105,11 +90,6 @@
     }.getOrElse(Future.successful(NotAcceptable))
   }
 
-=======
-      FaciaPress.press(PressCommand.forOneId(id).withPressDraft())}
-    NoCache(Ok)}}
-
->>>>>>> d58b02ea
   def collectionEdits(): Action[AnyContent] = ExpiringActions.ExpiringAuthAction.async { request =>
     FaciaToolMetrics.ApiUsageCount.increment()
       request.body.asJson.flatMap (_.asOpt[FaciaToolUpdate]).map {
