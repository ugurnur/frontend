package controllers

import frontsapi.model._
import frontsapi.model.UpdateList
import jobs.FrontPressJob
import play.api.mvc.{AnyContent, Action, Controller}
import play.api.libs.json._
import common.{FaciaToolMetrics, ExecutionContexts, Logging}
import conf.{Switches, Configuration}
import tools.FaciaApi
import services.{ConfigAgent, ContentApiWrite}
import play.api.libs.ws.Response
import scala.concurrent.Future
import conf.Switches.ContentApiPutSwitch
import services.S3FrontsApi
import model.{NoCache, Cached}


object FaciaToolController extends Controller with Logging with ExecutionContexts {
  implicit val collectionRead = Json.reads[Collection]
  implicit val frontRead = Json.reads[Front]
  implicit val configRead = Json.reads[Config]
  implicit val collectionWrite = Json.writes[Collection]
  implicit val frontWrite= Json.writes[Front]
  implicit val configWrite = Json.writes[Config]

  implicit val updateListRead = Json.reads[UpdateList]
  implicit val collectionMetaRead = Json.reads[CollectionMetaUpdate]
  implicit val trailWrite = Json.writes[Trail]
  implicit val blockWrite = Json.writes[Block]

  def collectionsEditor() = ExpiringAuthentication { request =>
    val identity = Identity(request).get
    Cached(60) { Ok(views.html.collections(Configuration.environment.stage, Option(identity))) }
  }

  def configEditor() = ExpiringAuthentication { request =>
    val identity = Identity(request).get
    Cached(60) { Ok(views.html.config(Configuration.environment.stage, Option(identity))) }
  }

  def listCollections = AjaxExpiringAuthentication { request =>
    FaciaToolMetrics.ApiUsageCount.increment()
    NoCache { Ok(Json.toJson(S3FrontsApi.listCollectionIds)) }
  }

  def getConfig = AjaxExpiringAuthentication { request =>
    FaciaToolMetrics.ApiUsageCount.increment()
    NoCache {
      S3FrontsApi.getMasterConfig map { json =>
        Ok(json).as("application/json")
      } getOrElse NotFound
    }
  }

  def updateConfig(): Action[AnyContent] = AjaxExpiringAuthentication { request =>
    FaciaToolMetrics.ApiUsageCount.increment()
    NoCache {
      request.body.asJson flatMap(_.asOpt[Config]) map {
        case update: Config => {
          val identity = Identity(request).get
          UpdateActions.putMasterConfig(update, identity)
          Ok
        }
        case _ => NotFound
      } getOrElse NotFound
    }
  }

  def readBlock(id: String) = AjaxExpiringAuthentication { request =>
    FaciaToolMetrics.ApiUsageCount.increment()
    NoCache {
      S3FrontsApi.getBlock(id) map { json =>
        Ok(json).as("application/json")
      } getOrElse NotFound
    }
  }

  def publishCollection(id: String) = AjaxExpiringAuthentication { request =>
    val identity = Identity(request).get
    FaciaToolMetrics.DraftPublishCount.increment()
    val block = FaciaApi.publishBlock(id, identity)
<<<<<<< HEAD
    block.foreach(b => pressCollectionId(id))
=======
    block.foreach{ b =>
      FaciaApi.archive(id, b, JsString("publish"))
      pressCollectionId(b.id)
    }
>>>>>>> d5822b52
    notifyContentApi(id)
    NoCache(Ok)
  }

  def discardCollection(id: String) = AjaxExpiringAuthentication { request =>
    val identity = Identity(request).get
    val block = FaciaApi.discardBlock(id, identity)
    block.foreach { b =>
      FaciaApi.archive(id, b, JsString("discard"))
    }
    NoCache(Ok)
  }

  def updateCollectionMeta(id: String): Action[AnyContent] = AjaxExpiringAuthentication { request =>
    FaciaToolMetrics.ApiUsageCount.increment()
    NoCache {
      request.body.asJson flatMap(_.asOpt[CollectionMetaUpdate]) map {
        case update: CollectionMetaUpdate => {
          val identity = Identity(request).get
          UpdateActions.updateCollectionMeta(id, update, identity)
          notifyContentApi(id)
          Ok
        }
        case _ => NotFound
      } getOrElse NotFound
    }
  }

  def collectionEdits(): Action[AnyContent] = AjaxExpiringAuthentication { request =>
    FaciaToolMetrics.ApiUsageCount.increment()
    NoCache {
      request.body.asJson flatMap (_.asOpt[Map[String, UpdateList]]) map {
        case update: Map[String, UpdateList] => {
          val identity: Identity = Identity(request).get
          val updatedCollections: Map[String, Block] = update.collect {
            case ("update", updateList) =>
              UpdateActions.updateCollectionList(updateList.id, updateList, identity).map(updateList.id -> _)
            case ("remove", updateList) =>
              UpdateActions.updateCollectionFilter(updateList.id, updateList, identity).map(updateList.id -> _)
          }.flatten.toMap

          pressCollectionIds(updatedCollections.keySet)

          if (updatedCollections.nonEmpty)
            Ok(Json.toJson(updatedCollections)).as("application/json")
          else
            NotFound
        }
        case _ => NotFound
      } getOrElse NotFound
    }
  }

  def notifyContentApi(id: String): Option[Future[Response]] =
    if (ContentApiPutSwitch.isSwitchedOn)
      ConfigAgent.getConfig(id)
        .map {config => ContentApiWrite.writeToContentapi(config)}
    else None

  def pressCollectionId(id: String): Unit = pressCollectionIds(Set(id))
  def pressCollectionIds(ids: Set[String]): Unit =
    if (Switches.FaciaToolPressSwitch.isSwitchedOn) {
      FrontPressJob.pressByCollectionIds(ids)
    }

}<|MERGE_RESOLUTION|>--- conflicted
+++ resolved
@@ -80,14 +80,10 @@
     val identity = Identity(request).get
     FaciaToolMetrics.DraftPublishCount.increment()
     val block = FaciaApi.publishBlock(id, identity)
-<<<<<<< HEAD
-    block.foreach(b => pressCollectionId(id))
-=======
     block.foreach{ b =>
       FaciaApi.archive(id, b, JsString("publish"))
-      pressCollectionId(b.id)
+      pressCollectionId(id)
     }
->>>>>>> d5822b52
     notifyContentApi(id)
     NoCache(Ok)
   }
