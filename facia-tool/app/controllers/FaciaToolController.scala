--- conflicted
+++ resolved
@@ -37,7 +37,6 @@
     } getOrElse NotFound
   }
 
-<<<<<<< HEAD
   def getConfig(id: String) = AjaxExpiringAuthentication { request =>
     FaciaToolMetrics.ApiUsageCount.increment()
     S3FrontsApi.getConfig(id) map {json =>
@@ -60,8 +59,6 @@
     Ok
   }
 
-=======
->>>>>>> 9352ce5b
   def updateBlock(id: String): Action[AnyContent] = AjaxExpiringAuthentication { request =>
     FaciaToolMetrics.ApiUsageCount.increment()
     request.body.asJson flatMap (_.asOpt[UpdateList]) map {
