--- conflicted
+++ resolved
@@ -87,28 +87,6 @@
 
   def collectionEdits(): Action[AnyContent] = AjaxExpiringAuthentication { request =>
     FaciaToolMetrics.ApiUsageCount.increment()
-<<<<<<< HEAD
-    request.body.asJson flatMap (_.asOpt[UpdateList]) map {
-      case update: UpdateList => {
-        val identity = Identity(request).get
-        UpdateActions.updateCollectionList(id, update, identity)
-        //TODO: How do we know if it was updated or created? Do we need to know?
-        if (update.live) notifyContentApi(id)
-        Ok
-      }
-      case _ => NotFound
-    } getOrElse NotFound
-  }
-
-  def deleteTrail(id: String) = AjaxExpiringAuthentication { request =>
-    FaciaToolMetrics.ApiUsageCount.increment()
-    request.body.asJson flatMap (_.asOpt[UpdateList]) map {
-      case update: UpdateList => {
-        val identity = Identity(request).get
-        UpdateActions.updateCollectionFilter(id, update, identity)
-        if (update.live) notifyContentApi(id)
-        Ok
-=======
     request.body.asJson flatMap (_.asOpt[Map[String, UpdateList]]) map {
       case update: Map[String, UpdateList] => {
         val identity: Identity = Identity(request).get
@@ -120,7 +98,6 @@
           Ok(Json.toJson(updatedCollections)).as("application/json")
         else
           NotFound
->>>>>>> dfa52a81
       }
       case _ => NotFound
     } getOrElse NotFound
