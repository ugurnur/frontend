package controllers

import conf.Configuration
import common.{ExecutionContexts, Logging}
import implicits.Strings
import play.api.mvc._
import play.api.libs.ws.WS

object FaciaContentApiProxy extends Controller with Logging with AuthLogging with ExecutionContexts with Strings {

<<<<<<< HEAD
  def proxy(path: String) = Authenticated.async { request =>
=======
  def proxy(path: String) = AjaxExpiringAuthentication.async { request =>
>>>>>>> 06e45a53
    val queryString = request.queryString.map { p =>
       "%s=%s".format(p._1, p._2.head.urlEncoded)
    }.mkString("&")

    val url = s"${Configuration.contentApi.host}/$path?$queryString&api-key=${Configuration.contentApi.key}"

    log("Proxying tag API query to: %s" format url, request)

    WS.url(url).get().map { response =>
      Ok(response.body).as("application/javascript")
    }
  }

<<<<<<< HEAD
  def json(url: String) = Authenticated.async { request =>
=======
  def json(url: String) = AjaxExpiringAuthentication.async { request =>
>>>>>>> 06e45a53
    log("Proxying json request to: %s" format url, request)

    WS.url(url).get().map { response =>
      Ok(response.body).as("application/json")
    }
  }
}<|MERGE_RESOLUTION|>--- conflicted
+++ resolved
@@ -8,11 +8,7 @@
 
 object FaciaContentApiProxy extends Controller with Logging with AuthLogging with ExecutionContexts with Strings {
 
-<<<<<<< HEAD
-  def proxy(path: String) = Authenticated.async { request =>
-=======
   def proxy(path: String) = AjaxExpiringAuthentication.async { request =>
->>>>>>> 06e45a53
     val queryString = request.queryString.map { p =>
        "%s=%s".format(p._1, p._2.head.urlEncoded)
     }.mkString("&")
@@ -26,11 +22,7 @@
     }
   }
 
-<<<<<<< HEAD
-  def json(url: String) = Authenticated.async { request =>
-=======
   def json(url: String) = AjaxExpiringAuthentication.async { request =>
->>>>>>> 06e45a53
     log("Proxying json request to: %s" format url, request)
 
     WS.url(url).get().map { response =>
