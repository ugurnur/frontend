package frontpress

import model._
import common.editions.Uk
import scala.concurrent.Future
import common.Logging
import play.api.libs.json._
import common.FaciaToolMetrics.{FrontPressSuccess, FrontPressFailure}
import play.api.libs.concurrent.Akka
import play.api.libs.json.JsObject
import com.gu.openplatform.contentapi.model.Asset
import conf.Switches

trait FrontPress extends Logging {

  //The ONLY reason I am using case classes with a Writes instance is to
  //never have {"field": null} in the json, which inflates it
  //E.g. Get out of this: Json.obj(("field", None))
  case class CollectionJson
  (
    apiQuery:     Option[String],
    displayName:  Option[String],
    `type`:       Option[String],
    curated:      Seq[JsValue],
    editorsPicks: Seq[JsValue],
    mostViewed:   Seq[JsValue],
    results:      Seq[JsValue],
    lastUpdated:  Option[String],
    updatedBy:    Option[String],
    updatedEmail: Option[String],
    groups:       Option[Seq[String]],
    href:         Option[String],
    showTags:     Boolean,
    showSections: Boolean
  )
  case class ItemMeta
  (
    headline:     Option[JsValue],
    trailText:    Option[JsValue],
    group:        Option[JsValue],
    imageAdjust:  Option[JsValue],
    isBreaking:   Option[Boolean],
    supporting:   Option[Seq[JsValue]],
    href:         Option[JsValue],
    snapType:     Option[JsValue],
    snapCss:      Option[JsValue],
    snapUri:      Option[JsValue]
  )

  implicit val collectionJsonWrites = Json.writes[CollectionJson]
  implicit val itemMetaJsonWrites = Json.writes[ItemMeta]


  import play.api.Play.current
  private lazy implicit val frontPressContext = Akka.system.dispatchers.lookup("play.akka.actor.front-press")

  def generateJson(id: String): Future[JsObject] = {
    retrieveFrontByPath(id)
      .map(_.map{case (config, collection) =>
        Json.obj(
          config.id -> generateCollectionJson(config, collection)
        )})
      .map(_.foldLeft(Json.arr()){case (l, jsObject) => l :+ jsObject})
      .map( c =>
        Json.obj(
          ("id", id),
          ("collections", c)
        )
      )
  }

  private def retrieveFrontByPath(id: String): Future[Iterable[(Config, Collection)]] = {
    val collectionIds: List[Config] = FaciaToolConfigAgent.getConfigForId(id).getOrElse(Nil)
    val collections = collectionIds.map(config => FaciaToolCollectionParser.getCollection(config.id, config, Uk, isWarmedUp=true).map((config, _)))
    val futureSequence = Future.sequence(collections)
    futureSequence.onFailure{case t: Throwable =>
      FrontPressFailure.increment()
      log.warn(t.toString)
    }
    futureSequence.onSuccess{case _ =>
      FrontPressSuccess.increment()
      log.info(s"Successful press of $id")
    }
    futureSequence
  }

  private def generateCollectionJson(config: Config, collection: Collection): JsValue =
    Json.toJson(
<<<<<<< HEAD
        CollectionJson(
          apiQuery       = config.contentApiQuery,
          displayName    = config.displayName.orElse(collection.displayName),
          curated        = collection.curated.map(generateTrailJson),
          editorsPicks   = collection.editorsPicks.map(generateTrailJson),
          mostViewed     = collection.mostViewed.map(generateTrailJson),
          results        = collection.results.map(generateTrailJson),
          lastUpdated    = collection.lastUpdated,
          updatedBy      = collection.updatedBy,
          updatedEmail   = collection.updatedEmail,
          groups         = Option(config.groups).filter(_.nonEmpty),
          href           = collection.href.orElse(config.href),
          `type`         = config.collectionType,
          showTags       = Switches.FaciaToolContainerTagsSwitch.isSwitchedOn && config.showTags,
          showSections   = Switches.FaciaToolContainerTagsSwitch.isSwitchedOn && config.showSections
        )
=======
      CollectionJson(
        apiQuery       = config.contentApiQuery,
        displayName    = config.displayName.orElse(collection.displayName),
        curated        = collection.curated.map(generateTrailJson),
        editorsPicks   = collection.editorsPicks.map(generateTrailJson),
        mostViewed     = collection.mostViewed.map(generateTrailJson),
        results        = collection.results.map(generateTrailJson),
        lastUpdated    = collection.lastUpdated,
        updatedBy      = collection.updatedBy,
        updatedEmail   = collection.updatedEmail,
        groups         = Option(config.groups).filter(_.nonEmpty),
        href           = collection.href.orElse(config.href),
        `type`         = config.collectionType,
        showTags       = Switches.FaciaToolContainerTagsSwitch.isSwitchedOn && config.showTags,
        showSections   = Switches.FaciaToolContainerTagsSwitch.isSwitchedOn && config.showSections
      )
>>>>>>> dcd2d462
    )

  private def generateTrailJson(content: Content): JsValue =
    Json.obj(
      ("webPublicationDate", content.webPublicationDate),
      ("sectionName", content.sectionName),
      ("sectionId", content.section),
      ("id", content.id),
      ("webUrl", content.webUrl),
      ("tags", generateTags(content.tags)),
      ("safeFields", content.delegate.safeFields),
      ("elements", content.elements.map(generateElement)),
      ("meta", generateItemMeta(content))
    )

  private def generateTags(tags: Seq[Tag]): Seq[JsValue] =
    tags.map{ tag =>
      Json.obj(
        ("id", tag.id),
        ("type", tag.tagType),
        ("webTitle", tag.webTitle),
        ("webUrl", tag.webUrl),
        ("section", tag.section),
        ("bylineImageUrl", tag.contributorImagePath)
      )
    }

  private def generateInnerTrailJson(content: Content): JsValue =
    Json.obj(
      ("webPublicationDate", content.webPublicationDate),
      ("sectionName", content.sectionName),
      ("sectionId", content.section),
      ("id", content.id),
      ("webUrl", content.webUrl),
      ("tags", generateTags(content.tags)),
      ("trailText", content.trailText),
      ("safeFields", content.delegate.safeFields),
      ("meta", generateItemMeta(content))
    )

  private def generateElement(element: Element): JsValue =
    Json.obj(
    "id" -> element.id,
    "relation" -> element.delegate.relation,
    "type" -> element.delegate.`type`,
    "assets" -> element.delegate.assets.map(generateAsset)
  )

  private def generateAsset(asset: Asset): JsValue =
    Json.obj(
      "type" -> asset.`type`,
      "mimeType" -> asset.mimeType,
      "file" -> asset.file,
      "typeData" -> Json.obj(
        ("height", asset.typeData.get("height")),
        ("credit", asset.typeData.get("credit")),
        ("caption", asset.typeData.get("caption")),
        ("width", asset.typeData.get("width"))
      )
    )

  private def generateItemMeta(content: Content): JsValue =
    Json.toJson(
      ItemMeta(
        headline =    content.apiContent.metaData.get("headline"),
        trailText =   content.apiContent.metaData.get("trailText"),
        group =       content.apiContent.metaData.get("group"),
        imageAdjust = content.apiContent.metaData.get("imageAdjust"),
        isBreaking =  content.apiContent.metaData.get("isBreaking").flatMap(_.asOpt[Boolean]),
        supporting =  Option(content.supporting.map(generateInnerTrailJson)).filter(_.nonEmpty),
        href =        content.apiContent.metaData.get("href"),
        snapType = content.apiContent.metaData.get("snapType"),
        snapCss = content.apiContent.metaData.get("snapCss"),
        snapUri = content.apiContent.metaData.get("snapUri")
      )
    )

}

object FrontPress extends FrontPress<|MERGE_RESOLUTION|>--- conflicted
+++ resolved
@@ -86,24 +86,6 @@
 
   private def generateCollectionJson(config: Config, collection: Collection): JsValue =
     Json.toJson(
-<<<<<<< HEAD
-        CollectionJson(
-          apiQuery       = config.contentApiQuery,
-          displayName    = config.displayName.orElse(collection.displayName),
-          curated        = collection.curated.map(generateTrailJson),
-          editorsPicks   = collection.editorsPicks.map(generateTrailJson),
-          mostViewed     = collection.mostViewed.map(generateTrailJson),
-          results        = collection.results.map(generateTrailJson),
-          lastUpdated    = collection.lastUpdated,
-          updatedBy      = collection.updatedBy,
-          updatedEmail   = collection.updatedEmail,
-          groups         = Option(config.groups).filter(_.nonEmpty),
-          href           = collection.href.orElse(config.href),
-          `type`         = config.collectionType,
-          showTags       = Switches.FaciaToolContainerTagsSwitch.isSwitchedOn && config.showTags,
-          showSections   = Switches.FaciaToolContainerTagsSwitch.isSwitchedOn && config.showSections
-        )
-=======
       CollectionJson(
         apiQuery       = config.contentApiQuery,
         displayName    = config.displayName.orElse(collection.displayName),
@@ -120,7 +102,6 @@
         showTags       = Switches.FaciaToolContainerTagsSwitch.isSwitchedOn && config.showTags,
         showSections   = Switches.FaciaToolContainerTagsSwitch.isSwitchedOn && config.showSections
       )
->>>>>>> dcd2d462
     )
 
   private def generateTrailJson(content: Content): JsValue =
