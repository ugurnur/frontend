package frontpress

import model._
import common.editions.Uk
import scala.concurrent.Future
import common.Logging
import play.api.libs.json._
import common.FaciaToolMetrics.{FrontPressSuccess, FrontPressFailure}
import play.api.libs.concurrent.Akka
import play.api.libs.json.JsObject
import com.gu.openplatform.contentapi.model.Asset

trait FrontPress extends Logging {

  //The ONLY reason I am using case classes with a Writes instance is to
  //never have {"field": null} in the json, which inflates it
  //E.g. Get out of this: Json.obj(("field", None))
  case class CollectionJson
  (
    apiQuery:     Option[String],
    displayName:  Option[String],
    `type`:       Option[String],
    curated:      Seq[JsValue],
    editorsPicks: Seq[JsValue],
    mostViewed:   Seq[JsValue],
    results:      Seq[JsValue],
    lastModified: Option[String],
    updatedBy:    Option[String],
    updatedEmail: Option[String],
    groups:       Option[Seq[String]],
    roleName:     Option[String],
    href:         Option[String],
    collectionType: Option[String]
  )
  case class ItemMeta
  (
    headline:     Option[JsValue],
    trailText:    Option[JsValue],
    group:        Option[JsValue],
    imageAdjust:  Option[JsValue],
    isBreaking:   Option[Boolean],
    supporting:   Option[Seq[JsValue]]
  )

  implicit val collectionJsonWrites = Json.writes[CollectionJson]
  implicit val itemMetaJsonWrites = Json.writes[ItemMeta]


  import play.api.Play.current
  private lazy implicit val frontPressContext = Akka.system.dispatchers.lookup("play.akka.actor.front-press")

  def generateJson(id: String): Future[JsObject] = {
    retrieveFrontByPath(id)
      .map(_.map{case (config, collection) =>
        Json.obj(
          config.id -> generateCollectionJson(config, collection)
        )})
      .map(_.foldLeft(Json.arr()){case (l, jsObject) => l :+ jsObject})
      .map( c =>
        Json.obj(
          ("id", id),
          ("collections", c)
        )
      )
  }

  private def retrieveFrontByPath(id: String): Future[Iterable[(Config, Collection)]] = {
    val collectionIds: List[Config] = FaciaToolConfigAgent.getConfigForId(id).getOrElse(Nil)
    val collections = collectionIds.map(config => FaciaToolCollectionParser.getCollection(config.id, config, Uk, isWarmedUp=true).map((config, _)))
    val futureSequence = Future.sequence(collections)
    futureSequence.onFailure{case t: Throwable =>
      FrontPressFailure.increment()
      log.warn(t.toString)
    }
    futureSequence.onSuccess{case _ =>
      FrontPressSuccess.increment()
      log.info(s"Successful press of $id")
    }
    futureSequence
  }

  private def generateCollectionJson(config: Config, collection: Collection): JsValue =
    Json.toJson(
      CollectionJson(
<<<<<<< HEAD
        apiQuery      = config.contentApiQuery,
        displayName   = collection.displayName orElse config.displayName,
        `type`        = config.`type`,
        curated       = collection.curated.map(generateTrailJson),
        editorsPicks  = collection.editorsPicks.map(generateTrailJson),
        results       = collection.results.map(generateTrailJson),
        lastModified  = collection.lastUpdated,
        updatedBy     = collection.updatedBy,
        updatedEmail  = collection.updatedEmail,
        groups        = Option(config.groups).filter(_.nonEmpty),
        roleName      = config.roleName,
        href          = collection.href.orElse(config.href)
=======
        apiQuery       = config.contentApiQuery,
        displayName    = collection.displayName orElse config.displayName,
        tone           = config.collectionTone,
        curated        = collection.curated.map(generateTrailJson),
        editorsPicks   = collection.editorsPicks.map(generateTrailJson),
        mostViewed     = collection.mostViewed.map(generateTrailJson),
        results        = collection.results.map(generateTrailJson),
        lastModified   = collection.lastUpdated,
        updatedBy      = collection.updatedBy,
        updatedEmail   = collection.updatedEmail,
        groups         = Option(config.groups).filter(_.nonEmpty),
        roleName       = config.roleName,
        href           = collection.href.orElse(config.href),
        collectionType = config.collectionType
>>>>>>> 31a4d16a
      )
    )

  private def generateTrailJson(content: Content): JsValue =
    Json.obj(
      ("webPublicationDate", content.webPublicationDate),
      ("sectionName", content.sectionName),
      ("sectionId", content.section),
      ("id", content.id),
      ("webUrl", content.webUrl),
      ("tags", generateTags(content.tags)),
      ("safeFields", content.delegate.safeFields),
      ("elements", content.elements.map(generateElement)),
      ("meta", generateItemMeta(content))
    )

  private def generateTags(tags: Seq[Tag]): Seq[JsValue] =
    tags.map{ tag =>
      Json.obj(
        ("id", tag.id),
        ("type", tag.tagType),
        ("webTitle", tag.webTitle),
        ("webUrl", tag.webUrl),
        ("section", tag.section),
        ("bylineImageUrl", tag.contributorImagePath)
      )
    }

  private def generateInnerTrailJson(content: Content): JsValue =
    Json.obj(
      ("webPublicationDate", content.webPublicationDate),
      ("sectionName", content.sectionName),
      ("sectionId", content.section),
      ("id", content.id),
      ("webUrl", content.webUrl),
      ("tags", generateTags(content.tags)),
      ("trailText", content.trailText),
      ("safeFields", content.delegate.safeFields),
      ("meta", generateItemMeta(content))
    )

  private def generateElement(element: Element): JsValue =
    Json.obj(
    "id" -> element.id,
    "relation" -> element.delegate.relation,
    "type" -> element.delegate.`type`,
    "assets" -> element.delegate.assets.map(generateAsset)
  )

  private def generateAsset(asset: Asset): JsValue =
    Json.obj(
      "type" -> asset.`type`,
      "mimeType" -> asset.mimeType,
      "file" -> asset.file,
      "typeData" -> Json.obj(
        ("source", asset.typeData.get("source")),
        //("altText", a.typeData.get("altText")),
        ("height", asset.typeData.get("height")),
        //("credit", a.typeData.get("credit")),
        //("caption", a.typeData.get("caption")),
        ("width", asset.typeData.get("width"))
      )
    )

  private def generateItemMeta(content: Content): JsValue =
    Json.toJson(
      ItemMeta(
        headline =    content.apiContent.metaData.get("headline"),
        trailText =   content.apiContent.metaData.get("trailText"),
        group =       content.apiContent.metaData.get("group"),
        imageAdjust = content.apiContent.metaData.get("imageAdjust"),
        isBreaking =  content.apiContent.metaData.get("isBreaking").flatMap(_.asOpt[Boolean]),
        supporting =  Option(content.supporting.map(generateInnerTrailJson)).filter(_.nonEmpty)
      )
    )

}

object FrontPress extends FrontPress<|MERGE_RESOLUTION|>--- conflicted
+++ resolved
@@ -28,9 +28,7 @@
     updatedBy:    Option[String],
     updatedEmail: Option[String],
     groups:       Option[Seq[String]],
-    roleName:     Option[String],
-    href:         Option[String],
-    collectionType: Option[String]
+    href:         Option[String]
   )
   case class ItemMeta
   (
@@ -82,23 +80,8 @@
   private def generateCollectionJson(config: Config, collection: Collection): JsValue =
     Json.toJson(
       CollectionJson(
-<<<<<<< HEAD
-        apiQuery      = config.contentApiQuery,
-        displayName   = collection.displayName orElse config.displayName,
-        `type`        = config.`type`,
-        curated       = collection.curated.map(generateTrailJson),
-        editorsPicks  = collection.editorsPicks.map(generateTrailJson),
-        results       = collection.results.map(generateTrailJson),
-        lastModified  = collection.lastUpdated,
-        updatedBy     = collection.updatedBy,
-        updatedEmail  = collection.updatedEmail,
-        groups        = Option(config.groups).filter(_.nonEmpty),
-        roleName      = config.roleName,
-        href          = collection.href.orElse(config.href)
-=======
         apiQuery       = config.contentApiQuery,
         displayName    = collection.displayName orElse config.displayName,
-        tone           = config.collectionTone,
         curated        = collection.curated.map(generateTrailJson),
         editorsPicks   = collection.editorsPicks.map(generateTrailJson),
         mostViewed     = collection.mostViewed.map(generateTrailJson),
@@ -107,10 +90,8 @@
         updatedBy      = collection.updatedBy,
         updatedEmail   = collection.updatedEmail,
         groups         = Option(config.groups).filter(_.nonEmpty),
-        roleName       = config.roleName,
         href           = collection.href.orElse(config.href),
-        collectionType = config.collectionType
->>>>>>> 31a4d16a
+        `type`         = config.collectionType
       )
     )
 
