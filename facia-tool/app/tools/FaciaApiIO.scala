package tools

import com.gu.facia.client.models.{CollectionJson, ConfigJson}
import com.gu.googleauth.UserIdentity
import common.ExecutionContexts
<<<<<<< HEAD
import controllers.FaciaJsonClient
=======
import fronts.FrontsApi
import frontsapi.model.CollectionJsonFunctions
>>>>>>> d58b02ea
import org.joda.time.DateTime
import play.api.libs.json.{JsValue, Json}
import services.{FaciaJsonClient, S3FrontsApi}

import scala.concurrent.Future
import scala.util.Try

trait FaciaApiRead {
  def getSchema: Option[String]
  def getCollectionJson(id: String): Future[Option[CollectionJson]]
}

trait FaciaApiWrite {
  def putCollectionJson(id: String, collectionJson: CollectionJson): CollectionJson
  def publishCollectionJson(id: String, identity: UserIdentity): Future[Option[CollectionJson]]
  def discardCollectionJson(id: String, identity: UserIdentity): Future[Option[CollectionJson]]
  def archive(id: String, collectionJson: CollectionJson, update: JsValue, identity: UserIdentity): Unit
}

object FaciaApiIO extends FaciaApiRead with FaciaApiWrite with ExecutionContexts {

  def getSchema = S3FrontsApi.getSchema

<<<<<<< HEAD
  def getCollectionJson(id: String): Future[Option[CollectionJson]] = FaciaJsonClient.client.collection(id)
=======
  def getCollectionJson(id: String): Future[Option[CollectionJson]] = FrontsApi.amazonClient.collection(id)
>>>>>>> d58b02ea

  def putCollectionJson(id: String, collectionJson: CollectionJson): CollectionJson = {
    Try(S3FrontsApi.putCollectionJson(id, Json.prettyPrint(Json.toJson(collectionJson))))
    collectionJson
  }

  private def mutateCollectionJson(f: UserIdentity => CollectionJson => Option[CollectionJson])
                         (id: String, identity: UserIdentity): Future[Option[CollectionJson]] =
    getCollectionJson(id)
      .map { maybeCollectionJson =>
      maybeCollectionJson
        .flatMap(f(identity))
        .map(putCollectionJson(id, _))}

  def publishCollectionJson(id: String, identity: UserIdentity) = mutateCollectionJson(FaciaApi.preparePublishCollectionJson)(id, identity)

  def discardCollectionJson(id: String, identity: UserIdentity) = mutateCollectionJson(FaciaApi.prepareDiscardCollectionJson)(id, identity)

  def archive(id: String, collectionJson: CollectionJson, update: JsValue, identity: UserIdentity): Unit = {
    //TODO: Mix in diff
    val newCollectionJson: CollectionJson = collectionJson //.copy(diff = Some(update))
    S3FrontsApi.archive(id, Json.prettyPrint(Json.toJson(newCollectionJson)), identity)
  }

  def putMasterConfig(config: ConfigJson): Option[ConfigJson] = {
    Try(S3FrontsApi.putMasterConfig(Json.prettyPrint(Json.toJson(config)))).map(_ => config).toOption
  }
  def archiveMasterConfig(config: ConfigJson, identity: UserIdentity): Unit = S3FrontsApi.archiveMasterConfig(Json.prettyPrint(Json.toJson(config)), identity)

}

/**
 * this is the pure and unit testable stuff for the FaciaApiIO
 */
object FaciaApi {

  // testable
  def preparePublishCollectionJson(identity: UserIdentity)(collectionJson: CollectionJson): Option[CollectionJson] =
    Some(collectionJson)
      .filter(_.draft.isDefined)
      .map(updatePublicationDateForNew)
<<<<<<< HEAD
=======
      .map(CollectionJsonFunctions.updatePreviouslyForPublish)
>>>>>>> d58b02ea
      .map(collectionJson => collectionJson.copy(live = collectionJson.draft.get, draft = None))
      .map(updateIdentity(_, identity))

  def prepareDiscardCollectionJson(identity: UserIdentity)(collectionJson: CollectionJson): Option[CollectionJson] =
    Some(collectionJson)
      .map(_.copy(draft = None))
      .map(updateIdentity(_, identity))

  def updateIdentity(collectionJson: CollectionJson, identity: UserIdentity): CollectionJson = collectionJson.copy(lastUpdated = DateTime.now, updatedBy = identity.fullName, updatedEmail = identity.email)

  def updatePublicationDateForNew(collectionJson: CollectionJson): CollectionJson = {
    val liveIds = collectionJson.live.map(_.id).toSet
    val draftsWithNewDate = collectionJson.draft.get.map {
      draft =>
        if (liveIds.contains(draft.id)) draft
        else draft.copy(frontPublicationDate = DateTime.now.getMillis)
    }
    collectionJson.copy(draft = Some(draftsWithNewDate))
  }

}<|MERGE_RESOLUTION|>--- conflicted
+++ resolved
@@ -3,15 +3,11 @@
 import com.gu.facia.client.models.{CollectionJson, ConfigJson}
 import com.gu.googleauth.UserIdentity
 import common.ExecutionContexts
-<<<<<<< HEAD
-import controllers.FaciaJsonClient
-=======
 import fronts.FrontsApi
 import frontsapi.model.CollectionJsonFunctions
->>>>>>> d58b02ea
 import org.joda.time.DateTime
 import play.api.libs.json.{JsValue, Json}
-import services.{FaciaJsonClient, S3FrontsApi}
+import services.S3FrontsApi
 
 import scala.concurrent.Future
 import scala.util.Try
@@ -32,11 +28,7 @@
 
   def getSchema = S3FrontsApi.getSchema
 
-<<<<<<< HEAD
-  def getCollectionJson(id: String): Future[Option[CollectionJson]] = FaciaJsonClient.client.collection(id)
-=======
   def getCollectionJson(id: String): Future[Option[CollectionJson]] = FrontsApi.amazonClient.collection(id)
->>>>>>> d58b02ea
 
   def putCollectionJson(id: String, collectionJson: CollectionJson): CollectionJson = {
     Try(S3FrontsApi.putCollectionJson(id, Json.prettyPrint(Json.toJson(collectionJson))))
@@ -78,10 +70,7 @@
     Some(collectionJson)
       .filter(_.draft.isDefined)
       .map(updatePublicationDateForNew)
-<<<<<<< HEAD
-=======
       .map(CollectionJsonFunctions.updatePreviouslyForPublish)
->>>>>>> d58b02ea
       .map(collectionJson => collectionJson.copy(live = collectionJson.draft.get, draft = None))
       .map(updateIdentity(_, identity))
 
