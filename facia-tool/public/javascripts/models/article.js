--- conflicted
+++ resolved
@@ -1,146 +1,5 @@
 /* global _: true, humanized_time_span: true */
 define([
-<<<<<<< HEAD
-    'knockout',
-    'models/common',
-    'models/group',
-    'models/humanizedTimeSpan',
-    'models/authedAjax',
-    'models/contentApi'
-],
-function (
-    ko,
-    common,
-    Group,
-    humanizedTimeSpan,
-    authedAjax,
-    contentApi
-){
-    function Article(opts, collection) {
-        var opts = opts || {};
-
-        this.collection = collection;
-
-        this.props = common.util.asObservableProps([
-            'id',
-            'webPublicationDate']);
-
-        this.fields = common.util.asObservableProps([
-            'headline',
-            'thumbnail',
-            'trailText',
-            'shortId']);
-
-        this.fields.headline('...'); 
-
-        this.meta = common.util.asObservableProps([
-            'sublinks',
-            'headline',
-            'group']);
-        
-        
-        this.state = common.util.asObservableProps([
-            'underDrag',
-            'editingMeta',
-            'shares',
-            'comments',
-            'totalHits',
-            'pageViewsSeries']);
-
-        // Computeds
-        this.humanDate = ko.computed(function(){
-            return this.props.webPublicationDate() ? humanizedTimeSpan(this.props.webPublicationDate()) : '';
-        }, this);
-        
-        this.totalHitsFormatted = ko.computed(function(){
-            return common.util.numberWithCommas(this.state.totalHits());
-        }, this);
-
-        this.headlineInput = ko.computed({
-            read: function() {
-                return this.meta.headline() || this.fields.headline();
-            },
-            write: function(value) {
-                this.meta.headline(value);
-            },
-            owner: this
-        });
-
-        this.provisionalHeadline = null;
-
-        this.populate(opts);
-    };
-
-    Article.prototype.populate = function(opts) {
-        common.util.populateObservables(this.props, opts);
-        common.util.populateObservables(this.meta, opts.meta);
-        common.util.populateObservables(this.fields, opts.fields);
-        
-        this.meta.sublinks = new Group ({
-            items: _.map((opts.meta || {}).sublinks, function(sublink) {
-                return new Article(sublink)
-            })
-        });
-    };
-
-    Article.prototype.startMetaEdit = function() {
-        this.provisionalHeadline = this.meta.headline();
-        this.state.editingMeta(true);
-    };
-
-    Article.prototype.saveMetaEdit = function() {
-        this.save();
-        this.state.editingMeta(false);
-    };
-
-    Article.prototype.cancelMetaEdit = function() {
-        this.state.editingMeta(false);
-        this.collection.load();
-    };
-
-    Article.prototype.revertMetaEdit = function() {
-        this.meta.headline(undefined);
-    };
-
-    Article.prototype.getMeta = function() {
-        var self = this,
-            result = _.chain(this.meta)
-                .pairs()
-                // do sublinks separately
-                .filter(function(p){ return p[0] !== 'sublinks'})
-                // is the meta property a not a whitespace-only string ?
-                .filter(function(p){ return !_.isUndefined(p[1]()) && ("" + p[1]()).replace(/\s*/g, '').length > 0; })
-                // does it actually differ from the props value (if any) that it's overwriting ?
-                .filter(function(p){ return  _.isUndefined(self.props[p[0]]) || self.props[p[0]]() !== p[1](); })
-                .map(function(p){ return [p[0], p[1]()]; })
-                .object()
-                .value();
-        
-        if (this.meta.sublinks && this.meta.sublinks.items().length) {
-            result.sublinks = _.map(this.meta.sublinks.items(), function(sublink) {
-                return {
-                    id:   sublink.props.id(),
-                    meta: sublink.meta.headline() ? {headline: sublink.meta.headline()} : undefined
-                }
-            });
-        }
-
-        return result;
-    };
-
-    Article.prototype.save = function() {
-        if (!this.collection) { return; }
-
-        authedAjax.updateCollection(
-            'post',
-            this.collection,
-            {
-                item:     this.props.id(),
-                position: this.props.id(),
-                itemMeta: this.getMeta(),
-                live:     common.state.liveMode(),
-                draft:   !common.state.liveMode(),
-=======
     'modules/vars',
     'utils/as-observable-props',
     'utils/populate-observables',
@@ -238,7 +97,9 @@
 
         Article.prototype.cancelMetaEdit = function() {
             this.state.editingMeta(false);
-            this.collection.load();
+            if (this.collection) {
+                this.collection.load();
+            }
         };
 
         Article.prototype.revertMetaEdit = function() {
@@ -266,7 +127,6 @@
                         meta: sublink.meta.headline() ? {headline: sublink.meta.headline()} : undefined
                     };
                 });
->>>>>>> 2d622b0e
             }
 
             return result;
