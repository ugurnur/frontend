--- conflicted
+++ resolved
@@ -31,15 +31,7 @@
         this.id = opts.id;
         this.raw = undefined;
         this.groups = this.createGroups(opts.groups);
-<<<<<<< HEAD
-        
-=======
-
-        // Placeholders
-        this.raw = undefined;
-        this.lastUpdated = undefined;
-
->>>>>>> cb07ee6f
+
         // properties from the config, about this collection
         this.configMeta   = asObservableProps([
             'displayName',
