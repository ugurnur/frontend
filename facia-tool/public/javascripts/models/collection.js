define([
    'knockout',
    'models/common',
    'models/humanizedTimeSpan',
    'models/authedAjax',
    'models/article',
    'models/contentApi',
    'models/ophanApi'
], function(
    ko,
    common,
    humanizedTimeSpan,
    authedAjax,
    Article,
    contentApi,
    ophanApi
) {
    function Collection(opts) {
        var self = this;
            
        if (!opts || !opts.id) { return; }
        
        this.id = opts.id;
        this.response = null;
        this.groups = this.createGroups(opts.groups);
        
        // properties from the config, about this collection
        this.configMeta   = common.util.asObservableProps([
            'displayName',
            'min',
            'max',
            'roleName',
            'roleDescription']);
        common.util.populateObservables(this.configMeta, opts);

        // properties from the collection itself
        this.collectionMeta = common.util.asObservableProps([
            'displayName',
            'lastUpdated',
            'updatedBy',
            'updatedEmail']);

        this.state  = common.util.asObservableProps([
            'hasDraft',
            'loadIsPending',
            'editingConfig',
            'timeAgo']);

        this.load();
    }

    Collection.prototype.createGroups = function(groupNames) {
        var self = this,
            dropItem = this.drop.bind(this);

        return _.map(_.isArray(groupNames) ? groupNames : [undefined], function(name, index) {
            return {
                group: index,
                name: name,
                collection: self,
                articles:  ko.observableArray(),
                underDrag: ko.observable(),
                dropItem: dropItem
            };
        }).reverse(); // because groupNames is assumed to be in ascending order of importance, yet should render in descending order
    };

    Collection.prototype.toggleEditingConfig = function() {
        this.state.editingConfig(!this.state.editingConfig());
    };

    Collection.prototype.cancelEditingConfig = function() {
        this.state.editingConfig(false);
        this.load();
    };

    Collection.prototype.publishDraft = function() {
        this.processDraft(true);
    };

    Collection.prototype.discardDraft = function() {
        this.processDraft(false);
    };

    Collection.prototype.processDraft = function(goLive) {
        var self = this;

        this.state.loadIsPending(true);

        authedAjax.request({
            type: 'post',
            url: common.config.apiBase + '/collection/' + this.id,
            data: JSON.stringify(goLive ? {publish: true} : {discard: true})
        })
        .then(function() {
            self.load();
        })
<<<<<<< HEAD
        .then(function() {
            self.setMode(common.config.defaultToLiveMode);
        });
=======
>>>>>>> 18f3444b

        this.state.hasDraft(false);
    };

    Collection.prototype.drop = function(item) {
        var self = this;

        self.state.loadIsPending(true);

        authedAjax.request({
            type: 'delete',
            url: common.config.apiBase + '/collection/' + self.id,
            data: JSON.stringify({
                item: item.props.id(),
                live:   common.state.liveMode(),
                draft: !common.state.liveMode()
            }),
        }).then(function() {
            self.load();
        });
    };

    Collection.prototype.load = function(opts) {
        var self = this;
        opts = opts || {};

        return authedAjax.request({
            url: common.config.apiBase + '/collection/' + this.id
        }).then(function(resp) {
            self.response = resp;
            self.state.loadIsPending(false);
            self.state.hasDraft(_.isArray(self.response.draft));

            if (opts.isRefresh && (self.state.loadIsPending() || self.response.lastUpdated === self.collectionMeta.lastUpdated())) {
                // noop
            } else {
                self.populateLists();
            }

            if (!self.state.editingConfig()) {
                common.util.populateObservables(self.collectionMeta, self.response)
                self.state.timeAgo(self.getTimeAgo(self.response.lastUpdated));
            }
        });
    };

    Collection.prototype.populateLists = function() {
        if (!this.response) { return; }

        if (common.state.liveMode()) {
            this.importList(this.response.live);
        } else {
            this.importList(this.response.draft || this.response.live); // No draft yet? Base it on live.
        }
        this.decorate();
    };

    Collection.prototype.importList = function(source) {
        var self = this;

        _.each(this.groups, function(group) {
            group.articles.removeAll();
        });

        _.toArray(source).forEach(function(item, index) {
            var groupInt,
                group;

            groupInt = parseInt((item.meta || {}).group, 10) || 0;

            group = _.find(self.groups, function(g){ return g.group === groupInt; }) || self.groups[0];
            group.articles.push(new Article(item, self));
        });
    }

    Collection.prototype.decorate = function() {
        _.each(this.groups, function(group) {
            contentApi.decorateItems(group.articles());
            ophanApi.decorateItems(group.articles());
        });
    };

    Collection.prototype.refresh = function() {
        if (common.state.uiBusy || this.state.loadIsPending()) { return; }
        this.load({
            isRefresh: true
        });
    };

    Collection.prototype.saveConfig = function() {
        var self = this;

        this.state.editingConfig(false);
        this.state.loadIsPending(true);

        authedAjax.request({
            url: common.config.apiBase + '/collection/' + this.id,
            type: 'post',
            data: JSON.stringify({
                config: {
                    displayName: this.collectionMeta.displayName()
                }
            })
        }).then(function(){
            self.load();
        });
    };

    Collection.prototype.getTimeAgo = function(date) {
        return date ? humanizedTimeSpan(date) : '';
    };

    return Collection;
});<|MERGE_RESOLUTION|>--- conflicted
+++ resolved
@@ -95,12 +95,6 @@
         .then(function() {
             self.load();
         })
-<<<<<<< HEAD
-        .then(function() {
-            self.setMode(common.config.defaultToLiveMode);
-        });
-=======
->>>>>>> 18f3444b
 
         this.state.hasDraft(false);
     };
