--- conflicted
+++ resolved
@@ -42,7 +42,6 @@
     LatestArticles,
     newItems
 ) {
-<<<<<<< HEAD
 
     ko.bindingHandlers.autoResize = {
         init: function(el, valueAccessor) {
@@ -51,11 +50,12 @@
                 el.style.height = '1px';
                 el.style.height = (Math.max(el.scrollHeight + 3, 19)) + 'px';
             })
-=======
+        }
+    };
+
     ko.bindingHandlers.saneHtml = {
         update: function (element, valueAccessor) {
             ko.utils.setHtml(element, sanitizeHtml(ko.utils.unwrapObservable(valueAccessor())));
->>>>>>> 9d09d9db
         }
     };
 
@@ -79,11 +79,7 @@
 
         model.front = ko.observable();
 
-<<<<<<< HEAD
-        model.kickers = vars.CONST.kickers;
-=======
         model.frontAge = ko.observable();
->>>>>>> 9d09d9db
 
         model.headlineLength = ko.computed(function() {
             return _.contains(vars.CONST.restrictHeadlinesOn, model.front()) ? vars.CONST.restrictedHeadlineLength : vars.CONST.headlineLength;
