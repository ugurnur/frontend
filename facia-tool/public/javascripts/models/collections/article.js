/* global _: true */
define([
    'modules/vars',
    'knockout',
    'utils/mediator',
    'utils/url-abs-path',
    'utils/as-observable-props',
    'utils/populate-observables',
    'utils/full-trim',
    'utils/deep-get',
    'utils/snap',
    'utils/human-time',
    'modules/copied-article',
    'modules/authed-ajax',
    'modules/content-api',
    'models/group'
],
    function (
        vars,
        ko,
        mediator,
        urlAbsPath,
        asObservableProps,
        populateObservables,
        fullTrim,
        deepGet,
        snap,
        humanTime,
        copiedArticle,
        authedAjax,
        contentApi,
        Group
    ) {
        function Article(opts) {
            var self = this;

            opts = opts || {};

            this.id = ko.observable(opts.id);

            this.group = opts.group;

            this.uneditable = opts.uneditable;

            this.frontPublicationDate = opts.frontPublicationDate;
            this.frontPublicationTime = ko.observable();
            this.scheduledPublicationTime = ko.observable();

            this.mainMediaType = ko.observable();

            this.props = asObservableProps([
                'webUrl',
                'webPublicationDate']);

            this.fields = asObservableProps([
                'isLive',
                'firstPublicationDate',
                'scheduledPublicationDate',
                'headline',
                'trailText',
                'thumbnail']);

            this.meta = asObservableProps([
                'href',
                'headline',
                'trailText',
                'label',
                'imageAdjust',
                'imageSrc',
                'imageSrcWidth',
                'imageSrcHeight',
<<<<<<< HEAD
=======
                'showMainVideo',
                'isBreaking',
>>>>>>> a16f8cfd
                'group',
                'snapType',
                'snapCss',
                'snapUri']);

            this.state = asObservableProps([
                'underDrag',
                'isOpen',
                'isOpenImage',
                'isLoaded',
                'isEmpty',
                'ophanUrl',
                'sparkUrl']);

            this.headlineLength = ko.computed(function() {
                return (this.meta.headline() || this.fields.headline() || '').length;
            }, this);

            this.headlineLengthAlert = ko.computed(function() {
                return (this.meta.headline() || this.fields.headline() || '').length > vars.CONST.restrictedHeadlineLength;
            }, this);

            this.isSnap = ko.computed(function() {
                return !!snap.validateId(this.id());
            }, this);

            this.webPublicationTime = ko.computed(function(){
                return humanTime(this.props.webPublicationDate());
            }, this);

            this.viewUrl = ko.computed(function() {
                return this.fields.isLive() === 'false' ?
                    vars.CONST.previewBase + '/' + urlAbsPath(this.props.webUrl()) :
                    this.meta.href() || this.props.webUrl();
            }, this);

            this.headlineInput  = this.overrider('headline');
            this.headlineRevert = this.reverter('headline');

            this.trailTextInput  = this.overrider('trailText');
            this.trailTextRevert = this.reverter('trailText');

            this.provisionalImageSrc = ko.observable();

            this.meta.imageSrc.subscribe(function(src) {
                this.provisionalImageSrc(src);
            }, this);

            this.provisionalImageSrc.subscribe(function(src) {
                var self = this;

                if (src === this.meta.imageSrc()) { return; }

                this.validateImageSrc(src)
                .done(function(width, height) {
                    self.meta.imageSrc(src);
                    self.meta.imageSrcWidth(width);
                    self.meta.imageSrcHeight(height);

                    self.state.isOpenImage(false);
                    self.save();
                })
                .fail(function(err) {
                    self.provisionalImageSrc(undefined);
                    window.alert('Sorry! ' + err);
                });
            }, this);

            this.populate(opts);

            // Populate supporting
            if (this.group && this.group.parentType !== 'Article') {
                this.meta.supporting = new Group({
                    parent: self,
                    parentType: 'Article',
                    omitItem: self.save.bind(self)
                });

                this.meta.supporting.items(_.map((opts.meta || {}).supporting, function(item) {
                    return new Article(_.extend(item, {
                        group: self.meta.supporting
                    }));
                }));

                contentApi.decorateItems(this.meta.supporting.items());
            }
        }

        Article.prototype.copy = function() {
            copiedArticle.set(this);
        };

        Article.prototype.paste = function () {
            var sourceItem = copiedArticle.get(true);

            if(!sourceItem || sourceItem.id === this.id()) { return; }

            mediator.emit('collection:updates', {
                sourceItem: sourceItem,
                sourceGroup: sourceItem.group,
                targetItem: this,
                targetGroup: this.group
            });
        };

        Article.prototype.overrider = function(key) {
            return ko.computed({
                read: function() {
                    return this.meta[key]() || this.fields[key]();
                },
                write: function(value) {
                    var el = document.createElement('div');
                    el.innerHTML = value;
                    this.meta[key](el.innerHTML);
                },
                owner: this
            });
        };

        Article.prototype.reverter = function(key) {
            return function() {
                this.meta[key](undefined);
                this._save();
            };
        };

        Article.prototype.populate = function(opts, validate) {
            var missingProps;

            populateObservables(this.props,  opts);
            populateObservables(this.meta,   opts.meta);
            populateObservables(this.fields, opts.fields);
            populateObservables(this.state,  opts.state);
            opts.mainMediaType && this.mainMediaType(opts.mainMediaType);

            this.setRelativeTimes();

            if (validate || opts.webUrl) {
                 missingProps = [
                    'webUrl',
                    'fields',
                    'fields.headline'
                 ].filter(function(prop) {return !deepGet(opts, prop);});

                if (missingProps.length) {
                    vars.model.statusCapiErrors(true);
                    window.console.error('ContentApi missing: "' + missingProps.join('", "') + '" for ' + this.id());
                } else {
                    this.state.isLoaded(true);
                    this.sparkline();
                }
            }
        };

        Article.prototype.setRelativeTimes = function() {
            this.frontPublicationTime(humanTime(this.frontPublicationDate));
            this.scheduledPublicationTime(humanTime(this.fields.scheduledPublicationDate()));
        };

        Article.prototype.sparkline = function() {
            var path = urlAbsPath(this.props.webUrl());

            if (vars.model.switches()['facia-tool-sparklines']) {
                this.state.sparkUrl(
                    vars.sparksBase + path + (this.frontPublicationDate ? '&markers=' + (this.frontPublicationDate/1000) + ':46C430' : '')
                );
                this.state.ophanUrl(
                    vars.CONST.ophanBase + '?path=/' + path
                );
            }
        };

        Article.prototype.refreshSparkline = function() {
            if (vars.model.switches()['facia-tool-sparklines']) {
                this.state.sparkUrl.valueHasMutated();
            }
        };

        Article.prototype.toggleImageAdjustHide = function() {
            this.meta.imageAdjust(this.meta.imageAdjust() === 'hide' ? undefined : 'hide');
            this._save();
        };

        Article.prototype.toggleShowMainVideo = function () {
            this.meta.showMainVideo(!this.meta.showMainVideo());
            this._save();
        };

        Article.prototype.toggleImageAdjustBoost = function() {
            this.meta.imageAdjust(this.meta.imageAdjust() === 'boost' ? undefined : 'boost');
            this._save();
        };

        Article.prototype.open = function() {
            var self = this;

            if (this.uneditable) { return; }

            _.defer(function(){
                self.state.isOpen(true);
            });
        };

        Article.prototype.toggleOpenImage = function() {
            this.state.isOpenImage(!this.state.isOpenImage());
        };

        Article.prototype.close = function() {
            var self = this;

            _.defer(function(){
                self.state.isOpen(false);
            });
        };

        Article.prototype.get = function() {
            return {
                id:   this.id(),
                meta: this.getMeta()
            };
        };

        Article.prototype.getMeta = function() {
            var self = this;

            return _.chain(self.meta)
                .pairs()
                // execute any knockout values:
                .map(function(p){ return [p[0], _.isFunction(p[1]) ? p[1]() : p[1]]; })
                // reject undefined properties:
                .filter(function(p){ return !_.isUndefined(p[1]); })
                // reject false properties:
                .filter(function(p){ return p[1] !== false; })
                // trim strings:
                .map(function(p){ return [p[0], _.isString(p[1]) ? fullTrim(p[1]) : p[1]]; })
                // reject whitespace-only strings:
                .filter(function(p){ return _.isString(p[1]) ? p[1] : true; })
                // reject vals that are equivalent to the fields (if any) that they're overwriting:
                .filter(function(p){ return _.isUndefined(self.fields[p[0]]) || p[1] !== fullTrim(self.fields[p[0]]()); })
                // convert numbers to strings:
                .map(function(p){ return [p[0], _.isNumber(p[1]) ? '' + p[1] : p[1]]; })
                // recurse into supporting links
                .map(function(p) {
                    return [p[0], p[0] === 'supporting' ? _.map(p[1].items(), function(item) {
                        return item.get();
                    }) : p[1]];
                })
                // drop empty arrays:
                .filter(function(p){ return _.isArray(p[1]) ? p[1].length : true; })
                // return as obj, or as undefined if empty (this omits it from any subsequent JSON.stringify result)
                .reduce(function(obj, p) {
                    obj = obj || {};
                    obj[p[0]] = p[1];
                    return obj;
                }, undefined)
                .value();
        };

        Article.prototype._save = function() {
            if (!this.group.parent) {
                return;
            }

            if (this.group.parentType === 'Article') {
                this.group.parent._save();
                return;
            }

            if (this.group.parentType === 'Collection') {
                this.group.parent.setPending(true);

                authedAjax.updateCollections({
                    update: {
                        collection: this.group.parent,
                        item:       this.id(),
                        position:   this.id(),
                        itemMeta:   this.getMeta(),
                        live:       vars.state.liveMode(),
                        draft:     !vars.state.liveMode()
                    }
                });
            }
        };

        Article.prototype.validateImageSrc = function(src) {
            var defer = $.Deferred(),
                img;

            if (!src) {
                defer.resolve();

            } else if (!src.match(new RegExp('^http://.*\\.' + vars.CONST.imageCdnDomain + '/'))) {
                defer.reject('Images must come from *.' + vars.CONST.imageCdnDomain);

            } else {
                img = new Image();
                img.onerror = function() {
                    defer.reject('That image could not be found');
                };
                img.onload = function() {
                    var width = this.width || 1,
                        height = this.height || 1,
                        err =  width > 940 ? 'Images cannot be more than 2048 pixels wide' :
                               width < 620 ? 'Images cannot be less than 620 pixels wide'  :
                               Math.abs((width * 3)/(height * 5) - 1) > 0.01 ?  'Images must have a 5x3 aspect ratio' : false;

                    if (err) {
                        defer.reject(err);
                    } else {
                        defer.resolve(width, height);
                    }
                };
                img.src = src;
            }

            return defer.promise();
        };

        Article.prototype.convertToSnap = function() {
            this.meta.href(this.id());
            this.id(snap.generateId());
            this.state.isOpen(!this.meta.headline());
        };

        Article.prototype.save = function() {
            var self = this;

            // defer, to let through UI events before they're blocked by the "isPending" CSS:
            setTimeout(function() {
                self._save();
            }, 200);
        };

        return Article;
    });<|MERGE_RESOLUTION|>--- conflicted
+++ resolved
@@ -69,11 +69,7 @@
                 'imageSrc',
                 'imageSrcWidth',
                 'imageSrcHeight',
-<<<<<<< HEAD
-=======
                 'showMainVideo',
-                'isBreaking',
->>>>>>> a16f8cfd
                 'group',
                 'snapType',
                 'snapCss',
