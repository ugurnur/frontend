/* global _: true */
define([
    'config',
    'knockout',
    'modules/vars',
    'modules/authed-ajax',
    'utils/fetch-settings',
    'utils/update-scrollables',
    'utils/clean-clone',
    'utils/clone-with-key',
    'utils/find-first-by-id',
    'utils/terminate',
    'models/group',
    'models/config/droppable',
    'models/config/front',
    'models/config/collection'
], function(
    config,
    ko,
    vars,
    authedAjax,
    fetchSettings,
    updateScrollables,
    cleanClone,
    cloneWithKey,
    findFirstById,
    terminate,
    Group,
    droppable,
    Front,
    Collection
) {
    return function() {

        var model = vars.model = {};

        model.switches = ko.observable();

        model.collections = ko.observableArray();

        model.fronts = ko.observableArray();

        model.pinnedFront = ko.observable();

        model.pending = ko.observable();

        model.types =  [''].concat(vars.CONST.types);

        model.groups = [''].concat(vars.CONST.groups);

        model.clipboard = new Group({
            parentType: 'Clipboard',
            reflow: updateScrollables,
            keepCopy:  true
        });

        model.orphans = ko.computed(function() {
            return _.filter(model.collections(), function(collection) {
                return collection.parents().length === 0;
            });
        }, this);

        model.createFront = function() {
            var front;

            if (vars.model.fronts().length <= vars.CONST.maxFronts) {
                front = new Front();
<<<<<<< HEAD
=======
                front.setOpen(true);
>>>>>>> 30e8d713
                model.pinnedFront(front);
                model.fronts.unshift(front);
            } else {
                window.alert('The maximum number of fronts (' + vars.CONST.maxFronts + ') has been exceeded. Please delete one first, by removing all its collections.');
            }
        };

        model.openFront = function(front, withOpenProps) {
            _.each(model.fronts(), function(f){
<<<<<<< HEAD
                f.setOpen(f === front, withOpenProps);
=======
                f.setOpen(f === front, false);
>>>>>>> 30e8d713
            });
        };

        model.createCollection = function() {
            var collection = new Collection();

            collection.toggleOpen();
            model.collections.unshift(collection);
        };

        model.save = function(affectedCollections) {
            var serialized = serialize(model);

            if(!_.isEqual(serialized, vars.state.config)) {
                model.pending(true);
                authedAjax.request({
                    url: vars.CONST.apiBase + '/config',
                    type: 'post',
                    data: JSON.stringify(serialized)
                })
                .then(function() {
                    bootstrap({
                        force: true,
                        openFronts: _.reduce(model.fronts(), function(openFronts, front) {
                            openFronts[front.id()] = front.state.isOpen();
                            return openFronts;
                        }, {})
                    })
                    .done(function() {
                        model.pending(false);
                        if (affectedCollections) {
                            _.each([].concat(affectedCollections), pressCollection);
                        }
                    });
                });
            }
        };

        function pressCollection(collection) {
            return authedAjax.request({
                url: vars.CONST.apiBase + '/collection/update/' + collection.id,
                type: 'post'
            });
        }

        function serialize(model) {
            return {
                fronts:
                   _.chain(model.fronts())
                    .filter(function(front) { return front.id() && front.collections.items().length > 0; })
                    .reduce(function(fronts, front) {
                        var collections = _.chain(front.collections.items())
                             .filter(function(collection) {
                                return model.collections.indexOf(collection) > -1;
                             })
                             .map(function(collection) {
                                return collection.id;
                             })
                             .value();

                        if (collections.length > 0) {
                            fronts[front.id()] = _.reduce(front.props, function(obj, val, key) {
                                if (val()) {
                                    obj[key] = val();
                                }
                                return obj;
                            }, {collections: collections});
                        }
                        return fronts;
                    }, {})
                    .value(),

                collections:
                   _.chain(model.collections())
                    .filter(function(collection) { return collection.id; })
                    .filter(function(collection) { return collection.parents().length > 0; })
                    .reduce(function(collections, collection) {
                        collections[collection.id] =
                           _.reduce(collection.meta, function(acc, val, key) {
                                var v = _.isFunction(val) ? val() : val;
                                if(v) {
                                    acc[key] = (key === 'groups' ? v.split(',') : v);
                                }
                                return acc;
                            }, {});
                        return collections;
                    }, {})
                    .value()
            };
        }

        function bootstrap(opts) {
            opts.openFronts = opts.openFronts|| {};

            return fetchSettings(function (config, switches) {
                if (switches['facia-tool-configuration-disable']) {
                    terminate('The configuration tool has been switched off.', '/');
                    return;
                }
                model.switches(switches);

                if (opts.force || !_.isEqual(config, vars.state.config)) {
                    vars.state.config = config;

                    model.collections(
                       _.chain(config.collections)
                        .map(function(obj, cid) { return new Collection(cloneWithKey(obj, cid)); })
                        .sortBy(function(collection) { return collection.meta.displayName(); })
                        .value()
                    );

                    model.fronts(
                       _.chain(_.keys(config.fronts))
                        .sortBy(function(id) { return id; })
                        .without(model.pinnedFront() ? model.pinnedFront().id() : undefined)
                        .unshift(model.pinnedFront() ? model.pinnedFront().id() : undefined)
                        .filter(function(id) { return id; })
                        .map(function(id) {
                            var front = new Front(cloneWithKey(config.fronts[id], id));

                            front.state.isOpen(opts.openFronts[id]);
                            return front;
                        })
                       .value()
                    );
                }
            }, opts.pollingMs, opts.terminateOnFail);
        }

        this.init = function() {
            droppable.init();

            bootstrap({
                pollingMs: vars.CONST.configSettingsPollMs,
                terminateOnFail: true

            }).done(function() {
                ko.applyBindings(model);

                updateScrollables();
                window.onresize = updateScrollables;
            });
        };
    };
});<|MERGE_RESOLUTION|>--- conflicted
+++ resolved
@@ -65,10 +65,7 @@
 
             if (vars.model.fronts().length <= vars.CONST.maxFronts) {
                 front = new Front();
-<<<<<<< HEAD
-=======
                 front.setOpen(true);
->>>>>>> 30e8d713
                 model.pinnedFront(front);
                 model.fronts.unshift(front);
             } else {
@@ -76,13 +73,9 @@
             }
         };
 
-        model.openFront = function(front, withOpenProps) {
+        model.openFront = function(front) {
             _.each(model.fronts(), function(f){
-<<<<<<< HEAD
-                f.setOpen(f === front, withOpenProps);
-=======
                 f.setOpen(f === front, false);
->>>>>>> 30e8d713
             });
         };
 
