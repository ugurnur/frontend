--- conflicted
+++ resolved
@@ -60,11 +60,7 @@
         }
 
         model.previewUrl = ko.computed(function() {
-<<<<<<< HEAD
             return common.config.viewer + '#env=' + Config.env + '&url=' + model.config() + encodeURIComponent('?view=mobile');
-=======
-            return common.config.viewer[Config.env] + '/responsive-viewer#env=' + Config.env + '&url=' + model.front() + encodeURIComponent('?view=mobile');
->>>>>>> d30739c1
         })
 
         function fetchFronts() {
