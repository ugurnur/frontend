define([
    'Config',
    'knockout',
    'models/common',
    'models/droppable',
    'models/authedAjax',
    'models/collection',
    'models/article',
    'models/latestArticles',
    'models/contentApi',
    'models/ophanApi'
], function(
    Config,
    ko,
    common,
    droppable,
    authedAjax,
    Collection,
    Article,
    LatestArticles,
    contentApi,
    ophanApi
) {
    var prefKeyDefaultMode = 'gu.frontsTool.defaultToLiveMode';

    return function(selector) {

        var self = this,
            model = {
                collections: ko.observableArray(),
                configs: ko.observableArray(),
                config: ko.observable(),

                latestArticles: new LatestArticles({
                    filterTypes: common.config.filterTypes
                }),

                clipboard: {
                    articles: ko.observableArray(),
                    underDrag: ko.observable(),
                    callback: updateLayout,
                    dropItem: function(item) {
                        model.clipboard.articles.remove(item);
                        updateLayout();
                    },
                    keepCopy:  true
                },

                liveMode: common.state.liveMode
            };

        if (window.localStorage && window.localStorage.getItem(prefKeyDefaultMode)) {
            model.liveMode(window.localStorage.getItem(prefKeyDefaultMode) === '1');
        }

        model.setModeLive = function() {
            model.liveMode(true);
            if (window.localStorage) { 
                window.localStorage.setItem(prefKeyDefaultMode, '1');
            }
        }

        model.setModeDraft = function() {
            model.liveMode(false);
            if (window.localStorage) { 
                window.localStorage.setItem(prefKeyDefaultMode, '0');
            }
        }

        model.previewUrl = ko.computed(function() {
            return common.config.viewer[Config.env] + '/responsive-viewer#env=' + Config.env + '&url=' + model.config() + encodeURIComponent('?view=mobile');
        })

        function fetchConfigsList() {
            return authedAjax.request({
                url: common.config.apiBase + '/config'
            }).then(function(resp) {
                if (!(_.isArray(resp) && resp.length > 0)) {
                    window.alert("Oops, no page definitions were found! Please contact support.");
                    return;
                }
                model.configs(resp.sort());
            });
        };

        function getConfig() {
            return common.util.queryParams().front;
        }

        function setConfig(id) {
            history.pushState({}, "", window.location.pathname + '?' + common.util.ammendedQueryStr('front', id));
            renderCollections();
        }

        function renderConfig() {
            model.config(getConfig());
        }

        function renderCollections() {
            model.collections.removeAll();

            if (!getConfig()) { return; }

            authedAjax.request({
                url: common.config.apiBase + '/config/' + getConfig()
            })
            .then(function(collections){
                model.collections(
                    (collections || []).map(function(collection){
                        return new Collection(collection);
                    })
                );
                //connectSortableLists();
            });
        }

        function startPoller() {
            var period = common.config.collectionsPollMs || 60000;

            setInterval(function(){
                model.collections().forEach(function(list, index){
                    setTimeout(function(){
                        list.refresh();
                    }, index * period / (model.collections().length + 1)); // stagger requests
                });
            }, period);

            startPoller = function() {}; // make idempotent
        }

        ko.bindingHandlers.sparkline = {
            update: function (element, valueAccessor, allBindingsAccessor, model) {
                var graphs = ko.utils.unwrapObservable(valueAccessor()),
                    max;

                if (!_.isArray(graphs)) { return; };
                max = _.max(_.pluck(graphs, 'max'));
                if (!max) { return; };

                _.each(_.toArray(graphs).reverse(), function(graph, i){
                    $(element).sparkline(graph.data, {
                        chartRangeMax: max,
                        defaultPixelsPerValue: graph.data.length < 50 ? graph.data.length < 30 ? 3 : 2 : 1,
                        height: Math.round(Math.max(10, Math.min(40, max))),
                        lineColor: '#' + graph.color,
                        spotColor: false,
                        minSpotColor: false,
                        maxSpotColor: false,
                        lineWidth: graph.activity || 1,
                        fillColor: false,
                        composite: i > 0
                    });
                });
            }
        };

        model.config.subscribe(function(next) {
            var previous = getConfig(), // previous config is still in queryStr
                section;
<<<<<<< HEAD

            if (Config.env.toLowerCase() === 'prod'
                &&  next
                && !next.match(/sandbox/) 
                &&(!previous || previous.match(/sandbox/)) 
                && !window.confirm("BEWARE! You are about to edit a LIVE page")) {
                
                model.config(previous);
                return;
            }

=======
>>>>>>> 2424f939
            setConfig(next);
        });

        model.liveMode.subscribe(function() {
            _.each(model.collections(), function(collection) {
                collection.populateLists();
            });
        });
        
        function updateLayout() {
            var height = $(window).height();
            $('.scrollable').each(function() {
                $(this).height(Math.max(100, height - $(this).offset().top) - 2)
            });
        };

        this.init = function() {
            droppable.init();

            fetchConfigsList()
            .then(function(){
                renderConfig();
                window.onpopstate = renderConfig;

                ko.applyBindings(model);

                updateLayout();
                window.onresize = updateLayout;

                startPoller();

                model.latestArticles.search();
                model.latestArticles.startPoller();
            });
        };

    };

});<|MERGE_RESOLUTION|>--- conflicted
+++ resolved
@@ -157,20 +157,6 @@
         model.config.subscribe(function(next) {
             var previous = getConfig(), // previous config is still in queryStr
                 section;
-<<<<<<< HEAD
-
-            if (Config.env.toLowerCase() === 'prod'
-                &&  next
-                && !next.match(/sandbox/) 
-                &&(!previous || previous.match(/sandbox/)) 
-                && !window.confirm("BEWARE! You are about to edit a LIVE page")) {
-                
-                model.config(previous);
-                return;
-            }
-
-=======
->>>>>>> 2424f939
             setConfig(next);
         });
 
