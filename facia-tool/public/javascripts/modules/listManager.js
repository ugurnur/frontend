--- conflicted
+++ resolved
@@ -25,21 +25,13 @@
 
         var self = this,
             model = {
-<<<<<<< HEAD
-                latestArticles: new LatestArticles(),
                 collections:    ko.observableArray(),
                 configs:        ko.observableArray(),
                 config:         ko.observable(),
-=======
+
                 latestArticles: new LatestArticles({
                     filterTypes: common.config.filterTypes
                 }),
-
-                clipboard:      knockout.observableArray(),
-                collections:    knockout.observableArray(),
-                configs:        knockout.observableArray(),
-                config:         knockout.observable(),
->>>>>>> 35b40c85
 
                 viewer:         viewer,
                 showViewer:     ko.observable(),
@@ -124,47 +116,7 @@
             model.clipboard.articles.removeAll();
         };
 
-<<<<<<< HEAD
         ko.bindingHandlers.sparkline = {
-=======
-        function onDragOver(event) {
-            event.preventDefault();
-        }
-
-        function onDrop(event) {
-            var url = event.testData ? event.testData : event.dataTransfer.getData('Text');
-
-            if(!url) { return true; }
-
-            event.preventDefault();
-
-            if (common.util.urlHost(url).indexOf('google') > -1) {
-                url = decodeURIComponent(common.util.parseQueryParams(url).url);
-            };
-
-            model.clipboard.unshift(new Article({
-                id: common.util.urlAbsPath(url)
-            }));
-
-            contentApi.decorateItems(model.clipboard());
-            ophanApi.decorateItems(model.clipboard());
-        }
-
-        model.config.subscribe(function(config) {
-            var section = (config || '').split('/')[1]; // assumes ids are formed "edition/section/.."
-            model.latestArticles.setSection(common.config.sectionSearches[section || 'default'] || section);
-            setConfig(config);
-        });
-
-        knockout.bindingHandlers.makeDropabble = {
-            init: function(element, valueAccessor, allBindingsAccessor, viewModel, bindingContext) {
-                element.addEventListener('dragover',  onDragOver,  false);
-                element.addEventListener('drop',      onDrop,      false);
-            }
-        };
-
-        knockout.bindingHandlers.sparkline = {
->>>>>>> 35b40c85
             update: function (element, valueAccessor, allBindingsAccessor, model) {
                 var graphs = ko.utils.unwrapObservable(valueAccessor()),
                     max;
@@ -192,7 +144,7 @@
 
         model.config.subscribe(function(config) {
             var section = (config || '').split('/')[1]; // assumes ids are formed "edition/section/.."
-            model.latestArticles.section(common.config.sectionSearches[section || 'default'] || section);
+            model.latestArticles.setSection(common.config.sectionSearches[section || 'default'] || section);
             setConfig(config);
         });
 
