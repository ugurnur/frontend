--- conflicted
+++ resolved
@@ -120,23 +120,10 @@
     overflow: hidden;
 }
 
-<<<<<<< HEAD
-.list-header a {
-    color: #005580;
-}
-
-.list-header__saving  { color: #d61d00; font-weight: bold; }
-
-.list-header__role {
-    font-style: italic;
-    text-transform: lowercase;
-    color: #666666;
-=======
 .list-header__saving  {
     float: right;
     color: #d61d00;
     font-size: 12px;
->>>>>>> 18f3444b
 }
 
 .list-header__timings {
@@ -144,67 +131,6 @@
     font-size: 10px;
     color: #999999;
     padding: 0 0 0 4px;
-<<<<<<< HEAD
-}
-
-.list-header__status a {
-    display: inline-block;
-    font-size: 10px;
-    line-height: 20px;
-    padding: 0 5px 0 4px;
-    cursor: pointer;
-    text-transform: uppercase;
-    font-weight: bold;
-    border-right: 1px solid #EEEEEE;
-    color: #999999;
-}
-
-a.list-header__status__draft.active,
-a.list-header__status__live.active {
-    color: #333333;
-}
-
-a.list-header__status__draft.active,
-a.list-header__status__live.active {
-    background: #EEEEEE;
-}
-
-a.list-header__status__draft.has-draft {
-    color: #438835;
-}
-
-a.list-header__status__control,
-a.list-header__status__control:hover,
-a.list-header__status__control:visited {
-    color: #0088cc;
-}
-
-.list-header__showSettings {
-    float: right;
-    margin: 0 2px 0 0;
-}
-
-.list-header__hide {
-    float: right;
-    font-size: 9px;
-    margin: 0 2px 0 0;
-}
-
-.list-picker {
-    -moz-box-sizing: border-box;
-    box-sizing: border-box;
-    float: right;
-    width: 50%;
-    padding: 0 0 0 18px;
-    height: 30px;
-}
-
-.list-picker select {
-    font-weight: bold;
-    font-size: 16px;
-    color: #000000;
-=======
->>>>>>> 18f3444b
 }
 
 .collections {
@@ -220,7 +146,7 @@
     -moz-box-sizing: border-box;
     box-sizing: border-box;
     padding: 0 10px 0 0;
-    border-top: 2px solid #CCCCCC;
+    border-top: 1px solid #CCCCCC;
 }
 
 .collection {
@@ -229,7 +155,7 @@
     width: 100%;
     float: left;
     position: relative;
-    border-bottom: 2px solid #CCCCCC;
+    border-bottom: 1px solid #CCCCCC;
 }
 
 .trail {
@@ -248,14 +174,6 @@
     border-bottom: 0;
 }
 
-<<<<<<< HEAD
-.live-groups,
-.live-groups .trail {
-    background-color: #EEEEEE;
-}
-
-=======
->>>>>>> 18f3444b
 .trail.redundant {
     opacity: 0.2;
 }
@@ -372,7 +290,7 @@
 }
 
 .clipboard__title {
-    border-top: 2px solid #CCCCCC;
+    border-top: 1px solid #CCCCCC;
 }
 
 .clipboard__wrapper {
