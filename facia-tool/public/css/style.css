--- conflicted
+++ resolved
@@ -484,11 +484,7 @@
 
 .article__overrides {
     position: relative;
-<<<<<<< HEAD
     margin: 2px 0 0 80px;
-=======
-    margin: 1px 0 0 80px;
->>>>>>> 1ea6240f
     color: #666666;
     font-size: 12px;
     line-height: 16px;
@@ -504,16 +500,12 @@
 .article__overrides a {
 }
 
-<<<<<<< HEAD
-.tool--done {
-=======
 .article__overrides__other {
     margin-right: 65px;
     min-height: 30px;
 }
 
 .article__overrides .tools {
->>>>>>> 1ea6240f
     float: right;
     margin: 2px;
 }
@@ -553,14 +545,10 @@
 }
 
 .supporting-message {
-<<<<<<< HEAD
     font-size: 10px;
     color: #999999;
     float: right;
     padding: 2px 4px;
-=======
-    color: #999999;
->>>>>>> 1ea6240f
 }
 
 .supporting .tool--done,
