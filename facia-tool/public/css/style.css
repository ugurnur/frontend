body {
    margin: 0;
    padding: 0;
    min-width: 320px;
    color: #000000;
    background-color: #f6f6f6;
    -webkit-touch-callout: none;
    -webkit-user-select: none;
    -moz-user-select: none;
    user-select: none;
    font-family: "Helvetica Neue", Helvetica, Arial, sans-serif;
    font-size: 14px;
    line-height: 16px;
}

p {
    margin: 0;
}

a,
a:hover,
.linky {
    color: #148ad2;
    text-decoration: none;
    cursor: pointer;
}

a:hover,
.linky:hover {
    color: #2ea3eb;
}

header {
    height: 51px;
    position: absolute;
    width: 100%;
    background: #ffffff;
    box-shadow: 0 0 5px 0 rgba(0,0,0,0.2);
    z-index: 1;
    overflow: hidden;
}

.alert {
    -moz-box-sizing: border-box;
    box-sizing: border-box;
    position: fixed;
    width: 100%;
    background: #999999;
    color: #000000;
    padding: 15px 40px;
    z-index: 10;
    text-align: center;
    background: #ffff00;
}

.alert .icon-remove {
    position: absolute;
    right: 10px;
    top: 15px;
}

.alert-front-is-stale {
    display: inline-block;
    padding: 0 4px;
    background: #ffff00;
}

.scrollable {
    overflow-y: scroll;
}

.logo {
    float: left;
    margin: 5px 0 0 8px;
    width: 48px;
    height: 45px;
}

h1 {
    float: left;
    display: inline-block;
    font-size: 32px;
    line-height: 46px;
    letter-spacing: -1px;
    color: #666666;
    font-weight: normal;
    text-transform: lowercase;
    margin: 0 0 0 5px;
    font-family: Georgia;
}

.message {
    color: #dbd8c9;
}

.message--important {
    color: #DD4B39;
}

.message--loading {
    display: none;
}

.is-authed .message--loading {
    display: block;
}

.login-form {
    position: absolute;
    top: 13px;
    left: 160px;
    z-index: 1;
}

.front-priorities {
    position: absolute;
    top: 60px;
    left: 20px;
}

.front-priorities--priority {
    display: block;
    font-size: 17px;
    padding: 10px 0 0 0;
}

.finder__controls {
    font-size: 10px;
    color: #666666;
    text-transform: uppercase;
    padding: 0 0 0 4px;
}

.title {
    font-size: 18px;
    color: #333333;
    padding: 0 0 0 4px;
}

.count {
    color: #dbd8c9;
    font-weight: normal;
}

.count span {
    margin: 0 2px;
}

.count span.non-zero {
    color: #333333;
}

.droppable {
    -moz-box-sizing: border-box;
    box-sizing: border-box;
    min-height: 20px;
    padding: 0 0 20px;
    -webkit-transition: background-color 50ms;
    -moz-transition: background-color 50ms;
    transition: background-color 50ms;
    overflow: auto;
}

.supporting .droppable {
    padding: 0 0 15px 0;
    border-top: 1px solid #e9e9e9;
    border-bottom: 1px solid #e9e9e9;
    margin: 2px 0;
}

.droppable.underDrag {
    background-color: #2ea3eb;
}

.open .droppable.underDrag {
    background-color: #999999;
}

.pending {
    pointer-events: none;
}

.updating {
    display: none;
    background: #46c430;
    color: #ffffff;
    position: absolute;
    top: 10px;
    right: 95px;
    height: 30px;
    padding: 5px 20px 0;
    font-size: 12px;
    z-index: 1;
    -moz-box-sizing: border-box;
    box-sizing: border-box;
}

.pending .updating {
    display: block;
}

.list-header {
    color: #999999;
    overflow: hidden;
    padding: 5px 0;
    height: 23px;
}

.list-header.collapsed {
    opacity: 0.5;
}

.list-header__collapser {
    float: right;
    margin: 0 6px 0 8px;
    opacity: 0.75;
}

.list-header__timings {
    float: right;
    font-weight: normal;
    font-size: 10px;
    color: #666666;
}

.list-header__timings.has-concurrent-user {
    color: #DD4B39;
}

.left-col,
.right-col {
    -moz-box-sizing: border-box;
    box-sizing: border-box;
    position: absolute;
    top: 51px;
    width: 50%;
    background: #ffffff;
}

.left-col {
    left: 0;
    border-right: 1px solid #cfd8dc;
}

.right-col {
    right: 0;
}

.right-col.live-mode {
    background: #EEFFEE;
}

.col__inner {
    padding: 15px 10px 15px 15px;
    box-shadow: inset 0 23px 10px -25px rgba(0,0,0,0.4);
}

.modes {
    -moz-box-sizing: border-box;
    box-sizing: border-box;
    background: #f6f6f6;
    height: 40px;
    border-bottom: 5px solid #dddddd;
    overflow: hidden;
}

.modes.live-mode {
    border-bottom-color: #46c430;
}

.modes.draft-mode {
    border-bottom-color: #ffc107;
}

.modes a {
    box-sizing: border-box;
    display: inline-block;
    height: 35px;
    color: #999999;
    padding: 8px 20px;
    text-align: center;
    font-size: 14px;
    transition: background-color 0.2s;
}

.modes a:hover {
   background: #cccccc;
   color: #ffffff;
}

.modes a.draft-mode.active,
.modes a.draft-mode.active:hover {
    color: #ffffff;
    background: #ffc107;
}

.modes a.live-mode.active,
.modes a.live-mode.active:hover {
    color: #ffffff;
    background: #46c430;
}

.preview {
    float: right;
}

.collection {
    padding: 0 0 3px 0;
    border-top: 1px solid #CCCCCC;
    box-shadow: inset 0 22px 10px -25px rgba(0,0,0,0.4);
}

.collection:first-child {
    border-top: 0;
    box-shadow: none;
}

.article {
    -moz-box-sizing: border-box;
    box-sizing: border-box;
    min-height: 56px;
    overflow: hidden;
    padding: 0 2px 3px 4px;
    position: relative;
    height: 61px;
    color: #999999;
    background: #ffffff;
    border-top: 5px solid #ffffff;
    -webkit-transition: border-color 150ms;
       -moz-transition: border-color 150ms;
            transition: border-color 150ms;
}

.live-mode .article {
    border-color: #EEFFEE;
    background: #EEFFEE;
}

.article:hover,
.live-mode .article:hover {
    background-color: #eeeeee;
}

.article:hover .article__time,
.article:hover .article__spark {
    display: none;
}

.supporting .article {
    border-color: #dddddd;
    background: #dddddd;
}

.article.open {
    height: inherit;
    min-height: 61px;
    background: #dddddd !important;
}

.article.underDrag {
    border-top-color: #2ea3eb;
}

.open .article.underDrag {
    border-top-color: #999999;
}

.article:last-child {
    border-bottom: 0;
}

.article .thumb {
    position: absolute;
    top: 6px;
}

.article .thumb img {
    width: 75px;
    height: 45px;
    border-radius: 2px;
    background-color: #eeeeee;
}

.article__content {
    margin: 0 130px 0 85px;
}

.article__content .icon-pencil {
    cursor: pointer;
    opacity: 0.5;
}

.article .copy-paste {
    display: none;
}

.article:hover .copy-paste {
    display: inline-block;
    color: #CCCCCC;
    font-size: 12px;
}

.element {
    display: inline-block;
    margin: 3px 0 0 0;
    width: 100%;
}

.element,
.element a {
    color: #000000;
    cursor: pointer;
    text-decoration: none;
}

.element__trailText,
.element__byline,
.element__kicker {
    font-size: 12px;
    line-height: 16px;
    color: #666666;
}

span.kicker {
    color: #376ABF;
    font-size: 10px;
    text-transform: uppercase;
    font-weight: bold;
}

span.kicker--draft {
    color: #ffc107;
}

span.kicker--takedown {
    color: #DD4B39;
}

span.kicker--football {
    color: #65b045;
}

span.kicker--breaking-news {
    color: #DD4B39;
}

.is-empty {
    font-size: 14px;
    line-height: 16px;
    color: #DD4B39;
}

.is-empty__url {
    display: block;
    font-size: 12px;
}

.article__time {
    position: absolute;
    right: 3px;
    top: 7px;
    font-size: 10px;
    line-height: 12px;
    color: #999;
}

.article__time__scheduled {
    color: #ffc107;
}

.article__time__publication {
    color: #999;
}

.article__time__front {
    color: #46c430;
}

.article__overrides {
    margin: 0 0 0 85px;
}

.article__overrides .tools {
    float: right;
    margin: 2px;
}

.article__image-src {
    overflow: hidden;
}

.closed .image__overrides {
    position: absolute;
    top: 8px;
    font-size: 12px;
    font-weight: bold;
    line-height: 12px;
    color: #ffffff;
    padding: 0 0 0 3px;
}

.closed .image__overrides * {
    text-shadow: 0 0 2px #666666;
}

.open .image__overrides {
    font-size: 12px;
    line-height: 14px;
}

.supporting-message {
    font-size: 10px;
    color: #999999;
}

.supporting .element__trailText,
.supporting .element__byline,
.supporting .element__kicker,
.supporting .element__imageSrc,
.supporting .tool--done,
.supporting .image__overrides,
.supporting .supporting-message {
    display: none;
}

input[type="text"],
textarea,
select{
    border-color: #dbd8c9;
}

select,
textarea,
input[type="text"] {
    -moz-box-sizing: border-box;
    box-sizing: border-box;
    padding: 1px 5px;
    font-family: "Helvetica Neue", Helvetica, Arial, sans-serif;
    font-size: 14px;
    line-height: 16px;
    -webkit-border-radius: 4px;
    -moz-border-radius: 4px;
    border-radius: 4px;
    border: 1px solid #cccccc;
    background-color: #ffffff;
}

input:focus,
textarea:focus,
select:focus {
    outline: none;
    border-color: #ffc107;
}

input[type="text"] {
    padding: 2px 5px;
}

select {
    padding: 1px;
}

.radio-label {
    color: #666666;
    float: left;
    font-size: 12px;
    padding: 0 10px 0 2px;
}

.editor {
    position: relative;
    margin: 0 100px 0 0;
}

.editor textarea {
    width: 100%;
    padding: 0 2px;
    position: absolute;
    top: 0;
    left: 0;
    margin: 2px 0 0 -3px;
    z-index: 10;
}

.editor__revert,
.editor__length {
    position: absolute;
    top: 3px;
    width: 0px;
    font-size: 12px;
}

.editor__length {
    right: -2px;
}

.editor__revert {
    right: -25px;
}

.editor__length--alert {
    font-weight: bold;
    color: #DD4B39;
}

.editor--boolean {
    font-size: 12px;
    position: relative;
    display: inline-block;
    width: 95px;
}

.editor--boolean__label {
    color: #999999;
}

.editor--boolean__label:hover {
    color: #666666;
}

.editor--boolean__label.selected,
.editor--boolean__state {
    color: #349124;
}

.editor--boolean__state {
    position: absolute;
    top: 1px;
    left: -12px;
    font-weight: bold;
}

button {
    padding: 0 10px;
}

.strong {
    font-weight: bold;
}

.clipboard {
    width: 100%;
    margin: 5px 0 15px 0;;
}

.article__spark {
    position: absolute;
    top: 18px;
    right: 3px;
}

.group-name {
    padding: 2px 0 0 0;
    margin: 5px 0 2px 4px;
    font-size: 12px;
    line-height: 12px;
    color: #333333;
    border-top: 1px dotted #cccccc;
    text-transform: uppercase;
    width: 143px;
}

.search-tools {
    float: right;
}

.search-tools a {
    margin-left: 5px;
    opacity: 0.5;
}

.search-tools a:hover {
    opacity: 0.8;
}

.search-form {
    position: relative;
    height: 35px;
    padding: 5px 0 0 4px;
}

.search-term {
    -moz-box-sizing: border-box;
    box-sizing: border-box;
    position: absolute;
    display: inline-block;
    width: 40%;
    padding: 0 15px 0 0;
}

.search-term input {
    width: 100%;
}

.autocompleter {
    position: absolute;
    right: 0;
    -moz-box-sizing: border-box;
    box-sizing: border-box;
    display: inline-block;
    width: 60%;
}

.autocompleter select {
    float: left;
    width: 35%;
    color: #999999;
}

.autocompleter input {
    float: right;
    width: 64%;
}

.autocompleter .suggestions {
    position: absolute;
    top: 27px;
    z-index: 1;
}

.autocompleter .suggestion {
    font-size: 14px;
    line-height: 18px;
    white-space: nowrap;
    background: #ffffff;
    color: #666666;
    border-left: 1px solid #dbd8c9;
    padding: 0 10px;
}

.search-submit {
    position: absolute;
    right: 0;
    top: 2px;
    width: 40px;
}

.front-selector {
    margin: 0;
    position: absolute;
    left: 50%;
    top: 11px;
    z-index: 2;
    height: 30px;
    overflow: hidden;
}

.front-selector select {
    font-weight: bold;
    font-size: 16px;
    color: #000000;
    margin: 0;
    height: 30px;
}

.front-selector__age {
    font-size: 12px;
    color: #CCCCCC;
    margin-left: 5px;
}

.tool {
    display: inline-block;
    padding: 0 10px;
    background: #cccccc;
    font-size: 15px;
    line-height: 24px;
    color: #ffffff;
    border: 0;
    cursor: pointer;
    text-decoration: none;
}

.tool--rhs {
    float: right;
    margin: 0 10px 0 0;
}

.tool:hover {
    background: #BBBBBB;
    color: #ffffff;
}

.tool.active {
    background: #999999;
}

.tool-label {
    float: left;
    display: inline-block;
    padding: 5px 5px 0 2px;
    color: #999999;
}

.tools .tool:first-child {
    background: #2ea3eb;
}

.tools .tool:first-child:hover {
    background: #148ad2;
}

.tools .tool.draft-publish {
    background: #ffc107;
}

.tools .tool.draft-publish:hover {
    background: #46c430;
}

.tools .tool.draft-warning {
    background: #ffc107;
    margin-right: 4px;
}

.tools .tool.draft-warning:hover {
    background: #BBBBBB;
}

.log-in-out {
    -moz-box-sizing: border-box;
    box-sizing: border-box;
    height: 51px;
    padding: 15px 20px 0;
    font-size: 14px;
    float: right;
    border-left: 1px solid #cfd8dc;
}

.log-in-out a {
    color: #999999;
}

.log-in-out a:hover {
    color: #333333;
}

.article__tools {
    display: none;
    position: absolute;
    top: 2px;
    right: 4px;
    width: 88px;
    height: 51px;
}

.latest-articles .article__tools {
    width: 45px;
}

.article:hover > .closed > .article__tools {
    display: block;
}

.tool--small {
    -moz-box-sizing: border-box;
    box-sizing: border-box;
    background: #CCCCCC;
    text-align: center;
    font-size: 12px;
    line-height: 22px;
    color: #333333;
    width: 42px;
    height: 23px;
    padding: 0;
    opacity: 0.7;
}

.tool--small i {
    margin: 0;
}

.tool--done {
    float: right;
    margin: 0 2px 0 0;
}


.article > .closed .tool--small {
    float: left;
    margin: 2px 0 0 2px;
}

.latest-articles .tool--small--remove,
.latest-articles .tool--small--paste {
    display: none;
}

.article > .closed .tool--small:hover {
    opacity: 1;
    background: #999999;
    color: #ffffff;
}

.article > .closed .tool--small:active{
    background: #148ad2;
}

.latest-articles .tool--small--remove {
    display: none !important;
}

.instructions {
    font-size: 12px;
    line-height: 14px;
    color: #999999;
}

.selected {
    color: #DD4B39;
}

[class^="icon-"], [class*=" icon-"] {
    margin-top: 0;
}

/*****************************************/
/* CONFIG EDITOR */
/*****************************************/

.cnf-fronts {
    margin-top: 10px;
}

.cnf-front {
    padding-top: 2px;
}

.cnf-front.open {
    background: #eeeeee;
    padding: 5px 0;
    margin: 0 0 10px 0;
}

.cnf-front .title {
    cursor: pointer;
    height: 24px;
    font-weight: normal;
}

.cnf-front.open .title {
    font-weight: bold;
    color: #000000;
}

.cnf-front__inner {
    padding: 0 10px 0 10px;
}

.cnf-front__collections {
    margin-top: 10px;
}

.cnf-collections {
    margin: 10px 0 0 0;
}

.cnf-collection {
    position: relative;
    padding: 1px 0 1px 5px;
}

.cnf-front .cnf-collection {
    border-top: 3px solid #eeeeee;
}

.cnf-front .cnf-collection:nth-child(odd) {
    background: #f6f6f6;
}

.cnf-front .cnf-collection:nth-child(even) {
    background: #eeeeee;
}

.cnf-collection.open {
    padding-bottom: 5px;
}

.cnf-collection.underDrag {
    border-top-color: #2ea3eb;
}

.cnf-collection__index {
    color: #666666;
    display: inline-block;
    width: 15px;
    font-size: 12px;
    line-height: 14px;
}

.cnf-collection__name {
    color: #000000;
}

.cnf-collection .placements {
    color: #999999;
    font-size: 12px;
}

.is-parent {
    display: none;
}

.cnf-front .cnf-collection .placements.is-single {
    display: none;
}

.cnf-collection .placements a {
    color: #666666;
    border-left: 1px solid #dbd8c9;
    padding-left: 5px;
}

.cnf-collection .placements a:first-child {
    border-left: inherit;
    padding-left: inherit;
}

.left-col .also {
    display: none;
}

.cnf-collection .cnf-form {
    margin-left: 20px;
}

.cnf-form label {
    font-size: 12px;
    color: #666666;
    width: 85px;
    float: left;
    clear: left;
    margin: 1px 0 0 0;
}

.cnf-form__value {
    float: left;
    font-size: 12px;
    color: #666666;
    margin: 1px 0 0 6px;
}

.cnf-form input,
.cnf-form textarea,
.cnf-form select{
    float: left;
    clear: right;
    color: #000000;
}

.cnf-form input[type="text"],
.cnf-form textarea,
.cnf-form select {
    -moz-box-sizing: border-box;
    box-sizing: border-box;
    font-size: 12px;
    line-height: 14px;
    width: 300px;
    margin: 0 0 2px 0;
    border: 1px solid #cccccc;
}

.cnf-form select {
    padding-left: 1px;
}

.cnf-form select.is-placeholder,
.cnf-form select option:first-child {
    color: #999999;
}

.cnf-form input[type="checkbox"] {
    margin-left: 4px;
}

.cnf-form .tools {
    padding: 10px 0;
    clear: left;
}

.cnf-form .api-query-status {
    float: left;
    display: inline-block;
    margin: 2px 0 0 5px;
    color: #999999;
}

.cnf-form .api-query-status--valid {
    color: #46c430;
}

.cnf-form .api-query-status--invalid {
    color: #d61d00;
}

.cnf-form .api-query-results {
    clear: both;
    margin: 0 10px 0 91px;
    font-size: 12px;
    line-height: 16px;
    color: #666666;
    height: 64px;
    overflow-y: auto;
}

.cnf-form .api-query-result {
    height: 15px;
    overflow: hidden;
    display: block;
}

/*****************************************/
/* MEDIA QUERIES */
/*****************************************/


@media (max-width: 1100px) {
    .front-selector {
        left: 40%;
    }
    .right-col {
        width: 60%;
    }
    .left-col {
        width: 40%;
    }
    .left-col .article .article__content {
        margin-right: 50px;
    }
    .left-col .article__spark,
    .left-col .article__time__scheduled__launches {
        display: none;
    }
    .left-col .article__time {
        top: 2px;
        right: 3px;
    }
}

@media (max-width: 875px) {
    header h1,
    .logo,
    .left-col {
        display: none;
    }
    .front-selector {
        left: 10px;
    }
    .right-col {
        width: 100%;
        border: none;
        right: inherit;
        left: 0;
    }
    .scrollable {
        overflow-y: inherit
    }
}

@media (max-width: 550px) {
    .front-selector {
        right: 10px;
    }
    .col__inner {
        padding: 5px 0 0 5px;
    }
    h1,
    .front-selector__age
    .preview,
    .article .thumb,
    .image__overrides,
    .log-in-out,
    .article__time,
    .article__spark {
        display: none;
    }
    .article .article__content {
        margin-right: 5px;
        margin-left: 0;
    }
    .article > .closed .tool--remove {
        top: 0;
    }
    .article:hover > .closed > .article__tools {
        background-color: #eeeeee;
    }
<<<<<<< HEAD
}

@media (max-width: 350px) {
    .article .article__content {
        margin-left: 0;
    }
    h1,
    .preview,
    .article .thumb,
    .image__overrides {
        display: none;
    }
=======
>>>>>>> 9d09d9db
    .article__overrides {
        margin: 0;
    }
    .modes a {
        width: 50%;
    }
}<|MERGE_RESOLUTION|>--- conflicted
+++ resolved
@@ -1184,21 +1184,6 @@
     .article:hover > .closed > .article__tools {
         background-color: #eeeeee;
     }
-<<<<<<< HEAD
-}
-
-@media (max-width: 350px) {
-    .article .article__content {
-        margin-left: 0;
-    }
-    h1,
-    .preview,
-    .article .thumb,
-    .image__overrides {
-        display: none;
-    }
-=======
->>>>>>> 9d09d9db
     .article__overrides {
         margin: 0;
     }
