html {
    overflow-y: scroll;
}

body {
    overflow-y: hidden;
    margin: 0;
    padding: 0;
    min-width: 320px;
    color: #000000;
    -webkit-touch-callout: none;
    -webkit-user-select: none;
    -moz-user-select: none;
    user-select: none;
}

a {
    cursor: pointer;
}

fieldset,
input[type=text] {
    -moz-box-sizing: border-box;
    box-sizing: border-box;
    height: inherit;
}

#environment {
    line-height: 40px;
    position: absolute;
}

.scrollable {
    overflow-y: scroll;
}

.u-cf:before,
.u-cf:after{content:"";display:table}
.u-cf:after{clear:both}
.u-cf{zoom:1}

.logo {
    position: fixed;
    top: 8px;
    left: 15px;
    z-index: 2;
}

.tool-title {
    float: left;
    margin: 8px 10px 0 46px;
    font-size: 26px;
    line-height: 30px;
    color: #000;
    text-transform: lowercase;
    font-weight: normal;
}

.tool-title .message {
    color: #CCCCCC;
    font-size: 26px;
    font-style: italic;
    font-weight: normal;
}

.tool-title .message--important {
    color: #d61d00;
}

.tool-title .message--loading {
    display: none;
}

.is-authed .tool-title .message--loading {
    display: inline;
}

.login-form {
    float: left;
    margin: 10px 10px 0 0;
}

.finder {
    -moz-box-sizing: border-box;
    box-sizing: border-box;
    position: absolute;
    top: 49px;
    width: 50%;
    padding: 10px 15px 0 15px;
    color: #666666;
    border-right: 1px solid #cccccc;
    border-top: 1px solid #cccccc;
}

.finder__controls {
    font-size: 10px;
    color: #666666;
    text-transform: uppercase;
}

.finder .latest-articles {
    padding: 0 5px 0 0;
}

.title {
    font-size: 18px;
    font-weight: bold;
    color: #000000;
}

.collections .title {
    padding-left: 4px;
}

.droppable {
    -moz-box-sizing: border-box;
    box-sizing: border-box;
    padding: 0 0 15px 0;
    -webkit-transition: background-color 50ms;
    -moz-transition: background-color 50ms;
    transition: background-color 50ms;
}

.sublinks  .droppable {
    padding: 0 0 27px 0;
}

.droppable.underDrag {
    background-color: #a7d9a0;
}

.sublinks  .droppable {
    padding: 0 0 27px 0;
}

.droppable.underDrag {
    background-color: #a7d9a0;
}

.pending {
    opacity: 0.5;
    pointer-events: none;
}

.list-header {
    color: #999999;
    overflow: hidden;
    padding: 5px 0 1px 0;
    min-width: 300px;
}

.list-header__saving  {
    float: right;
    color: #d61d00;
    font-size: 12px;
}

.list-header__timings {
    font-weight: normal;
    font-size: 10px;
    color: #999999;
    padding: 0 0 0 4px;
}

.collections {
    -moz-box-sizing: border-box;
    box-sizing: border-box;
    position: absolute;
    left: 50%;
    top: 50px;
    width: 50%;
    padding: 10px 15px 0 15px;
}

.collections.live-mode {
    background: #f6FFE8;
}

.collections__inner {
    -moz-box-sizing: border-box;
    box-sizing: border-box;
    padding: 0 10px 0 0;
}

.collection {
    padding: 0 0 3px 0;
    border-bottom: 1px solid #CCCCCC;
}

.trail {
    -moz-box-sizing: border-box;
    box-sizing: border-box;
    overflow: hidden;
    padding: 0 0 3px 4px;
    position: relative;
    background-color: #FFFFFF;
    border-top: 5px solid #FFFFFF;
    -webkit-transition: border-color 150ms;
<<<<<<< HEAD
       -moz-transition: border-color 150ms;
            transition: border-color 150ms;
=======
    -moz-transition: border-color 150ms;
    transition: border-color 150ms;
>>>>>>> 2d622b0e
}

.sublinks .trail {
    border-top-color: #EEEEEE;
    background: #EEEEEE;
}

.trail.underDrag {
    border-top-color: #a7d9a0;
}

.trail:last-child {
    border-bottom: 0;
}

.trail.redundant {
    opacity: 0.2;
}

.trail img {
    float: left;
    width: 75px;
    height: 45px;
    margin: 3px 0 0 0;
    background-color: #EEEEEE;
    border-radius: 3px;
}

.trail .sublinks img {
    opacity: 0.25;
}

.headline {
<<<<<<< HEAD
    display: block;    
=======
    display: block;
>>>>>>> 2d622b0e
    text-decoration: none;
    font-size: 15px;
    line-height: 17px;
    color: #000000;
    cursor: move;
    margin: 0 190px 0 80px;
}

.headline:hover {
    color: #438835;
}

.trail .trail__meta {
    position: absolute;
    top: 36px;
    right: 135px;
    color: #999999;
    font-size: 10px;
    line-height: 14px;
    margin: 0 0 0 80px;
}

.trail .trail__remove {
    display: none;
    position: absolute;
    top: 4px;
    right: 3px;
    background: #CCCCCC;
    width: 14px;
    height: 20px;
    padding: 0px 3px;
    cursor: pointer;
    z-index: 99;
    border-radius: 2px;
}

.droppable .trail:hover .trail__remove {
    display: block;
}

.droppable .trail .trail__remove:hover {
    background: #999999;
}

.trail_tweaks {
    margin: 1px 3px 0 80px;
    color: #CCCCCC;
}

.trail_tweaks input {
    z-index: 99;
    background: #eeeeee;
    width: 100%;

}

.trail_tweaks a {
    display: inline-block;
    font-size: 12px;
    line-height: 13px;
}

.trail_tweaks a:first-child {
    font-weight: bold;
    border-left: none;
}

input[type="text"] {
    margin: 2px 0 0 0;
    padding: 1px 5px;
    background: #ffffff;
    color: #000000;
}

select {
    margin: 0;
}

button {
    height: 30px;
    padding: 0 10px;
}

.strong {
    font-weight: bold;
}

.clipboard,
.clipboard__overlay {
    -moz-box-sizing: border-box;
    box-sizing: border-box;
    min-height: 53px;
}

.clipboard__wrapper {
    position: relative;
    margin: 5px 0 27px 0;
}

.clipboard__overlay {
    position: absolute;
    z-index: -1;
    border: 1px dashed #cccccc;
    border-radius: 3px;
    width: 100%;
    padding: 4px 5px;
    color: #999999;
    font-size: 12px;
    text-align: center;
}

.collection-config {
    padding: 5px 7px 7px 7px;
    font-size: 10px;
    background: #CCCCCC;
    color: #000000;
}

.collection-config.editable {
    background-color: #eee;
}

.trail_stats {
    position: absolute;
    top: 6px;
    right: 0;
    width: 130px;
    height: 40px;
    font-size: 9px;
    line-height: 12px;
}

.pageviews {
    color: #666666;
    font-weight: bold;
    position: absolute;
    bottom: -2px;
    left: 100px;
}

.pageviews-graph canvas {
    max-width: 140px;
    float: right;
    position: absolute;
    bottom: -2px;
    right: 33px;
}

.group-name {
    padding: 4px 0 0px 4px;
    font-size: 10px;
    line-height: 12px;
    color: #999999;
    text-transform: uppercase;
}

.trail.editingMeta {
    background: #EEEEEE !important;
    border-bottom: 5px solid #FFFFFF;
}

.search-form {
    position: relative;
    height: 35px;
}

.search-term {
    position: absolute;
    -moz-box-sizing: border-box;
    box-sizing: border-box;
    display: inline-block;
    width: 35%;
    padding: 0 15px 0 0;
}

.search-term input {
    width: 100%;
}

.autocompleter {
    position: absolute;
    left: 37%;
    -moz-box-sizing: border-box;
    box-sizing: border-box;
    display: inline-block;
    width: 50%;
}

.autocompleter select {
    width: 40%;
}

.autocompleter input {
    width: 55%;
}

.autocompleter .suggestions {
    position: absolute;
    z-index: 1;
}

.autocompleter .suggestion {
    font-size: 14px;
    line-height: 18px;
    white-space: nowrap;
    background: #ffffff;
    color: #666666;
    border-left: 1px solid #cccccc;
    padding: 0 10px;
}

.search-submit {
    position: absolute;
    right: 0;
    top: 2px;
    width: 40px;
}

.linky {
    cursor: pointer !important;
    color: #0088cc !important;
}

.linky:hover {
    color: #005580;
    text-decoration: underline;
}

.toolbar {
    -moz-box-sizing: border-box;
    box-sizing: border-box;
    float: right;
    position: absolute;
    left: 50%;
    width: 50%;
    min-width: 350px;
    padding: 10px 15px 10px 18px;
    height: 50px;
    white-space: nowrap;
    overflow: hidden;
    border-bottom: 1px solid #cccccc;
    border-left: 1px solid #cccccc;
    margin-left: -1px;
    z-index: 1;
    background: #ffffff;
}

.toolbar > * {
    margin-bottom: 20px;
}

.tool-select {
    float: left;
    font-weight: bold;
    font-size: 16px;
    color: #000000;
    margin-right: 15px;
    width: 150px;
}

.tool {
    display: inline-block;
    padding: 1px 10px;
    background: #CCCCCC;
    font-size: 12px;
    line-height: 20px;
    color: #FFFFFF;
    margin-top: 4px;
    border-radius: 3px;
    border: 0;
    cursor: pointer;
}

.tool:hover {
    text-decoration: none;
    color: #ffffff;
    background: #AAAAAA;
}

.tool-label {
    float: left;
    display: inline-block;
    padding: 5px 5px 0 2px;
    color: #999999;
}

.list-header .tools {
    margin: 0 0 2px 4px;
}

.collection .tools .tool.draft-warning {
    font-weight: bold;
    margin-right: 4px;
}

.collection .tools .tool:first-child {
    background: #0088cc;
}

.collection .tools .tool:first-child:hover {
    background: #0077BB;
}

.logout,
.preview {
    float: right;
    margin-left: 10px;
}

.pref-draft {
    font-weight: bold;
    border-top-right-radius: 0;
    border-bottom-right-radius: 0;
}

.pref-live {
    font-weight: bold;
    margin-left: 0;
    border-top-left-radius: 0;
    border-bottom-left-radius: 0;
}

.pref-draft.active {
    cursor: default;
    background: #0088cc;
}

.pref-live.active {
    cursor: default;
    background: #46c430;
}

.ophan-legend {
    position: absolute;
    right: 51%;
    top: 10px;
}

.sublinks {
    margin: 4px 0 0 -4px;
}

.sublinks-message {
    position: absolute;
    bottom: 4px;
    z-index: 2;
    left: 4px;
    font-size: 12px;
    color: #999999;
}

.trail .tools {
    position: absolute;
    bottom: 2px;
    right: 3px;
}

@media (max-width: 1100px) {
    .toolbar,
    .collections {
        left: 40%;
        width: 60%;
    }
    .finder {
        width: 40%;
    }
    .finder .trail .headline {
        margin: 0 0 0 80px;
    }
    .finder .trail .trail_stats,
    .finder .trail .trail__meta {
        display: none;
    }
}

@media (max-width: 875px) {
    .is-authed .tool-title,
    .finder,
    .ophan-legend {
        display: none;
    }
    .toolbar {
        position: fixed;
        left: 0;
        width: 100%;
        height: 50px;
        padding: 10px 15px 10px 45px;
    }
    .collections {
        left: 0;
        width: 100%;
        padding-left: 10px;
    }
    .scrollable {
        overflow-y: inherit
    }
}

@media (max-width: 675px) {
    .toolbar .tool-label {
        display: none;
    }
}

@media (max-width: 525px) {
    .trail .headline {
        margin: 0 0 0 80px;
    }
    .trail .trail_stats,
    .trail .trail__meta {
        display: none;
    }
}

@media (max-width: 350px) {
    .trail .headline {
        margin: 5px 0 0 0;
    }
    .trail img {
        display: none;
    }
    .trail_tweaks {
        margin: 0;
    }
}<|MERGE_RESOLUTION|>--- conflicted
+++ resolved
@@ -196,13 +196,8 @@
     background-color: #FFFFFF;
     border-top: 5px solid #FFFFFF;
     -webkit-transition: border-color 150ms;
-<<<<<<< HEAD
        -moz-transition: border-color 150ms;
             transition: border-color 150ms;
-=======
-    -moz-transition: border-color 150ms;
-    transition: border-color 150ms;
->>>>>>> 2d622b0e
 }
 
 .sublinks .trail {
@@ -236,11 +231,7 @@
 }
 
 .headline {
-<<<<<<< HEAD
-    display: block;    
-=======
     display: block;
->>>>>>> 2d622b0e
     text-decoration: none;
     font-size: 15px;
     line-height: 17px;
