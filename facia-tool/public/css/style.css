--- conflicted
+++ resolved
@@ -240,11 +240,7 @@
 }
 
 .article_content {
-<<<<<<< HEAD
-    margin: 0 110px 0 85px;
-=======
-    margin: 0 125px 0 85px;
->>>>>>> 580c8106
+    margin: 0 130px 0 85px;
     line-height: 0;
 }
 
@@ -366,20 +362,18 @@
     padding: 16px 0 0 4px;
 }
 
-<<<<<<< HEAD
 .supporting .image__overrides {
     display: none;
-    text-shadow: 0px 0px 2px #000000;
-=======
+}
+
 .image__overrides a,
 .image__overrides span {
     display: block;
-    color: #CCCCCC;
->>>>>>> 580c8106
+    color: #FFFFFF;
+    text-shadow: 0px 0px 2px #666666;
 }
 
 .image__overrides .selected {
-    color: #FFFFFF;
     font-weight: bold;
 }
 
@@ -458,15 +452,15 @@
     margin: -6px 0 0 3px;
 }
 
-<<<<<<< HEAD
 .article .spark {
-=======
-.article__stats {
->>>>>>> 580c8106
-    position: absolute;
-    top: 2px;
+    position: absolute;
+    top: 3px;
     right: 27px;
     height: 30px;
+}
+
+.latest-articles .article .spark {
+    right: 15px;
 }
 
 .group-name {
@@ -474,7 +468,7 @@
     font-size: 10px;
     line-height: 12px;
     color: #666666;
-    text-transform: capitalize;
+    text-transform: uppercase;
 }
 
 .search-form {
@@ -568,8 +562,9 @@
 }
 
 .toolbar .spark {
-    float: right;
-    margin: -5px 28px 0 0;
+    display: inline-block;
+    margin: -2px 15px 0 0;
+    float: left;
 }
 
 .tool-select {
@@ -624,14 +619,12 @@
     background: #0077BB;
 }
 
-<<<<<<< HEAD
 .log-in-out {
     margin-left: 5px;
     font-size: 10px;
     text-transform: uppercase;
 }
 
-=======
 .tool--remove {
     background: #FFFFFF;
     -moz-box-sizing: border-box;
@@ -649,7 +642,7 @@
 }
 
 .article .closed .tool--remove {
-    opacity: 0.3;
+    opacity: 0.2;
     margin: 27px 1px 0 0;
     float: right;
 }
@@ -664,8 +657,6 @@
     opacity: 1;
 }
 
-.logout,
->>>>>>> 580c8106
 .preview {
     margin-left: 10px;
 }
@@ -697,32 +688,6 @@
     margin: 0 -2px -4px -4px;
 }
 
-<<<<<<< HEAD
-
-.supporting-message {
-    position: absolute;
-    top: 53px;
-    z-index: 2;
-    left: 4px;
-    font-size: 10px;
-    line-height: 12px;
-    color: #666666;
-    width: 75px;
-}
-.article .tools {
-    position: absolute;
-    top: 34px;
-    right: 2px;
-}
-
-.ophan-legend {
-    position: absolute;
-    right: 51%;
-    top: 10px;
-}
-
-=======
->>>>>>> 580c8106
 @media (max-width: 1100px) {
     .toolbar,
     .collections {
@@ -735,19 +700,14 @@
     .finder .article .article_content {
         margin-right: 0;
     }
-<<<<<<< HEAD
     .finder .article .spark {
-=======
-    .finder .article .article__stats {
->>>>>>> 580c8106
         display: none;
     }
 }
 
 @media (max-width: 875px) {
     .is-authed .tool-title,
-    .finder,
-    .ophan-legend {
+    .finder {
         display: none;
     }
     .toolbar {
@@ -780,11 +740,7 @@
     .article .article_content {
         margin-right: 0;
     }
-<<<<<<< HEAD
     .article .spark {
-=======
-    .article .article__stats {
->>>>>>> 580c8106
         display: none;
     }
 }
