html {
    overflow-y: scroll;
}

body {
    overflow-y: hidden;
    margin: 0;
    padding: 0;
    min-width: 320px;
    color: #000000;
    -webkit-touch-callout: none;
    -webkit-user-select: none;
    -moz-user-select: none;
    user-select: none;
}

p {
    margin: 0;
}

a, a:hover {
    text-decoration: none;
    cursor: pointer;
}

.scrollable {
    overflow-y: scroll;
}

.u-cf:before,
.u-cf:after{content:"";display:table}
.u-cf:after{clear:both}
.u-cf{zoom:1}

.logo {
    position: fixed;
    top: 8px;
    left: 15px;
    z-index: 2;
}

.tool-title {
    float: left;
    margin: 8px 10px 0 46px;
    font-size: 26px;
    line-height: 30px;
    color: #000;
    font-weight: normal;
}

.tool-title .message {
    color: #CCCCCC;
    font-size: 26px;
    font-style: italic;
    font-weight: normal;
}

.tool-title .message--important {
    color: #d61d00;
}

.tool-title .message--loading {
    display: none;
}

.is-authed .tool-title .message--loading {
    display: inline;
}

.login-form {
    float: left;
    margin: 10px 10px 0 0;
}

.finder {
    -moz-box-sizing: border-box;
    box-sizing: border-box;
    position: absolute;
    top: 49px;
    width: 50%;
    padding: 10px 15px 0 12px;
    color: #666666;
    border-right: 1px solid #cccccc;
    border-top: 1px solid #cccccc;
}

.finder__controls {
    font-size: 10px;
    color: #666666;
    text-transform: uppercase;
    padding: 0 0 0 4px;
}

.title {
    font-size: 18px;
    font-weight: bold;
    color: #000000;
    padding: 0 0 0 4px;
}

.count {
    color: #CCCCCC;
    font-weight: normal;
}

.count span {
    margin: 0 2px;
}

.count span.non-zero {
    color: #333333;
}

.droppable {
    -moz-box-sizing: border-box;
    box-sizing: border-box;
    padding: 0 0 10px 0;
    -webkit-transition: background-color 50ms;
    -moz-transition: background-color 50ms;
    transition: background-color 50ms;
}

.supporting .droppable {
    padding: 0 0 15px 0;
    border-top: 1px dashed #dddddd;
}

.droppable.underDrag {
    background-color: #f89406;
}

.open .droppable.underDrag {
    background-color: #999999;
}

.pending {
    pointer-events: none;
}

.list-header {
    color: #999999;
    overflow: hidden;
    padding: 5px 0 1px 0;
    height: 20px;
}

.list-header.collapsed {
    opacity: 0.5;
}

.list-header__collapser {
    float: right;
    margin: 2px 6px 0 8px;
    opacity: 0.75;
}

.list-header__timings {
    float: right;
    font-weight: normal;
    font-size: 10px;
    color: #666666;
}

.list-header__timings.has-concurrent-user {
    color: #d61d00;
}

.collections {
    -moz-box-sizing: border-box;
    box-sizing: border-box;
    position: absolute;
    left: 50%;
    top: 50px;
    width: 50%;
    padding: 10px 15px 0 15px;
}

.collections.live-mode {
    background: #EEFFEE;
}

.collections__inner {
    -moz-box-sizing: border-box;
    box-sizing: border-box;
    padding: 0 5px 0 0;
}

.collection {
    padding: 0 0 3px 0;
    border-bottom: 1px solid #CCCCCC;
}

.article {
    -moz-box-sizing: border-box;
    box-sizing: border-box;
    overflow: hidden;
    padding: 0 2px 3px 4px;
    position: relative;
    background: #FFFFFF;
    border-top: 5px solid #FFFFFF;
    -webkit-transition: border-color 150ms;
       -moz-transition: border-color 150ms;
            transition: border-color 150ms;
}

.live-mode .article {
    border-color: #EEFFEE;
    background: #EEFFEE;        
}

.supporting .article {
    border-color: #CCCCCC;
    background: #CCCCCC;
}

.article.open {
    background: #CCCCCC;
}

.article.underDrag {
    border-top-color: #f89406; 
}

.open .article.underDrag {
    border-top-color: #999999; 
}

.article:last-child {
    border-bottom: 0;
}

.article .thumb {
    float: left;
    width: 75px;
    height: 45px;
    margin: 3px 0 0 0;
    background-color: #EEEEEE;
    border-radius: 2px;
}

.article_content {
    margin: 0 130px 0 85px;
    line-height: 0;
}

.article_content .icon-pencil {
    cursor: pointer;
    opacity: 0.5;
}

.headline {
    font-size: 14px;
    line-height: 16px;
    color: #000000;
    cursor: move;
    margin: 1px 0 0 0;
}

.headline:hover {
    color: #f89406;
    text-decoration: none;
}

.is-empty {
    font-size: 14px;
    line-height: 16px;
    color: #d61d00;
}

.is-empty__url {
    display: block;
    font-size: 12px;
}

div.trailtext {
    padding-right: 50px;
    box-sizing: border-box;
    width: 100%;
    display: inline-block;
    overflow: hidden;
    white-space: nowrap;
    text-overflow: ellipsis;
    word-break: break-all;
    word-wrap: break-word;
    height: 15px;
    line-height: 16px;
    font-size: 12px;
    color: #999999;
}

.supporting .trailtext {
    display: none;
}

.article__date {
    -moz-box-sizing: border-box;
    box-sizing: border-box;
    position: absolute;
    top: 3px;
    left: 4px;
    width: 75px;
    height: 14px;
    overflow: hidden;
    padding: 1px 0 0 4px;
    color: #FFFFFF;
    font-size: 10px;
    line-height: 14px;
    background: rgba(0,0,0,0.2);
    z-index: 1;
    border-top-left-radius: 2px;
    border-top-right-radius: 2px;
}

.article__overrides {
    position: relative;
    margin: 1px 0 0 80px;
    padding: 0 0 3px 0;
    color: #666666;
    font-size: 12px;
    line-height: 19px;
}

.article__overrides input {
    padding-right: 10px;
    background: #eeeeee;
    width: 100%;
}

.article__overrides a {
}

.article__overrides .tools {
    float: right;
}

.article__overrides__fields {
    padding: 0 25px 0 0;
}

.misc__overrides {
    margin: 0 0 0 6px;
}

.misc__overrides .selected {
    color: #d61d00;
    font-weight: bold;
}

.image__overrides {
    -moz-box-sizing: border-box;
    box-sizing: border-box;
    position: absolute;
    top: 3px;
    left: 4px;
    width: 75px;
    height: 45px;
    font-size: 12px;
    line-height: 14px;
    color: #666666;
    background: rgba(0,0,0,0.2);
    padding: 16px 0 0 4px;
}

.supporting .image__overrides {
    display: none;
}

.image__overrides a,
.image__overrides span {
    display: block;
    color: #FFFFFF;
    text-shadow: 0px 0px 2px #666666;
}

.image__overrides .selected {
    font-weight: bold;
}

.supporting-message {
    font-size: 10px;
    line-height: 6px;
    color: #999999;
    padding: 0 0 0 6px;
}

.supporting .tool--done,
.supporting .supporting-message,
.supporting .image__overrides,
.supporting .misc__overrides {
    display: none;
}

.revert {
    position: absolute;
    right: 5px;
    opacity: 0.5;
}

.revert:hover {
    opacity: 0.9;
}

.revert--headline {
    top: 2px;
}

.revert--trailtext {
    top: 30px;
}

select,
input[type="text"] {
    -moz-box-sizing: border-box;
    box-sizing: border-box;
    height: 23px;
    padding: 1px 5px;
    margin: 1px 0 0 0;
    color: #000000;
}

textarea.trailtext {
    -moz-box-sizing: border-box;
    box-sizing: border-box;
    width: 100%;
    font-size: 12px;
    line-height: 14px;
    padding: 3px 5px 0px 5px;
    min-height: 35px;
    margin: 0;
    color: #333333;
    background: #eeeeee;
}

button {
    height: 30px;
    padding: 0 10px;
}

.strong {
    font-weight: bold;
}

.clipboard__wrapper {
    position: relative;
    margin: 0px 0 5px 0;
    padding: 5px 0 5px 0;
    border-bottom: 1px solid #CCCCCC;
}

.collection-overrides {
    margin: -6px 0 0 3px;
}

.article .spark {
    position: absolute;
    top: 3px;
    right: 27px;
    height: 30px;
}

.latest-articles .article .spark {
    right: 15px;
}

.group-name {
    padding: 5px 0 0px 4px;
    font-size: 10px;
    line-height: 12px;
    color: #666666;
    text-transform: uppercase;
}

.search-form {
    position: relative;
    height: 35px;
    padding: 5px 0 0 4px;
}

.search-term {
    position: absolute;
    -moz-box-sizing: border-box;
    box-sizing: border-box;
    display: inline-block;
    width: 35%;
    padding: 0 15px 0 0;
}

.search-term input {
    width: 100%;
}

.autocompleter {
    position: absolute;
    left: 37%;
    -moz-box-sizing: border-box;
    box-sizing: border-box;
    display: inline-block;
    width: 50%;
}

.autocompleter select {
    width: 40%;
}

.autocompleter input {
    width: 55%;
}

.autocompleter .suggestions {
    position: absolute;
    z-index: 1;
}

.autocompleter .suggestion {
    font-size: 14px;
    line-height: 18px;
    white-space: nowrap;
    background: #ffffff;
    color: #666666;
    border-left: 1px solid #cccccc;
    padding: 0 10px;
}

.search-submit {
    position: absolute;
    right: 0;
    top: 2px;
    width: 40px;
}

.linky {
    cursor: pointer !important;
    color: #0088cc !important;
}

.linky:hover {
    color: #005580;
}

.toolbar {
    -moz-box-sizing: border-box;
    box-sizing: border-box;
    float: right;
    position: absolute;
    left: 50%;
    width: 50%;
    min-width: 350px;
    padding: 10px 15px 10px 18px;
    height: 50px;
    white-space: nowrap;
    overflow: hidden;
    border-bottom: 1px solid #cccccc;
    border-left: 1px solid #cccccc;
    margin-left: -1px;
    z-index: 1;
    background: #ffffff;
}

.toolbar > * {
    margin-bottom: 20px;
}

<<<<<<< HEAD
.toolbar .spark {
    display: inline-block;
    margin: -2px 15px 0 0;
    float: left;
=======
.toolbar .tool,
.article__overrides .tool,
.collection-overrides .tool {
    margin-top: 5px;
>>>>>>> 519f6e32
}

.tool-select {
    float: left;
    font-weight: bold;
    font-size: 16px;
    color: #000000;
<<<<<<< HEAD
    margin: 3px 15px 0 0;
=======
    margin: 4px 15px 0 0;
>>>>>>> 519f6e32
    width: 150px;
}

.tool {
    display: inline-block;
    padding: 0 10px;
    background: #CCCCCC;
    font-size: 12px;
    line-height: 20px;
    color: #FFFFFF;
    border-radius: 2px;
    border: 0;
    cursor: pointer;
}

.tool:hover {
    text-decoration: none;
    color: #ffffff;
    background: #AAAAAA;
}

.tool-label {
    float: left;
    display: inline-block;
    padding: 5px 5px 0 2px;
    color: #999999;
}

.collection .tools {
    margin: 0 0 2px 4px;
}

.tool.draft-warning {
    font-weight: bold;
    margin-right: 4px;
}

.tools .tool:first-child {
    background: #0088cc;
}

.tools .tool:first-child:hover {
    background: #0077BB;
}

.log-in-out {
    margin-left: 5px;
    font-size: 10px;
    text-transform: uppercase;
}

.tool--remove {
    background: #FFFFFF;
    -moz-box-sizing: border-box;
    box-sizing: border-box;
    padding: 0 4px;
    margin: 0 1px 0 3px;
}

.tool--remove i {
    margin: 0;
}

.latest-articles .tool--remove {
    display: none;
}

.article .closed .tool--remove {
    opacity: 0.2;
    position: absolute;
    right: 2px;
    top: 27px;
}

.article:hover .closed .tool--remove {
    background: #EEEEEE;
    opacity: 1;
}

.article .closed .tool--remove:hover {
    background: #CCCCCC;
    opacity: 1;
}

.preview {
    margin-left: 10px;
}

.pref-draft {
    font-weight: bold;
    border-top-right-radius: 0;
    border-bottom-right-radius: 0;
}

.pref-live {
    font-weight: bold;
    margin-left: 0;
    border-top-left-radius: 0;
    border-bottom-left-radius: 0;
}

.pref-draft.active {
    cursor: default;
    background: #0088cc;
}

.pref-live.active {
    cursor: default;
    background: #46c430;
}

.supporting {
    margin: 0 -2px -4px -4px;
}

@media (max-width: 1100px) {
    .toolbar,
    .collections {
        left: 40%;
        width: 60%;
    }
    .finder {
        width: 40%;
    }
    .finder .article .article_content {
        margin-right: 0;
    }
    .finder .article .spark {
        display: none;
    }
}

@media (max-width: 875px) {
    .is-authed .tool-title,
    .finder {
        display: none;
    }
    .toolbar {
        position: fixed;
        left: 0;
        width: 100%;
        height: 50px;
        padding: 10px 15px 10px 45px;
    }
    .collections {
        left: 0;
        width: 100%;
        padding: 10px 0 0 10px;
    }
    .scrollable {
        overflow-y: inherit
    }
}

@media (max-width: 675px) {
    .toolbar .tool-label {
        display: none;
    }
}

@media (max-width: 525px) {
    .article .article_content {
        margin-right: 25px;
    }
    .article .closed .tool--remove {
        top: 0;
    }
    .toolbar .spark,
    .article .spark {
        display: none;
    }
}

@media (max-width: 350px) {
    .article .article_content {
        margin-left: 0;
    }
    .article .thumb,
    .article__date,
    .image__overrides {
        display: none;
    }
    .article__overrides {
        margin: 0;
    }
}<|MERGE_RESOLUTION|>--- conflicted
+++ resolved
@@ -141,7 +141,7 @@
     color: #999999;
     overflow: hidden;
     padding: 5px 0 1px 0;
-    height: 20px;
+    height: 23px;
 }
 
 .list-header.collapsed {
@@ -560,17 +560,17 @@
     margin-bottom: 20px;
 }
 
-<<<<<<< HEAD
 .toolbar .spark {
     display: inline-block;
     margin: -2px 15px 0 0;
     float: left;
-=======
+    width: 100px;
+}
+
 .toolbar .tool,
 .article__overrides .tool,
 .collection-overrides .tool {
     margin-top: 5px;
->>>>>>> 519f6e32
 }
 
 .tool-select {
@@ -578,11 +578,7 @@
     font-weight: bold;
     font-size: 16px;
     color: #000000;
-<<<<<<< HEAD
-    margin: 3px 15px 0 0;
-=======
     margin: 4px 15px 0 0;
->>>>>>> 519f6e32
     width: 150px;
 }
 
