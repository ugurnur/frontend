--- conflicted
+++ resolved
@@ -245,7 +245,6 @@
         return meta === this.uiOpenElement();
     };
 
-<<<<<<< HEAD
     Front.prototype.getCollectionList = function (list) {
         var sublist;
         if (this.mode === 'treats') {
@@ -256,7 +255,8 @@
             sublist = list.draft || list.live;
         }
         return sublist || [];
-=======
+    };
+
     Front.prototype.confirmSendingAlert = function () {
         return _.contains(vars.CONST.askForConfirmation, this.front());
     };
@@ -267,7 +267,6 @@
 
     Front.prototype.slimEditor = function () {
         return _.contains(vars.CONST.restrictedEditor, this.front());
->>>>>>> d58b02ea
     };
 
     Front.prototype.dispose = function () {
