--- conflicted
+++ resolved
@@ -1,18 +1,5 @@
-<<<<<<< HEAD
 <div class="front-container" data-bind="css: frontMode">
     <div class="modes">
-=======
-<div class="front-container" data-bind="css: {
-    'live-mode': liveMode,
-    'draft-mode': !liveMode(),
-    'attention': confirmSendingAlert()
-}">
-    <div class="modes" data-bind="
-        css: {
-            'live-mode': liveMode(),
-            'draft-mode': !liveMode()
-        }">
->>>>>>> d58b02ea
         <a class="draft-mode" data-bind="
             click: setModeDraft,
             css: {active: !liveMode()},
