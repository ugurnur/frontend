/* global _: true */
define([
    'modules/vars',
    'knockout',
    'utils/mediator',
    'utils/url-abs-path',
    'utils/as-observable-props',
    'utils/populate-observables',
    'utils/full-trim',
    'utils/sanitize-html',
    'utils/deep-get',
    'utils/snap',
    'utils/human-time',
    'utils/validate-image-src',
    'modules/copied-article',
    'modules/authed-ajax',
    'modules/content-api',
    'models/group'
],
    function (
        vars,
        ko,
        mediator,
        urlAbsPath,
        asObservableProps,
        populateObservables,
        fullTrim,
        sanitizeHtml,
        deepGet,
        snap,
        humanTime,
        validateImageSrc,
        copiedArticle,
        authedAjax,
        contentApi,
        Group
    ) {
        var capiProps = [
                'webUrl',
                'webPublicationDate'],

            capiFields = [
                'headline',
                'trailText',
                'byline',
                'isLive',
                'firstPublicationDate',
                'scheduledPublicationDate',
                'thumbnail'],

            metaFields = [
                {
                    key: 'group',
                    label: 'importance group',
                    type: 'text'
                },
                {
                    key: 'headline',
                    editable: true,
                    label: 'headline',
                    type: 'text',
                    maxLength: 90
                },
                {
                    key: 'trailText',
                    editable: true,
                    label: 'trail text',
                    type: 'text'
                },
                {
                    key: 'byline',
                    editable: true,
                    label: 'byline',
                    type: 'text'
                },
                {
                    key: 'customKicker',
                    editable: true,
                    requires: 'showKickerCustom',
                    label: 'custom kicker',
                    type: 'text'
                },
                {
                    key: 'href',
                    editable: true,
                    requiresState: 'isSnap',
                    label: 'snap URL',
                    type: 'text'
                },
                {
                    key: 'imageSrc',
                    editable: true,
                    requires: 'imageReplace',
                    label: 'replacement image URL',
                    validator: 'validateImageMain',
                    type: 'text'
                },
                {
                    key: 'imageSrcWidth',
                    requires: 'imageReplace',
                    label: 'replacement image width',
                    type: 'text'
                },
                {
                    key: 'imageSrcHeight',
                    requires: 'imageReplace',
                    label: 'replacement image height',
                    type: 'text'
                },
                {
                    key: 'imageCutoutSrc',
                    editable: true,
                    requires: 'imageCutoutReplace',
                    label: 'replacement cutout image URL',
                    validator: 'validateImageCutout',
                    type: 'text'
                },
                {
                    key: 'imageCutoutSrcWidth',
                    requires: 'imageCutoutReplace',
                    label: 'replacement cutout image width',
                    type: 'text'
                },
                {
                    key: 'imageCutoutSrcHeight',
                    requires: 'imageCutoutReplace',
                    label: 'replacement cutout image height',
                    type: 'text'
                },
                {
                    key: 'isBreaking',
                    editable: true,
                    singleton: 'kicker',
                    label: 'breaking news',
                    type: 'boolean'
                },
                {
                    key: 'isBoosted',
                    editable: true,
                    label: 'boost',
                    type: 'boolean'
                },
                {
                    key: 'showByline',
                    editable: true,
                    label: 'show byline',
                    irreleventForTones: ['comment'],
                    type: 'boolean'
                },
                {
                    key: 'showMainVideo',
                    editable: true,
                    requiresState: 'hasMainVideo',
                    singleton: 'images',
                    label: 'show video',
                    type: 'boolean'
                },
                {
                    key: 'imageCutoutReplace',
                    editable: true,
                    singleton: 'images',
                    label: 'cutout image',
                    type: 'boolean'
                },
                {
                    key: 'imageReplace',
                    editable: true,
                    singleton: 'images',
                    label: 'replace image',
                    irreleventIfNo: 'imageSrc',
                    type: 'boolean'
                },
                {
                    key: 'imageHide',
                    editable: true,
                    singleton: 'images',
                    label: 'hide image',
                    type: 'boolean'
                },
                {
                    key: 'showKickerTag',
                    editable: true,
                    singleton: 'kicker',
                    label: 'tag kicker',
                    type: 'boolean'
                },
                {
                    key: 'showKickerSection',
                    editable: true,
                    singleton: 'kicker',
                    label: 'section kicker',
                    type: 'boolean'
                },
                {
<<<<<<< HEAD
=======
                    key: 'showKickerCustom',
                    editable: true,
                    singleton: 'kicker',
                    label: 'custom kicker',
                    type: 'boolean'
                },
                {
                    key: 'isSnap',
                    label: 'is a snap',
                    type: 'boolean'
                },
                {
>>>>>>> 2f868eb9
                    key: 'snapType',
                    requiresState: 'isSnap',
                    label: 'snap type',
                    type: 'text'
                },
                {
                    key: 'snapCss',
                    requiresState: 'isSnap',
                    label: 'snap CSS class',
                    type: 'text'
                },
                {
                    key: 'snapUri',
                    requiresState: 'isSnap',
                    label: 'snap source',
                    type: 'text'
                }
            ],

            rxScriptStriper = new RegExp(/<script.*/gi);
;
        function Article(opts) {
            var self = this;

            opts = opts || {};

            this.id = ko.observable(opts.id);

            this.group = opts.group;

            this.props = asObservableProps(capiProps);

            this.fields = asObservableProps(capiFields);

            this.meta = asObservableProps(_.pluck(metaFields, 'key'));

            this.state = asObservableProps([
                'underDrag',
                'isOpen',
                'isLoaded',
                'isEmpty',
                'isSnap',
                'tone',
                'hasMainVideo',
                'imageCutoutSrcFromCapi',
                'ophanUrl',
                'sparkUrl']);   

            this.uneditable = opts.uneditable;

            this.frontPublicationDate = opts.frontPublicationDate;
            this.frontPublicationTime = ko.observable();
            this.scheduledPublicationTime = ko.observable();

            this.editors = ko.observableArray();

            this.editorsDisplay = ko.observableArray();

            this.headlineLength = ko.computed(function() {
                return (this.meta.headline() || this.fields.headline() || '').length;
            }, this);

            this.headlineLengthAlert = ko.computed(function() {
                return (this.meta.headline() || this.fields.headline() || '').length > vars.CONST.restrictedHeadlineLength;
            }, this);


            this.webPublicationTime = ko.computed(function(){
                return humanTime(this.props.webPublicationDate());
            }, this);

            this.viewUrl = ko.computed(function() {
                return this.fields.isLive() === 'false' ?
                    vars.CONST.previewBase + '/' + urlAbsPath(this.props.webUrl()) :
                    this.meta.href() || this.props.webUrl();
            }, this);

            this.populate(opts);

            // Populate supporting
            if (this.group && this.group.parentType !== 'Article') {
                this.meta.supporting = new Group({
                    parent: self,
                    parentType: 'Article',
                    omitItem: self.save.bind(self)
                });

                this.meta.supporting.items(_.map((opts.meta || {}).supporting, function(item) {
                    return new Article(_.extend(item, {
                        group: self.meta.supporting
                    }));
                }));

                contentApi.decorateItems(this.meta.supporting.items());
            }
        }

        Article.prototype.copy = function() {
            copiedArticle.set(this);
        };

        Article.prototype.paste = function () {
            var sourceItem = copiedArticle.get(true);

            if(!sourceItem || sourceItem.id === this.id()) { return; }

            mediator.emit('collection:updates', {
                sourceItem: sourceItem,
                sourceGroup: sourceItem.group,
                targetItem: this,
                targetGroup: this.group
            });
        };

        Article.prototype.metaDisplayer = function(opts, index, all) {
            var self = this,
                display;

            if (opts.type === 'boolean') {
                display = opts.editable;
                display = display && (this.meta[opts.key] || function() {})();
                display = display && (opts.irreleventForTones ? opts.irreleventForTones.indexOf(self.state.tone()) === -1 : true);
                display = display && (opts.irreleventIfNo ? _.some(all, function(editor) { return editor.key === opts.irreleventIfNo && self.meta[editor.key](); }) : true);
                return display ? opts.label : false;

            } else {
                return false;
            }
        };

        Article.prototype.metaEditor = function(opts, index, all) {
            var self = this,
                key,
                meta,
                field;

            if(!opts.editable) { return; }

            key = opts.key;
            meta = self.meta[key] || function() {};
            field = self.fields[key] || function() {};

            if (opts.validator && _.isFunction(self[opts.validator])) {
                meta.subscribe(function() { self[opts.validator](); });
            }

            return {
                key:    key,

                label:  opts.label,

                type:   opts.type,

                meta:   meta,

                field:  field,

                revert: function() { meta(undefined); },

                open:   function() { mediator.emit('ui:open', meta, self); },

                hasFocus: ko.computed(function() {
                    return meta === vars.model.uiOpenElement();
                }, self),

                displayEditor: ko.computed(function() {
                    var display = opts.irreleventForTones ? opts.irreleventForTones.indexOf(self.state.tone()) === -1 : true;

                    display = display && (opts.requires ? _.some(all, function(editor) { return editor.key === opts.requires && self.meta[editor.key](); }) : true);
                    display = display && (opts.requiresState ? self.state[opts.requiresState]() : true);

                    return display;
                }, self),

                toggle: function() {
                    if(opts.singleton) {
                       _.chain(all)
                        .filter(function(editor) { return editor.singleton === opts.singleton; })
                        .filter(function(editor) { return editor.key !== key; })
                        .pluck('key')
                        .each(function(key) { self.meta[key](undefined) })
                    }

                    meta(!meta());

                   _.chain(all)
                    .filter(function(editor) { return editor.requires === key; })
                    .first(1)
                    .each(function(editor) { mediator.emit('ui:open', self.meta[editor.key], self); });
                },

                length: ko.computed(function() {
                    return opts.maxLength ? (meta() || field() || '').length : undefined;
                }, self),

                lengthAlert: ko.computed(function() {
                    return opts.maxLength && (meta() || field() || '').length > opts.maxLength;
                }, self),

                overrideOrVal: ko.computed({
                    read: function() {
                        return meta() || field();
                    },
                    write: function(value) {
                        meta(value === field() ? undefined : value.replace(rxScriptStriper, ''));
                    },
                    owner: self
                })
            }
        };

        function getTone(contentApiArticle) {
            var tone = _.findWhere(contentApiArticle.tags, {
                type: 'tone'
            });
            return tone && tone.id && tone.id.replace(/^tone\//, '');
        }

        function mainMediaType(contentApiArticle) {
            var mainElement = _.findWhere(contentApiArticle.elements || [], {
                relation: 'main'
            });
            return mainElement && mainElement.type;
        }

        Article.prototype.validateImageMain = function() {
            validateImage(
                this.meta.imageSrc,
                this.meta.imageSrcWidth,
                this.meta.imageSrcHeight,
                {
                    maxWidth: 940,
                    minWidth: 620,
                    widthAspectRatio: 3,
                    heightAspectRatio: 5
                }
            )
        };

        Article.prototype.validateImageCutout = function() {
            validateImage(
                this.meta.imageCutoutSrc,
                this.meta.imageCutoutSrcWidth,
                this.meta.imageCutoutSrcHeight,
                {
                    maxWidth: 940,
                    minWidth: 400
                }
            )
        };

        Article.prototype.populate = function(opts, validate) {
            var missingProps;

            populateObservables(this.props,  opts);
            populateObservables(this.meta,   opts.meta);
            populateObservables(this.fields, opts.fields);
            populateObservables(this.state,  opts.state);

            if (validate || opts.webUrl) {
                 missingProps = [
                    'webUrl',
                    'fields',
                    'fields.headline'
                 ].filter(function(prop) {return !deepGet(opts, prop);});

                if (missingProps.length) {
                    vars.model.alert('ContentApi is returning invalid data. Fronts may not update.');
                    window.console.error('ContentApi missing: "' + missingProps.join('", "') + '" for ' + this.id());
                } else {
                    this.state.isLoaded(true);
                    this.sparkline();
                }
            }

            this.state.imageCutoutSrcFromCapi(contributorImage(opts));

            this.state.isSnap(!!snap.validateId(this.id()));

            this.state.hasMainVideo(mainMediaType(opts) === 'video');

            this.state.tone(getTone(opts));

            if (!this.uneditable) {
                this.editorsDisplay(metaFields.map(this.metaDisplayer, this).filter(function (editor) { return editor; }));
            }

            this.setRelativeTimes();
        };

        Article.prototype.setRelativeTimes = function() {
            this.frontPublicationTime(humanTime(this.frontPublicationDate));
            this.scheduledPublicationTime(humanTime(this.fields.scheduledPublicationDate()));
        };

        Article.prototype.sparkline = function() {
            var path = urlAbsPath(this.props.webUrl());

            if (vars.model.switches()['facia-tool-sparklines']) {
                this.state.sparkUrl(
                    vars.sparksBase + path + (this.frontPublicationDate ? '&markers=' + (this.frontPublicationDate/1000) + ':46C430' : '')
                );
                this.state.ophanUrl(
                    vars.CONST.ophanBase + '?path=/' + path
                );
            }
        };

        Article.prototype.refreshSparkline = function() {
            if (vars.model.switches()['facia-tool-sparklines']) {
                this.state.sparkUrl.valueHasMutated();
            }
        };

        Article.prototype.get = function() {
            return {
                id:   this.id(),
                meta: this.getMeta()
            };
        };

        Article.prototype.getMeta = function() {
            var self = this;

            return _.chain(self.meta)
                .pairs()
                // execute any knockout values:
                .map(function(p){ return [p[0], _.isFunction(p[1]) ? p[1]() : p[1]]; })
                // reject undefined properties:
                .filter(function(p){ return !_.isUndefined(p[1]); })
                // reject false properties:
                .filter(function(p){ return p[1] !== false; })
                // trim and sanitize strings:
                .map(function(p){ return [p[0], sanitizeHtml(fullTrim(p[1]))]; })
                // reject whitespace-only strings:
                .filter(function(p){ return _.isString(p[1]) ? p[1] : true; })
                // reject vals that are equivalent to the fields (if any) that they're overwriting:
                .filter(function(p){ return _.isUndefined(self.fields[p[0]]) || p[1] !== fullTrim(self.fields[p[0]]()); })
                // convert numbers to strings:
                .map(function(p){ return [p[0], _.isNumber(p[1]) ? '' + p[1] : p[1]]; })
                // recurse into supporting links
                .map(function(p) {
                    return [p[0], p[0] === 'supporting' ? _.map(p[1].items(), function(item) {
                        return item.get();
                    }) : p[1]];
                })
                // drop empty arrays:
                .filter(function(p){ return _.isArray(p[1]) ? p[1].length : true; })
                // return as obj, or as undefined if empty (this omits it from any subsequent JSON.stringify result)
                .reduce(function(obj, p) {
                    obj = obj || {};
                    obj[p[0]] = p[1];
                    return obj;
                }, undefined)
                .value();
        };

        Article.prototype.save = function() {
            if (!this.group.parent) {
                return;
            }

            if (this.group.parentType === 'Article') {
                this.group.parent.save();
                return;
            }

            if (this.group.parentType === 'Collection') {
                this.group.parent.setPending(true);

                authedAjax.updateCollections({
                    update: {
                        collection: this.group.parent,
                        item:       this.id(),
                        position:   this.id(),
                        itemMeta:   this.getMeta(),
                        live:       vars.state.liveMode(),
                        draft:     !vars.state.liveMode()
                    }
                });
            }
        };

        Article.prototype.convertToSnap = function() {
            this.state.isSnap(true);
            this.meta.href(this.id());
            this.id(snap.generateId());
        };

        Article.prototype.open = function() {
            if (this.uneditable) { return; }

            this.meta.supporting && this.meta.supporting.items().forEach(function(sublink) { sublink.close(); });

            if (!this.state.isOpen()) {
                if (this.editors().length === 0) {
                    this.editors(metaFields.map(this.metaEditor, this).filter(function (editor) { return editor; }));
                }
                this.state.isOpen(true);
                mediator.emit('ui:open', this.meta.headline, this);
            } else {
                mediator.emit('ui:open');
            }
        };

        Article.prototype.close = function() {
            this.state.isOpen(false);
        };

        Article.prototype.closeAndSave = function() {
            this.close();
            this.save();
            return false;
        };

        function validateImage (imageSrc, imageSrcWidth, imageSrcHeight, opts) {
            if (imageSrc()) {
                validateImageSrc(imageSrc(), opts)
                    .done(function(width, height) {
                        imageSrcWidth(width);
                        imageSrcHeight(height);
                    })
                    .fail(function(err) {
                        undefine(imageSrc, imageSrcWidth, imageSrcHeight);
                        window.alert(err);
                    });
            } else {
                undefine(imageSrc, imageSrcWidth, imageSrcHeight);
            }
        };

        function undefine() {
            Array.prototype.slice.call(arguments).forEach(function(fn) { fn(undefined); })
        };

        function mainMediaType(contentApiArticle) {
            var mainElement = _.findWhere(contentApiArticle.elements, {
                relation: 'main'
            });
            return mainElement && mainElement.type;
        }

        function contributorImage(contentApiArticle) {
            var contributor = _.findWhere(contentApiArticle.tags, {
                type: 'contributor'
            });
            return contributor && contributor.bylineLargeImageUrl;
        }

        function mod(n, m) {
            return ((n % m) + m) % m;
        }

        function resize(el) {
            setTimeout(function() {
                el.style.height = '1px';
                el.style.height = (el.scrollHeight) + 'px';
            });
        }

        ko.bindingHandlers.autoResize = {
            init: function(el) {
                resize(el);
                $(el).on('keydown', function() { resize(el); });
            }
        };

        ko.bindingHandlers.tabbableFormField = {
            init: function(el, valueAccessor, allBindings, viewModel, bindingContext) {
                var self = this;

                $(el).on('keydown', function(e) {
                    var keyCode = e.keyCode || e.which,
                        formField,
                        formFields,
                        nextIndex;

                    if (keyCode === 9) {
                        e.preventDefault();
                        formField = bindingContext.$rawData;
                        formFields = _.filter(bindingContext.$parent.editors(), function(ed) { return ed.type === "text" && ed.displayEditor(); });
                        nextIndex = mod(formFields.indexOf(formField) + (e.shiftKey ? -1 : 1), formFields.length);
                        mediator.emit('ui:open', formFields[nextIndex].meta, self);
                    }
                });
            }
        };

        return Article;
    });<|MERGE_RESOLUTION|>--- conflicted
+++ resolved
@@ -192,8 +192,6 @@
                     type: 'boolean'
                 },
                 {
-<<<<<<< HEAD
-=======
                     key: 'showKickerCustom',
                     editable: true,
                     singleton: 'kicker',
@@ -206,7 +204,6 @@
                     type: 'boolean'
                 },
                 {
->>>>>>> 2f868eb9
                     key: 'snapType',
                     requiresState: 'isSnap',
                     label: 'snap type',
