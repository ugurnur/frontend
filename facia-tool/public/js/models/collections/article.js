/* global _: true */
define([
    'modules/vars',
    'knockout',
    'utils/mediator',
    'utils/url-abs-path',
    'utils/as-observable-props',
    'utils/populate-observables',
    'utils/full-trim',
    'utils/sanitize-html',
    'utils/deep-get',
    'utils/snap',
    'utils/human-time',
    'utils/validate-image-src',
    'modules/copied-article',
    'modules/authed-ajax',
    'modules/content-api',
    'models/group'
],
    function (
        vars,
        ko,
        mediator,
        urlAbsPath,
        asObservableProps,
        populateObservables,
        fullTrim,
        sanitizeHtml,
        deepGet,
        snap,
        humanTime,
        validateImageSrc,
        copiedArticle,
        authedAjax,
        contentApi,
        Group
    ) {
        var capiProps = [
                'webUrl',
                'webPublicationDate'],

            capiFields = [
                'headline',
                'trailText',
                'byline',
                'isLive',
                'firstPublicationDate',
                'scheduledPublicationDate',
                'thumbnail'],

            metaFields = [
                {
                    key: 'tone',
                    label: 'tone',
                    type: 'text'
                },
                {
                    key: 'group',
                    label: 'importance group',
                    type: 'text'
                },
                {
                    key: 'headline',
                    editable: true,
                    label: 'headline',
                    type: 'text',
                    maxLength: 90
                },
                {
                    key: 'trailText',
                    editable: true,
                    label: 'trail text',
                    type: 'text'
                },
                {
                    key: 'byline',
                    editable: true,
                    label: 'byline',
                    type: 'text'
                },
                {
                    key: 'href',
                    editable: true,
                    requires: 'isSnap',
                    label: 'snap URL',
                    type: 'text'
                },
                {
                    key: 'imageSrc',
                    editable: true,
                    requires: 'imageReplace',
                    label: 'replacement image URL',
                    validator: 'validateImageMain',
                    type: 'text'
                },
                {
                    key: 'imageSrcWidth',
                    requires: 'imageReplace',
                    label: 'replacement image width',
                    type: 'text'
                },
                {
                    key: 'imageSrcHeight',
                    requires: 'imageReplace',
                    label: 'replacement image height',
                    type: 'text'
                },
                {
                    key: 'imageCutoutSrcFromCapi',
                    label: 'contributor image from CAPI',
                    type: 'text'
                },
                {
                    key: 'imageCutoutSrc',
                    editable: true,
                    requires: 'imageCutoutReplace',
                    label: 'replacement cutout image URL',
                    validator: 'validateImageCutout',
                    type: 'text'
                },
                {
                    key: 'imageCutoutSrcWidth',
                    requires: 'imageCutoutReplace',
                    label: 'replacement cutout image width',
                    type: 'text'
                },
                {
                    key: 'imageCutoutSrcHeight',
                    requires: 'imageCutoutReplace',
                    label: 'replacement cutout image height',
                    type: 'text'
                },
                {
                    key: 'isBreaking',
                    editable: true,
                    singleton: 'kicker',
                    label: 'breaking news',
                    type: 'boolean'
                },
                {
                    key: 'isBoosted',
                    editable: true,
                    label: 'boost',
                    type: 'boolean'
                },
                {
                    key: 'showByline',
                    editable: true,
                    label: 'show byline',
                    irreleventForTones: ['comment'],
                    type: 'boolean'
                },
                {
                    key: 'hasMainVideo',
                    label: 'has a video',
                    type: 'boolean'
                },
                {
                    key: 'showMainVideo',
                    editable: true,
                    requires: 'hasMainVideo',
                    singleton: 'images',
                    label: 'show video',
                    type: 'boolean'
                },
                {
                    key: 'imageCutoutReplace',
                    editable: true,
                    singleton: 'images',
                    label: 'cutout image',
                    type: 'boolean'
                },
                {
                    key: 'imageReplace',
                    editable: true,
                    singleton: 'images',
                    label: 'replace image',
                    irreleventIfNo: 'imageSrc',
                    type: 'boolean'
                },
                {
                    key: 'imageHide',
                    editable: true,
                    singleton: 'images',
                    label: 'hide image',
                    type: 'boolean'
                },
                {
                    key: 'showKickerTag',
                    editable: true,
                    singleton: 'kicker',
                    label: 'tag kicker',
                    type: 'boolean'
                },
                {
                    key: 'showKickerSection',
                    editable: true,
                    singleton: 'kicker',
                    label: 'section kicker',
                    type: 'boolean'
                },
                {
                    key: 'isSnap',
                    label: 'is a snap',
                    type: 'boolean'
                },
                {
                    key: 'snapType',
                    requires: 'isSnap',
                    label: 'snap type',
                    type: 'text'
                },
                {
                    key: 'snapCss',
                    requires: 'isSnap',
                    label: 'snap CSS class',
                    type: 'text'
                },
                {
                    key: 'snapUri',
                    requires: 'isSnap',
                    label: 'snap source',
                    type: 'text'
                }
            ],

            rxScriptStriper = new RegExp(/<script.*/gi);
;
        function Article(opts) {
            var self = this;

            opts = opts || {};

            this.id = ko.observable(opts.id);

            this.group = opts.group;

            this.props = asObservableProps(capiProps);

            this.fields = asObservableProps(capiFields);

            this.meta = asObservableProps(_.pluck(metaFields, 'key'));

            this.state = asObservableProps([
                'underDrag',
                'isOpen',
                'isLoaded',
                'isEmpty',
                'ophanUrl',
                'sparkUrl']);

            this.uneditable = opts.uneditable;

            this.frontPublicationDate = opts.frontPublicationDate;
            this.frontPublicationTime = ko.observable();
            this.scheduledPublicationTime = ko.observable();

            this.editors = ko.observableArray();

            this.editorsDisplay = ko.observableArray();

            this.headlineLength = ko.computed(function() {
                return (this.meta.headline() || this.fields.headline() || '').length;
            }, this);

            this.headlineLengthAlert = ko.computed(function() {
                return (this.meta.headline() || this.fields.headline() || '').length > vars.CONST.restrictedHeadlineLength;
            }, this);


            this.webPublicationTime = ko.computed(function(){
                return humanTime(this.props.webPublicationDate());
            }, this);

            this.viewUrl = ko.computed(function() {
                return this.fields.isLive() === 'false' ?
                    vars.CONST.previewBase + '/' + urlAbsPath(this.props.webUrl()) :
                    this.meta.href() || this.props.webUrl();
            }, this);

            this.provisionalImageSrc = ko.observable();

            this.meta.imageSrc.subscribe(function(src) {
                this.provisionalImageSrc(src);
            }, this);

            this.populate(opts);

            // Populate supporting
            if (this.group && this.group.parentType !== 'Article') {
                this.meta.supporting = new Group({
                    parent: self,
                    parentType: 'Article',
                    omitItem: self.save.bind(self)
                });

                this.meta.supporting.items(_.map((opts.meta || {}).supporting, function(item) {
                    return new Article(_.extend(item, {
                        group: self.meta.supporting
                    }));
                }));

                contentApi.decorateItems(this.meta.supporting.items());
            }
        }

        Article.prototype.copy = function() {
            copiedArticle.set(this);
        };

        Article.prototype.paste = function () {
            var sourceItem = copiedArticle.get(true);

            if(!sourceItem || sourceItem.id === this.id()) { return; }

            mediator.emit('collection:updates', {
                sourceItem: sourceItem,
                sourceGroup: sourceItem.group,
                targetItem: this,
                targetGroup: this.group
            });
        };

        Article.prototype.metaDisplayer = function(opts, index, all) {
            var self = this,
                display;

            if (opts.type === 'boolean') {
                display = opts.editable;
                display = display && (this.meta[opts.key] || function() {})();
                display = display && (opts.irreleventForTones ? opts.irreleventForTones.indexOf(self.meta.tone()) === -1 : true);
                display = display && (opts.irreleventIfNo ? _.some(all, function(editor) { return editor.key === opts.irreleventIfNo && self.meta[editor.key](); }) : true);
                return display ? opts.label : false;

            } else {
                return false;
            }
        };

        Article.prototype.metaEditor = function(opts, index, all) {
            var self = this,
                key,
                meta,
                field;

            if(!opts.editable) { return; }

            key = opts.key;
            meta = self.meta[key] || function() {};
            field = self.fields[key] || function() {};

            if (opts.validator && _.isFunction(self[opts.validator])) {
                meta.subscribe(function() { self[opts.validator](); });
            }

            return {
                key:    key,

                label:  opts.label,

                type:   opts.type,

                meta:   meta,

                field:  field,

                revert: function() { meta(undefined); },

                open:   function() { mediator.emit('ui:open', meta, self); },

                hasFocus: ko.computed(function() {
                    return meta === vars.model.uiOpenElement();
                }, self),

                displayEditor: ko.computed(function() {
                    var display = opts.irreleventForTones ? opts.irreleventForTones.indexOf(self.meta.tone()) === -1 : true;

                    display = display && (opts.requires ? _.some(all, function(editor) { return editor.key === opts.requires && self.meta[editor.key](); }) : true);
                    return display;
                }, self),

                toggle: function() {
                    if(opts.singleton) {
                       _.chain(all)
                        .filter(function(editor) { return editor.singleton === opts.singleton; })
                        .filter(function(editor) { return editor.key !== key; })
                        .pluck('key')
                        .each(function(key) { self.meta[key](undefined) })
                    }

                    meta(!meta());

                   _.chain(all)
                    .filter(function(editor) { return editor.requires === key; })
                    .first(1)
                    .each(function(editor) { mediator.emit('ui:open', self.meta[editor.key], self); });
                },

                length: ko.computed(function() {
                    return opts.maxLength ? (meta() || field() || '').length : undefined;
                }, self),

                lengthAlert: ko.computed(function() {
                    return opts.maxLength && (meta() || field() || '').length > opts.maxLength;
                }, self),

                overrideOrVal: ko.computed({
                    read: function() {
                        return meta() || field();
                    },
                    write: function(value) {
                        meta(value === field() ? undefined : value.replace(rxScriptStriper, ''));
                    },
                    owner: self
                })
            }
        };

<<<<<<< HEAD
        function getTone(contentApiArticle) {
            var tone = _.findWhere(contentApiArticle.tags, {
                type: 'tone'
            });
            return tone && tone.id && tone.id.replace(/^tone\//, '');
        }

        function mainMediaType(contentApiArticle) {
            var mainElement = _.findWhere(contentApiArticle.elements || [], {
                relation: 'main'
            });
            return mainElement && mainElement.type;
        }

        function validateAndProcessImageSrc(imageSrc, meta) {
            if (imageSrc()) {
                validateImageSrc(imageSrc(), {
=======
        Article.prototype.validateImageMain = function() {
            validateImage(
                this.meta.imageSrc,
                this.meta.imageSrcWidth,
                this.meta.imageSrcHeight,
                {
>>>>>>> d7750c28
                    maxWidth: 940,
                    minWidth: 620,
                    widthAspectRatio: 3,
                    heightAspectRatio: 5
                }
            )
        };

        Article.prototype.validateImageCutout = function() {
            validateImage(
                this.meta.imageCutoutSrc,
                this.meta.imageCutoutSrcWidth,
                this.meta.imageCutoutSrcHeight,
                {
                    maxWidth: 940,
                    minWidth: 400
                }
            )
        };

        Article.prototype.populate = function(opts, validate) {
            var missingProps;

            populateObservables(this.props,  opts);
            populateObservables(this.meta,   opts.meta);
            populateObservables(this.fields, opts.fields);
            populateObservables(this.state,  opts.state);

            if (validate || opts.webUrl) {
                 missingProps = [
                    'webUrl',
                    'fields',
                    'fields.headline'
                 ].filter(function(prop) {return !deepGet(opts, prop);});

                if (missingProps.length) {
                    vars.model.alert('ContentApi is returning invalid data. Fronts may not update.');
                    window.console.error('ContentApi missing: "' + missingProps.join('", "') + '" for ' + this.id());
                } else {
                    this.state.isLoaded(true);
                    this.sparkline();
                }

            }

<<<<<<< HEAD
            this.meta.tone(getTone(opts));
=======
            this.meta.imageCutoutSrcFromCapi(contributorImage(opts));
>>>>>>> d7750c28

            this.meta.hasMainVideo(mainMediaType(opts) === 'video');

            this.meta.isSnap(!!snap.validateId(this.id()));

            if (!this.uneditable) {
                this.editorsDisplay(metaFields.map(this.metaDisplayer, this).filter(function (editor) { return editor; }));
            }

            this.setRelativeTimes();



        };

        Article.prototype.setRelativeTimes = function() {
            this.frontPublicationTime(humanTime(this.frontPublicationDate));
            this.scheduledPublicationTime(humanTime(this.fields.scheduledPublicationDate()));
        };

        Article.prototype.sparkline = function() {
            var path = urlAbsPath(this.props.webUrl());

            if (vars.model.switches()['facia-tool-sparklines']) {
                this.state.sparkUrl(
                    vars.sparksBase + path + (this.frontPublicationDate ? '&markers=' + (this.frontPublicationDate/1000) + ':46C430' : '')
                );
                this.state.ophanUrl(
                    vars.CONST.ophanBase + '?path=/' + path
                );
            }
        };

        Article.prototype.refreshSparkline = function() {
            if (vars.model.switches()['facia-tool-sparklines']) {
                this.state.sparkUrl.valueHasMutated();
            }
        };

        Article.prototype.get = function() {
            return {
                id:   this.id(),
                meta: this.getMeta()
            };
        };

        Article.prototype.getMeta = function() {
            var self = this;

            return _.chain(self.meta)
                .pairs()
                // execute any knockout values:
                .map(function(p){ return [p[0], _.isFunction(p[1]) ? p[1]() : p[1]]; })
                // reject undefined properties:
                .filter(function(p){ return !_.isUndefined(p[1]); })
                // reject false properties:
                .filter(function(p){ return p[1] !== false; })
                // trim and sanitize strings:
                .map(function(p){ return [p[0], sanitizeHtml(fullTrim(p[1]))]; })
                // reject whitespace-only strings:
                .filter(function(p){ return _.isString(p[1]) ? p[1] : true; })
                // reject vals that are equivalent to the fields (if any) that they're overwriting:
                .filter(function(p){ return _.isUndefined(self.fields[p[0]]) || p[1] !== fullTrim(self.fields[p[0]]()); })
                // convert numbers to strings:
                .map(function(p){ return [p[0], _.isNumber(p[1]) ? '' + p[1] : p[1]]; })
                // recurse into supporting links
                .map(function(p) {
                    return [p[0], p[0] === 'supporting' ? _.map(p[1].items(), function(item) {
                        return item.get();
                    }) : p[1]];
                })
                // drop empty arrays:
                .filter(function(p){ return _.isArray(p[1]) ? p[1].length : true; })
                // return as obj, or as undefined if empty (this omits it from any subsequent JSON.stringify result)
                .reduce(function(obj, p) {
                    obj = obj || {};
                    obj[p[0]] = p[1];
                    return obj;
                }, undefined)
                .value();
        };

        Article.prototype.save = function() {
            if (!this.group.parent) {
                return;
            }

            if (this.group.parentType === 'Article') {
                this.group.parent.save();
                return;
            }

            if (this.group.parentType === 'Collection') {
                this.group.parent.setPending(true);

                authedAjax.updateCollections({
                    update: {
                        collection: this.group.parent,
                        item:       this.id(),
                        position:   this.id(),
                        itemMeta:   this.getMeta(),
                        live:       vars.state.liveMode(),
                        draft:     !vars.state.liveMode()
                    }
                });
            }
        };

        Article.prototype.convertToSnap = function() {
            this.meta.isSnap(true);
            this.meta.href(this.id());
            this.id(snap.generateId());
        };

        Article.prototype.open = function() {
            if (this.uneditable) { return; }

            this.meta.supporting && this.meta.supporting.items().forEach(function(sublink) { sublink.close(); });

            if (!this.state.isOpen()) {
                if (this.editors().length === 0) {
                    this.editors(metaFields.map(this.metaEditor, this).filter(function (editor) { return editor; }));
                }
                this.state.isOpen(true);
                mediator.emit('ui:open', this.meta.headline, this);
            } else {
                mediator.emit('ui:open');
            }
        };

        Article.prototype.close = function() {
            this.state.isOpen(false);
        };

        Article.prototype.closeAndSave = function() {
            this.close();
            this.save();
            return false;
        };

        function validateImage (imageSrc, imageSrcWidth, imageSrcHeight, opts) {
            if (imageSrc()) {
                validateImageSrc(imageSrc(), opts)
                    .done(function(width, height) {
                        imageSrcWidth(width);
                        imageSrcHeight(height);
                    })
                    .fail(function(err) {
                        undefine(imageSrc, imageSrcWidth, imageSrcHeight);
                        window.alert(err);
                    });
            } else {
                undefine(imageSrc, imageSrcWidth, imageSrcHeight);
            }
        };

        function undefine() {
            Array.prototype.slice.call(arguments).forEach(function(fn) { fn(undefined); })
        };

        function mainMediaType(contentApiArticle) {
            var mainElement = _.findWhere(contentApiArticle.elements, {
                relation: 'main'
            });
            return mainElement && mainElement.type;
        }

        function contributorImage(contentApiArticle) {
            var contributor = _.findWhere(contentApiArticle.tags, {
                type: 'contributor'
            });
            return contributor && contributor.bylineLargeImageUrl;
        }

        function mod(n, m) {
            return ((n % m) + m) % m;
        }

        function resize(el) {
            setTimeout(function() {
                el.style.height = '1px';
                el.style.height = (el.scrollHeight) + 'px';
            });
        }

        ko.bindingHandlers.autoResize = {
            init: function(el) {
                resize(el);
                $(el).on('keydown', function() { resize(el); });
            }
        };

        ko.bindingHandlers.tabbableFormField = {
            init: function(el, valueAccessor, allBindings, viewModel, bindingContext) {
                var self = this;

                $(el).on('keydown', function(e) {
                    var keyCode = e.keyCode || e.which,
                        formField,
                        formFields,
                        nextIndex;

                    if (keyCode === 9) {
                        e.preventDefault();
                        formField = bindingContext.$rawData;
                        formFields = _.filter(bindingContext.$parent.editors(), function(ed) { return ed.type === "text" && ed.displayEditor(); });
                        nextIndex = mod(formFields.indexOf(formField) + (e.shiftKey ? -1 : 1), formFields.length);
                        mediator.emit('ui:open', formFields[nextIndex].meta, self);
                    }
                });
            }
        };

        return Article;
    });<|MERGE_RESOLUTION|>--- conflicted
+++ resolved
@@ -416,7 +416,6 @@
             }
         };
 
-<<<<<<< HEAD
         function getTone(contentApiArticle) {
             var tone = _.findWhere(contentApiArticle.tags, {
                 type: 'tone'
@@ -431,17 +430,12 @@
             return mainElement && mainElement.type;
         }
 
-        function validateAndProcessImageSrc(imageSrc, meta) {
-            if (imageSrc()) {
-                validateImageSrc(imageSrc(), {
-=======
         Article.prototype.validateImageMain = function() {
             validateImage(
                 this.meta.imageSrc,
                 this.meta.imageSrcWidth,
                 this.meta.imageSrcHeight,
                 {
->>>>>>> d7750c28
                     maxWidth: 940,
                     minWidth: 620,
                     widthAspectRatio: 3,
@@ -487,11 +481,9 @@
 
             }
 
-<<<<<<< HEAD
             this.meta.tone(getTone(opts));
-=======
+
             this.meta.imageCutoutSrcFromCapi(contributorImage(opts));
->>>>>>> d7750c28
 
             this.meta.hasMainVideo(mainMediaType(opts) === 'video');
 
