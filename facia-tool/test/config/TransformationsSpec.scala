--- conflicted
+++ resolved
@@ -15,13 +15,8 @@
     groups = Some(List("1", "2")),
     uneditable = Some(false),
     showTags = Some(true),
-<<<<<<< HEAD
-    showSections = Some(false)
-=======
     showSections = Some(false),
-    showMainVideo = None,
     hideKickers = Some(false)
->>>>>>> aa043f9a
   )
 
   val createCommandFixture = CreateFront(
