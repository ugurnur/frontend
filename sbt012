#!/bin/bash

#Node package management for Grunt build steps

npm install

NPM_EXIT=$?

if [ $NPM_EXIT == "1" ]; then
   exit 1
fi

if [ -f "~/.sbtconfig" ]; then
  . ~/.sbtconfig
fi


# SBT configuration
export SBT_BOOT_DIR=${HOME}/.sbt/boot/

if [ ! -d "${SBT_BOOT_DIR}" ]; then
  mkdir -p ${SBT_BOOT_DIR}
fi


# Build configuration
BUILD_PARAMS=""
if [ -n "$BUILD_NUMBER" ]; then
  BUILD_PARAMS="${BUILD_PARAMS} -Dbuild.number=\"$BUILD_NUMBER\""
fi 
if [ -n "$BUILD_VCS_NUMBER" ]; then
  BUILD_PARAMS="${BUILD_PARAMS} -Dbuild.vcs.number=\"$BUILD_VCS_NUMBER\""
fi 


# Ivy configuration
IVY_PARAMS=""
for arg in "$@"
do
    if [ "$arg" == "--directory-ivy-cache" ]; then
      echo "setting ivy cache dir"
      IVY_PARAMS="-Dsbt.ivy.home=.ivy -Divy.home=.ivy"
      shift
    fi
done


#MaxPermSize specifies the the maximum size for the permanent generation heap,
# a heap that holds objects such as classes and methods. Xmx is the heap size.

java -Xmx4096M -XX:MaxPermSize=2048m \
  -XX:ReservedCodeCacheSize=128m \
<<<<<<< HEAD
	-Dsbt.boot.directory=$SBT_BOOT_DIR \
	$BUILD_PARAMS \
	$IVY_PARAMS \
	$SBT_EXTRA_PARAMS \
	-jar `dirname $0`/dev/sbt-launch-0.12.2.jar "$@"
=======
  -Dsbt.boot.directory=$SBT_BOOT_DIR \
  $BUILD_PARAMS \
  $IVY_PARAMS \
  $SBT_EXTRA_PARAMS \
  -jar `dirname $0`/dev/sbt-launch-0.12.2.jar "$@"
>>>>>>> 2fa7f19a
<|MERGE_RESOLUTION|>--- conflicted
+++ resolved
@@ -50,16 +50,8 @@
 
 java -Xmx4096M -XX:MaxPermSize=2048m \
   -XX:ReservedCodeCacheSize=128m \
-<<<<<<< HEAD
-	-Dsbt.boot.directory=$SBT_BOOT_DIR \
-	$BUILD_PARAMS \
-	$IVY_PARAMS \
-	$SBT_EXTRA_PARAMS \
-	-jar `dirname $0`/dev/sbt-launch-0.12.2.jar "$@"
-=======
   -Dsbt.boot.directory=$SBT_BOOT_DIR \
   $BUILD_PARAMS \
   $IVY_PARAMS \
   $SBT_EXTRA_PARAMS \
-  -jar `dirname $0`/dev/sbt-launch-0.12.2.jar "$@"
->>>>>>> 2fa7f19a
+  -jar `dirname $0`/dev/sbt-launch-0.12.2.jar "$@"