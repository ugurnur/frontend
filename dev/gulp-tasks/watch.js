<<<<<<< HEAD
import gulp from 'gulp';
import watch from 'gulp-watch';
import shell from 'gulp-shell';
import sourcemaps from 'gulp-sourcemaps';
import gutil from 'gulp-util';

import postcss from 'gulp-postcss';
import autoprefixer from 'autoprefixer';
import pxtorem from 'postcss-pxtorem';
=======
const gulp = require('gulp');
const watch = require('gulp-watch');
const sourcemaps = require('gulp-sourcemaps');
const gutil = require('gulp-util');

const postcss = require('gulp-postcss');
const autoprefixer = require('autoprefixer-core');
const pxtorem = require('postcss-pxtorem');
>>>>>>> 085be26c

const {DIRECTORIES, PRESETS} = require('./config');

const SRC = `${DIRECTORIES.src}/stylesheets`;
const TARGET = `${DIRECTORIES.target}/stylesheets`;

gulp.task('atomise-css', shell.task(['make atomise-css'], {
    cwd: '../'
}))

gulp.task('watch:css', (done) => {

    gulp.watch([
            `${TARGET}/**/*.css`,
            `!${TARGET}/ie9.*.css`,
            `!${TARGET}/old-ie.*.css`,
            `!${TARGET}/webfonts-*.css`
        ], (event) => {

            gulp.src(event.path, {base: TARGET})
                .pipe(sourcemaps.init({loadMaps: true}))
                .pipe(postcss([
                    autoprefixer(),
                    pxtorem(PRESETS.pxtorem)
                ]))
                .pipe(sourcemaps.write('.'))
                .pipe(gulp.dest(TARGET))
    });

    gulp.watch(`${DIRECTORIES.src}/stylesheets-atomised/**/*.scss`, ['atomise-css']);
    done();
});



<|MERGE_RESOLUTION|>--- conflicted
+++ resolved
@@ -1,23 +1,12 @@
-<<<<<<< HEAD
-import gulp from 'gulp';
-import watch from 'gulp-watch';
-import shell from 'gulp-shell';
-import sourcemaps from 'gulp-sourcemaps';
-import gutil from 'gulp-util';
-
-import postcss from 'gulp-postcss';
-import autoprefixer from 'autoprefixer';
-import pxtorem from 'postcss-pxtorem';
-=======
 const gulp = require('gulp');
 const watch = require('gulp-watch');
+const shell = require('gulp-shell');
 const sourcemaps = require('gulp-sourcemaps');
 const gutil = require('gulp-util');
 
 const postcss = require('gulp-postcss');
-const autoprefixer = require('autoprefixer-core');
+const autoprefixer = require('autoprefixer');
 const pxtorem = require('postcss-pxtorem');
->>>>>>> 085be26c
 
 const {DIRECTORIES, PRESETS} = require('./config');
 
