--- conflicted
+++ resolved
@@ -5,10 +5,4 @@
 set -o errexit
 
 echo "Install dependencies"
-<<<<<<< HEAD
-make install
-
-rm -rf .git/hooks
-=======
-make install
->>>>>>> d1802dd3
+make install