# Routes
# This file defines all application routes (Higher priority routes first)
# ~~~~

# For dev machines
GET        /assets/*file                   controllers.Assets.at(path="/public", file)

<<<<<<< HEAD
GET        /most-read                      controllers.MostPopularController.render(path = "")
GET        /most-read.json                 controllers.MostPopularController.render(path = "")
GET        /most-read/card.json            controllers.MostPopularController.renderCard()
GET        /most-read/*path.json           controllers.MostPopularController.render(path)
GET        /most-read/*path                controllers.MostPopularController.render(path)
GET        /top-stories                    controllers.TopStoriesController.render()
GET        /top-stories.json               controllers.TopStoriesController.renderJson()
GET        /top-stories/trails             controllers.TopStoriesController.renderTrails()
GET        /top-stories/trails.json        controllers.TopStoriesController.renderJsonTrails()
GET        /related/*path.json             controllers.RelatedController.render(path)
GET        /related/*path                  controllers.RelatedController.render(path)
GET        /recent/card.json               controllers.RecentController.render()
=======
GET    /most-read                                           controllers.MostPopularController.render(path = "")
GET    /most-read.json                                      controllers.MostPopularController.render(path = "")
GET    /most-read/*path.json                                controllers.MostPopularController.render(path)
GET    /most-read/*path                                     controllers.MostPopularController.render(path)
GET    /top-stories                                         controllers.TopStoriesController.render()
GET    /top-stories.json                                    controllers.TopStoriesController.renderJson()
GET    /top-stories/trails                                  controllers.TopStoriesController.renderTrails()
GET    /top-stories/trails.json                             controllers.TopStoriesController.renderJsonTrails()
GET    /related/*path.json                                  controllers.RelatedController.render(path)
GET    /related/*path                                       controllers.RelatedController.render(path)

# Experimental
GET    /cards/opengraph/*path                               controllers.CardController.opengraph(path)
>>>>>>> 3bbf18ce
<|MERGE_RESOLUTION|>--- conflicted
+++ resolved
@@ -5,7 +5,6 @@
 # For dev machines
 GET        /assets/*file                   controllers.Assets.at(path="/public", file)
 
-<<<<<<< HEAD
 GET        /most-read                      controllers.MostPopularController.render(path = "")
 GET        /most-read.json                 controllers.MostPopularController.render(path = "")
 GET        /most-read/card.json            controllers.MostPopularController.renderCard()
@@ -18,18 +17,6 @@
 GET        /related/*path.json             controllers.RelatedController.render(path)
 GET        /related/*path                  controllers.RelatedController.render(path)
 GET        /recent/card.json               controllers.RecentController.render()
-=======
-GET    /most-read                                           controllers.MostPopularController.render(path = "")
-GET    /most-read.json                                      controllers.MostPopularController.render(path = "")
-GET    /most-read/*path.json                                controllers.MostPopularController.render(path)
-GET    /most-read/*path                                     controllers.MostPopularController.render(path)
-GET    /top-stories                                         controllers.TopStoriesController.render()
-GET    /top-stories.json                                    controllers.TopStoriesController.renderJson()
-GET    /top-stories/trails                                  controllers.TopStoriesController.renderTrails()
-GET    /top-stories/trails.json                             controllers.TopStoriesController.renderJsonTrails()
-GET    /related/*path.json                                  controllers.RelatedController.render(path)
-GET    /related/*path                                       controllers.RelatedController.render(path)
 
 # Experimental
-GET    /cards/opengraph/*path                               controllers.CardController.opengraph(path)
->>>>>>> 3bbf18ce
+GET    /cards/opengraph/*path              controllers.CardController.opengraph(path)