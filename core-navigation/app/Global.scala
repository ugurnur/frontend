--- conflicted
+++ resolved
@@ -1,38 +1,10 @@
 import conf.RequestMeasurementMetrics
 import dev.DevParametersLifecycle
-<<<<<<< HEAD
-import feed.{MostPopularExpandableAgent, MostPopularAgent}
-=======
 import model.CoreNavigationLifecycle
->>>>>>> 78907066
 import play.api.mvc.WithFilters
 import play.api.{ Application => PlayApp }
 
 
 
-<<<<<<< HEAD
-    Jobs.deschedule("MostPopularAgentRefreshJob")
 
-    // fire every min
-    Jobs.schedule("MostPopularAgentRefreshJob",  "0 * * * * ?", CoreNavivationMetrics.MostPopularLoadTimingMetric) {
-      MostPopularAgent.refresh()
-      MostPopularExpandableAgent.refresh()
-    }
-
-    if (Play.isTest) {
-      MostPopularAgent.refresh()
-      MostPopularAgent.await()
-    }
-  }
-
-  override def onStop(app: PlayApp) {
-    Jobs.deschedule("MostPopularAgentRefreshJob")
-    super.onStop(app)
-  }
-}
-
-object Global extends WithFilters(RequestMeasurementMetrics.asFilters: _*) with MostPopularLifecycle with DevParametersLifecycle
-=======
-
-object Global extends WithFilters(RequestMeasurementMetrics.asFilters: _*) with CoreNavigationLifecycle with DevParametersLifecycle
->>>>>>> 78907066
+object Global extends WithFilters(RequestMeasurementMetrics.asFilters: _*) with CoreNavigationLifecycle with DevParametersLifecycle