--- conflicted
+++ resolved
@@ -12,15 +12,11 @@
 
   import play.api.Play.current
 
-<<<<<<< HEAD
-  def render(edition: String, path: String) = Action { implicit request =>
+  def render(path: String) = Action { implicit request =>
 
     val globalPopular = MostPopularAgent.mostPopular(edition).map(MostPopular("The Guardian", _)).toList
-=======
-  def render(path: String) = Action { implicit request =>
+
     val edition = Edition(request, Configuration)
-    val promiseOfGlobalPopular = Akka.future(lookup(edition, "/").toList)
->>>>>>> a2fa14e5
     val promiseOfSectionPopular = Akka.future(if (path != "/") lookup(edition, path).toList else Nil)
 
     Async {
