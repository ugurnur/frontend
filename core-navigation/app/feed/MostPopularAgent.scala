--- conflicted
+++ resolved
@@ -13,13 +13,6 @@
 
   def await() { quietly(agent.await(2.seconds)) }
 
-<<<<<<< HEAD
-  private def refresh(edition: Edition) {
-    ContentApi.item("/", edition).showMostViewed(true).response.foreach{ response =>
-      val mostViewed = response.mostViewed map { Content(_) } take (10)
-      agent.send{ old =>
-        old + (edition.id -> mostViewed)
-=======
   def refresh() {
     log.info("Refreshing most popular.")
     Edition.all foreach { edition =>
@@ -30,7 +23,6 @@
           agent.send{ old =>
             old + (edition.id -> mostViewed)
           }
->>>>>>> 11a433a1
       }
     }
   }
