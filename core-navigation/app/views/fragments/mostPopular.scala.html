--- conflicted
+++ resolved
@@ -7,16 +7,6 @@
         <h2 id="most-read-head" class="type-2 article-zone">Most read</h2>
 
         @if(isTabbed) {
-<<<<<<< HEAD
-            <ol class="tabs js-tabs" id="js-popular-tabs">
-                @popular.zipWithRowInfo.map{ case (section, info) =>
-                    <li@if(info.isFirst){ class="tabs-selected"}>
-                        <a href="#tabs-popular-@info.rowNum" class="type-6" id="section-head-@info.rowNum"
-                           data-link-name="tab @info.rowNum @section.heading">@Html(section.heading)</a>
-                    </li>
-                }
-            </ol>
-=======
             <div class="tabs-container">
                 <ol class="tabs js-tabs" id="js-popular-tabs">
                     @popular.zipWithRowInfo.map{ case (section, info) =>
@@ -26,7 +16,6 @@
                     }
                 </ol>
                 <div class="tabs-content">
->>>>>>> c619a05e
         }
 
         @popular.zipWithRowInfo.map{ case (section, info) =>
@@ -34,19 +23,11 @@
                 class="@if(isTabbed){tabs-pane @if(!info.isFirst){ js-hidden}} headline-list"
                 data-link-name="@section.heading">
 
-<<<<<<< HEAD
-                    <ul class="unstyled" role="complementary" aria-labelledby="most-read-head@if(isTabbed){ section-head-@info.rowNum}">
-                        @section.trails.zipWithRowInfo.map{ case (trail, info) =>
-                            <li><span class="count">@info.rowNum</span> @linkText(trail, info)</li>
-                        }
-                    </ul>
-=======
                 <ul class="unstyled">
                     @section.trails.zipWithRowInfo.map{ case (trail, info) =>
                         <li><span class="count">@info.rowNum</span> @linkText(trail, info)</li>
                     }
                 </ul>
->>>>>>> c619a05e
 
             </div>
         }
