--- conflicted
+++ resolved
@@ -25,13 +25,7 @@
     }
 
     if (Play.isTest) {
-<<<<<<< HEAD
-      MostPopularAgent.refresh()
-      MostPopularAgent.await()
-=======
       Await.result(MostPopularAgent.refresh(Uk), 5.seconds)
-      MostPopularFromFacebookAgent.await()
->>>>>>> 5bbb859b
     }
   }
 
