--- conflicted
+++ resolved
@@ -18,21 +18,12 @@
 
     // TODO - scenarios pending Selenium set up
     /*
-<<<<<<< HEAD
-    cenario("Maximum of 10 related links - show 5, hide 5 - 'show more'")(pending)
-    cenario("Number of 'more' items should be represented by a number")(pending)
-    cenario("Appear *after* the comments")(pending)
-    cenario("If has no Story Package, then show Related Links")(pending)
-    cenario("Each item in the list should contain a relative date stamp - Eg, 'published 1 minute/hour/day ago'")(pending)
-    cenario("Links in the story package should *not* contain the current article (deduplicated)")(pending)
-=======
     scenario("Maximum of 10 related links - show 5, hide 5 - 'show more'")(pending)
     scenario("Number of 'more' items should be represented by a number")(pending)
     scenario("Appear *after* the comments")(pending)
     scenario("If has no Story Package, then show Related Links")(pending)
     scenario("Each item in the list should contain a relative date stamp - Eg, 'published 1 minute/hour/day ago'")(pending)
     scenario("Links in the story package should *not* contain the current article (deduplicated)")(pending)
->>>>>>> 554829e4
 */
     // Features
 
