--- conflicted
+++ resolved
@@ -47,16 +47,7 @@
         article.findFirst(".trail__text").getText.length should be > 0
         article.findFirst("time").getAttribute("data-timestamp") should be("1344426007000")
 
-<<<<<<< HEAD
-        find("li .trail__text") should have length 5
-
-        And("I should see the pictures for the first three trails, where they exist")
-        // FIXME - need consistent data, as image can go missing
-        //article.findFirst("img").getAttribute("src").length should be > 0
-
-=======
         find("li .trail-text") should have length 5
->>>>>>> eb41b3e4
       }
     }
 
