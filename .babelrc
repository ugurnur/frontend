--- conflicted
+++ resolved
@@ -7,15 +7,9 @@
                 }]
             ],
             "plugins": [
-<<<<<<< HEAD
                 "babel-plugin-transform-runtime",
+                "transform-flow-strip-types",
                 "babel-plugin-add-module-exports",
-=======
-                "transform-runtime",
-                "transform-flow-strip-types",
-                "add-module-exports",
-                "transform-es2015-modules-amd"
->>>>>>> 9391340a
             ],
         },
         "development": {
@@ -25,15 +19,9 @@
                 }]
             ],
             "plugins": [
-<<<<<<< HEAD
                 "babel-plugin-transform-runtime",
+                "transform-flow-strip-types",
                 "babel-plugin-add-module-exports",
-=======
-                "transform-runtime",
-                "transform-flow-strip-types",
-                "add-module-exports",
-                "transform-es2015-modules-amd"
->>>>>>> 9391340a
             ],
         },
         "test": {
@@ -66,13 +54,9 @@
                 }]
             ],
             "plugins": [
-<<<<<<< HEAD
                 "babel-plugin-transform-runtime",
+                "transform-flow-strip-types"
                 "babel-plugin-add-module-exports",
-=======
-                "transform-runtime",
-                "transform-flow-strip-types"
->>>>>>> 9391340a
             ],
         },
     },
