--- conflicted
+++ resolved
@@ -8,11 +8,7 @@
 GET     /management$path<.*>        controllers.Management.apply(path)
 POST    /management$path<.*>        controllers.Management.apply(path)
 
-<<<<<<< HEAD
 GET     /pages/*path                controllers.TagController.render(path)
-=======
-GET     /pages/*path               controllers.TagController.render(path)
 
 #support local dev machines
-GET     /*path               controllers.TagController.render(path)
->>>>>>> ab8863f1
+GET     /*path               controllers.TagController.render(path)