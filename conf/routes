--- conflicted
+++ resolved
@@ -8,15 +8,8 @@
 GET     /management$path<.*>        controllers.Management.apply(path)
 POST    /management$path<.*>        controllers.Management.apply(path)
 
-<<<<<<< HEAD
 #supports machines behind an Nginx
 GET     /pages/*path               controllers.ArticleController.render(path)
 
 #supports dev machines with no Nginx in front
-GET     /*path                     controllers.ArticleController.render(path)
-=======
-GET     /pages/*path                controllers.ArticleController.render(path)
-
-#supports dev machines when not behind an Nginx or Apache
-GET     /*path                      controllers.ArticleController.render(path)
->>>>>>> ee4b79d9
+GET     /*path                     controllers.ArticleController.render(path)