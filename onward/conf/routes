# Routes
# This file defines all application routes (Higher priority routes first)
# ~~~~

# For dev machines
GET        /assets/*path                            dev.DevAssetsController.at(path)

<<<<<<< HEAD
GET        /onward/popular-onward/*path.json        controllers.MostPopularOnwardController.popularOnward(path)
=======
GET        /onward/card/*path.json                  controllers.OnwardCardController.renderCard(path)
GET        /onward/trail/*path.json                 controllers.OnwardCardController.renderTrail(path)
>>>>>>> 3533b1d1
GET        /onward/most-read.json                   controllers.MostPopularOnwardController.mostRead()
GET        /onward/latest.json                      controllers.LatestContentController.renderLatest()

# A websocket for recently published content
GET        /onward/recently-published               controllers.LatestContentController.recentlyPublished()

GET        /most-read                                             controllers.MostPopularController.render(path = "")
GET        /most-read.json                                        controllers.MostPopularController.render(path = "")
GET        /most-read/*path.json                                  controllers.MostPopularController.renderJson(path)
GET        /most-read/*path                                       controllers.MostPopularController.render(path)

GET        /top-stories                                           controllers.TopStoriesController.renderTopStories()
GET        /top-stories.json                                      controllers.TopStoriesController.renderTopStoriesJson()
GET        /top-stories/trails                                    controllers.TopStoriesController.renderTrails()
GET        /top-stories/trails.json                               controllers.TopStoriesController.renderJsonTrails()
GET        /related/*path.json                                    controllers.RelatedController.renderJson(path)
GET        /related/*path                                         controllers.RelatedController.render(path)

GET        /preference/platform/:platform                         controllers.ChangeViewController.render(platform, page)
GET        /preference/edition/:edition                           controllers.ChangeEditionController.render(edition)
GET        /preference/front-alphas/:optAction                    controllers.ChangeAlphaController.render(optAction, page)

# Experimental
GET        /cards/opengraph/*path.json                            controllers.CardController.opengraph(path)
<|MERGE_RESOLUTION|>--- conflicted
+++ resolved
@@ -5,12 +5,6 @@
 # For dev machines
 GET        /assets/*path                            dev.DevAssetsController.at(path)
 
-<<<<<<< HEAD
-GET        /onward/popular-onward/*path.json        controllers.MostPopularOnwardController.popularOnward(path)
-=======
-GET        /onward/card/*path.json                  controllers.OnwardCardController.renderCard(path)
-GET        /onward/trail/*path.json                 controllers.OnwardCardController.renderTrail(path)
->>>>>>> 3533b1d1
 GET        /onward/most-read.json                   controllers.MostPopularOnwardController.mostRead()
 GET        /onward/latest.json                      controllers.LatestContentController.renderLatest()
 
