--- conflicted
+++ resolved
@@ -6,11 +6,7 @@
         <h1 class="u-h">Most popular</h1>
     @popular.zipWithRowInfo.map{ case (section, info) =>
         <section class="zone-@section.section">
-<<<<<<< HEAD
-            <h2 class="tone-news content__inline-section">Most popular in @Html(section.heading)</h2>
-=======
-            <h2 class="tone-news tone-border content__inline-section">Most popular @Html(section.heading)</h2>
->>>>>>> 847fe212
+            <h2 class="tone-news content__inline-section">Most popular @Html(section.heading)</h2>
             <div class="headline-list"
                  data-link-name="@section.heading">
                 <ul class="u-unstyled">
