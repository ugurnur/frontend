--- conflicted
+++ resolved
@@ -1,33 +1,18 @@
 @(popular: Option[model.MostPopular])(implicit request: RequestHeader)
-<<<<<<< HEAD
 
 @import views.support._
 @import views.support.`package`.Seq2zipWithRowInfo
 @import implicits.FaciaContentImplicits._
 @import common.LinkTo
-
-=======
 @import views.support.ImgSrc
 @import implicits.Requests._
 @import conf.Switches.ImgixSwitch
->>>>>>> 429b73b3
+
 @popular.map { pop =>
     <div class="right-most-popular right-most-popular--image component--rhc hide-on-childrens-books-site" data-component="right-most-popular" data-importance="-1">
         <h3 class="content__meta-heading">Most popular</h3>
         <ul class="right-most-popular__items u-unstyled" data-link-name="Right hand most popular">
             @pop.trails.take(5).zipWithRowInfo.map{ case(trail, row) =>
-<<<<<<< HEAD
-            <li class="right-most-popular-item" data-link-name="trail | @row.rowNum">
-                <a class="right-most-popular-item__url media u-cf" href="@LinkTo{@trail.url}">
-                    @trail.trailPicture(5, 3).map{ image =>
-                        <div class="right-most-popular-item__img media__img">
-                            <img class="responsiveimg" src="@Item120.bestFor(image)" alt="" />
-                        </div>
-                    }
-                <h4 class="right-most-popular-item__headline media__body">@trail.linkText</h4>
-            </a>
-            </li>
-=======
                 <li class="right-most-popular-item" data-link-name="trail | @row.rowNum">
                     <a class="right-most-popular-item__url media u-cf" href="@LinkTo{@trail.url}">
                         @trail.trailPicture(5, 3).map{ image =>
@@ -38,7 +23,6 @@
                         <h4 class="right-most-popular-item__headline media__body">@trail.linkText</h4>
                     </a>
                 </li>
->>>>>>> 429b73b3
             }
         </ul>
     </div>
