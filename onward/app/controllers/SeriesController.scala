--- conflicted
+++ resolved
@@ -47,16 +47,11 @@
   }
 
   private def renderSeriesTrails(series: Series)(implicit request: RequestHeader) = {
-<<<<<<< HEAD
-    implicit val config = CollectionConfig.withDefaults(href = Some(series.id), displayName = Some("Series:"))
     val dataId: String = series.tag.webTitle
-    val response = () => views.html.fragments.containers.series(Collection(series.trails.take(7)), SeriesContainer(), 0, series.tag.description, dataId)
-=======
-    implicit val config = Config(
-      id = series.tag.webTitle, contentApiQuery = Some(series.id), displayName = Some("Series:"), href = Some(series.id)
+    implicit val config = CollectionConfig.withDefaults(
+      apiQuery = Some(series.id), displayName = Some("Series:"), href = Some(series.id)
     )
-    val response = () => views.html.fragments.containers.series(Collection(series.trails.take(7)), SeriesContainer(), 1, series.tag.description)
->>>>>>> ce5d7fdd
+    val response = () => views.html.fragments.containers.series(Collection(series.trails.take(7)), SeriesContainer(), 1, series.tag.description, dataId)
     renderFormat(response, response, 1)
   }
 }