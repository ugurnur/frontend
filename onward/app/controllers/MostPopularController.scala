--- conflicted
+++ resolved
@@ -5,11 +5,7 @@
 import feed.{MostPopularAgent, GeoMostPopularAgent, DayMostPopularAgent}
 import model._
 import play.api.mvc.{ RequestHeader, Controller, Action }
-<<<<<<< HEAD
-=======
-import services.FaciaContentConvert
 import views.support.TrailCssClasses
->>>>>>> ee322370
 import scala.concurrent.Future
 import play.api.libs.json.{Json, JsArray}
 import LiveContentApi.getResponse
@@ -94,15 +90,10 @@
         "items" -> JsArray(MostPopularAgent.mostPopular(edition).zipWithIndex.map{ case (item, index) =>
           Json.obj(
             ("index", index + 1),
-<<<<<<< HEAD
             ("url", item.content.metadata.url),
-            ("headline", item.content.trail.headline)
-=======
-            ("url", trail.url),
-            ("headline", trail.headline),
-            ("thumbnail", trail.thumbnailPath),
-            ("toneClass", TrailCssClasses.articleToneClass(trail))
->>>>>>> ee322370
+            ("headline", item.content.trail.headline),
+            ("thumbnail", item.content.trail.thumbnailPath),
+            ("toneClass", TrailCssClasses.toneClass(item.content))
           )
         })
       )
