--- conflicted
+++ resolved
@@ -35,23 +35,11 @@
     val properties = FrontProperties.empty
     val config = CollectionConfig.empty.copy(displayName = displayName)
 
-<<<<<<< HEAD
-    val html = views.html.fragments.containers.facia_cards.container(
-      FaciaContainer(
-        1,
-        Fixed(FixedContainers.fixedMediumFastXII),
-        CollectionConfigWithId(dataId, config),
-        CollectionEssentials(trails map FaciaContentConvert.frontentContentToFaciaContent take 8, Nil, displayName, None, None, None)
-      ).withTimeStamps,
-      properties
-    )(request)
-=======
     val container: FaciaContainer = FaciaContainer(1,
       Fixed(FixedContainers.fixedMediumFastXII),
       CollectionConfigWithId(dataId, config),
-      CollectionEssentials(trails take 8, Nil, displayName, None, None, None)
+      CollectionEssentials(trails map FaciaContentConvert.frontentContentToFaciaContent take 8, Nil, displayName, None, None, None)
     ).withTimeStamps
->>>>>>> 9125da3b
 
     if (request.isJson) {
       JsonComponent("html" -> views.html.fragments.containers.facia_cards.container(container, properties))
