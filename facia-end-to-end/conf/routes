--- conflicted
+++ resolved
@@ -12,15 +12,10 @@
 
 #FACIA-TOOL
 # authentication endpoints
-<<<<<<< HEAD
-GET           /oauth2callback            controllers.PandaAuthController.oauthCallback
-GET           /logout                    controllers.PandaAuthController.logout
-=======
 GET           /authError                 controllers.PandaAuthController.authError(message:String)
 GET           /oauthCallback             controllers.PandaAuthController.oauthCallback
 GET           /logout                    controllers.PandaAuthController.logout
 GET           /login/status              controllers.PandaAuthController.status
->>>>>>> 40de613a
 
 # static files
 GET           /humans.txt                controllers.Assets.at(path="/public", file="humans.txt")
