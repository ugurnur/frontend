--- conflicted
+++ resolved
@@ -49,10 +49,6 @@
     sprite.viewportSize = { width: 600, height: 1 };
     sprite.content = '<html><body><div id="container" style="overflow:auto;"></div></body></html>';
 
-<<<<<<< HEAD
-
-=======
->>>>>>> b28c3e22
 // add a single reference to the sprite background
 pngcssrules.push(".i { background-repeat: no-repeat; display: inline-block; }");
 
