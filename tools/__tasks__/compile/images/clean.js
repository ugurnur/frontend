--- conflicted
+++ resolved
@@ -1,20 +1,13 @@
 const path = require('path');
-<<<<<<< HEAD
-=======
 const rimraf = require('rimraf');
 
->>>>>>> d1802dd3
 const {target, hash, src} = require('../../config').paths;
 
 module.exports = {
     description: 'Clear image build artefacts',
-<<<<<<< HEAD
-    task: `rm -rf ${path.resolve(src, 'stylesheets', 'icons')} ${path.resolve(target, 'images')} ${path.resolve(hash, 'images')}`
-=======
     task: () => {
         rimraf.sync(path.resolve(src, 'stylesheets', 'icons'));
         rimraf.sync(path.resolve(target, 'images'));
         rimraf.sync(path.resolve(hash, 'images'));
     }
->>>>>>> d1802dd3
 };