--- conflicted
+++ resolved
@@ -1,19 +1,12 @@
 const path = require('path');
-<<<<<<< HEAD
-=======
 const rimraf = require('rimraf');
 
->>>>>>> d1802dd3
 const {target, hash} = require('../../config').paths;
 
 module.exports = {
     description: 'Clear JS build artefacts',
-<<<<<<< HEAD
-    task: `rm -rf ${path.resolve(target, 'javascripts')} ${path.resolve(hash, 'javascripts')}`
-=======
     task: () => {
         rimraf.sync(path.resolve(target, 'javascripts'));
         rimraf.sync(path.resolve(hash, 'javascripts'));
     }
->>>>>>> d1802dd3
 };