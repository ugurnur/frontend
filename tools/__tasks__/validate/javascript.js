const fs = require('fs');

const chalk = require('chalk');
const execa = require('execa');

const config = '--quiet --color';

const error = ctx => {
    ctx.messages.push(
        `${chalk.blue('make fix')} can correct simple errors automatically.`
    );
    ctx.messages.push(
        `Your editor may be able to catch eslint errors as you work:\n${chalk.underline(
            'http://eslint.org/docs/user-guide/integrations#editors'
        )}`
    );
};

const flowError = ctx => {
    ctx.messages.push(
        `Your editor may be able to catch flow errors as you work:\n${chalk.underline(
            'https://docs.google.com/a/guardian.co.uk/document/d/1-w5KdwNVAZcGRL3Q9QCvj5y3aQyoVizm6GrHQaqQHNE/edit?usp=sharing'
        )}`
    );
};
const dirs = p =>
    fs.readdirSync(p).filter(f => fs.statSync(`${p}/${f}`).isDirectory());

module.exports = {
    description: 'Lint JS',
    task: [
        {
            description: 'Lint legacy tests',
            task: `eslint static/test/javascripts-legacy ${config}`,
            onError: error,
        },
        ...dirs('static/src/javascripts').map(dir => ({
            description: `Lint app ${chalk.dim(dir)}`,
            task: `eslint static/src/javascripts/${dir} ${config}`,
            onError: error,
        })),
        {
            description: `Lint app ${chalk.dim('legacy')}`,
            task: `eslint static/src/javascripts-legacy ${config}`,
            onError: error,
        },
        {
            description: 'Lint guui',
            task: `eslint ui ${config}`,
            onError: error,
        },
        {
            description: 'Lint tools etc.',
            task: `eslint --ignore-pattern /static/test/javascripts-legacy --ignore-pattern /static/src --ignore-pattern /ui . ${config}`,
            onError: error,
        },
        {
<<<<<<< HEAD
            description: 'Run Flowtype checks on static/src/javascripts/',
            task: () => execa('flow', { cwd: 'static/src/javascripts' }),
=======
            description: 'Flow',
            task: `flow`,
>>>>>>> 7f6d8623
            onError: flowError,
        },
    ],
    concurrent: true,
};<|MERGE_RESOLUTION|>--- conflicted
+++ resolved
@@ -55,13 +55,8 @@
             onError: error,
         },
         {
-<<<<<<< HEAD
-            description: 'Run Flowtype checks on static/src/javascripts/',
+            description: `Flow ${chalk.dim('app')}`,
             task: () => execa('flow', { cwd: 'static/src/javascripts' }),
-=======
-            description: 'Flow',
-            task: `flow`,
->>>>>>> 7f6d8623
             onError: flowError,
         },
     ],
