{
  "Francis Carr": [],
  "Jon Norman": [],
  "Regis Kuckaertz": [
    "projects/common/modules/ui/cookiesBanner.js",
    "projects/common/modules/ui/dropdowns.js",
    "projects/common/modules/lazyload.js",
    "projects/common/modules/ui/message.js"
  ],
  "Richard Nguyen": [],
  "Kate Whalen": [
    "projects/commercial/modules/third-party-tags.js"
  ],
  "Lydia Shepherd": [
    "projects/commercial/modules/sticky-mpu.js"
  ],
  "sndrs": [
    "lib/detect.js",
    "bootstraps/enhanced/accessibility.js",
    "bootstraps/enhanced/common.js",
    "bootstraps/enhanced/crosswords.js",
    "bootstraps/enhanced/facia.js",
    "bootstraps/enhanced/football.js",
    "projects/common/modules/video/onward-container.js",
    "bootstraps/enhanced/gallery.js"
  ],
  "Simon Adcock": [
    "projects/common/modules/commercial/membership-engagement-banner.js",
    "projects/common/modules/article/membership-events.js",
    "projects/common/modules/discussion/upvote.js",
    "projects/common/modules/discussion/user-avatars.js",
    "projects/common/modules/discussion/whole-discussion.js",
    "projects/common/modules/experiments/tests/bookmarks-email-variants-2.js",
    "projects/common/modules/ui/blockSharing.js",
    "projects/common/modules/ui/clickstream.js"
  ],
  "Nicolas Long": [
    "projects/common/modules/ui/selection-sharing.js",
    "bootstraps/enhanced/profile.js",
    "bootstraps/enhanced/recipe-article.js",
    "bootstraps/enhanced/sport.js",
    "bootstraps/enhanced/trail.js",
    "bootstraps/enhanced/youtube.js",
    "bootstraps/video-embed.js",
    "bootstraps/youtube-embed.js",
    "lib/atob.js",
    "projects/common/modules/component.js"
  ],
  "Calum Campbell": [
    "lib/detect.js",
    "lib/picturefill.js",
    "lib/proximity-loader.js",
    "projects/common/modules/video/metadata.js"
  ],
  "GHaberis": [
    "projects/common/modules/discussion/activity-stream.js",
    "projects/common/modules/discussion/api.js",
    "projects/common/modules/discussion/comment-box.js"
  ],
  "Gustav Pursche": [
<<<<<<< HEAD
    "lib/clamp.js",
=======
    "lib/atob.js",
>>>>>>> b5211191
    "lib/element-inview.js",
    "lib/page.js"
  ],
  "NataliaLKB": [
    "projects/common/modules/article/rich-links.js",
    "projects/common/modules/article/twitter.js",
    "projects/common/modules/asyncCallMerger.js",
    "projects/common/modules/atoms/quiz.js",
    "projects/common/modules/atoms/story-questions.js",
    "projects/common/modules/atoms/youtube-tracking.js"
  ],
  "Gideon Goldberg": [],
  "Matthew Walls": [
    "projects/common/modules/crosswords/cell.js",
    "projects/common/modules/crosswords/classNames.js",
    "projects/common/modules/crosswords/clues.js",
    "projects/common/modules/crosswords/comments.js",
    "projects/common/modules/crosswords/confirm-button.js",
    "projects/common/modules/crosswords/constants.js",
    "projects/common/modules/crosswords/controls.js",
    "projects/common/modules/crosswords/crossword.js",
    "projects/common/modules/crosswords/grid.js",
    "projects/common/modules/crosswords/helpers.js"
  ],
  "Sam Desborough": [],
  "Akash A": [
    "projects/common/modules/crosswords/hidden-input.js",
    "projects/common/modules/crosswords/keycodes.js",
    "projects/common/modules/crosswords/main.js",
    "projects/common/modules/crosswords/persistence.js",
    "projects/common/modules/crosswords/series.js",
    "projects/common/modules/discussion/comment-count.js",
    "projects/common/modules/discussion/comments.js",
    "projects/common/modules/discussion/discussion-frontend.js",
    "projects/common/modules/discussion/loader.js"
  ],
  "dominickendrick": [
    "projects/common/modules/email/email-article.js",
    "projects/common/modules/email/email.js",
    "projects/common/modules/email/run-checks.js",
    "projects/common/modules/ui/expandable.js",
    "projects/common/modules/ui/faux-block-link.js",
    "projects/common/modules/ui/full-height.js",
    "projects/common/modules/experiments/affix.js"
  ],
  "davidfurey": [
    "projects/common/modules/experiments/tests/editorial-email-variants.js",
    "projects/common/modules/experiments/tests/fashion-statement-email-variants.js",
    "projects/common/modules/experiments/tests/film-today-email-variants.js",
    "projects/common/modules/experiments/tests/generic-email-variants.js",
    "projects/common/modules/experiments/tests/opinion-email-variants.js",
    "projects/common/modules/experiments/tests/paid-card-logo.js"
  ],
  "jranks123": [
    "projects/common/modules/experiments/tests/paid-commenting.js",
    "projects/common/modules/experiments/tests/simple-reach.js",
    "projects/common/modules/experiments/tests/sleeve-notes-legacy-email-variant.js",
    "projects/common/modules/experiments/tests/sleeve-notes-new-email-variant.js",
    "projects/common/modules/experiments/tests/the-long-read-email-variants.js",
    "projects/common/modules/gallery/lightbox.js",
    "projects/common/modules/identity/account-profile.js",
    "projects/common/modules/identity/api.js",
    "projects/common/modules/identity/cookierefresh.js",
    "projects/common/modules/identity/email-preferences.js",
    "bootstraps/enhanced/notifications.js"
  ],
  "shaundillon": [
    "projects/common/modules/identity/forms.js",
    "projects/common/modules/identity/formstack-iframe-embed.js",
    "projects/common/modules/identity/formstack-iframe.js",
    "projects/common/modules/identity/formstack.js",
    "projects/common/modules/identity/public-profile.js",
    "projects/common/modules/identity/validation-email.js",
    "projects/common/modules/navigation/membership.js",
    "projects/common/modules/navigation/navigation.js",
    "projects/common/modules/navigation/profile.js"
  ],
  "jfsoul": [
    "projects/common/modules/navigation/search.js",
    "projects/common/modules/onward/onward-content.js",
    "projects/common/modules/onward/popular.js",
    "projects/common/modules/onward/related.js",
    "projects/common/modules/onward/tech-feedback.js",
    "projects/common/modules/preferences/main.js"
  ],
  "Joseph Smith": [
    "projects/common/modules/experiments/tests/contributions-epic-always-ask-strategy.js",
    "projects/common/modules/experiments/tests/contributions-epic-ask-four-earning.js",
    "projects/common/modules/experiments/tests/epic-to-support-landing-page.js",
    "projects/common/modules/experiments/tests/membership-engagement-banner-tests.js",
    "projects/common/modules/commercial/acquisitions-view-log.js",
    "projects/common/modules/experiments/ab-test-clash.js",
    "projects/common/modules/ui/notification-counter.js",
    "projects/common/modules/ui/relativedates.js",
    "projects/commercial/modules/paidfor-band.js"
  ],
  "Philip Wills": [],
  "Santiago Villa Fernandez": [],
  "Jamie Byers": []
}<|MERGE_RESOLUTION|>--- conflicted
+++ resolved
@@ -58,11 +58,6 @@
     "projects/common/modules/discussion/comment-box.js"
   ],
   "Gustav Pursche": [
-<<<<<<< HEAD
-    "lib/clamp.js",
-=======
-    "lib/atob.js",
->>>>>>> b5211191
     "lib/element-inview.js",
     "lib/page.js"
   ],
