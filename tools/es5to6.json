{
  "Francis Carr": [],
  "Jon Norman": [],
  "Regis Kuckaertz": [
    "projects/common/modules/discussion/comment-count.js",
    "projects/common/modules/discussion/comments.js",
    "projects/common/modules/discussion/discussion-frontend.js"
  ],
  "Richard Nguyen": [],
  "Kate Whalen": [],
  "sndrs": [
    "bootstraps/enhanced/accessibility.js",
    "bootstraps/enhanced/common.js",
    "bootstraps/enhanced/crosswords.js",
    "bootstraps/enhanced/facia.js",
    "bootstraps/enhanced/football.js",
    "projects/common/modules/preferences/main.js",
    "bootstraps/enhanced/gallery.js"
  ],
  "Simon Adcock": [
    "projects/common/modules/article/membership-events.js",
    "projects/common/modules/discussion/upvote.js",
    "projects/common/modules/discussion/user-avatars.js",
    "projects/common/modules/discussion/whole-discussion.js",
    "projects/common/modules/experiments/tests/bookmarks-email-variants-2.js",
    "projects/common/modules/ui/blockSharing.js",
    "projects/common/modules/ui/clickstream.js"
  ],
  "Nicolas Long": [
    "projects/common/modules/ui/selection-sharing.js",
    "bootstraps/enhanced/profile.js",
    "bootstraps/enhanced/recipe-article.js",
    "bootstraps/enhanced/sport.js",
    "bootstraps/enhanced/trail.js",
    "bootstraps/enhanced/youtube.js",
    "bootstraps/video-embed.js",
    "bootstraps/youtube-embed.js",
    "lib/atob.js",
    "projects/common/modules/component.js"
  ],
  "Calum Campbell": [
    "lib/picturefill.js",
    "lib/proximity-loader.js",
    "projects/common/modules/video/metadata.js"
  ],
  "GHaberis": [
    "projects/common/modules/discussion/api.js",
    "projects/common/modules/discussion/comment-box.js"
  ],
  "Gustav Pursche": [
<<<<<<< HEAD
    "projects/common/modules/onward/popular.js",
=======
    "projects/common/modules/onward/onward-content.js",
>>>>>>> 23d46f90
    "projects/common/modules/onward/related.js",
    "projects/common/modules/onward/tech-feedback.js",
    "projects/common/modules/video/onward-container.js",
    "lib/element-inview.js",
    "lib/page.js"
  ],
  "NataliaLKB": [
    "projects/common/modules/article/rich-links.js",
    "projects/common/modules/article/twitter.js",
    "projects/common/modules/asyncCallMerger.js",
    "projects/common/modules/atoms/quiz.js",
    "projects/common/modules/atoms/story-questions.js",
    "projects/common/modules/atoms/youtube-tracking.js"
  ],
  "Gideon Goldberg": [],
  "Matthew Walls": [
    "projects/common/modules/crosswords/cell.js",
    "projects/common/modules/crosswords/classNames.js",
    "projects/common/modules/crosswords/clues.js",
    "projects/common/modules/crosswords/comments.js",
    "projects/common/modules/crosswords/confirm-button.js",
    "projects/common/modules/crosswords/constants.js",
    "projects/common/modules/crosswords/controls.js",
    "projects/common/modules/crosswords/crossword.js",
    "projects/common/modules/crosswords/grid.js",
    "projects/common/modules/crosswords/helpers.js"
  ],
  "Sam Desborough": [],
  "Akash A": [
    "projects/common/modules/crosswords/hidden-input.js",
    "projects/common/modules/crosswords/keycodes.js",
    "projects/common/modules/crosswords/main.js",
    "projects/common/modules/crosswords/persistence.js",
    "projects/common/modules/crosswords/series.js",
    "projects/common/modules/discussion/loader.js"
  ],
  "dominickendrick": [
    "projects/common/modules/email/email-article.js",
    "projects/common/modules/email/email.js",
    "projects/common/modules/email/run-checks.js",
    "projects/common/modules/ui/expandable.js",
    "projects/common/modules/ui/faux-block-link.js",
    "projects/common/modules/ui/full-height.js",
    "projects/common/modules/experiments/affix.js"
  ],
  "davidfurey": [
    "projects/common/modules/experiments/tests/editorial-email-variants.js",
    "projects/common/modules/experiments/tests/fashion-statement-email-variants.js",
    "projects/common/modules/experiments/tests/film-today-email-variants.js",
    "projects/common/modules/experiments/tests/generic-email-variants.js",
    "projects/common/modules/experiments/tests/opinion-email-variants.js",
    "projects/common/modules/experiments/tests/paid-card-logo.js"
  ],
  "jranks123": [
    "projects/common/modules/experiments/tests/paid-commenting.js",
    "projects/common/modules/experiments/tests/simple-reach.js",
    "projects/common/modules/experiments/tests/sleeve-notes-legacy-email-variant.js",
    "projects/common/modules/experiments/tests/sleeve-notes-new-email-variant.js",
    "projects/common/modules/experiments/tests/the-long-read-email-variants.js",
    "projects/common/modules/gallery/lightbox.js",
    "projects/common/modules/identity/account-profile.js",
    "projects/common/modules/identity/api.js",
    "projects/common/modules/identity/cookierefresh.js",
    "projects/common/modules/identity/email-preferences.js",
    "bootstraps/enhanced/notifications.js"
  ],
  "shaundillon": [
    "projects/common/modules/identity/forms.js",
    "projects/common/modules/identity/formstack-iframe-embed.js",
    "projects/common/modules/identity/formstack-iframe.js",
    "projects/common/modules/identity/formstack.js",
    "projects/common/modules/identity/public-profile.js",
    "projects/common/modules/identity/validation-email.js",
    "projects/common/modules/navigation/membership.js",
    "projects/common/modules/navigation/navigation.js",
    "projects/common/modules/navigation/profile.js"
  ],
  "jfsoul": [
    "projects/common/modules/navigation/search.js"
  ],
  "Joseph Smith": [
    "projects/common/modules/experiments/tests/contributions-epic-ask-four-earning.js",
    "projects/common/modules/experiments/tests/epic-to-support-landing-page.js",
    "projects/common/modules/experiments/tests/membership-engagement-banner-tests.js",
    "projects/common/modules/commercial/acquisitions-view-log.js",
    "projects/common/modules/experiments/ab-test-clash.js",
    "projects/common/modules/ui/notification-counter.js",
    "projects/common/modules/ui/relativedates.js"
  ],
  "Philip Wills": [],
  "Santiago Villa Fernandez": [],
  "Jamie Byers": []
}<|MERGE_RESOLUTION|>--- conflicted
+++ resolved
@@ -48,11 +48,6 @@
     "projects/common/modules/discussion/comment-box.js"
   ],
   "Gustav Pursche": [
-<<<<<<< HEAD
-    "projects/common/modules/onward/popular.js",
-=======
-    "projects/common/modules/onward/onward-content.js",
->>>>>>> 23d46f90
     "projects/common/modules/onward/related.js",
     "projects/common/modules/onward/tech-feedback.js",
     "projects/common/modules/video/onward-container.js",
