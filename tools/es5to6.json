--- conflicted
+++ resolved
@@ -1,12 +1,6 @@
 {
   "sndrs": [
     "bootstraps/enhanced/facia.js",
-<<<<<<< HEAD
-    "bootstraps/enhanced/gallery.js",
-    "bootstraps/youtube-embed.js",
-=======
-    "bootstraps/enhanced/football.js",
->>>>>>> 1a4cf1d6
     "projects/common/modules/email/email-article.js"
   ],
   "Simon Adcock": [
