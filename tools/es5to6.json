--- conflicted
+++ resolved
@@ -1,61 +1,4 @@
 {
-<<<<<<< HEAD
-    "sndrs": [
-        "bootstraps/enhanced/facia.js",
-        "bootstraps/enhanced/football.js",
-        "bootstraps/enhanced/gallery.js",
-        "bootstraps/video-embed.js",
-        "bootstraps/youtube-embed.js",
-        "projects/common/modules/identity/account-profile.js",
-        "projects/common/modules/email/email-article.js",
-        "projects/common/modules/identity/delete-account.js"
-    ],
-    "Simon Adcock": [
-        "projects/common/modules/crosswords/helpers.js",
-        "projects/common/modules/crosswords/series.js",
-        "projects/common/modules/email/email.js",
-        "projects/common/modules/email/run-checks.js",
-        "projects/common/modules/gallery/lightbox.js",
-        "projects/common/modules/atoms/youtube-tracking.js",
-        "projects/common/modules/commercial/donot-use-adblock.js",
-        "bootstraps/enhanced/profile.js"
-    ],
-    "Gustav Pursche": [
-        "projects/common/modules/component.js",
-        "projects/common/modules/discussion/whole-discussion.js",
-        "projects/common/modules/discussion/discussion-frontend.js",
-        "projects/common/modules/atoms/story-questions.js",
-        "projects/common/modules/identity/cookierefresh.js",
-        "lib/proximity-loader.js"
-    ],
-    "GHaberis": [
-        "projects/common/modules/analytics/scrollDepth.js",
-        "projects/common/modules/navigation/membership.js",
-        "projects/common/modules/navigation/navigation.js",
-        "projects/common/modules/navigation/profile.js",
-        "projects/common/modules/experiments/affix.js",
-        "projects/common/modules/experiments/tests/paid-content-vs-outbrain.js",
-        "projects/common/modules/commercial/video-ad-url.js"
-    ],
-    "Matthew Walls": [
-        "projects/common/modules/crosswords/cell.js",
-        "projects/common/modules/crosswords/classNames.js",
-        "projects/common/modules/crosswords/clues.js",
-        "projects/common/modules/crosswords/comments.js",
-        "projects/common/modules/crosswords/confirm-button.js",
-        "projects/common/modules/crosswords/hidden-input.js",
-        "projects/common/modules/crosswords/keycodes.js"
-    ],
-    "Nicolas Long": [
-        "projects/common/modules/navigation/search.js",
-        "projects/common/modules/ui/relativedates.js",
-        "projects/common/modules/ui/selection-sharing.js",
-        "projects/common/modules/ui/last-modified.js",
-        "projects/common/modules/analytics/discussion.js",
-        "projects/common/modules/analytics/interaction-tracking.js",
-        "projects/common/modules/analytics/media-listener.js"
-    ]
-=======
   "sndrs": [
     "bootstraps/enhanced/facia.js",
     "bootstraps/enhanced/football.js",
@@ -80,7 +23,6 @@
     "projects/common/modules/component.js",
     "projects/common/modules/discussion/whole-discussion.js",
     "projects/common/modules/discussion/discussion-frontend.js",
-    "projects/common/modules/video/metadata.js",
     "projects/common/modules/atoms/story-questions.js",
     "projects/common/modules/identity/cookierefresh.js",
     "lib/proximity-loader.js"
@@ -113,5 +55,4 @@
     "projects/membership/membership-tab.js",
     "projects/membership/stripe.js"
   ]
->>>>>>> d0dce8c0
 }