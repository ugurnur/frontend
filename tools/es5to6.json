--- conflicted
+++ resolved
@@ -5,13 +5,7 @@
     "bootstraps/enhanced/gallery.js",
     "bootstraps/video-embed.js",
     "bootstraps/youtube-embed.js",
-<<<<<<< HEAD
-    "projects/common/modules/identity/account-profile.js",
     "projects/common/modules/email/email-article.js"
-=======
-    "projects/common/modules/email/email-article.js",
-    "projects/common/modules/identity/delete-account.js"
->>>>>>> 635169d5
   ],
   "Simon Adcock": [
     "projects/common/modules/crosswords/series.js",
