--- conflicted
+++ resolved
@@ -13,12 +13,6 @@
   "sndrs": [
     "lib/detect.js",
     "bootstraps/enhanced/accessibility.js",
-<<<<<<< HEAD
-    "bootstraps/enhanced/article-liveblog-common.js",
-    "bootstraps/enhanced/article.js",
-=======
-    "bootstraps/enhanced/article-minute.js",
->>>>>>> fc171647
     "bootstraps/enhanced/common.js",
     "bootstraps/enhanced/crosswords.js",
     "bootstraps/enhanced/facia.js",
