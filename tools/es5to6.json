--- conflicted
+++ resolved
@@ -8,17 +8,10 @@
     "projects/common/modules/ui/message.js"
   ],
   "Richard Nguyen": [],
-<<<<<<< HEAD
   "Kate Whalen": [],
-  "Lydia Shepherd": [],
-=======
-  "Kate Whalen": [
-    "projects/commercial/modules/third-party-tags.js"
-  ],
   "Lydia Shepherd": [
     "projects/commercial/modules/sticky-mpu.js"
   ],
->>>>>>> 35bab6a0
   "sndrs": [
     "lib/detect.js",
     "bootstraps/enhanced/accessibility.js",
