{
  "Francis Carr": [],
  "Jon Norman": [],
  "Regis Kuckaertz": [
    "projects/common/modules/discussion/comment-count.js",
    "projects/common/modules/discussion/comments.js",
    "projects/common/modules/discussion/discussion-frontend.js"
  ],
  "Richard Nguyen": [],
  "Kate Whalen": [],
  "sndrs": [
    "bootstraps/enhanced/accessibility.js",
    "bootstraps/enhanced/common.js",
    "bootstraps/enhanced/crosswords.js",
    "bootstraps/enhanced/facia.js",
    "bootstraps/enhanced/football.js",
    "projects/common/modules/preferences/main.js",
    "bootstraps/enhanced/gallery.js"
  ],
  "Simon Adcock": [
    "projects/common/modules/discussion/upvote.js",
    "projects/common/modules/discussion/user-avatars.js",
    "projects/common/modules/discussion/whole-discussion.js",
    "projects/common/modules/experiments/tests/bookmarks-email-variants-2.js",
    "projects/common/modules/ui/blockSharing.js",
    "projects/common/modules/ui/clickstream.js"
  ],
  "Nicolas Long": [
    "projects/common/modules/ui/selection-sharing.js",
    "bootstraps/enhanced/profile.js",
    "bootstraps/enhanced/recipe-article.js",
    "bootstraps/enhanced/sport.js",
    "bootstraps/enhanced/trail.js",
    "bootstraps/enhanced/youtube.js",
    "bootstraps/video-embed.js",
    "bootstraps/youtube-embed.js",
    "lib/atob.js",
    "projects/common/modules/component.js"
  ],
  "Calum Campbell": [
    "lib/picturefill.js",
    "lib/proximity-loader.js",
    "projects/common/modules/video/metadata.js"
  ],
  "GHaberis": [
    "projects/common/modules/discussion/api.js",
    "projects/common/modules/discussion/comment-box.js"
  ],
  "Gustav Pursche": [
<<<<<<< HEAD
    "lib/element-inview.js"
=======
    "projects/common/modules/onward/related.js",
    "projects/common/modules/onward/tech-feedback.js",
    "projects/common/modules/video/onward-container.js",
    "lib/element-inview.js",
    "lib/page.js"
>>>>>>> 4d083b90
  ],
  "NataliaLKB": [
    "projects/common/modules/article/rich-links.js",
    "projects/common/modules/article/twitter.js",
    "projects/common/modules/asyncCallMerger.js",
    "projects/common/modules/atoms/quiz.js",
    "projects/common/modules/atoms/story-questions.js",
    "projects/common/modules/atoms/youtube-tracking.js"
  ],
  "Gideon Goldberg": [],
  "Matthew Walls": [
    "projects/common/modules/crosswords/cell.js",
    "projects/common/modules/crosswords/classNames.js",
    "projects/common/modules/crosswords/clues.js",
    "projects/common/modules/crosswords/comments.js",
    "projects/common/modules/crosswords/confirm-button.js",
    "projects/common/modules/crosswords/constants.js",
    "projects/common/modules/crosswords/controls.js",
    "projects/common/modules/crosswords/crossword.js",
    "projects/common/modules/crosswords/grid.js",
    "projects/common/modules/crosswords/helpers.js"
  ],
  "Sam Desborough": [],
  "Akash A": [
    "projects/common/modules/crosswords/hidden-input.js",
    "projects/common/modules/crosswords/keycodes.js",
    "projects/common/modules/crosswords/main.js",
    "projects/common/modules/crosswords/persistence.js",
    "projects/common/modules/crosswords/series.js",
    "projects/common/modules/discussion/loader.js"
  ],
  "dominickendrick": [
    "projects/common/modules/email/email-article.js",
    "projects/common/modules/email/email.js",
    "projects/common/modules/email/run-checks.js",
    "projects/common/modules/ui/expandable.js",
    "projects/common/modules/ui/faux-block-link.js",
    "projects/common/modules/ui/full-height.js",
    "projects/common/modules/experiments/affix.js"
  ],
  "davidfurey": [
    "projects/common/modules/experiments/tests/editorial-email-variants.js",
    "projects/common/modules/experiments/tests/fashion-statement-email-variants.js",
    "projects/common/modules/experiments/tests/film-today-email-variants.js",
    "projects/common/modules/experiments/tests/generic-email-variants.js",
    "projects/common/modules/experiments/tests/opinion-email-variants.js",
    "projects/common/modules/experiments/tests/paid-card-logo.js"
  ],
  "jranks123": [
    "projects/common/modules/experiments/tests/paid-commenting.js",
    "projects/common/modules/experiments/tests/simple-reach.js",
    "projects/common/modules/experiments/tests/sleeve-notes-legacy-email-variant.js",
    "projects/common/modules/experiments/tests/sleeve-notes-new-email-variant.js",
    "projects/common/modules/experiments/tests/the-long-read-email-variants.js",
    "projects/common/modules/gallery/lightbox.js",
    "projects/common/modules/identity/account-profile.js",
    "projects/common/modules/identity/api.js",
    "projects/common/modules/identity/cookierefresh.js",
    "projects/common/modules/identity/email-preferences.js",
    "bootstraps/enhanced/notifications.js"
  ],
  "shaundillon": [
    "projects/common/modules/identity/forms.js",
    "projects/common/modules/identity/formstack-iframe-embed.js",
    "projects/common/modules/identity/formstack-iframe.js",
    "projects/common/modules/identity/formstack.js",
    "projects/common/modules/identity/public-profile.js",
    "projects/common/modules/identity/validation-email.js",
    "projects/common/modules/navigation/membership.js",
    "projects/common/modules/navigation/navigation.js",
    "projects/common/modules/navigation/profile.js"
  ],
  "jfsoul": [
    "projects/common/modules/navigation/search.js"
  ],
  "Joseph Smith": [
    "projects/common/modules/experiments/tests/contributions-epic-ask-four-earning.js",
    "projects/common/modules/experiments/tests/epic-to-support-landing-page.js",
    "projects/common/modules/experiments/tests/membership-engagement-banner-tests.js",
    "projects/common/modules/commercial/acquisitions-view-log.js",
    "projects/common/modules/experiments/ab-test-clash.js",
    "projects/common/modules/ui/notification-counter.js",
    "projects/common/modules/ui/relativedates.js"
  ],
  "Philip Wills": [],
  "Santiago Villa Fernandez": [],
  "Jamie Byers": []
}<|MERGE_RESOLUTION|>--- conflicted
+++ resolved
@@ -47,15 +47,11 @@
     "projects/common/modules/discussion/comment-box.js"
   ],
   "Gustav Pursche": [
-<<<<<<< HEAD
-    "lib/element-inview.js"
-=======
     "projects/common/modules/onward/related.js",
     "projects/common/modules/onward/tech-feedback.js",
     "projects/common/modules/video/onward-container.js",
     "lib/element-inview.js",
     "lib/page.js"
->>>>>>> 4d083b90
   ],
   "NataliaLKB": [
     "projects/common/modules/article/rich-links.js",
