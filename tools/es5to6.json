--- conflicted
+++ resolved
@@ -1,5 +1,6 @@
 {
   "Francis Carr": [
+    "projects/commercial/modules/creatives/fabric-expandable-video-v2.js",
     "projects/commercial/modules/creatives/fabric-expanding-v1.js",
     "projects/common/modules/video/events.js",
     "projects/commercial/modules/third-party-tags/krux.js"
@@ -23,13 +24,7 @@
     "projects/commercial/modules/messenger/scroll.js",
     "projects/common/modules/charts/doughnut.js"
   ],
-  "Lydia Shepherd": [
-<<<<<<< HEAD
-    "projects/common/modules/charts/table-doughnut.js"
-=======
-    "projects/common/modules/commercial/adblock-messages.js"
->>>>>>> dcdb93fa
-  ],
+  "Lydia Shepherd": [],
   "sndrs": [
     "lib/detect.js",
     "bootstraps/enhanced/accessibility.js",
