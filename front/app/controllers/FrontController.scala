--- conflicted
+++ resolved
@@ -16,10 +16,6 @@
   private val fronts = Seq(
 
     new FrontPage(isNetworkFront = false) {
-<<<<<<< HEAD
-      override val canonicalUrl = Some("http://www.guardian.co.uk/australia")
-=======
->>>>>>> 48d62b5c
       override val id = "australia"
       override val section = "australia"
       override val webTitle = "The Guardian"
@@ -32,10 +28,6 @@
     },
 
     new FrontPage(isNetworkFront = false) {
-<<<<<<< HEAD
-      override val canonicalUrl = Some("http://www.guardian.co.uk/sport")
-=======
->>>>>>> 48d62b5c
       override val id = "sport"
       override val section = "sport"
       override val webTitle = "Sport"
@@ -49,10 +41,6 @@
     },
 
     new FrontPage(isNetworkFront = false) {
-<<<<<<< HEAD
-      override val canonicalUrl = Some("http://www.guardian.co.uk/money")
-=======
->>>>>>> 48d62b5c
       override val id = "money"
       override val section = "money"
       override val webTitle = "Money"
@@ -66,10 +54,6 @@
     },
 
     new FrontPage(isNetworkFront = false) {
-<<<<<<< HEAD
-      override val canonicalUrl = Some("http://www.guardian.co.uk/commentisfree")
-=======
->>>>>>> 48d62b5c
       override val id = "commentisfree"
       override val section = "commentisfree"
       override val webTitle = "commentisfree"
@@ -83,10 +67,6 @@
     },
 
     new FrontPage(isNetworkFront = false) {
-<<<<<<< HEAD
-      override val canonicalUrl = Some("http://www.guardian.co.uk/business")
-=======
->>>>>>> 48d62b5c
       override val id = "business"
       override val section = "business"
       override val webTitle = "business"
@@ -100,10 +80,6 @@
     },
 
     new FrontPage(isNetworkFront = false) {
-<<<<<<< HEAD
-      override val canonicalUrl = Some("http://www.guardian.co.uk/culture")
-=======
->>>>>>> 48d62b5c
       override val id = "culture"
       override val section = "culture"
       override val webTitle = "Culture"
@@ -118,10 +94,6 @@
 
     //TODO important this one is last for matching purposes
     new FrontPage(isNetworkFront = true) {
-<<<<<<< HEAD
-      override val canonicalUrl = Some("http://www.guardian.co.uk")
-=======
->>>>>>> 48d62b5c
       override val id = ""
       override val section = ""
       override val webTitle = "The Guardian"
