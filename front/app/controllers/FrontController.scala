--- conflicted
+++ resolved
@@ -148,11 +148,11 @@
 
       FrontPage(pageId).map { frontPage =>
 
-        // get the trailblocks
+      // get the trailblocks
         val trailblocks: Seq[Trailblock] = front(realPath).filterNot { trailblock =>
 
-          // TODO this must die, configured trailblock should not be in there in the first place if we don't want it.......
-          // filter out configured trailblocks if not on the network front
+        // TODO this must die, configured trailblock should not be in there in the first place if we don't want it.......
+        // filter out configured trailblocks if not on the network front
           path match {
             case FrontPath(_) => false
             case _ => trailblock.description.isConfigured
@@ -164,37 +164,22 @@
         } else if (trailblocks.isEmpty) {
           InternalServerError
         } else {
-          val htmlResponse = () => views.html.front(frontPage, trailblocks)
-          val jsonResponse = () => views.html.fragments.frontBody(frontPage, trailblocks)
-          renderFormat(htmlResponse, jsonResponse, frontPage, Switches.all)
+          Cached(frontPage){
+            if (request.isJson)
+              JsonComponent(
+                "html" -> views.html.fragments.frontBody(frontPage, trailblocks),
+                "trails" -> trailblocks.headOption.map{ trailblock =>
+                  trailblock.trails.map(_.url)
+                }.getOrElse(Nil),
+                "config" -> Json.parse(views.html.fragments.javaScriptConfig(frontPage, Switches.all).body)
+              )
+            else
+              Ok(views.html.front(frontPage, trailblocks))
+          }
         }
-<<<<<<< HEAD
-      }
-
-      if (path != realPath) {
-        Redirect(s"/$realPath")
-      } else if (trailblocks.isEmpty) {
-        InternalServerError
-      } else {
-        Cached(frontPage){
-          if (request.isJson)
-            JsonComponent(
-              "html" -> views.html.fragments.frontBody(frontPage, trailblocks),
-              "trails" -> trailblocks.headOption.map{ trailblock =>
-                trailblock.trails.map(_.url)
-              }.getOrElse(Nil),
-              "config" -> Json.parse(views.html.fragments.javaScriptConfig(frontPage, Switches.all).body)
-            )
-          else
-            Ok(views.html.front(frontPage, trailblocks))
-        }
-      }
-
-    }.getOrElse(NotFound) //TODO is 404 the right thing here
-=======
+
       }.getOrElse(NotFound) //TODO is 404 the right thing here
     }
->>>>>>> e11e651d
   }
 
   def renderTrails(path: String) = Action { implicit request =>
