--- conflicted
+++ resolved
@@ -102,29 +102,20 @@
         }
       }
 
-<<<<<<< HEAD
-    if (trailblocks.isEmpty) {
-      InternalServerError
-    } else {
-      val htmlResponse = () => views.html.front(frontPage, trailblocks)
-      lazy val jsonResponse = Map(
-        "html" -> views.html.fragments.frontBody(frontPage, trailblocks),
-        "trails" -> trailblocks.headOption.map{ trailblock =>
-          trailblock.trails.map(_.url)
-        }.getOrElse(Nil)
-      )
-      renderFormat(htmlResponse, jsonResponse, frontPage, Switches.all)
-    }
-=======
       if (trailblocks.isEmpty) {
         InternalServerError
       } else {
         val htmlResponse = () => views.html.front(frontPage, trailblocks)
-        val jsonResponse = () => views.html.fragments.frontBody(frontPage, trailblocks)
+        lazy val jsonResponse = Map(
+          "html" -> views.html.fragments.frontBody(frontPage, trailblocks),
+          "trails" -> trailblocks.headOption.map{ trailblock =>
+            trailblock.trails.map(_.url)
+          }.getOrElse(Nil)
+        )
         renderFormat(htmlResponse, jsonResponse, frontPage, Switches.all)
       }
+
     }.getOrElse(NotFound) //TODO is 404 the right thing here
->>>>>>> 453fd3ed
   }
 
   def renderTrails(path: String) = Action { implicit request =>
