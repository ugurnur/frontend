--- conflicted
+++ resolved
@@ -19,7 +19,6 @@
   private var refreshSchedule: Option[Cancellable] = None
 
   val uk = new FrontEdition("UK", Seq(
-<<<<<<< HEAD
     TrailblockDescription("", "News", numItemsVisible = 5, numLargeImages = 2),
     TrailblockDescription("sport", "Sport", numItemsVisible = 5, numLargeImages = 1),
     TrailblockDescription("commentisfree", "Comment is free", numItemsVisible = 3),
@@ -39,27 +38,6 @@
     TrailblockDescription("lifeandstyle", "Life and style", numItemsVisible = 1),
     TrailblockDescription("money", "Money", numItemsVisible = 1),
     TrailblockDescription("travel", "Travel", numItemsVisible = 1)
-=======
-    TrailblockDescription("", "News", 5),
-    TrailblockDescription("sport", "Sport", 5),
-    TrailblockDescription("commentisfree", "Comment is free", 3),
-    TrailblockDescription("culture", "Culture", 1),
-    TrailblockDescription("business", "Business", 1),
-    TrailblockDescription("lifeandstyle", "Life and style", 1),
-    TrailblockDescription("money", "Money", 1),
-    TrailblockDescription("travel", "Travel", 1)
-  ))
-
-  val us = new FrontEdition("US", Seq(
-    TrailblockDescription("", "News", 5),
-    TrailblockDescription("sport", "Sports", 5),
-    TrailblockDescription("commentisfree", "Comment is free", 3),
-    TrailblockDescription("culture", "Culture", 1),
-    TrailblockDescription("business", "Business", 1),
-    TrailblockDescription("lifeandstyle", "Life and style", 1),
-    TrailblockDescription("money", "Money", 1),
-    TrailblockDescription("travel", "Travel", 1)
->>>>>>> 25c6f46c
   ))
 
   def refresh() {
