package controllers.front

import model.TrailblockDescription
import scala.Some
import model.Trailblock

/*
  Responsible for handling the blocks of the front for an edition
  Responsibilites include de-duping
 */
class FrontEdition(val edition: String, val descriptions: Seq[TrailblockDescription]) extends ConfiguredEdition {

  val manualAgents = descriptions.map(TrailblockAgent(_, edition))

  def apply(): Seq[Trailblock] = {

    var usedTrails = List.empty[String]

<<<<<<< HEAD
<<<<<<< HEAD
<<<<<<< HEAD
=======
>>>>>>> Started cleaning up configurable fronts
=======
>>>>>>> f9621df1
    val trailblocks = manualAgents.flatMap(_.trailblock).toList match {
      case Nil => configuredTrailblocks
      case head :: Nil => head :: configuredTrailblocks
      case head :: tail => head :: configuredTrailblocks ::: tail
    }

    trailblocks.map {
      trailblock =>
        val deDupedTrails = trailblock.trails.flatMap {
          trail =>
            if (usedTrails.contains(trail.url)) {
              None
            } else {
              Some(trail)
            }
        }

        //only dedupe on visible trails
        usedTrails = usedTrails ++ deDupedTrails.take(trailblock.description.numItemsVisible).map(_.url)

        val trailSize = trailblock.description.numItemsVisible match {
          case 1 => 1
          case other => other * 2
        }

        Trailblock(trailblock.description, deDupedTrails take (trailSize))
    }
  }

  override def refresh() = {
    super.refresh()
    manualAgents.foreach(_.refresh())
  }

  override def shutDown() = {
    super.shutDown()
    manualAgents.foreach(_.close())
  }

  override def warmup() {
    manualAgents.foreach(_.warmup())
    super.warmup()
  }
}<|MERGE_RESOLUTION|>--- conflicted
+++ resolved
@@ -16,13 +16,6 @@
 
     var usedTrails = List.empty[String]
 
-<<<<<<< HEAD
-<<<<<<< HEAD
-<<<<<<< HEAD
-=======
->>>>>>> Started cleaning up configurable fronts
-=======
->>>>>>> f9621df1
     val trailblocks = manualAgents.flatMap(_.trailblock).toList match {
       case Nil => configuredTrailblocks
       case head :: Nil => head :: configuredTrailblocks
