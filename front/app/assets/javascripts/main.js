--- conflicted
+++ resolved
@@ -13,45 +13,27 @@
         
         expanderBinder.init();
 
-<<<<<<< HEAD
-        // todo: make items return in sequence
-        var sectionsToShow = [
-            'technology',
-            'sport',
-            'football'
-        ];
+        /*
+            // todo: make items return in sequence
+            var sectionsToShow = [
+                'technology',
+                'sport',
+                'football'
+            ];
 
-        var sectionsToShow = 'item=' + sectionsToShow.join('&item=');
+            var sectionsToShow = 'item=' + sectionsToShow.join('&item=');
 
-        var url = 'http://simple-navigation.appspot.com/trailblocks.json?' + sectionsToShow + '&num-items=3';
+            var url = 'http://simple-navigation.appspot.com/trailblocks.json?' + sectionsToShow + '&num-items=3';
 
-        var placeholder = document.getElementById('foo');
+            var placeholder = document.getElementById('foo');
 
-        trailblockGenerator.fetchContent(url, {
-            mode: 'nestedMultiple',
-            elm: placeholder,
-            limit: 2
-        });
-=======
-//        // todo: make items return in sequence
-//        var sectionsToShow = [
-//            'technology',
-//            'sport',
-//            'football'
-//        ];
-//
-//        var sectionsToShow = 'item=' + sectionsToShow.join('&item=');
-//
-//        var url = 'http://simple-navigation.appspot.com/trailblocks.json?' + sectionsToShow + '&num-items=3';
-//
-//        var placeholder = document.getElementById('foo');
-//
-//        mostPopular.fetchContent(url, {
-//            isNested: true,
-//            elm: placeholder,
-//            limit: 4
-//        });
->>>>>>> dccf5efc
+            trailblockGenerator.fetchContent(url, {
+                mode: 'nestedMultiple',
+                elm: placeholder,
+                limit: 2
+            });
+        */
+
 
         // set up tests for placement of "more on story" packages
         var urlParams = $g.getUrlVars();
