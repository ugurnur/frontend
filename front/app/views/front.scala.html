@(page: MetaData, editorsPicks: Seq[Trail])

<!DOCTYPE html>

<html>

<head>
    <title>beta.guardian.co.uk</title>
    @fragments.commonJavaScriptSetup(Static)
    @fragments.metaData(page, conf.Configuration)

    @fragments.commonCssSetup(Static)
    <link rel="stylesheet" type="text/css" href="@Static("stylesheets/main.css")" />

</head>

<body>
    <div id="container">
        <div class="line">
            <div class="unit lastUnit">
                @fragments.placeholders("tier1", 5)
<<<<<<< HEAD
                @fragments.navigation(Static)
=======

                <img src="@Static("images/logo-mobile.gif")" alt="The Guardian" class="component" />
                @fragments.navigation()
>>>>>>> 262ea3c1
                @fragments.headline("Top stories")
            </div>
        </div>

        <div class="line trailblock js-expand-trailblock">
            @editorsPicks.zipWithRowInfo.map{ case(trail, row) =>
                <div class="trail unit @if(row.isOdd) { size1of2 } else { lastUnit }">@fragments.formatTrail(trail)</div>
            }
        </div>
    </div>

    @fragments.debugInfo()
    @fragments.analytics(page, conf.Configuration)
</body>
</html><|MERGE_RESOLUTION|>--- conflicted
+++ resolved
@@ -19,13 +19,8 @@
         <div class="line">
             <div class="unit lastUnit">
                 @fragments.placeholders("tier1", 5)
-<<<<<<< HEAD
                 @fragments.navigation(Static)
-=======
-
-                <img src="@Static("images/logo-mobile.gif")" alt="The Guardian" class="component" />
                 @fragments.navigation()
->>>>>>> 262ea3c1
                 @fragments.headline("Top stories")
             </div>
         </div>
