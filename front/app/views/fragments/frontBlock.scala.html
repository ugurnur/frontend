@(block: Trailblock, edition: String)(implicit request: RequestHeader)

<section class="front-section zone-@block.description.section" data-link-name="block | @block.description.name">

    @if(block.description.id != "") {
	    @if("/" + block.description.id == request.path) {
<<<<<<< HEAD
            @fragments.headers.sectionHead(block.description.name)
=======
	        @fragments.headline(block.description.name, List("section-head", "zone-color"))
>>>>>>> 0209c973
	    } else {
	        <div class="@if(request.path == "/"){front-section-head zone-background} else {sub-section-head}">
                <h1 itemprop="headline" class="type-2 ">
	               <a @if(request.path != ""){class="zone-color"} data-link-name="section heading" href="/@block.description.id">
                     @block.description.name
                    </a>
                </h1>
		        <button class="initially-off js-toggle-trailblock type-8 toggle-trailblock" data-zone-name="@edition.toLowerCase()"
		            data-block-name="@SafeName(block.description)"
		            id="js-trigger-@SafeName(block.description)"
		            data-link-name="Hide">Hide</button>
            </div>
        }
	}

    <div class="trailblock js-front-trailblock rolled-out"
        id="front-trailblock-@SafeName(block.description)"
        data-count="@{block.trails.length - block.description.numItemsVisible}">

        @block.description.style match {
            case Some(Thumbnail) => { @trailblocks.thumbnail(block.trails, block.description.numItemsVisible) } 
            case Some(Headline)  => { @trailblocks.headline(block.trails, block.description.numItemsVisible) } 
            case _               => { @trailblocks.featured(block.trails, block.description.numItemsVisible) }
        }
    </div>

</section>  <|MERGE_RESOLUTION|>--- conflicted
+++ resolved
@@ -4,11 +4,7 @@
 
     @if(block.description.id != "") {
 	    @if("/" + block.description.id == request.path) {
-<<<<<<< HEAD
             @fragments.headers.sectionHead(block.description.name)
-=======
-	        @fragments.headline(block.description.name, List("section-head", "zone-color"))
->>>>>>> 0209c973
 	    } else {
 	        <div class="@if(request.path == "/"){front-section-head zone-background} else {sub-section-head}">
                 <h1 itemprop="headline" class="type-2 ">
@@ -29,10 +25,10 @@
         data-count="@{block.trails.length - block.description.numItemsVisible}">
 
         @block.description.style match {
-            case Some(Thumbnail) => { @trailblocks.thumbnail(block.trails, block.description.numItemsVisible) } 
-            case Some(Headline)  => { @trailblocks.headline(block.trails, block.description.numItemsVisible) } 
+            case Some(Thumbnail) => { @trailblocks.thumbnail(block.trails, block.description.numItemsVisible) }
+            case Some(Headline)  => { @trailblocks.headline(block.trails, block.description.numItemsVisible) }
             case _               => { @trailblocks.featured(block.trails, block.description.numItemsVisible) }
         }
     </div>
 
-</section>  +</section>