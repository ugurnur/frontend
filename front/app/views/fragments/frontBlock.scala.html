@(block: Trailblock)(implicit request: RequestHeader)

<a class="initially-off js-toggle-trailblock toggle-trailblock" href="javascript://" data-zone-name="uk" data-block-name="@if(block.description.id == "") {top-stories} else {@block.description.id}" id="js-trigger-@if(block.description.id == "") {top-stories} else {@block.description.id}">Hide</a>

@if(block.description.id == "") {
    @fragments.headline(block.description.name)
} else {
    <a data-link-name="heading link" href="/@block.description.id">@fragments.headline(block.description.name)</a>
}


<div class="trailblock js-front-trailblock rolled-out"
    id="front-trailblock-@if(block.description.id == "") {top-stories} else {@block.description.id}"
    data-count="@{block.trails.length - block.description.numItemsVisible}"
    data-link-name="front block @block.description.name">

    <ul class="unstyled">
        @block.trails.zipWithRowInfo.map{ case (trail, info) =>
            <li>@formatTrail(trail, info, numberOfImagesToEnlarge=block.description.numLargeImages)</li>
        }.slice( 0, block.description.numItemsVisible )
    </ul>

    @if( block.trails.length > block.description.numItemsVisible) {
        <ul class="unstyled panel">
            @block.trails.zipWithRowInfo.map{ case (trail, info) =>
                <li>@formatTrail(trail, info, numberOfImagesToEnlarge=block.description.numLargeImages)</li>
            }.slice( block.description.numItemsVisible, block.trails.length )
        </ul>
    }
<<<<<<< HEAD

=======
    
    <div class="trailblock show-@block.description.numItemsVisible">
        @defining(block.trails.length){ numTrails =>
            <ul class="unstyled">
                @block.trails.zipWithRowInfo.map{ case (trail, info) =>
                    <li>
                        @fragments.formatTrail(trail, info)
                    </li>
                }
            </ul>
        }
    </div>
>>>>>>> 25c6f46c
</div><|MERGE_RESOLUTION|>--- conflicted
+++ resolved
@@ -27,20 +27,4 @@
             }.slice( block.description.numItemsVisible, block.trails.length )
         </ul>
     }
-<<<<<<< HEAD
-
-=======
-    
-    <div class="trailblock show-@block.description.numItemsVisible">
-        @defining(block.trails.length){ numTrails =>
-            <ul class="unstyled">
-                @block.trails.zipWithRowInfo.map{ case (trail, info) =>
-                    <li>
-                        @fragments.formatTrail(trail, info)
-                    </li>
-                }
-            </ul>
-        }
-    </div>
->>>>>>> 25c6f46c
 </div>