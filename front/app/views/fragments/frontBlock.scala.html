@(block: Trailblock)(implicit request: RequestHeader)


<div data-link-name="front block @block.description.name">

    @if(block.description.id == "") {
        @fragments.headline(block.description.name)
    } else {
        <a data-link-name="heading link" href="/@block.description.id">@fragments.headline(block.description.name)</a>
    }
    
    <div class="trailblock show-@block.description.numItemsVisible">
        @defining(block.trails.length){ numTrails =>
            <ul class="unstyled">
<<<<<<< HEAD
                @block.trails.zipWithRowInfo.map{ case (trail, info) =>
=======
                @block.trails.take(block.description.numItemsVisible).zipWithRowInfo.map{ case (trailWithPackage, info) =>
>>>>>>> 646f54b6
                    <li>
                        @fragments.formatTrail(trail, info)
                    </li>
                }
            </ul>
        }
    </div>
</div><|MERGE_RESOLUTION|>--- conflicted
+++ resolved
@@ -12,11 +12,7 @@
     <div class="trailblock show-@block.description.numItemsVisible">
         @defining(block.trails.length){ numTrails =>
             <ul class="unstyled">
-<<<<<<< HEAD
                 @block.trails.zipWithRowInfo.map{ case (trail, info) =>
-=======
-                @block.trails.take(block.description.numItemsVisible).zipWithRowInfo.map{ case (trailWithPackage, info) =>
->>>>>>> 646f54b6
                     <li>
                         @fragments.formatTrail(trail, info)
                     </li>
