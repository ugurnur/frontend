@(block: Trailblock, edition: String)(implicit request: RequestHeader)

<section class="front-section zone-@block.description.section" data-link-name="block | @block.description.name">

    @if(block.description.id != "") {
	    @if("/" + block.description.id == request.path) {
            @fragments.headers.sectionHead(block.description.name)
	    } else {
	       @fragments.headers.frontSectionHead(block.description, edition)
        }
	}

<<<<<<< HEAD
    <div class="trailblock @if(block.description.showMore){ js-show-more}"
    id="front-trailblock-@SafeName(block.description)"
    data-count="@block.description.numItemsVisible"
    data-section-id="@block.description.id">
	    @block.description.style match {
	        case Some(Thumbnail) => { @trailblocks.thumbnail(block.trails, block.description.numItemsVisible) }
	        case Some(Headline)  => { @trailblocks.headline(block.trails, block.description.numItemsVisible) }
	        case _               => { @trailblocks.featured(block.trails, block.description.numItemsVisible) }
	    }
	</div>
=======
    <div class="trailblock front-trailblock-@SafeName(block.description) @if(block.description.showMore){ js-show-more}"
        data-count="@block.description.numItemsVisible"
        data-section-id="@block.description.id">

        @block.description.style match {
            case Some(Thumbnail) => { @trailblocks.thumbnail(block.trails, block.description.numItemsVisible) }
            case Some(Headline)  => { @trailblocks.headline(block.trails, block.description.numItemsVisible) }
            case _               => { @trailblocks.featured(block.trails, block.description.numItemsVisible) }
        }
    </div>
>>>>>>> 170eb56f

</section><|MERGE_RESOLUTION|>--- conflicted
+++ resolved
@@ -10,18 +10,6 @@
         }
 	}
 
-<<<<<<< HEAD
-    <div class="trailblock @if(block.description.showMore){ js-show-more}"
-    id="front-trailblock-@SafeName(block.description)"
-    data-count="@block.description.numItemsVisible"
-    data-section-id="@block.description.id">
-	    @block.description.style match {
-	        case Some(Thumbnail) => { @trailblocks.thumbnail(block.trails, block.description.numItemsVisible) }
-	        case Some(Headline)  => { @trailblocks.headline(block.trails, block.description.numItemsVisible) }
-	        case _               => { @trailblocks.featured(block.trails, block.description.numItemsVisible) }
-	    }
-	</div>
-=======
     <div class="trailblock front-trailblock-@SafeName(block.description) @if(block.description.showMore){ js-show-more}"
         data-count="@block.description.numItemsVisible"
         data-section-id="@block.description.id">
@@ -32,6 +20,5 @@
             case _               => { @trailblocks.featured(block.trails, block.description.numItemsVisible) }
         }
     </div>
->>>>>>> 170eb56f
 
 </section>