package test

import org.scalatest.FeatureSpec
import org.scalatest.GivenWhenThen
import org.scalatest.matchers.ShouldMatchers
import controllers.front.{ TrailblockAgent, FrontEdition, Front }
import model._
import org.joda.time.DateTime
import collection.JavaConversions._
import controllers.{ FrontController }
import play.api.test.FakeRequest
import play.api.mvc._
import model.Trailblock
import scala.Some
import controllers.FrontPage
import model.TrailblockDescription

class FrontFeatureTest extends FeatureSpec with GivenWhenThen with ShouldMatchers with Results {

  feature("Network Front") {

    info("In order to explore the breaking news and navigate to site sections")
    info("As a Guardian reader")
    info("I want a single page that gives me a summary of the latest news")
    info("And has a summary and navigation to site sections")

    //Metrics
    info("Increase engagement (% of people continuing to a piece of content)")
    info("Page views should *not* decrease.")
    info("Increase repeat visits")

    //End to end integration tests

    scenario("Load the network front") {

      given("I visit the network front")
      HtmlUnit("/") {
        browser =>
          import browser._

          then("I should see the news trailblock")
          val news = $(".zone-news")
          news.findFirst("h1").getText should be("News")
          news.find(".trail-headline") should have length (10)
      }
    }

    scenario("Section navigation") {
      given("I visit the network front")
      HtmlUnit("/") {
        browser =>
          import browser._

          then("I should see the link for section navigation")
          findFirst("#sections-control-header").href should endWith("/#sections-footer")
      }
    }

    scenario("Link to desktop version") {
      given("I visit the network front")
      HtmlUnit("/") {
        browser =>
          import browser._

          then("I should see the link for the desktop site")
          findFirst("[data-link-name=UK]").href should endWith("http://www.guardian.co.uk/?mobile-redirect=false")
      }
    }

    scenario("Copyright") {
      given("I visit the network front")
      HtmlUnit("/") {
        browser =>
          import browser._

          then("I should see the copyright")
          findFirst(".footer p").getText should startWith("© Guardian News and Media Limited")

      }
    }

<<<<<<< HEAD
    //have fixed this properly in a branch, it will merge back in
    ignore("Link tracking") {
=======
    scenario("Link tracking") {
>>>>>>> baa01bc3
      given("I visit the network front")
      HtmlUnit("/") {
        browser =>
          import browser._
          then("All links should be tracked")
          $("a").exists(!_.hasAttribute("data-link-name")) should be(false)
      }
    }

    //lower level tests

    scenario("Display top stories") {
      given("I visit the Network Front")

      Fake {
        //in real life these will always be editors picks only (content api does not do latest for front)
        val agent = TrailblockAgent(TrailblockDescription("", "Top Stories", 5), "UK")

        agent.refresh()
        agent.warmup()

        val trails = agent.trailblock.get.trails

        then("I should see the Top Stories")
        //we cannot really guarantee a length here
        //but it is unlikely to ever be < 10
        trails.length should be > 10
      }
    }

    scenario("load latest trails if there are no editors picks for a block") {
      given("I visit the Network Front")

      Fake {

        //in real life this tag will have no editors picks
        val agent = TrailblockAgent(TrailblockDescription("lifeandstyle/seasonal-food", "Seasonal food", 5), "UK")

        agent.refresh()
        agent.warmup()

        val trails = agent.trailblock.get.trails

        then("I should see the latest trails for a block that has no editors picks")
        trails should have length (20) //if only latest you just get 20 latest, hence exact length
      }
    }

    scenario("load editors picks and latest") {
      given("I visit the Network Front")

      Fake {

        //in real life this will always be a combination of editors picks + latest
        val agent = TrailblockAgent(TrailblockDescription("sport", "Sport", 5), "UK")

        agent.refresh()
        agent.warmup()

        val trails = agent.trailblock.get.trails

        then("I should see a combination of editors picks and latest")
        trails.length should be > 20 //if it is a combo you get editors picks + 20 latest, hence > 20
      }
    }

    scenario("load different content for UK and US front") {
      given("I visit the Network Front")

      Fake {

        //in real life these will always be editors picks only (content api does not do latest for front)
        val ukAgent = TrailblockAgent(TrailblockDescription("", "Top Stories", 5), "UK")
        val usAgent = TrailblockAgent(TrailblockDescription("", "Top Stories", 5), "US")

        ukAgent.refresh()
        usAgent.refresh()

        ukAgent.warmup()
        usAgent.warmup()

        val ukTrails = ukAgent.trailblock.get.trails
        val usTrails = usAgent.trailblock.get.trails

        then("I should see UK Top Stories if I am in the UK edition")
        and("I should see US Top Stories if I am in the US edition")

        ukTrails should not equal (usTrails)
      }
    }

    scenario("de-duplicate visible trails") {

      given("I am on the Network Front and I have not expanded any blocks")

      Fake {
        val duplicateStory = StubTrail("http://www.gu.com/1234")

        val description = TrailblockDescription("", "Name", 5)

        val topStoriesBlock = new TrailblockAgent(description, "UK") {
          override lazy val trailblock = Some(Trailblock(description, duplicateStory :: createTrails("world", 9)))
        }

        val sportStoriesBlock = new TrailblockAgent(description, "UK") {
          override lazy val trailblock = Some(Trailblock(description, duplicateStory :: createTrails("sport", 9)))
        }

        val front = new FrontEdition("UK", Nil) {
          override val manualAgents = Seq(topStoriesBlock, sportStoriesBlock)
        }

        then("I should not see a link to the same piece of content twice")

        val topStories = front()(0)
        val sport = front()(1)

        topStories.trails.contains(duplicateStory) should be(true)

        sport.trails.contains(duplicateStory) should be(false)
        sport.trails should have length (9)
      }
    }

    scenario("do not de-duplicate from hidden trails") {

      given("I am on the Network Front and I have not expanded any blocks")

      Fake {
        val duplicateStory = StubTrail("http://www.gu.com/1234")

        val description = TrailblockDescription("", "Name", 5)
        //duplicate trail is hidden behind "more" button
        val topTrails = createTrails("news", 5) ::: duplicateStory :: createTrails("world", 4)

        val topStoriesBlock = new TrailblockAgent(description, "UK") {
          override lazy val trailblock = Some(Trailblock(description, topTrails))
        }

        val sportStoriesBlock = new TrailblockAgent(description, "UK") {
          override lazy val trailblock = Some(Trailblock(description, duplicateStory :: createTrails("sport", 9)))
        }

        val front = new FrontEdition("UK", Nil) {
          override val manualAgents = Seq(topStoriesBlock, sportStoriesBlock)
        }

        then("I should see a link that is a duplicate of a link that is hidden")

        val topStories = front()(0)
        val sport = front()(1)

        topStories.trails.contains(duplicateStory) should be(true)

        sport.trails.contains(duplicateStory) should be(true)
        sport.trails should have length (10)
      }
    }

    scenario("Default front trailblock configuration") {

      given("I visit the network front")

      then("I should see 10 (5 of whch are hidden) Top stories")
      Front.uk.descriptions(0) should be(TrailblockDescription("", "News", 5, 2))
      Front.us.descriptions(0) should be(TrailblockDescription("", "News", 5, 2))

      and("I should see 10 (5 of which are hidden) Sport (Sports in US) stories")
      Front.uk.descriptions(1) should be(TrailblockDescription("sport", "Sport", 5, 1))
      Front.us.descriptions(1) should be(TrailblockDescription("sport", "Sports", 5, 1))

      and("I should see 6 (3 of which are hidden) Comment is Free stories")
      Front.uk.descriptions(2) should be(TrailblockDescription("commentisfree", "Comment is free", 3, 0))
      Front.us.descriptions(2) should be(TrailblockDescription("commentisfree", "Comment is free", 3, 0))

      and("I should see 1 Culture story")
      Front.uk.descriptions(3) should be(TrailblockDescription("culture", "Culture", 1))
      Front.us.descriptions(3) should be(TrailblockDescription("culture", "Culture", 1))

      and("I should see 1 Business story")
      Front.uk.descriptions(4) should be(TrailblockDescription("business", "Business", 1))
      Front.us.descriptions(4) should be(TrailblockDescription("business", "Business", 1))

      and("I should see 1 Life and Style story")
      Front.uk.descriptions(5) should be(TrailblockDescription("lifeandstyle", "Life and style", 1))
      Front.us.descriptions(5) should be(TrailblockDescription("lifeandstyle", "Life and style", 1))

      and("I should see 1 Money story")
      Front.uk.descriptions(6) should be(TrailblockDescription("money", "Money", 1))
      Front.us.descriptions(6) should be(TrailblockDescription("money", "Money", 1))

      and("I should see 1 Travel story")
      Front.uk.descriptions(7) should be(TrailblockDescription("travel", "Travel", 1))
      Front.us.descriptions(7) should be(TrailblockDescription("travel", "Travel", 1))
    }

    //this is so that the load balancer knows this server has a problem
    scenario("Return error if front is empty") {

      given("I visit the network front")
      and("it is empty")

      Fake {
        val controller = new FrontController {
          override val front = new Front() {
            override def apply(edition: String) = FrontPage(Seq.empty)
          }
        }

        then("I should see an internal server error")
        controller.render()(FakeRequest()).asInstanceOf[SimpleResult[AnyContent]].header.status should be(500)
      }
    }
  }

  private def createTrails(section: String, numTrails: Int) = (1 to numTrails).toList map {
    i => StubTrail("http://gu.com/" + section + "/" + i)
  }
}

private case class StubTrail(url: String) extends Trail {
  override def webPublicationDate = new DateTime()

  override def linkText = ""

  override def trailText = None

  override def section = ""

  override def sectionName = ""

  override def thumbnail = None

  override def images = Nil
}<|MERGE_RESOLUTION|>--- conflicted
+++ resolved
@@ -79,12 +79,7 @@
       }
     }
 
-<<<<<<< HEAD
-    //have fixed this properly in a branch, it will merge back in
-    ignore("Link tracking") {
-=======
     scenario("Link tracking") {
->>>>>>> baa01bc3
       given("I visit the network front")
       HtmlUnit("/") {
         browser =>
