package test

import org.scalatest.FeatureSpec
import org.scalatest.GivenWhenThen
import org.scalatest.matchers.ShouldMatchers
import controllers.front.{ TrailblockAgent, FrontEdition, Front }
import model._
import org.joda.time.DateTime
import collection.JavaConversions._
import controllers.{ FrontController }
import play.api.test.FakeRequest
import play.api.mvc._
import model.Trailblock
import scala.Some
import controllers.FrontPage
import model.TrailblockDescription

class FrontFeatureTest extends FeatureSpec with GivenWhenThen with ShouldMatchers with Results {

  feature("Network Front") {

    info("In order to explore the breaking news and navigate to site sections")
    info("As a Guardian reader")
    info("I want a single page that gives me a summary of the latest news")
    info("And has a summary and navigation to site sections")

    //Metrics
    info("Increase engagement (% of people continuing to a piece of content)")
    info("Page views should *not* decrease.")
    info("Increase repeat visits")

    //End to end integration tests

    scenario("Load the network front") {

      given("I visit the network front")
      HtmlUnit("/") {
        browser =>
          import browser._

          then("I should see the news trailblock")
          val news = $(".zone-news")
          news.findFirst("h1").getText should be("News")
          news.find(".trail-headline") should have length (10)

          and("I should see the Sport trailblock")
          val sport = $(".zone-sport")
          sport.findFirst("h1").getText should be("Sport")
          sport.find(".trail-headline") should have length (10)
      }
    }

    scenario("Section navigation") {
      given("I visit the network front")
      HtmlUnit("/") {
        browser =>
          import browser._

          then("I should see the link for section navigation")
          findFirst("#sections-control-header").href should endWith("/#sections-footer")
      }
    }

    scenario("Link to desktop version") {
      given("I visit the network front")
      HtmlUnit("/") {
        browser =>
          import browser._

          then("I should see the link for the desktop site")
          findFirst("[data-link-name=UK]").href should endWith("http://www.guardian.co.uk/?mobile-redirect=false")
      }
    }

    scenario("Copyright") {
      given("I visit the network front")
      HtmlUnit("/") {
        browser =>
          import browser._

          then("I should see the copyright")
          findFirst(".footer p").getText should startWith("© Guardian News and Media Limited")

      }
    }

<<<<<<< HEAD
=======
    //have fixed this properly in a branch, it will merge back in
>>>>>>> 2665e389
    ignore("Link tracking") {
      given("I visit the network front")
      HtmlUnit("/") {
        browser =>
          import browser._

          then("All links should be tracked")
          $("a").exists(!_.hasAttribute("data-link-name")) should be(false)

      }
    }

    //lower level tests

    scenario("Display top stories") {
      given("I visit the Network Front")

      Fake {
        //in real life these will always be editors picks only (content api does not do latest for front)
        val agent = TrailblockAgent(TrailblockDescription("", "Top Stories", 5), "UK")

        agent.refresh()
        agent.warmup()

        val trails = agent.trailblock.get.trails

        then("I should see the Top Stories")
        //we cannot really guarantee a length here
        //but it is unlikely to ever be < 10
        trails.length should be > 10
      }
    }

    scenario("load latest trails if there are no editors picks for a block") {
      given("I visit the Network Front")

      Fake {

        //in real life this tag will have no editors picks
        val agent = TrailblockAgent(TrailblockDescription("lifeandstyle/seasonal-food", "Seasonal food", 5), "UK")

        agent.refresh()
        agent.warmup()

        val trails = agent.trailblock.get.trails

        then("I should see the latest trails for a block that has no editors picks")
        trails should have length (20) //if only latest you just get 20 latest, hence exact length
      }
    }

    scenario("load editors picks and latest") {
      given("I visit the Network Front")

      Fake {

        //in real life this will always be a combination of editors picks + latest
        val agent = TrailblockAgent(TrailblockDescription("sport", "Sport", 5), "UK")

        agent.refresh()
        agent.warmup()

        val trails = agent.trailblock.get.trails

        then("I should see a combination of editors picks and latest")
        trails.length should be > 20 //if it is a combo you get editors picks + 20 latest, hence > 20
      }
    }

    scenario("load different content for UK and US front") {
      given("I visit the Network Front")

      Fake {

        //in real life these will always be editors picks only (content api does not do latest for front)
        val ukAgent = TrailblockAgent(TrailblockDescription("", "Top Stories", 5), "UK")
        val usAgent = TrailblockAgent(TrailblockDescription("", "Top Stories", 5), "US")

        ukAgent.refresh()
        usAgent.refresh()

        ukAgent.warmup()
        usAgent.warmup()

        val ukTrails = ukAgent.trailblock.get.trails
        val usTrails = usAgent.trailblock.get.trails

        then("I should see UK Top Stories if I am in the UK edition")
        and("I should see US Top Stories if I am in the US edition")

        ukTrails should not equal (usTrails)
      }
    }

    scenario("de-duplicate visible trails") {

      given("I am on the Network Front and I have not expanded any blocks")

      val duplicateStory = StubTrail("http://www.gu.com/1234")

      val description = TrailblockDescription("", "Name", 5)

      val topStoriesBlock = new TrailblockAgent(description, "UK") {
        override lazy val trailblock = Some(Trailblock(description, duplicateStory :: createTrails("world", 9)))
      }

      val sportStoriesBlock = new TrailblockAgent(description, "UK") {
        override lazy val trailblock = Some(Trailblock(description, duplicateStory :: createTrails("sport", 9)))
      }

      val front = new FrontEdition("UK", Nil) {
        override val agents = Seq(topStoriesBlock, sportStoriesBlock)
      }

      then("I should not see a link to the same piece of content twice")

      val topStories = front()(0)
      val sport = front()(1)

      topStories.trails.contains(duplicateStory) should be(true)

      sport.trails.contains(duplicateStory) should be(false)
      sport.trails should have length (9)
    }

    scenario("do not de-duplicate from hidden trails") {

      given("I am on the Network Front and I have not expanded any blocks")

      val duplicateStory = StubTrail("http://www.gu.com/1234")

      val description = TrailblockDescription("", "Name", 5)
      //duplicate trail is hidden behind "more" button
      val topTrails = createTrails("news", 5) ::: duplicateStory :: createTrails("world", 4)

      val topStoriesBlock = new TrailblockAgent(description, "UK") {
        override lazy val trailblock = Some(Trailblock(description, topTrails))
      }

      val sportStoriesBlock = new TrailblockAgent(description, "UK") {
        override lazy val trailblock = Some(Trailblock(description, duplicateStory :: createTrails("sport", 9)))
      }

      val front = new FrontEdition("UK", Nil) {
        override val agents = Seq(topStoriesBlock, sportStoriesBlock)
      }

      then("I should see a link that is a duplicate of a link that is hidden")

      val topStories = front()(0)
      val sport = front()(1)

      topStories.trails.contains(duplicateStory) should be(true)

      sport.trails.contains(duplicateStory) should be(true)
      sport.trails should have length (10)
    }

    scenario("Default front trailblock configuration") {

      given("I visit the network front")

      then("I should see 10 (5 of whch are hidden) Top stories")
      Front.uk.descriptions(0) should be(TrailblockDescription("", "News", 5, 2))
      Front.us.descriptions(0) should be(TrailblockDescription("", "News", 5, 2))

      and("I should see 10 (5 of which are hidden) Sport (Sports in US) stories")
      Front.uk.descriptions(1) should be(TrailblockDescription("sport", "Sport", 5, 1))
      Front.us.descriptions(1) should be(TrailblockDescription("sport", "Sports", 5, 1))

      and("I should see 6 (3 of which are hidden) Comment is Free stories")
      Front.uk.descriptions(2) should be(TrailblockDescription("commentisfree", "Comment is free", 3, 0))
      Front.us.descriptions(2) should be(TrailblockDescription("commentisfree", "Comment is free", 3, 0))

      and("I should see 1 Culture story")
      Front.uk.descriptions(3) should be(TrailblockDescription("culture", "Culture", 1))
      Front.us.descriptions(3) should be(TrailblockDescription("culture", "Culture", 1))

      and("I should see 1 Business story")
      Front.uk.descriptions(4) should be(TrailblockDescription("business", "Business", 1))
      Front.us.descriptions(4) should be(TrailblockDescription("business", "Business", 1))

      and("I should see 1 Life and Style story")
      Front.uk.descriptions(5) should be(TrailblockDescription("lifeandstyle", "Life and style", 1))
      Front.us.descriptions(5) should be(TrailblockDescription("lifeandstyle", "Life and style", 1))

      and("I should see 1 Money story")
      Front.uk.descriptions(6) should be(TrailblockDescription("money", "Money", 1))
      Front.us.descriptions(6) should be(TrailblockDescription("money", "Money", 1))

      and("I should see 1 Travel story")
      Front.uk.descriptions(7) should be(TrailblockDescription("travel", "Travel", 1))
      Front.us.descriptions(7) should be(TrailblockDescription("travel", "Travel", 1))
    }

    //this is so that the load balancer knows this server has a problem
    scenario("Return error if front is empty") {

      given("I visit the network front")
      and("it is empty")

      val controller = new FrontController {
        override val front = new Front() {
          override def apply(edition: String) = FrontPage(Seq.empty)
        }
      }

      then("I should see an internal server error")
      controller.render()(FakeRequest()).asInstanceOf[SimpleResult[AnyContent]].header.status should be(500)
    }
  }

  private def createTrails(section: String, numTrails: Int) = (1 to numTrails).toList map {
    i => StubTrail("http://gu.com/" + section + "/" + i)
  }
}

private case class StubTrail(url: String) extends Trail {
  override def webPublicationDate = new DateTime()

  override def linkText = ""

  override def trailText = None

  override def section = ""

  override def sectionName = ""

  override def thumbnail = None

  override def images = Nil
}<|MERGE_RESOLUTION|>--- conflicted
+++ resolved
@@ -84,10 +84,8 @@
       }
     }
 
-<<<<<<< HEAD
-=======
+
     //have fixed this properly in a branch, it will merge back in
->>>>>>> 2665e389
     ignore("Link tracking") {
       given("I visit the network front")
       HtmlUnit("/") {
