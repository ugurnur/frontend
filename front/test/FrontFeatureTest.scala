--- conflicted
+++ resolved
@@ -84,13 +84,7 @@
       }
     }
 
-<<<<<<< HEAD
     scenario("Link tracking") {
-=======
-
-    //have fixed this properly in a branch, it will merge back in
-    ignore("Link tracking") {
->>>>>>> 4186bd0e
       given("I visit the network front")
       HtmlUnit("/") {
         browser =>
