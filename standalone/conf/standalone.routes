--- conflicted
+++ resolved
@@ -19,16 +19,6 @@
 
 
 # Commercial
-<<<<<<< HEAD
-GET        /commercial/travel/offers.json                                                      controllers.commercial.TravelOffersController.renderTravel
-GET        /commercial/jobs.json                                                               controllers.commercial.JobsController.renderJobs
-GET        /commercial/masterclasses.json                                                      controllers.commercial.MasterclassesController.renderMasterclasses
-GET        /commercial/soulmates/$subgroup<\w+>.json                                           controllers.commercial.SoulmatesController.renderSoulmates(subgroup)
-GET        /commercial/books/book.json                                                         controllers.commercial.BookOffersController.renderBook
-GET        /commercial/books/books.json                                                        controllers.commercial.BookOffersController.renderBooks
-GET        /advertiser-content/:campaignName/:pageName                                         controllers.commercial.HostedContentController.renderHostedPage(campaignName, pageName)
-GET        /advertiser-content/:campaignName/:pageName/:cType/onward.json                      controllers.commercial.HostedContentController.renderOnwardComponent(campaignName, pageName, cType, items: Option[Int])
-=======
 GET        /commercial/travel/offers.json                                                      commercial.controllers.TravelOffersController.renderTravel
 GET        /commercial/jobs.json                                                               commercial.controllers.JobsController.renderJobs
 GET        /commercial/masterclasses.json                                                      commercial.controllers.MasterclassesController.renderMasterclasses
@@ -36,8 +26,7 @@
 GET        /commercial/books/book.json                                                         commercial.controllers.BookOffersController.renderBook
 GET        /commercial/books/books.json                                                        commercial.controllers.BookOffersController.renderBooks
 GET        /advertiser-content/:campaignName/:pageName                                         commercial.controllers.HostedContentController.renderHostedPage(campaignName, pageName)
-GET        /advertiser-content/:campaignName/:pageName/:cType/onward.json                      commercial.controllers.HostedContentController.renderOnwardComponent(campaignName, pageName, cType)
->>>>>>> e7e9122b
+GET        /advertiser-content/:campaignName/:pageName/:cType/onward.json                      commercial.controllers.HostedContentController.renderOnwardComponent(campaignName, pageName, cType, items: Option[Int])
 
 
 # Onward
