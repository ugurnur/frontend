@(article: Article)
@import fragments._

<!DOCTYPE html>

<html>

<head>
    <meta name="viewport" content="width=device-width; initial-scale=1.0; maximum-scale=1.0; user-scalable=0;" />

    <title>@article.headline</title>
<<<<<<< HEAD

    @fragments.metaData(article)

    <link rel="shortcut icon" type="image/png" href="@routes.Assets.at("images/favicon.png")">

    <link rel="stylesheet" media="screen" type="text/css" href="http://1.gu-pasteup.appspot.com/css/pasteup.css" />
    <link rel="stylesheet" media="screen" href="@routes.Assets.at("stylesheets/grid.responsive.css")">

    <script>
        var guardian = {};

        /* utility functions for low-level dom manipulation */
        guardian.util = {

            /* finds the value for a named meta tag (or null if it does not exist)*/
            meta_data: function(name) {
                var data = document.head.querySelector('meta[name="' + name + '"]');
                return data ? data.getAttribute("content") : null
            },

            /* native method to add a class */
            add_class: function(elm, classname) {
                var re = new RegExp(classname, 'g');
                if(!elm.className.match(re)){
                    elm.className += ' ' + classname;
                }
            },

            /* native method to remove a class */
            remove_class: function(elm, classname) {
                var re = new RegExp(classname, 'g');
                elm.className = elm.className.replace(re, '');
            },

            /* convenience method to swap one class for another */
            swap_class: function(elm, class_to_remove, class_to_add) {
                this.remove_class(elm, class_to_remove);
                this.add_class(elm, class_to_add);
            }
=======
        
    <link rel="shortcut icon" type="image/png" href="@controllers.Static.at("images/favicon.png")">

    <link rel="stylesheet" media="screen" type="text/css" href="http://2.gu-pasteup.appspot.com/css/pasteup.css" />
>>>>>>> 6e02d807

    <!-- Add layout styles for browsers over 400px or less than IE9, but not IE mobile or IE6. -->
    <link rel="stylesheet" media="screen and (min-width: 400px)" href="@controllers.Static.at("stylesheets/grid.responsive.css")">
    <!--[if (lt IE 9) & (!IEMobile) & (gt IE6)]>
        <link rel="stylesheet" type="text/css" href="@controllers.Static.at("stylesheets/grid.responsive.css")">
    <![endif]-->

    <script data-main="@controllers.Static.at("javascripts/main.min.js")" src="http://3.gu-pasteup.appspot.com/js/require.js"></script>

</head>

<body>

    <div id="container">

        <div class="line">

            <div class="unit size2of3">
                @fragments.headline(article.headline)
                @article.images.find( i => i.rel == "alt-size" && i.width < 250 && i.width > 140).map{ image =>
                    <img style="width: 100%;" src="@image.url" data-fullsrc='@article.images.find(_.rel == "body").map { full => @full.url }' data-width="@image.width" />
                }

                @Html(article.body)
            </div>

            <div class="unit size1of3 lastUnit">
                <ul>
                @article.tags.map{ tag =>
                    <li>@fragments.formatTags(tag)</li>
                }
                </ul>
            </div>
        </div>

        <div class="unit size1of3 lastUnit">
            <ul>
            @article.tags.map{ tag =>
                <li>@fragments.formatTags(tag)</li>
            }
            </ul>
        </div>
        <div class="unit size1of3 lastUnit">
            <ul>
            @article.relatedContent.map{ trail =>
                <li>@fragments.formatTrail(trail)</li>
            }
            </ul>
        </div>
    </div>

    <div id="debug">
        <strong>debug info</strong>
        <ul>
            <li>Screen height: <span id="screenHeight"></span></li>
            <li>Screen width: <span id="screenWidth"></span></li>
            <li>Window height: <span id="windowHeight"></span></li>
            <li>Window width: <span id="windowWidth"></span></li>
            <li>Layout mode: <span id="layout"></span></li>
            <li>Connection Speed: <span id="bandwidth"></span></li>
            <li>Battery: <span id="battery"></span></li>
            <li>Pixel Ratio: <span id="pixelratio"></span></li>
            <li>Retina display: <span id="retina"></span></li>
        </ul>
    </div>

</body>
</html><|MERGE_RESOLUTION|>--- conflicted
+++ resolved
@@ -9,52 +9,10 @@
     <meta name="viewport" content="width=device-width; initial-scale=1.0; maximum-scale=1.0; user-scalable=0;" />
 
     <title>@article.headline</title>
-<<<<<<< HEAD
 
-    @fragments.metaData(article)
-
-    <link rel="shortcut icon" type="image/png" href="@routes.Assets.at("images/favicon.png")">
-
-    <link rel="stylesheet" media="screen" type="text/css" href="http://1.gu-pasteup.appspot.com/css/pasteup.css" />
-    <link rel="stylesheet" media="screen" href="@routes.Assets.at("stylesheets/grid.responsive.css")">
-
-    <script>
-        var guardian = {};
-
-        /* utility functions for low-level dom manipulation */
-        guardian.util = {
-
-            /* finds the value for a named meta tag (or null if it does not exist)*/
-            meta_data: function(name) {
-                var data = document.head.querySelector('meta[name="' + name + '"]');
-                return data ? data.getAttribute("content") : null
-            },
-
-            /* native method to add a class */
-            add_class: function(elm, classname) {
-                var re = new RegExp(classname, 'g');
-                if(!elm.className.match(re)){
-                    elm.className += ' ' + classname;
-                }
-            },
-
-            /* native method to remove a class */
-            remove_class: function(elm, classname) {
-                var re = new RegExp(classname, 'g');
-                elm.className = elm.className.replace(re, '');
-            },
-
-            /* convenience method to swap one class for another */
-            swap_class: function(elm, class_to_remove, class_to_add) {
-                this.remove_class(elm, class_to_remove);
-                this.add_class(elm, class_to_add);
-            }
-=======
-        
     <link rel="shortcut icon" type="image/png" href="@controllers.Static.at("images/favicon.png")">
 
     <link rel="stylesheet" media="screen" type="text/css" href="http://2.gu-pasteup.appspot.com/css/pasteup.css" />
->>>>>>> 6e02d807
 
     <!-- Add layout styles for browsers over 400px or less than IE9, but not IE mobile or IE6. -->
     <link rel="stylesheet" media="screen and (min-width: 400px)" href="@controllers.Static.at("stylesheets/grid.responsive.css")">
