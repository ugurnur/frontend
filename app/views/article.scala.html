@(article: Article, related: List[Trail], storyPackage: List[Trail])

<!DOCTYPE html>

<html>

<head>

    <script>
        var guardian = {};

        //@* used for requireJS because we can't build dynamic paths inside main.js  *@
        guardian.js = {};
        guardian.js.modules = {
<<<<<<< HEAD
            order               : '@Static("javascripts/order.min.js")', // has to be first
            basicTemplate       : '@Static("javascripts/libs/basicTemplate.min.js")',
            bean                : 'http://4.gu-pasteup.appspot.com/js/libs/bean.min',
            bonzo               : 'https://raw.github.com/ded/bonzo/master/bonzo.min',
            detect              : 'order!http://4.gu-pasteup.appspot.com/js/detect/detect.js',
            discussionBinder    : '@Static("javascripts/libs/discussionBinder.min.js")',
            fetchDiscussion     : '@Static("javascripts/libs/fetchDiscussion.min.js")',
            images              : 'order!http://4.gu-pasteup.appspot.com/js/detect/images.js',
            mostPopular         : '@Static("javascripts/libs/mostPopular.min.js")',
            reqwest             : 'http://5.gu-pasteup.appspot.com/js/libs/reqwest',
            trailExpander       : '@Static("javascripts/libs/trailExpander.min.js")'
=======
            order                       : '@Static("javascripts/order.min.js")',
            reqwest                     : 'http://5.gu-pasteup.appspot.com/js/libs/reqwest',
            bean                        : 'http://4.gu-pasteup.appspot.com/js/libs/bean.min',
            detect                      : 'order!http://4.gu-pasteup.appspot.com/js/detect/detect.js',
            images                      : 'order!http://4.gu-pasteup.appspot.com/js/detect/images.js',
            basicTemplate               : '@Static("javascripts/libs/basicTemplate.min.js")',
            trailExpander               : '@Static("javascripts/libs/trailExpander.min.js")',
            fetchDiscussion             : '@Static("javascripts/libs/fetchDiscussion.min.js")',
            mostPopular                 : '@Static("javascripts/libs/mostPopular.min.js")',
            writeCapture                : 'order!@Static("javascripts/libs/writeCapture.js")',
            writeCaptureNoLibSupport    : 'order!@Static("javascripts/libs/writeCaptureNoLibSupport.js")',
            ads                         : '@Static("javascripts/libs/ads.js")'
>>>>>>> 60ac5456
        };

        // this is horrible. looking for a better way to do this.
        guardian.js.modules.order = guardian.js.modules.order.replace('.js', '');

        guardian.config = {};
        guardian.config.discussion = {
            numCommentsPerPage  : 20
        };
    </script>

    @fragments.metaData(article)

    <title>@article.headline</title>

    <link rel="shortcut icon" type="image/png" href="@Static("images/favicon.png")">

    <link rel="stylesheet" media="screen" type="text/css" href="http://2.gu-pasteup.appspot.com/css/pasteup.css">
    <!-- Add layout styles for browsers over 400px or less than IE9, but not IE mobile or IE6. -->
    <link rel="stylesheet" media="screen and (min-width: 640px)" href="@Static("stylesheets/grid.responsive.css")">
    <link rel="stylesheet" type="text/css" href="@Static("stylesheets/main.css")">
    <!--[if (lt IE 9) & (!IEMobile) & (gt IE6)]>
        <link rel="stylesheet" type="text/css" href="@Static("stylesheets/grid.responsive.css")">
    <![endif]-->

    <script data-main="@Static("javascripts/main.min.js")" src="http://3.gu-pasteup.appspot.com/js/require.js"></script>


</head>

<body>
    <div id="container">

        <div class="line">
            <div class="unit size1of1">
                @fragments.placeholders("tier1", 5)
                @fragments.headline(article.headline)
                @fragments.standfirst(article.standfirst)
            </div>
        </div>

        <div class="line">

            <div class="unit size3of5">

                @article.imageOfWidth(300, tolerance=160).map{ image =>
                    <img class="maxed" src="@image.url" data-fullsrc='@article.imageOfWidth(460, tolerance=20).map {full=>@full.url}' data-width="@image.width" />
                    @fragments.caption(image.caption.getOrElse(""))
                }

                @fragments.byline(article.byline)
                @fragments.dateline(article.webPublicationDate)
            
                <article>
                    @PictureTransformerHtml(article.body)
                </article>

            </div>

            <div class="unit lastUnit">

                @if(storyPackage nonEmpty) {
                    @fragments.relatedTrails(storyPackage, heading = "More on this story", visibleTrails = 4)
                } else {
                    @fragments.relatedTrails(related, heading = "Related content", visibleTrails = 4)
                }

                @fragments.placeholders("tier2", 5)

                <h4>Related subjects</h4>
                <ul class="plain tags">
                @article.keywords.map{ tag =>
                    @fragments.formatTags(tag)
                }
                </ul>

                @fragments.placeholders("tier3", 5)
            </div>

        </div>


    </div>

    <div id="debug">
        <strong>debug info</strong>
        <ul>
            <li>Screen height: <span id="screenHeight"></span></li>
            <li>Screen width: <span id="screenWidth"></span></li>
            <li>Window height: <span id="windowHeight"></span></li>
            <li>Window width: <span id="windowWidth"></span></li>
            <li>Layout mode: <span id="layout"></span></li>
            <li>Connection Speed: <span id="bandwidth"></span></li>
            <li>Battery: <span id="battery"></span></li>
            <li>Pixel Ratio: <span id="pixelratio"></span></li>
            <li>Retina display: <span id="retina"></span></li>
        </ul>
    </div>

    <script>
        require(['@conf.Configuration.plugins.location'], function(){});
    </script>
</body>
</html><|MERGE_RESOLUTION|>--- conflicted
+++ resolved
@@ -12,32 +12,20 @@
         //@* used for requireJS because we can't build dynamic paths inside main.js  *@
         guardian.js = {};
         guardian.js.modules = {
-<<<<<<< HEAD
-            order               : '@Static("javascripts/order.min.js")', // has to be first
-            basicTemplate       : '@Static("javascripts/libs/basicTemplate.min.js")',
-            bean                : 'http://4.gu-pasteup.appspot.com/js/libs/bean.min',
-            bonzo               : 'https://raw.github.com/ded/bonzo/master/bonzo.min',
-            detect              : 'order!http://4.gu-pasteup.appspot.com/js/detect/detect.js',
-            discussionBinder    : '@Static("javascripts/libs/discussionBinder.min.js")',
-            fetchDiscussion     : '@Static("javascripts/libs/fetchDiscussion.min.js")',
-            images              : 'order!http://4.gu-pasteup.appspot.com/js/detect/images.js',
-            mostPopular         : '@Static("javascripts/libs/mostPopular.min.js")',
-            reqwest             : 'http://5.gu-pasteup.appspot.com/js/libs/reqwest',
-            trailExpander       : '@Static("javascripts/libs/trailExpander.min.js")'
-=======
-            order                       : '@Static("javascripts/order.min.js")',
+            order                       : '@Static("javascripts/order.min.js")', // has to be first
+            basicTemplate               : '@Static("javascripts/libs/basicTemplate.min.js")',
+            bean                        : 'http://4.gu-pasteup.appspot.com/js/libs/bean.min',
+            bonzo                       : 'https://raw.github.com/ded/bonzo/master/bonzo.min',
+            detect                      : 'http://4.gu-pasteup.appspot.com/js/detect/detect.js',
+            discussionBinder            : '@Static("javascripts/libs/discussionBinder.min.js")',
+            fetchDiscussion             : '@Static("javascripts/libs/fetchDiscussion.min.js")',
+            images                      : 'http://4.gu-pasteup.appspot.com/js/detect/images.js',
+            mostPopular                 : '@Static("javascripts/libs/mostPopular.min.js")',
             reqwest                     : 'http://5.gu-pasteup.appspot.com/js/libs/reqwest',
-            bean                        : 'http://4.gu-pasteup.appspot.com/js/libs/bean.min',
-            detect                      : 'order!http://4.gu-pasteup.appspot.com/js/detect/detect.js',
-            images                      : 'order!http://4.gu-pasteup.appspot.com/js/detect/images.js',
-            basicTemplate               : '@Static("javascripts/libs/basicTemplate.min.js")',
             trailExpander               : '@Static("javascripts/libs/trailExpander.min.js")',
-            fetchDiscussion             : '@Static("javascripts/libs/fetchDiscussion.min.js")',
-            mostPopular                 : '@Static("javascripts/libs/mostPopular.min.js")',
             writeCapture                : 'order!@Static("javascripts/libs/writeCapture.js")',
             writeCaptureNoLibSupport    : 'order!@Static("javascripts/libs/writeCaptureNoLibSupport.js")',
             ads                         : '@Static("javascripts/libs/ads.js")'
->>>>>>> 60ac5456
         };
 
         // this is horrible. looking for a better way to do this.
