@(article: content.Article)
@import fragments._

<!DOCTYPE html>

<html>

<head>
    <title>@article.headline</title>
        
    <link rel="shortcut icon" type="image/png" href="@routes.Assets.at("images/favicon.png")">

    <link rel="stylesheet" media="screen" type="text/css" href="http://1.gu-pasteup.appspot.com/css/pasteup.css" />
    <link rel="stylesheet" media="screen" href="@routes.Assets.at("stylesheets/grid.responsive.css")">

    <script src="@routes.Assets.at("javascripts/jquery-1.7.1.min.js")" type="text/javascript"></script>
    
    <script>
        var guardian = {};

        /* utility functions for low-level dom manipulation */
        guardian.util = {

            /* native method to add a class */
            add_class: function(elm, classname) {
                var re = new RegExp(classname, 'g');
                if(!elm.className.match(re)){
                    elm.className += ' ' + classname;
                }
            },

            /* native method to remove a class */
            remove_class: function(elm, classname) {
                var re = new RegExp(classname, 'g');
                elm.className = elm.className.replace(re, '');
            },

            /* convenience method to swap one class for another */
            swap_class: function(elm, class_to_remove, class_to_add) {
                this.remove_class(elm, class_to_remove);
                this.add_class(elm, class_to_add);
            }

        };

        guardian.resize_count = 0;
        guardian.resize_timer;

        // needs work (and css is separate)
        guardian.breakpoints = {
            mobile: 400,
            tablet: 650,
            desktop: 900
            
            // bbc uses:
                // phone = default
                // tablet = 640
                // desktop = 976
        };

        /* possibly needs john resig's optimisation to prevent a million events firing */

        window.onload = function(){
            guardian.window_was_resized();
        };

        window.onresize = function(){
            clearTimeout(guardian.resize_timer);
            guardian.resize_timer = setTimeout(guardian.window_was_resized, 0);
        };

        guardian.window_was_resized = function() {
            var width = window.innerWidth || document.body.offsetWidth || 0;
            if (width < guardian.breakpoints.tablet) {
                guardian.downgrade_images();
            } else {
                guardian.upgrade_images();
            }
        };

        guardian.show_screen_size = function(event) {
            guardian.debug = {
                screenHeight: screen.height,
                screenWidth: screen.width,
                windowWidth: window.innerWidth || document.body.offsetWidth || 0,
                windowHeight: window.innerHeight || document.body.offsetHeight || 0
            }
            for (var key in guardian.debug) {
                document.getElementById(key).innerText = guardian.debug[key];
            }
        };

        guardian.upgrade_images = function(){
            var images = document.querySelectorAll('img.upscalable');
            var l = images.length;
            for (i=0; i<l; i++) {
                var img = images[i];
                img.setAttribute("data-losrc", img.src);
                var hi_res_src = img.dataset['hisrc']
                img.src = hi_res_src;
                guardian.util.swap_class(img, 'upscalable', 'downscalable');
            }
        };

        guardian.downgrade_images = function(){
            var images = document.querySelectorAll('img.downscalable');
            var l = images.length;
            for (i=0; i<l; i++) {
                var img = images[i];
                var low_res_src = img.dataset['losrc']
                img.src = low_res_src;
                guardian.util.swap_class(img, 'downscalable', 'upscalable');
            }
        };

    </script>

</head>

<body>

<<<<<<< HEAD
    <div class="line">

        <div class="unit size2of3">
            @fragments.headline(article.headline)

            @article.images.filter(_.rel ==  "alt-size").filter( i => i.width < 250 && i.width > 140).headOption.map{ image =>
                <img style="width: 100%;" class="upscalable" src="@image.url" data-hisrc='@article.images.filter(_.rel == "body").headOption.map { full => @full.url }' />
            }

            @Html(article.body)
        </div>

        <div class="unit size1of3 lastUnit">
            <ul>
            @article.tags.map{ tag =>
                <li>@fragments.formatTags(tag)</li>
            }
            </ul>
        </div>
=======
<h4>@article.headline</h4>
>>>>>>> 4ab5fb70

    </div>

    <div id="debug">
        <strong>debug info</strong>
        <ul>
            <li>Screen height: <span id="screenHeight"></span></li>
            <li>Screen width: <span id="screenWidth"></span></li>
            <li>Window height: <span id="windowHeight"></span></li>
            <li>Window width: <span id="windowWidth"></span></li>
        </ul>
        <button onclick="guardian.show_screen_size();">Update sizes</button>
    </div>
    
</body>
</html><|MERGE_RESOLUTION|>--- conflicted
+++ resolved
@@ -119,7 +119,6 @@
 
 <body>
 
-<<<<<<< HEAD
     <div class="line">
 
         <div class="unit size2of3">
@@ -139,10 +138,6 @@
             }
             </ul>
         </div>
-=======
-<h4>@article.headline</h4>
->>>>>>> 4ab5fb70
-
     </div>
 
     <div id="debug">
