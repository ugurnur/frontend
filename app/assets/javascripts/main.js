--- conflicted
+++ resolved
@@ -2,52 +2,45 @@
     paths: guardian.js.modules
 });
 
-<<<<<<< HEAD
-require([guardian.js.modules.detect, guardian.js.modules.images, guardian.js.modules.fetchDiscussion, guardian.js.modules.trailExpander, guardian.js.modules.mostPopular, guardian.js.modules.discussionBinder], function(detect, images, discussion, trailExpander, mostPopular, discussionBinder) {
-=======
 //High priority modules
-require([guardian.js.modules.detect,
-    guardian.js.modules.images],
+require([guardian.js.modules.detect, 
+    guardian.js.modules.images, 
+    guardian.js.modules.fetchDiscussion, 
+    guardian.js.modules.trailExpander, 
+    guardian.js.modules.discussionBinder],
+    function(detect, images, discussion, trailExpander, discussionBinder) {
 
-    function(detect, images, discussion, trailExpander) {
->>>>>>> 60ac5456
+        var gu_debug = {
+            screenHeight: screen.height,
+            screenWidth: screen.width,
+            windowWidth: window.innerWidth || document.body.offsetWidth || 0,
+            windowHeight: window.innerHeight || document.body.offsetHeight || 0,
+            layout: detect.getLayoutMode(),
+            bandwidth: detect.getConnectionSpeed(),
+            battery: detect.getBatteryLevel(),
+            pixelratio: detect.getPixelRatio(),
+            retina: (detect.getPixelRatio() === 2) ? 'true' : 'false'
+        };
 
-    var gu_debug = {
-        screenHeight: screen.height,
-        screenWidth: screen.width,
-        windowWidth: window.innerWidth || document.body.offsetWidth || 0,
-        windowHeight: window.innerHeight || document.body.offsetHeight || 0,
-        layout: detect.getLayoutMode(),
-        bandwidth: detect.getConnectionSpeed(),
-        battery: detect.getBatteryLevel(),
-        pixelratio: detect.getPixelRatio(),
-        retina: (detect.getPixelRatio() === 2) ? 'true' : 'false'
-    };
+        for (var key in gu_debug) {
+            document.getElementById(key).innerText = gu_debug[key];
+        }
 
-    for (var key in gu_debug) {
-        document.getElementById(key).innerText = gu_debug[key];
-    }
+        // find and upgrade images (if supported)
+        images.upgrade();
 
-    // find and upgrade images (if supported)
-    images.upgrade();
+        // bind expandable trailblocks
+        trailExpander.bindExpanders();
 
-<<<<<<< HEAD
-    // bind expandable trailblocks
-    trailExpander.bindExpanders();
-
-    // fetch comments HTML. arguments: shortUrl, commentsPerPage, pageOffset, callback    
-    discussion.fetchCommentsForContent(guardian.page.shortUrl, 5, 1, discussionBinder.renderDiscussion);
-=======
-});
+        // fetch comments HTML. arguments: shortUrl, commentsPerPage, pageOffset, callback    
+        discussion.fetchCommentsForContent(guardian.page.shortUrl, 5, 1, discussionBinder.renderDiscussion);
+    });
 
 //lower priority modules
-require([guardian.js.modules.mostPopular,
+require([guardian.js.modules.mostPopular, 
     guardian.js.modules.ads,
-    guardian.js.modules.fetchDiscussion,
     guardian.js.modules.trailExpander],
->>>>>>> 60ac5456
-
-    function(mostPopular, ads, discussion, trailExpanders){
+    function(mostPopular, ads, trailExpanders){
         trailExpander.bindExpanders();
     }
 );