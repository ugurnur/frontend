package model.commercial.jobs


object Fixtures {

  val xml =
    """
      |<Jobs>
      |  <Job>
      |    <JobID>1058606</JobID>
      |    <JobTitle>Area Management Training Programme (Graduate Area Manager)</JobTitle>
      |    <RecruiterName>ALDI</RecruiterName>
      |    <ShortJobDescription>We're only looking for outstanding individuals for the Aldi Management Programme.</ShortJobDescription>
      |    <Sectors>
      |      <Sector>149</Sector>
      |      <Sector>158</Sector>
      |      <Sector>245</Sector>
      |    </Sectors>
      |    <RecruiterLogoURL>http://jobs.theguardian.com/getasset/?uiAssetID=833D7672-6B21-4D81-BCE1-9CEF11CCEA21</RecruiterLogoURL>
      |    <SalaryDescription>Unpaid Voluntary Work</SalaryDescription>
      |    <LocationDescription>Rotherham/Sheffield</LocationDescription>
      |    <RecruiterPageUrl>http://jobs.theguardian.com/employer/196643/</RecruiterPageUrl>
      |  </Job>
      |  <Job>
      |    <JobID>4302057</JobID>
      |    <JobTitle>Listen Laugh &amp; Learn in Worcestershire</JobTitle>
      |    <RecruiterName>MOTOR NEURONE DISEASE ASSOCIATION</RecruiterName>
      |    <ShortJobDescription>The role of Association Visitor is a highly rewarding one with many opportunities for developing your own skills and knowledge, whilst being part of a team. Professional qualifications or personal experience of MND are not necessary...</ShortJobDescription>
      |    <Sectors>
      |      <Sector>111</Sector>
      |      <Sector>112</Sector>
      |      <Sector>121</Sector>
      |      <Sector>286</Sector>
      |      <Sector>600117</Sector>
      |      <Sector>600190</Sector>
      |    </Sectors>
<<<<<<< HEAD
      |    <RecruiterLogoURL>http://jobs.theguardian.com/getasset/?uiAssetID=70666A14-BD49-4BB8-AC6A-FCF8B716E131</RecruiterLogoURL>
      |    <SalaryDescription>Unpaid Voluntary Work</SalaryDescription>
      |    <LocationDescription>Rotherham/Sheffield</LocationDescription>
      |    <RecruiterPageUrl>http://jobs.theguardian.com/employer/196644/</RecruiterPageUrl>
=======
>>>>>>> 312d3ac7
      |  </Job>
      |  <Job>
      |    <JobID>4365671</JobID>
      |    <JobTitle>Female Youth Work Volunteer in sports</JobTitle>
      |    <RecruiterName>CATCH 22</RecruiterName>
      |    <ShortJobDescription>The Active Women's project helps young women access sports activities in their local area in Southampton. Volunteers will support the running of these sessions, as well as supporting the young women in accessing the sessions.</ShortJobDescription>
      |    <Sectors>
      |      <Sector>111</Sector>
      |      <Sector>112</Sector>
      |      <Sector>115</Sector>
      |      <Sector>219</Sector>
      |      <Sector>222</Sector>
      |      <Sector>600118</Sector>
      |      <Sector>600119</Sector>
      |    </Sectors>
      |    <RecruiterLogoURL>http://jobs.theguardian.com/getasset/?uiAssetID=1D428A1F-65B4-4ADE-8CA3-91F2AE7423E3</RecruiterLogoURL>
      |    <SalaryDescription>Unpaid Voluntary Work</SalaryDescription>
      |    <LocationDescription>Rotherham/Sheffield</LocationDescription>
      |    <RecruiterPageUrl>http://jobs.theguardian.com/employer/196645/</RecruiterPageUrl>
      |  </Job>
      |  <Job>
      |    <JobID>4411510</JobID>
      |    <JobTitle>Air Traffic Controller</JobTitle>
      |    <RecruiterName>RAF CAREERS</RecruiterName>
      |    <ShortJobDescription>Control some of the world&amp;rsquo;s most modern aircraft using radar &amp; communications equipment</ShortJobDescription>
      |    <Sectors>
      |      <Sector>166</Sector>
      |      <Sector>308</Sector>
      |    </Sectors>
      |    <RecruiterLogoURL>http://jobs.theguardian.com/getasset/?uiAssetID=14357B35-BBA3-4F96-ADF3-F9ABC82C894C</RecruiterLogoURL>
      |    <SalaryDescription>Unpaid Voluntary Work</SalaryDescription>
      |    <LocationDescription>Rotherham/Sheffield</LocationDescription>
      |    <RecruiterPageUrl>http://jobs.theguardian.com/employer/196646/</RecruiterPageUrl>
      |  </Job>
      |</Jobs>
      | """.stripMargin

  val jobs = List(

    Job(1058606,
      "Area Management Training Programme (Graduate Area Manager)",
      "We're only looking for outstanding individuals for the Aldi Management Programme.",
      Some("Rotherham/Sheffield"),
      "ALDI",
<<<<<<< HEAD
      Some("http://jobs.theguardian.com/employer/196643/"),
      Some("http://jobs.theguardian.com/getasset/?uiAssetID=833D7672-6B21-4D81-BCE1-9CEF11CCEA21"),
      Seq(149, 158, 245),
      "Unpaid Voluntary Work"
    ),

    Job(4302057,
      "Listen Laugh & Learn in Worcestershire",
      "The role of Association Visitor is a highly rewarding one with many opportunities for developing your own skills and knowledge, whilst being part of a team. Professional qualifications or personal experience of MND are not necessary...",
      Some("Rotherham/Sheffield"),
      "MOTOR NEURONE DISEASE ASSOCIATION",
      Some("http://jobs.theguardian.com/employer/196644/"),
      Some("http://jobs.theguardian.com/getasset/?uiAssetID=70666A14-BD49-4BB8-AC6A-FCF8B716E131"),
      Seq(111, 112, 121, 286, 600117, 600190),
      "Unpaid Voluntary Work"
    ),

=======
      "http://jobs.theguardian.com/getasset/?uiAssetID=833D7672-6B21-4D81-BCE1-9CEF11CCEA21",
      Seq(149, 158, 245)
    ),

>>>>>>> 312d3ac7
    Job(4365671,
      "Female Youth Work Volunteer in sports",
      "The Active Women's project helps young women access sports activities in their local area in Southampton. Volunteers will support the running of these sessions, as well as supporting the young women in accessing the sessions.",
      Some("Rotherham/Sheffield"),
      "CATCH 22",
<<<<<<< HEAD
      Some("http://jobs.theguardian.com/employer/196645/"),
      Some("http://jobs.theguardian.com/getasset/?uiAssetID=1D428A1F-65B4-4ADE-8CA3-91F2AE7423E3"),
      Seq(111, 112, 115, 219, 222, 600118, 600119),
      "Unpaid Voluntary Work"
=======
      "http://jobs.theguardian.com/getasset/?uiAssetID=1D428A1F-65B4-4ADE-8CA3-91F2AE7423E3",
      Seq(111, 112, 115, 219, 222, 600118, 600119)
>>>>>>> 312d3ac7
    ),

    Job(4411510,
      "Air Traffic Controller",
      "Control some of the world’s most modern aircraft using radar & communications equipment",
      Some("Rotherham/Sheffield"),
      "RAF CAREERS",
<<<<<<< HEAD
      Some("http://jobs.theguardian.com/employer/196646/"),
      Some("http://jobs.theguardian.com/getasset/?uiAssetID=14357B35-BBA3-4F96-ADF3-F9ABC82C894C"),
      Seq(166, 308),
      "Unpaid Voluntary Work"
=======
      "http://jobs.theguardian.com/getasset/?uiAssetID=14357B35-BBA3-4F96-ADF3-F9ABC82C894C",
      Seq(166, 308)
>>>>>>> 312d3ac7
    )

  )

}<|MERGE_RESOLUTION|>--- conflicted
+++ resolved
@@ -34,13 +34,9 @@
       |      <Sector>600117</Sector>
       |      <Sector>600190</Sector>
       |    </Sectors>
-<<<<<<< HEAD
-      |    <RecruiterLogoURL>http://jobs.theguardian.com/getasset/?uiAssetID=70666A14-BD49-4BB8-AC6A-FCF8B716E131</RecruiterLogoURL>
       |    <SalaryDescription>Unpaid Voluntary Work</SalaryDescription>
       |    <LocationDescription>Rotherham/Sheffield</LocationDescription>
       |    <RecruiterPageUrl>http://jobs.theguardian.com/employer/196644/</RecruiterPageUrl>
-=======
->>>>>>> 312d3ac7
       |  </Job>
       |  <Job>
       |    <JobID>4365671</JobID>
@@ -85,44 +81,21 @@
       "We're only looking for outstanding individuals for the Aldi Management Programme.",
       Some("Rotherham/Sheffield"),
       "ALDI",
-<<<<<<< HEAD
       Some("http://jobs.theguardian.com/employer/196643/"),
-      Some("http://jobs.theguardian.com/getasset/?uiAssetID=833D7672-6B21-4D81-BCE1-9CEF11CCEA21"),
+      "http://jobs.theguardian.com/getasset/?uiAssetID=833D7672-6B21-4D81-BCE1-9CEF11CCEA21",
       Seq(149, 158, 245),
       "Unpaid Voluntary Work"
     ),
 
-    Job(4302057,
-      "Listen Laugh & Learn in Worcestershire",
-      "The role of Association Visitor is a highly rewarding one with many opportunities for developing your own skills and knowledge, whilst being part of a team. Professional qualifications or personal experience of MND are not necessary...",
-      Some("Rotherham/Sheffield"),
-      "MOTOR NEURONE DISEASE ASSOCIATION",
-      Some("http://jobs.theguardian.com/employer/196644/"),
-      Some("http://jobs.theguardian.com/getasset/?uiAssetID=70666A14-BD49-4BB8-AC6A-FCF8B716E131"),
-      Seq(111, 112, 121, 286, 600117, 600190),
-      "Unpaid Voluntary Work"
-    ),
-
-=======
-      "http://jobs.theguardian.com/getasset/?uiAssetID=833D7672-6B21-4D81-BCE1-9CEF11CCEA21",
-      Seq(149, 158, 245)
-    ),
-
->>>>>>> 312d3ac7
     Job(4365671,
       "Female Youth Work Volunteer in sports",
       "The Active Women's project helps young women access sports activities in their local area in Southampton. Volunteers will support the running of these sessions, as well as supporting the young women in accessing the sessions.",
       Some("Rotherham/Sheffield"),
       "CATCH 22",
-<<<<<<< HEAD
       Some("http://jobs.theguardian.com/employer/196645/"),
-      Some("http://jobs.theguardian.com/getasset/?uiAssetID=1D428A1F-65B4-4ADE-8CA3-91F2AE7423E3"),
+      "http://jobs.theguardian.com/getasset/?uiAssetID=1D428A1F-65B4-4ADE-8CA3-91F2AE7423E3",
       Seq(111, 112, 115, 219, 222, 600118, 600119),
       "Unpaid Voluntary Work"
-=======
-      "http://jobs.theguardian.com/getasset/?uiAssetID=1D428A1F-65B4-4ADE-8CA3-91F2AE7423E3",
-      Seq(111, 112, 115, 219, 222, 600118, 600119)
->>>>>>> 312d3ac7
     ),
 
     Job(4411510,
@@ -130,15 +103,10 @@
       "Control some of the world’s most modern aircraft using radar & communications equipment",
       Some("Rotherham/Sheffield"),
       "RAF CAREERS",
-<<<<<<< HEAD
       Some("http://jobs.theguardian.com/employer/196646/"),
-      Some("http://jobs.theguardian.com/getasset/?uiAssetID=14357B35-BBA3-4F96-ADF3-F9ABC82C894C"),
+      "http://jobs.theguardian.com/getasset/?uiAssetID=14357B35-BBA3-4F96-ADF3-F9ABC82C894C",
       Seq(166, 308),
       "Unpaid Voluntary Work"
-=======
-      "http://jobs.theguardian.com/getasset/?uiAssetID=14357B35-BBA3-4F96-ADF3-F9ABC82C894C",
-      Seq(166, 308)
->>>>>>> 312d3ac7
     )
 
   )
