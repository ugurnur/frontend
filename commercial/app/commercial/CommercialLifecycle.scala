package commercial

import commercial.feeds._
import common.{AkkaAsync, ExecutionContexts, Jobs, Logging}
<<<<<<< HEAD
import conf.Configuration.commercial.merchandisingFeedsLatest
=======
>>>>>>> 2f808da2
import model.commercial.books.BestsellersAgent
import model.commercial.jobs.Industries
import model.commercial.masterclasses.{MasterClassAgent, MasterClassTagsAgent}
import model.commercial.money.BestBuysAgent
import model.commercial.travel.{Countries, TravelOffersAgent}
import model.diagnostics.CloudWatch
import play.api.{Application => PlayApp, GlobalSettings}

import scala.concurrent.duration._
import scala.util.control.NonFatal
import scala.util.{Failure, Random, Success}

trait CommercialLifecycle extends GlobalSettings with Logging with ExecutionContexts {

  private val refreshJobs: List[RefreshJob] = List(
    MasterClassTagsRefresh,
    CountriesRefresh,
    IndustriesRefresh,
    MoneyBestBuysRefresh,
    TravelOffersRefresh
  )

  private def recordEvent(feedName: String, eventName: String, maybeDuration: Option[Duration]): Unit = {
    val key = s"${feedName.toLowerCase.replaceAll("[\\s/]+", "-")}-$eventName-time"
    val duration = maybeDuration map (_.toMillis.toDouble) getOrElse -1d
    CloudWatch.put("Commercial", Map(s"$key" -> duration))
  }

  override def onStart(app: PlayApp): Unit = {

    def randomStartSchedule(minsLater: Int = 0) = s"0 ${Random.nextInt(15) + minsLater}/15 * * * ?"

    def fetchFeed(fetcher: FeedFetcher): Unit = {

      val feedName = fetcher.feedName

<<<<<<< HEAD
      def storeFeed(feed: Feed): Unit =
        S3.putPrivate(key = s"$merchandisingFeedsLatest/$feedName", value = feed.content, feed.contentType)

=======
>>>>>>> 2f808da2
      def recordFetch(maybeDuration: Option[Duration]): Unit = {
        recordEvent(feedName, "fetch", maybeDuration)
      }

      val msgPrefix = s"Fetching $feedName feed"
      log.info(s"$msgPrefix from ${fetcher.url} ...")
      val eventualResponse = fetcher.fetch()
      eventualResponse onFailure {
        case e: SwitchOffException =>
          log.warn(s"$msgPrefix failed: ${e.getMessage}")
        case NonFatal(e) =>
          recordFetch(None)
          log.error(s"$msgPrefix failed: ${e.getMessage}", e)
      }
      eventualResponse onSuccess {
        case response =>
          S3FeedStore.put(feedName, response.feed)
          recordFetch(Some(response.duration))
          log.info(s"$msgPrefix succeeded in ${response.duration}")
      }
    }

    def parseFeed[T](parser: FeedParser[T]): Unit = {

      val feedName = parser.feedName

      def recordParse(maybeDuration: Option[Duration]): Unit = {
        recordEvent(feedName, "parse", maybeDuration)
      }

      log.info(s"Parsing $feedName feed ...")
      val parsedFeed = parser.parse(S3FeedStore.get)
      parsedFeed onFailure {
        case NonFatal(e) =>
          recordParse(None)
          log.error(s"Parsing $feedName feed failed: ${e.getMessage}", e)
      }
      parsedFeed onSuccess {
        case feed =>
          recordParse(Some(feed.parseDuration))
          log.info(s"Successfully parsed ${feed.contents.size} $feedName in ${feed.parseDuration}")
      }
    }

    super.onStart(app)

    for (fetcher <- FeedFetcher.all) {
      val feedName = fetcher.feedName
      Jobs.deschedule(s"${feedName}FetchJob")
      Jobs.scheduleEveryNMinutes(s"${feedName}FetchJob", 15) {
        fetchFeed(fetcher)
      }
    }

    for (parser <- FeedParser.all) {
      val feedName = parser.feedName
      Jobs.deschedule(s"${feedName}ParseJob")
      Jobs.scheduleEveryNMinutes(s"${feedName}ParseJob", 15) {
        parseFeed(parser)
      }
    }

    refreshJobs.zipWithIndex foreach {
      case (job, i) => job.start(randomStartSchedule(minsLater = i))
    }

    AkkaAsync {

      MasterClassTagsAgent.refresh() andThen {
        case Success(_) => MasterClassAgent.refresh()
        case Failure(e) => log.warn(s"Failed to refresh master class tags: ${e.getMessage}")
      }

      Countries.refresh() andThen {
        case Success(_) => TravelOffersAgent.refresh()
        case Failure(e) => log.warn(s"Failed to refresh travel offer countries: ${e.getMessage}")
      }

      Industries.refresh() onFailure {
        case NonFatal(e) => log.warn(s"Failed to refresh job industries: ${e.getMessage}")
      }

      BestBuysAgent.refresh()

      BestsellersAgent.refresh()
      TravelOffersRefresh.refresh()

      for (fetcher <- FeedFetcher.all) {
        fetchFeed(fetcher)
      }

      for (parser <- FeedParser.all) {
        parseFeed(parser)
      }
    }
  }

  override def onStop(app: PlayApp): Unit = {
    refreshJobs foreach (_.stop())

    for (fetcher <- FeedFetcher.all) {
      Jobs.deschedule(s"${fetcher.feedName}FetchJob")
    }

    for (parser <- FeedParser.all) {
      Jobs.deschedule(s"${parser.feedName}ParseJob")
    }

    super.onStop(app)
  }
}<|MERGE_RESOLUTION|>--- conflicted
+++ resolved
@@ -2,10 +2,6 @@
 
 import commercial.feeds._
 import common.{AkkaAsync, ExecutionContexts, Jobs, Logging}
-<<<<<<< HEAD
-import conf.Configuration.commercial.merchandisingFeedsLatest
-=======
->>>>>>> 2f808da2
 import model.commercial.books.BestsellersAgent
 import model.commercial.jobs.Industries
 import model.commercial.masterclasses.{MasterClassAgent, MasterClassTagsAgent}
@@ -42,12 +38,6 @@
 
       val feedName = fetcher.feedName
 
-<<<<<<< HEAD
-      def storeFeed(feed: Feed): Unit =
-        S3.putPrivate(key = s"$merchandisingFeedsLatest/$feedName", value = feed.content, feed.contentType)
-
-=======
->>>>>>> 2f808da2
       def recordFetch(maybeDuration: Option[Duration]): Unit = {
         recordEvent(feedName, "fetch", maybeDuration)
       }
