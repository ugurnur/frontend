import common.{AkkaAsync, CommercialMetrics, Jobs}
import conf.RequestMeasurementMetrics
import dev.DevParametersLifecycle
import model.commercial.masterclasses.MasterClassAgent
import model.commercial.jobs.JobsAgent
import model.commercial.travel.OffersAgent
import play.api.mvc.WithFilters
import play.api.{Application => PlayApp, GlobalSettings}

trait CommercialLifecycle extends GlobalSettings {

  override def onStart(app: PlayApp) {
    super.onStart(app)

    Jobs.deschedule("TravelOffersRefreshJob")
    Jobs.deschedule("JobsRefreshJob")
    Jobs.deschedule("MasterClassRefreshJob")

<<<<<<< HEAD
    OffersAgent.refresh()
    JobsAgent.refresh()
    MasterClassAgent.refresh()
=======
>>>>>>> b16ac17b

    // fire every 15 mins
    Jobs.schedule("TravelOffersRefreshJob", "0 2/15 * * * ?", CommercialMetrics.TravelOffersLoadTimingMetric) {
      OffersAgent.refresh()
    }

    // fire at 6.03am and 6.03pm
    Jobs.schedule("JobsRefreshJob", "0 3 6,18 * * ?", CommercialMetrics.JobsLoadTimingMetric) {
      JobsAgent.refresh()
    }

    AkkaAsync{
      OffersAgent.refresh()
      JobsAgent.refresh()
    }

    // fire every 15 minutes
    Jobs.schedule("MasterClassRefreshJob", "0 4/15 * * * ?", CommercialMetrics.MasterClassesLoadTimingMetric) {
      MasterClassAgent.refresh()
    }

  }

  override def onStop(app: PlayApp) {
    Jobs.deschedule("TravelOffersRefreshJob")
    Jobs.deschedule("JobsRefreshJob")
    Jobs.deschedule("MasterClassRefreshJob")
    super.onStop(app)
  }
}

object Global
  extends WithFilters(RequestMeasurementMetrics.asFilters: _*)
  with CommercialLifecycle
  with DevParametersLifecycle<|MERGE_RESOLUTION|>--- conflicted
+++ resolved
@@ -16,12 +16,9 @@
     Jobs.deschedule("JobsRefreshJob")
     Jobs.deschedule("MasterClassRefreshJob")
 
-<<<<<<< HEAD
     OffersAgent.refresh()
     JobsAgent.refresh()
     MasterClassAgent.refresh()
-=======
->>>>>>> b16ac17b
 
     // fire every 15 mins
     Jobs.schedule("TravelOffersRefreshJob", "0 2/15 * * * ?", CommercialMetrics.TravelOffersLoadTimingMetric) {
