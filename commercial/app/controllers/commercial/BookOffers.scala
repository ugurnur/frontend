--- conflicted
+++ resolved
@@ -66,7 +66,6 @@
     }
   }
 
-<<<<<<< HEAD
   private def renderSingleBookV2(format: Format) = MemcachedAction { implicit request =>
     Future.successful {
       specificId.flatMap { isbn =>
@@ -81,7 +80,6 @@
     }
   }
 
-=======
   private def renderSingleBookUsingMagentoService(format: Format) = MemcachedAction { implicit request =>
     specificId map { isbn =>
       BookFinder.findByIsbn(isbn) map { optBook =>
@@ -97,8 +95,6 @@
     }
   }
 
-  def bestsellersLowJson = renderBestsellers(lowRelevance, jsonFormat)
->>>>>>> c453b608
   def bestsellersLowHtml = renderBestsellers(lowRelevance, htmlFormat)
   def bestsellersLowJson = renderBestsellers(lowRelevance, jsonFormat)
   def bestsellersLowJsonV2 = renderBestsellers(lowRelevanceV2, jsonFormat)
@@ -111,13 +107,11 @@
   def bestsellersHighJson = renderBestsellers(highRelevance, jsonFormat)
   def bestsellersHighJsonV2 = renderBestsellers(highRelevanceV2, jsonFormat)
 
-<<<<<<< HEAD
+
   def bestsellersSuperHighHtml = renderSingleBook(htmlFormat)
   def bestsellersSuperHighJson = renderSingleBook(jsonFormat)
   def bestsellersSuperHighJsonV2 = renderSingleBookV2(jsonFormat)
-=======
+
   def bestsellersSuperHighJson = if (MagentoServiceSwitch.isSwitchedOn) renderSingleBookUsingMagentoService(jsonFormat) else renderSingleBook(jsonFormat)
   def bestsellersSuperHighHtml = if (MagentoServiceSwitch.isSwitchedOn) renderSingleBookUsingMagentoService(htmlFormat) else renderSingleBook(htmlFormat)
-
->>>>>>> c453b608
 }