package controllers.commercial

import common.{ExecutionContexts, JsonComponent}
<<<<<<< HEAD
import model.commercial.books.{BookFinder, BestsellersAgent}
import model.{NoCache, Cached}
import performance.MemcachedAction
import play.api.mvc._
import scala.concurrent.Future
=======
import model.commercial.books.{Book, BookFinder, BestsellersAgent}
>>>>>>> 8ffb0120


object BookOffers extends Controller with ExecutionContexts with implicits.Collections {

<<<<<<< HEAD
  def bestsellers(format: String) = MemcachedAction { implicit request =>
    Future.successful {
      BestsellersAgent.adsTargetedAt(segment) match {
=======
  def bestsellers(format: String) = Action {
    implicit request =>
      (BestsellersAgent.getSpecificBooks(specificIds) ++ BestsellersAgent.adsTargetedAt(segment)).distinctBy( _.isbn ).take(5) match {
>>>>>>> 8ffb0120
        case Nil => NoCache(NotFound)
        case books if format == "json" =>
          Cached(componentMaxAge)(JsonComponent(views.html.books.bestsellers(books)))
        case books if format == "html" =>
          Cached(componentMaxAge)(Ok(views.html.books.bestsellers(books)))
      }
    }
  }

  def bestsellersHigh(format: String) = MemcachedAction { implicit request =>
    Future.successful {
      BestsellersAgent.adsTargetedAt(segment) match {
        case Nil => NoCache(NotFound)
        case books if format == "json" =>
          Cached(componentMaxAge)(JsonComponent(views.html.books.bestsellersHigh(books)))
        case books if format == "html" =>
          Cached(componentMaxAge)(Ok(views.html.books.bestsellersHigh(books)))
      }
    }
  }

  def singleBook(pageId: String, format: String) = MemcachedAction {
    implicit request =>
      BookFinder.findByPageId(pageId) map {
        case Some(book) if format == "json" =>
          Cached(componentMaxAge)(JsonComponent(views.html.books.singleBook(book)))
        case Some(book) if format == "html" =>
          Cached(componentMaxAge)(Ok(views.html.books.singleBook(book)))
        case _ => NoCache(NotFound)
      }
  }
}<|MERGE_RESOLUTION|>--- conflicted
+++ resolved
@@ -1,28 +1,18 @@
 package controllers.commercial
 
 import common.{ExecutionContexts, JsonComponent}
-<<<<<<< HEAD
-import model.commercial.books.{BookFinder, BestsellersAgent}
+import model.commercial.books.{Book, BookFinder, BestsellersAgent}
 import model.{NoCache, Cached}
 import performance.MemcachedAction
 import play.api.mvc._
 import scala.concurrent.Future
-=======
-import model.commercial.books.{Book, BookFinder, BestsellersAgent}
->>>>>>> 8ffb0120
-
 
 object BookOffers extends Controller with ExecutionContexts with implicits.Collections {
 
-<<<<<<< HEAD
   def bestsellers(format: String) = MemcachedAction { implicit request =>
     Future.successful {
-      BestsellersAgent.adsTargetedAt(segment) match {
-=======
-  def bestsellers(format: String) = Action {
-    implicit request =>
-      (BestsellersAgent.getSpecificBooks(specificIds) ++ BestsellersAgent.adsTargetedAt(segment)).distinctBy( _.isbn ).take(5) match {
->>>>>>> 8ffb0120
+      (BestsellersAgent.getSpecificBooks(specificIds) ++ BestsellersAgent.adsTargetedAt(segment))
+        .distinctBy(_.isbn).take(5) match {
         case Nil => NoCache(NotFound)
         case books if format == "json" =>
           Cached(componentMaxAge)(JsonComponent(views.html.books.bestsellers(books)))
