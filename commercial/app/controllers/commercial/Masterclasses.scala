--- conflicted
+++ resolved
@@ -4,32 +4,22 @@
 import model.{Cached, NoCache}
 import play.api.mvc._
 
-import scala.concurrent.Future
-
 object Masterclasses extends Controller with implicits.Requests {
 
   implicit val codec = Codec.utf_8
 
-  def renderMasterclasses = Action.async { implicit request =>
-    Future.successful {
-<<<<<<< HEAD
-      val selectedMasterclasses: Seq[Masterclass] =
-        (MasterclassAgent.specificMasterclasses(specificIds) ++
-          MasterclassAgent.masterclassesTargetedAt(segment)).distinct
-      selectedMasterclasses match {
-        case Nil => NoCache(jsonFormat.nilResult)
-=======
+  def renderMasterclasses = Action { implicit request =>
 
-      val selectedMasterclasses: Seq[Masterclass] = (MasterclassAgent.specificMasterclasses(specificIds) ++
-                                             MasterclassAgent.masterclassesTargetedAt(segment)).distinct
-      selectedMasterclasses.toList match {
-        case Nil => NoCache(jsonFormat.nilResult.result)
->>>>>>> 64cef991
-        case masterclasses => Cached(componentMaxAge) {
-          val clickMacro = request.getParameter("clickMacro")
-          val omnitureId = request.getParameter("omnitureId")
-          jsonFormat.result(views.html.masterclasses.masterclasses(masterclasses, omnitureId, clickMacro))
-        }
+    val selectedMasterclasses: Seq[Masterclass] =
+      (MasterclassAgent.specificMasterclasses(specificIds) ++
+        MasterclassAgent.masterclassesTargetedAt(segment)).distinct
+
+    selectedMasterclasses match {
+      case Nil => NoCache(jsonFormat.nilResult.result)
+      case masterclasses => Cached(componentMaxAge) {
+        val clickMacro = request.getParameter("clickMacro")
+        val omnitureId = request.getParameter("omnitureId")
+        jsonFormat.result(views.html.masterclasses.masterclasses(masterclasses, omnitureId, clickMacro))
       }
     }
   }
