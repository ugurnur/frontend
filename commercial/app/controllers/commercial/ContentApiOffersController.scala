package controllers.commercial

import common.commercial._
import common.{ExecutionContexts, Logging}
import model.commercial.{CapiAgent, Lookup}
import model.{Cached, NoCache}
import play.api.mvc._

import scala.concurrent.Future
import scala.util.control.NonFatal

sealed abstract class SponsorType(val className: String)
final case object PaidFor extends SponsorType("paidfor")
final case object Supported extends SponsorType("supported")

object ContentApiOffersController extends Controller with ExecutionContexts with implicits.Requests with Logging {

  private val sponsorTypeToClass = Map(
    "sponsored" -> "fc-container--sponsored",
    "advertisement-feature" -> "fc-container--advertisement-feature",
    "foundation-supported" -> "fc-container--foundation-supported"
  )

<<<<<<< HEAD
  private val sponsorTypeToTone = Map(
    "sponsored" -> "sponsored",
    "advertisement-feature" -> "paidfor",
    "foundation-supported" -> "supported"
=======
  private val sponsorTypeToClassRefactor = Map(
    "sponsored" -> Supported,
    "advertisement-feature" -> PaidFor,
    "foundation-supported" -> Supported
>>>>>>> d10a04c5
  )

  private val sponsorTypeToLabel = Map(
    "sponsored" -> "Supported by",
    "advertisement-feature" -> "Paid for by",
    "foundation-supported" -> "Supported by"
  )

  private def renderItems(format: Format, isMulti: Boolean) = Action.async { implicit request =>

    val optKeyword = request.getParameter("k")
    val optLogo = request.getParameter("l")
    val optCapiTitle = request.getParameter("ct")
    val optCapiLink = request.getParameter("cl")
    val optCapiAbout = request.getParameter("cal")
    val optCapiButtonText = request.getParameter("clt")
    val optCapiReadMoreUrl = request.getParameter("rmd")
    val optCapiReadMoreText = request.getParameter("rmt")
    val optCapiAdFeature = request.getParameter("af")
    val optClickMacro = request.getParameter("clickMacro")
    val optOmnitureId = request.getParameter("omnitureId")

    val optSponsorType = optCapiAdFeature flatMap (feature => sponsorTypeToClass.get(feature))
<<<<<<< HEAD
    val optSponsorTypeRefactor = optCapiAdFeature flatMap (feature => sponsorTypeToTone.get(feature))
=======
    val optSponsorTypeRefactor = optCapiAdFeature flatMap (feature => sponsorTypeToClassRefactor.get(feature))
>>>>>>> d10a04c5
    val optSponsorLabel = optCapiAdFeature flatMap (feature => sponsorTypeToLabel.get(feature))

    val eventualLatest = optKeyword.map { keyword =>
      // getting twice as many, as we filter out content without images
      Lookup.latestContentByKeyword(keyword, 8)
    }.getOrElse(Future.successful(Nil))

    eventualLatest onFailure {
      case NonFatal(e) => log.error(s"Looking up content by keyword failed: ${e.getMessage}")
    }

    val eventualSpecific = CapiAgent.contentByShortUrls(specificIds)

    eventualSpecific onFailure {
      case NonFatal(e) => log.error(s"Looking up content by short URL failed: ${e.getMessage}")
    }

    val futureContents = for {
      specific <- eventualSpecific
      latestByKeyword <- eventualLatest
    } yield {
      (specific ++ latestByKeyword.filter(_.trail.trailPicture.nonEmpty)).distinct take 4
    }

    futureContents.map(_.toList) map {
      case Nil => NoCache(format.nilResult)
      case contents => Cached(componentMaxAge) {

        val omnitureId: String = optOmnitureId orElse optCapiTitle getOrElse ""

        if (isMulti) {
          if(conf.switches.Switches.v2CapiMultipleTemplate.isSwitchedOn) {
            format.result(views.html.contentapi.itemsV2(
              contents map (CardContent.fromContentItem(_, optClickMacro)),
              optLogo,
              optCapiTitle,
              optCapiLink,
              optCapiAbout,
              optClickMacro,
              omnitureId,
<<<<<<< HEAD
=======
              optCapiAdFeature,
>>>>>>> d10a04c5
              optSponsorTypeRefactor,
              optSponsorLabel)
            )
          } else {
            format.result(views.html.contentapi.items(
              contents,
              optLogo,
              optCapiTitle,
              optCapiLink,
              optCapiAbout,
              optClickMacro,
              optOmnitureId,
              optCapiAdFeature,
              optSponsorType,
              optSponsorLabel)
            )
          }
        } else {
          if(conf.switches.Switches.v2CapiSingleTemplate.isSwitchedOn) {
            format.result(views.html.contentapi.itemV2(
              CardContent.fromContentItem(contents.head, optClickMacro),
              optLogo,
              optCapiTitle,
              optCapiLink,
              optCapiAbout,
              optCapiButtonText,
              optCapiReadMoreUrl,
              optCapiReadMoreText,
              optSponsorTypeRefactor,
              optSponsorLabel,
              optClickMacro,
              omnitureId
            ))
          } else {
            format.result(views.html.contentapi.item(
              contents.head,
              optLogo,
              optCapiTitle,
              optCapiLink,
              optCapiAbout,
              optCapiButtonText,
              optCapiReadMoreUrl,
              optCapiReadMoreText,
              optSponsorType,
              optSponsorLabel,
              optClickMacro,
              optOmnitureId)
            )
          }
        }
      }
    }
  }

  def itemsHtml = renderItems(htmlFormat, isMulti = true)
  def itemsJson = renderItems(jsonFormat, isMulti = true)

  def itemHtml = renderItems(htmlFormat, isMulti = false)
  def itemJson = renderItems(jsonFormat, isMulti = false)
}<|MERGE_RESOLUTION|>--- conflicted
+++ resolved
@@ -21,17 +21,10 @@
     "foundation-supported" -> "fc-container--foundation-supported"
   )
 
-<<<<<<< HEAD
-  private val sponsorTypeToTone = Map(
-    "sponsored" -> "sponsored",
-    "advertisement-feature" -> "paidfor",
-    "foundation-supported" -> "supported"
-=======
   private val sponsorTypeToClassRefactor = Map(
     "sponsored" -> Supported,
     "advertisement-feature" -> PaidFor,
     "foundation-supported" -> Supported
->>>>>>> d10a04c5
   )
 
   private val sponsorTypeToLabel = Map(
@@ -55,11 +48,7 @@
     val optOmnitureId = request.getParameter("omnitureId")
 
     val optSponsorType = optCapiAdFeature flatMap (feature => sponsorTypeToClass.get(feature))
-<<<<<<< HEAD
-    val optSponsorTypeRefactor = optCapiAdFeature flatMap (feature => sponsorTypeToTone.get(feature))
-=======
     val optSponsorTypeRefactor = optCapiAdFeature flatMap (feature => sponsorTypeToClassRefactor.get(feature))
->>>>>>> d10a04c5
     val optSponsorLabel = optCapiAdFeature flatMap (feature => sponsorTypeToLabel.get(feature))
 
     val eventualLatest = optKeyword.map { keyword =>
@@ -100,10 +89,7 @@
               optCapiAbout,
               optClickMacro,
               omnitureId,
-<<<<<<< HEAD
-=======
               optCapiAdFeature,
->>>>>>> d10a04c5
               optSponsorTypeRefactor,
               optSponsorLabel)
             )
