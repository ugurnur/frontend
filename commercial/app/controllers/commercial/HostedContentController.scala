package controllers.commercial

import common.commercial.{HostedPage, HostedVideo}
import conf.Static
import conf.switches.Switches
import model.Cached.RevalidatableResult
import model.{Cached, NoCache}
import play.api.mvc.{Action, AnyContent, Controller, Request}
import views.html.hosted.guardianHostedPage

object HostedContentController extends Controller {

  def renderHostedPage(pageName: String) = Action { implicit request: Request[AnyContent] =>
    lazy val pageUrl = routes.HostedContentController.renderHostedPage(pageName).absoluteURL
    val teaserPoster: String = Static("images/commercial/renault-video-poster.jpg").path
    val episode1Poster: String = Static("images/commercial/renault-video-poster-ep1.jpg").path

    pageName match {

      case "design-competition-teaser" =>
        val page = HostedPage(
          pageUrl,
          pageName,
          pageTitle = "Advertiser content hosted by the Guardian: Designing the car of the future - video",
<<<<<<< HEAD
          videoTitle = "Designing the car of the future",
          nextVideoHeader = "Up next from",
          nextVideoTitle = "Renault shortlists 'car of the future' designs",
          nextVideoLink = "/commercial/advertiser-content/renault-car-of-the-future/design-competition-episode1",
          nextVideoImage = episode1Poster,
          standfirst = "Who better to dream up the cars of tomorrow than the people who'll be buying them? Students at Central St Martins are working with Renault to design the interior for cars that will drive themselves. Watch this short video to find out more about the project, and visit this page again soon to catch up on the students' progress.",
          posterImage = teaserPoster
        )
        Cached(60)(RevalidatableResult.Ok(guardianHostedPage(page, teaserVideo(teaserPoster))))
=======
          standfirst = "Who better to dream up the cars of tomorrow than the people who'll be buying them? Students at Central St Martins are working with Renault to design the interior for cars that will drive themselves. Watch this short video to find out more about the project, and visit this page again soon to catch up on the students' progress.",
          logoUrl = Static("images/commercial/logo_renault.jpg").path,
          bannerUrl = Static("images/commercial/ren_commercial_banner.jpg").path,
          video = HostedVideo(
            mediaId = "renault-car-of-the-future",
            title = "Designing the car of the future",
            duration = 86,
            posterUrl = Static("images/commercial/renault-video-poster.jpg").path,
            srcUrl = "http://multimedia.guardianapis.com/interactivevideos/video.php?file=160516GlabsTestSD&format=video/mp4&maxbitrate=2048"
          )
        )
        Cached(60)(RevalidatableResult.Ok(guardianHostedPage(page)))
>>>>>>> c63b65d0

      case "design-competition-episode1" =>
        if (Switches.hostedEpisode1Content.isSwitchedOn) {
          val page = HostedPage(
            pageUrl,
            pageName,
            pageTitle = "Renault shortlists 'car of the future' designs - video",
<<<<<<< HEAD
            videoTitle = "Renault shortlists 'car of the future' designs",
            nextVideoHeader = "Also from",
            nextVideoTitle = "Designing the car of the future",
            nextVideoLink = "/commercial/advertiser-content/renault-car-of-the-future/design-competition-teaser",
            nextVideoImage = teaserPoster,
            standfirst = "Renault challenged Central St Martins students to dream up the car of the future. The winning design will be announced at Clerkenwell Design Week (and on this site). Watch this short video to find out who made the shortlist.",
            posterImage = episode1Poster
          )
          Cached(60)(RevalidatableResult.Ok(guardianHostedPage(page, episode1Video(episode1Poster))))
=======
            standfirst = "Renault challenged Central St Martins students to dream up the car of the future. The winning design will be announced at Clerkenwell Design Week (and on this site). Watch this short video to find out who made the shortlist.",
            logoUrl = Static("images/commercial/logo_renault.jpg").path,
            bannerUrl = Static("images/commercial/ren_commercial_banner.jpg").path,
            video = HostedVideo(
              mediaId = "renault-car-of-the-future",
              title = "Renault shortlists 'car of the future' designs",
              duration = 160,
              posterUrl = Static("images/commercial/renault-video-poster-ep1.jpg").path,
              srcUrl = "https://multimedia.guardianapis.com/interactivevideos/video.php?file=160523GlabsRenaultTestHD&format=video/webm&maxbitrate=2048"
            )
          )
          Cached(60)(RevalidatableResult.Ok(guardianHostedPage(page)))
>>>>>>> c63b65d0
        } else {
          NoCache(NotFound)
        }

      case _ =>
        NoCache(NotFound)
    }
  }
}<|MERGE_RESOLUTION|>--- conflicted
+++ resolved
@@ -1,6 +1,6 @@
 package controllers.commercial
 
-import common.commercial.{HostedPage, HostedVideo}
+import common.commercial.{HostedPage, HostedVideo, HostedNextVideo}
 import conf.Static
 import conf.switches.Switches
 import model.Cached.RevalidatableResult
@@ -12,8 +12,8 @@
 
   def renderHostedPage(pageName: String) = Action { implicit request: Request[AnyContent] =>
     lazy val pageUrl = routes.HostedContentController.renderHostedPage(pageName).absoluteURL
-    val teaserPoster: String = Static("images/commercial/renault-video-poster.jpg").path
-    val episode1Poster: String = Static("images/commercial/renault-video-poster-ep1.jpg").path
+    val teaserPosterUrl: String = Static("images/commercial/renault-video-poster.jpg").path
+    val episode1PosterUrl: String = Static("images/commercial/renault-video-poster-ep1.jpg").path
 
     pageName match {
 
@@ -22,17 +22,6 @@
           pageUrl,
           pageName,
           pageTitle = "Advertiser content hosted by the Guardian: Designing the car of the future - video",
-<<<<<<< HEAD
-          videoTitle = "Designing the car of the future",
-          nextVideoHeader = "Up next from",
-          nextVideoTitle = "Renault shortlists 'car of the future' designs",
-          nextVideoLink = "/commercial/advertiser-content/renault-car-of-the-future/design-competition-episode1",
-          nextVideoImage = episode1Poster,
-          standfirst = "Who better to dream up the cars of tomorrow than the people who'll be buying them? Students at Central St Martins are working with Renault to design the interior for cars that will drive themselves. Watch this short video to find out more about the project, and visit this page again soon to catch up on the students' progress.",
-          posterImage = teaserPoster
-        )
-        Cached(60)(RevalidatableResult.Ok(guardianHostedPage(page, teaserVideo(teaserPoster))))
-=======
           standfirst = "Who better to dream up the cars of tomorrow than the people who'll be buying them? Students at Central St Martins are working with Renault to design the interior for cars that will drive themselves. Watch this short video to find out more about the project, and visit this page again soon to catch up on the students' progress.",
           logoUrl = Static("images/commercial/logo_renault.jpg").path,
           bannerUrl = Static("images/commercial/ren_commercial_banner.jpg").path,
@@ -40,12 +29,17 @@
             mediaId = "renault-car-of-the-future",
             title = "Designing the car of the future",
             duration = 86,
-            posterUrl = Static("images/commercial/renault-video-poster.jpg").path,
+            posterUrl = teaserPosterUrl,
             srcUrl = "http://multimedia.guardianapis.com/interactivevideos/video.php?file=160516GlabsTestSD&format=video/mp4&maxbitrate=2048"
+          ),
+          nextVideo = HostedNextVideo(
+            header = "Up next from",
+            title = "Renault shortlists 'car of the future' designs",
+            link = "/commercial/advertiser-content/renault-car-of-the-future/design-competition-episode1",
+            imageUrl = episode1PosterUrl
           )
         )
         Cached(60)(RevalidatableResult.Ok(guardianHostedPage(page)))
->>>>>>> c63b65d0
 
       case "design-competition-episode1" =>
         if (Switches.hostedEpisode1Content.isSwitchedOn) {
@@ -53,17 +47,6 @@
             pageUrl,
             pageName,
             pageTitle = "Renault shortlists 'car of the future' designs - video",
-<<<<<<< HEAD
-            videoTitle = "Renault shortlists 'car of the future' designs",
-            nextVideoHeader = "Also from",
-            nextVideoTitle = "Designing the car of the future",
-            nextVideoLink = "/commercial/advertiser-content/renault-car-of-the-future/design-competition-teaser",
-            nextVideoImage = teaserPoster,
-            standfirst = "Renault challenged Central St Martins students to dream up the car of the future. The winning design will be announced at Clerkenwell Design Week (and on this site). Watch this short video to find out who made the shortlist.",
-            posterImage = episode1Poster
-          )
-          Cached(60)(RevalidatableResult.Ok(guardianHostedPage(page, episode1Video(episode1Poster))))
-=======
             standfirst = "Renault challenged Central St Martins students to dream up the car of the future. The winning design will be announced at Clerkenwell Design Week (and on this site). Watch this short video to find out who made the shortlist.",
             logoUrl = Static("images/commercial/logo_renault.jpg").path,
             bannerUrl = Static("images/commercial/ren_commercial_banner.jpg").path,
@@ -71,12 +54,17 @@
               mediaId = "renault-car-of-the-future",
               title = "Renault shortlists 'car of the future' designs",
               duration = 160,
-              posterUrl = Static("images/commercial/renault-video-poster-ep1.jpg").path,
+              posterUrl = episode1PosterUrl,
               srcUrl = "https://multimedia.guardianapis.com/interactivevideos/video.php?file=160523GlabsRenaultTestHD&format=video/webm&maxbitrate=2048"
+            ),
+            nextVideo = HostedNextVideo(
+              header = "Also from",
+              title = "Designing the car of the future",
+              link = "/commercial/advertiser-content/renault-car-of-the-future/design-competition-teaser",
+              imageUrl = teaserPosterUrl
             )
           )
           Cached(60)(RevalidatableResult.Ok(guardianHostedPage(page)))
->>>>>>> c63b65d0
         } else {
           NoCache(NotFound)
         }
