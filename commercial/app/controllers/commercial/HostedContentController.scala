--- conflicted
+++ resolved
@@ -1,21 +1,12 @@
 package controllers.commercial
 
-<<<<<<< HEAD
 import common.commercial.{HostedPage, HostedVideo}
-=======
-import common.commercial.HostedPage
->>>>>>> bacb8539
 import conf.Static
 import conf.switches.Switches
 import model.Cached.RevalidatableResult
 import model.{Cached, NoCache}
-<<<<<<< HEAD
-import play.api.mvc.{Action, Controller}
+import play.api.mvc.{Action, AnyContent, Controller, Request}
 import views.html.hosted.guardianHostedPage
-=======
-import play.api.mvc.{Action, AnyContent, Controller, Request}
-import views.html.hosted.{episode1Video, guardianHostedPage, teaserVideo}
->>>>>>> bacb8539
 
 object HostedContentController extends Controller {
 
@@ -24,12 +15,10 @@
     pageName match {
 
       case "design-competition-teaser" =>
-        val poster: String = Static("images/commercial/renault-video-poster.jpg").path
         val page = HostedPage(
           pageUrl,
           pageName,
           pageTitle = "Advertiser content hosted by the Guardian: Designing the car of the future - video",
-<<<<<<< HEAD
           standfirst = "Who better to dream up the cars of tomorrow than the people who'll be buying them? Students at Central St Martins are working with Renault to design the interior for cars that will drive themselves. Watch this short video to find out more about the project, and visit this page again soon to catch up on the students' progress.",
           logoUrl = Static("images/commercial/logo_renault.jpg").path,
           bannerUrl = Static("images/commercial/ren_commercial_banner.jpg").path,
@@ -42,22 +31,13 @@
           )
         )
         Cached(60)(RevalidatableResult.Ok(guardianHostedPage(page)))
-=======
-          videoTitle = "Designing the car of the future",
-          standfirst = "Who better to dream up the cars of tomorrow than the people who'll be buying them? Students at Central St Martins are working with Renault to design the interior for cars that will drive themselves. Watch this short video to find out more about the project, and visit this page again soon to catch up on the students' progress.",
-          posterImage = poster
-        )
-        Cached(60)(RevalidatableResult.Ok(guardianHostedPage(page, teaserVideo(poster))))
->>>>>>> bacb8539
 
       case "design-competition-episode1" =>
         if (Switches.hostedEpisode1Content.isSwitchedOn) {
-          val poster: String = Static("images/commercial/renault-video-poster-ep1.jpg").path
           val page = HostedPage(
             pageUrl,
             pageName,
             pageTitle = "Renault shortlists 'car of the future' designs - video",
-<<<<<<< HEAD
             standfirst = "Renault challenged Central St Martins students to dream up the car of the future. The winning design will be announced at Clerkenwell Design Week (and on this site). Watch this short video to find out who made the shortlist.",
             logoUrl = Static("images/commercial/logo_renault.jpg").path,
             bannerUrl = Static("images/commercial/ren_commercial_banner.jpg").path,
@@ -65,18 +45,11 @@
               mediaId = "renault-car-of-the-future",
               title = "Renault shortlists 'car of the future' designs",
               duration = 160,
-              posterUrl = Static("images/commercial/renault-video-poster-ep1.png").path,
+              posterUrl = Static("images/commercial/renault-video-poster-ep1.jpg").path,
               srcUrl = "https://multimedia.guardianapis.com/interactivevideos/video.php?file=160523GlabsRenaultTestHD&format=video/webm&maxbitrate=2048"
             )
           )
           Cached(60)(RevalidatableResult.Ok(guardianHostedPage(page)))
-=======
-            videoTitle = "Renault shortlists 'car of the future' designs",
-            standfirst = "Renault challenged Central St Martins students to dream up the car of the future. The winning design will be announced at Clerkenwell Design Week (and on this site). Watch this short video to find out who made the shortlist.",
-            posterImage = poster
-          )
-          Cached(60)(RevalidatableResult.Ok(guardianHostedPage(page, episode1Video(poster))))
->>>>>>> bacb8539
         } else {
           NoCache(NotFound)
         }
