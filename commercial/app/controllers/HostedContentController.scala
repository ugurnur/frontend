package commercial.controllers

import com.gu.contentapi.client.GuardianContentApiError
import com.gu.contentapi.client.model.ItemQuery
import com.gu.contentapi.client.model.v1.ContentType.Video
import commercial.model.hosted.HostedTrails
import common.commercial.hosted._
import common.{Edition, ExecutionContexts, JsonComponent, JsonNotFound, Logging}
import contentapi.ContentApiClient
import model.Cached.RevalidatableResult
import model.{ApplicationContext, Cached, NoCache}
import play.api.libs.json.{JsArray, Json}
import play.api.mvc._
import play.twirl.api.Html
import views.html.commercialExpired
import views.html.hosted._

import scala.concurrent.Future
import scala.util.control.NonFatal

class HostedContentController(contentApiClient: ContentApiClient)(implicit context: ApplicationContext)
  extends Controller with ExecutionContexts with Logging with implicits.Requests {

  private def cacheDuration: Int = 60

  private def renderPage(hostedPage: Future[Option[HostedPage]])
    (implicit request: Request[AnyContent]): Future[Result] = {
    def cached(html: Html) = Cached(cacheDuration)(RevalidatableResult.Ok(html))
    hostedPage map {
      case Some(page: HostedVideoPage) =>
        cached {
          if (request.isAmp) guardianAmpHostedVideo(page)
          else guardianHostedVideo(page)
        }
      case Some(page: HostedGalleryPage) =>
        cached {
          if (request.isAmp) guardianAmpHostedGallery(page)
          else guardianHostedGallery(page)
        }
      case Some(page: HostedArticlePage) =>
        cached {
          if (request.isAmp) guardianAmpHostedArticle(page)
          else guardianHostedArticle(page)
        }
      case _ => NoCache(NotFound)
    } recover {
      case e: GuardianContentApiError if e.httpStatus == 410 =>
        cached(commercialExpired(wasAHostedPage = true))
    }
  }

  private def baseQuery(itemId: String)(implicit request: Request[AnyContent]): ItemQuery =
    contentApiClient.item(itemId, Edition(request))
    .showSection(true)
    .showElements("all")
    .showFields("all")
    .showTags("all")
    .showAtoms("all")


  def renderHostedPage(campaignName: String, pageName: String) = Action.async { implicit request =>

    val capiResponse = {
      val itemId = s"advertiser-content/$campaignName/$pageName"
      val response = contentApiClient.getResponse(baseQuery(itemId))
      response.onFailure {
        case NonFatal(e) => log.warn(s"Capi lookup of item '$itemId' failed: ${e.getMessage}", e)
      }
      response
    }

<<<<<<< HEAD
    val page = capiResponse map {
      _.content flatMap HostedPage.fromContent
=======
    val page = capiResponse.map {
      _.content flatMap HostedPage.fromContent
    }.recover {
      case e: GuardianContentApiError if e.httpStatus == 404 =>
        hardcoded.HostedPages.fromCampaignAndPageName(campaignName, pageName)
>>>>>>> ec7b2946
    }

    renderPage(page)
  }

  def renderOnwardComponent(campaignName: String, pageName: String, contentType: String) = Action.async {
    implicit request =>

      def onwardView(trails: Seq[HostedPage], defaultRowCount: Int, maxRowCount: Int): RevalidatableResult = {
        if (request.isAmp) {
          def toJson(trail: HostedPage) = Json.obj(
            "title" -> trail.title,
            "url" -> trail.url,
            "imageUrl" -> trail.imageUrl
          )
          JsonComponent {
            "items" -> JsArray(Seq(Json.obj(
              "owner" -> trails.headOption.map(_.campaign.owner),
              "trails" -> JsArray(trails.take(defaultRowCount).map(toJson))
            )))
          }
        } else {
          JsonComponent(hostedOnwardJourney(trails, defaultRowCount, maxRowCount))
        }
      }

      def galleryOnwardView(trails: Seq[HostedPage]): RevalidatableResult = {
        if (request.isAmp) {
          def toJson(trail: HostedPage) = Json.obj(
            "url" -> trail.url,
            "imageUrl" -> trail.imageUrl
          )
          JsonComponent {
            val cta = trails.headOption.map(_.cta)
            "items" -> JsArray(Seq(Json.obj(
              "ctaText" -> cta.map(_.label),
              "ctaLink" -> cta.map(_.url),
              "buttonText" -> cta.map(_.btnText),
              "trails" -> JsArray(trails.map(toJson))
            )))
          }
        } else {
          JsonComponent(hostedGalleryOnward(trails))
        }
      }

      val capiResponse = {
        val sectionId = s"advertiser-content/$campaignName"
        val query = baseQuery(sectionId)
                    .pageSize(100)
                    .orderBy("oldest")
        val response = contentApiClient.getResponse(query)
        response.onFailure {
          case NonFatal(e) => log.warn(s"Capi lookup of item '$sectionId' failed: ${e.getMessage}", e)
        }
        response
      }

      capiResponse map { response =>
        response.results map { results =>
          val itemId = s"advertiser-content/$campaignName/$pageName"
          contentType match {
            case "video" =>
              val trails = HostedTrails.fromContent(itemId, results)
              Cached(cacheDuration)(onwardView(trails, 1, 1))
            case "article" =>
              val trails = HostedTrails.fromContent(itemId, results)
              Cached(cacheDuration)(onwardView(trails, 2, 4))
            case "gallery" =>
              val trails = HostedTrails.fromContent(itemId, trailCount = 2, results)
              Cached(cacheDuration)(galleryOnwardView(trails))
            case _ =>
              Cached(0)(JsonNotFound())
          }
        } getOrElse {
          Cached(0)(JsonNotFound())
        }
      }
  }

  def renderAutoplayComponent(campaignName: String, pageName: String) = Action.async {
    implicit request =>

      val capiResponse = {
        val sectionId = s"advertiser-content/$campaignName"
        val query = baseQuery(sectionId)
          .pageSize(100)
          .orderBy("oldest")
        val response = contentApiClient.getResponse(query)
        response.onFailure {
          case NonFatal(e) => log.warn(s"Capi lookup of item '$sectionId' failed: ${e.getMessage}", e)
        }
        response
      }

      capiResponse map { response =>
        response.results map { results =>
          val videoPages = results
            .filter(_.`type` == Video)
          val itemId = s"advertiser-content/$campaignName/$pageName"
          val trails = HostedTrails.fromContent(itemId, 1, videoPages)
          Cached(cacheDuration)(JsonComponent(hostedVideoAutoplayWrapper(trails)))
        } getOrElse {
          Cached(0)(JsonNotFound())
        }
      }
  }
}<|MERGE_RESOLUTION|>--- conflicted
+++ resolved
@@ -69,16 +69,8 @@
       response
     }
 
-<<<<<<< HEAD
     val page = capiResponse map {
       _.content flatMap HostedPage.fromContent
-=======
-    val page = capiResponse.map {
-      _.content flatMap HostedPage.fromContent
-    }.recover {
-      case e: GuardianContentApiError if e.httpStatus == 404 =>
-        hardcoded.HostedPages.fromCampaignAndPageName(campaignName, pageName)
->>>>>>> ec7b2946
     }
 
     renderPage(page)
