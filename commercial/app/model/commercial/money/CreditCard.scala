--- conflicted
+++ resolved
@@ -40,14 +40,6 @@
                          fee: Double) {
 
   override val toString: String = {
-<<<<<<< HEAD
-    val spend = f"£$amount%,.0f"
-    def fixedText(b: Boolean) = if (b) "fixed" else "variable"
-    val rateType = fixedText(interestRateFixed)
-    val aprType = fixedText(aprFixed)
-    s"If you spend $spend at $interestRateDescription interest rate of $interestRate% p.a. " +
-      s"($rateType) your representative rate will be $apr% APR ($aprType)"
-=======
     def moneyFormat(d: Double) = f"£$d%,.0f"
     def fixedText(b: Boolean) = if (b) "fixed" else "variable"
     val rateType = fixedText(interestRateFixed)
@@ -57,7 +49,6 @@
     val feeText = if (fee > 0) s" with a ${moneyFormat(fee)} annual fee" else ""
     val aprText = s"your representative rate will be $apr% APR ($aprType)"
     s"$spendText $rateText$feeText $aprText"
->>>>>>> 876d77e7
   }
 }
 
