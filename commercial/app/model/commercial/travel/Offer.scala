package model.commercial.travel

import org.joda.time.DateTime
<<<<<<< HEAD
import model.commercial.Keyword

case class Offer(id: Int, title: Option[String], offerUrl: String, imageUrl: String, fromPrice: String,
                 earliestDeparture: DateTime, keywords: List[Keyword], countries: List[String])
=======
import model.commercial.Utils._
import model.commercial.{Ad, Keyword, Segment}

case class Offer(id: Int, title: Option[String], offerUrl: String, imageUrl: String, fromPrice: String,
                 earliestDeparture: DateTime, keywords: List[Keyword], countries: List[String])
  extends Ad {

  def matches(segment: Segment): Boolean = {
    val someKeywordsMatch = intersects(keywords.map(_.name).toSet, segment.context.keywords.toSet)
    segment.isRepeatVisitor && someKeywordsMatch
  }

}
>>>>>>> 18f3444b
<|MERGE_RESOLUTION|>--- conflicted
+++ resolved
@@ -1,12 +1,6 @@
 package model.commercial.travel
 
 import org.joda.time.DateTime
-<<<<<<< HEAD
-import model.commercial.Keyword
-
-case class Offer(id: Int, title: Option[String], offerUrl: String, imageUrl: String, fromPrice: String,
-                 earliestDeparture: DateTime, keywords: List[Keyword], countries: List[String])
-=======
 import model.commercial.Utils._
 import model.commercial.{Ad, Keyword, Segment}
 
@@ -19,5 +13,4 @@
     segment.isRepeatVisitor && someKeywordsMatch
   }
 
-}
->>>>>>> 18f3444b
+}