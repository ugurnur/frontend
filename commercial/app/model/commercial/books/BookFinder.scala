--- conflicted
+++ resolved
@@ -13,11 +13,8 @@
 import shade.memcached.{Configuration => MemcachedConfiguration, Memcached, MemcachedCodecs}
 
 import scala.concurrent.duration._
-<<<<<<< HEAD
+import scala.concurrent.{ExecutionContext, Future}
 import scala.util.control.NonFatal
-=======
-import scala.concurrent.{ExecutionContext, Future}
->>>>>>> fe6b2389
 
 object BookFinder extends ExecutionContexts with Logging {
 
@@ -80,14 +77,10 @@
     )
   }
 
-<<<<<<< HEAD
-  def findByIsbn(isbn: String): Future[Option[JsValue]] = {
-=======
   private implicit val bookLookupExecutionContext: ExecutionContext =
     Akka.system.dispatchers.lookup("play.akka.actor.book-lookup")
 
-  def findByIsbn(isbn: String): Future[Option[Book]] = {
->>>>>>> fe6b2389
+  def findByIsbn(isbn: String): Future[Option[JsValue]] = {
 
     val result = magentoProperties map { props =>
 
