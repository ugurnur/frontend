@(classNames: Seq[String],
  headerTitle: String,
<<<<<<< HEAD
  headerClassName: Option[String] = None,
  bodyClassName: Option[String] = None)(kicker: Html)(blurb: Html)(stamp: Html)(innards: Html)

<aside class="adverts @classNames map s"adverts--_"">
    <header class="adverts__header @headerClassName">
=======
  headerClassNames: Option[Seq[String]] = None,
  bodyClassNames: Option[Seq[String]] = None)(kicker: Html)(blurb: Html)(ctas: Html)(stamp: Html)(innards: Html)

<aside class="adverts @classNames map s"adverts--_"">
    <header class="adverts__header @headerClassNames map { _ map { s"adverts__header--_" }}">
>>>>>>> 7147993c
        @if(kicker.body.nonEmpty) {
            <div class="adverts__kicker">@kicker</div>
        }
        <h1 class="adverts__title">@headerTitle</h1>
        @if(blurb.body.nonEmpty) {
            <div class="adverts__blurb">@blurb</div>
        }
<<<<<<< HEAD
        @stamp
    </header>
    <div class="adverts__body @bodyClassName">
=======
        @if(ctas.body.nonEmpty) {
            <div class="adverts__ctas">@ctas</div>
        }
        @if(stamp.body.nonEmpty) {
            <div class="adverts__stamp">@blurb</div>
        }
    </header>
    <div class="adverts__body @bodyClassNames map { _ map { s"adverts__header--_" }}">
>>>>>>> 7147993c
        @innards
    </div>
</aside><|MERGE_RESOLUTION|>--- conflicted
+++ resolved
@@ -1,18 +1,10 @@
 @(classNames: Seq[String],
   headerTitle: String,
-<<<<<<< HEAD
-  headerClassName: Option[String] = None,
-  bodyClassName: Option[String] = None)(kicker: Html)(blurb: Html)(stamp: Html)(innards: Html)
-
-<aside class="adverts @classNames map s"adverts--_"">
-    <header class="adverts__header @headerClassName">
-=======
   headerClassNames: Option[Seq[String]] = None,
   bodyClassNames: Option[Seq[String]] = None)(kicker: Html)(blurb: Html)(ctas: Html)(stamp: Html)(innards: Html)
 
 <aside class="adverts @classNames map s"adverts--_"">
     <header class="adverts__header @headerClassNames map { _ map { s"adverts__header--_" }}">
->>>>>>> 7147993c
         @if(kicker.body.nonEmpty) {
             <div class="adverts__kicker">@kicker</div>
         }
@@ -20,11 +12,6 @@
         @if(blurb.body.nonEmpty) {
             <div class="adverts__blurb">@blurb</div>
         }
-<<<<<<< HEAD
-        @stamp
-    </header>
-    <div class="adverts__body @bodyClassName">
-=======
         @if(ctas.body.nonEmpty) {
             <div class="adverts__ctas">@ctas</div>
         }
@@ -33,7 +20,6 @@
         }
     </header>
     <div class="adverts__body @bodyClassNames map { _ map { s"adverts__header--_" }}">
->>>>>>> 7147993c
         @innards
     </div>
 </aside>