--- conflicted
+++ resolved
@@ -35,7 +35,7 @@
                                         <td class="table--commercial__table--cell"><a href="@mortgage.detailsUrl" class="apply-to-link" data-link-name="merchandising-moneydeals-v@{version}_@{date}-low-@mortgage.lender">@mortgage.lender</a></td>
                                         <td class="table--commercial__table--cell">@mortgage.rate</td>
                                         <td class="table--commercial__table--cell hide-cell-on-mobile">@mortgage.description</td>
-                                        <td class="table--commercial__table--cell hide-cell-on-mobile">@mortgage.overallCost</td>
+                                        <td class="table--commercial__table--cell hide-cell-on-mobile">@mortgage.overallCost%</td>
                                         <td class="table--commercial__table--cell"><a href="@mortgage.detailsUrl" data-link-name="merchandising-moneydeals-v@{version}_@{date}-low-@mortgage.lender-more">More</a></td>
                                     </tr>
                                 }
@@ -45,10 +45,8 @@
                                 Get free mortgage advice <i class="i i-double-arrow-right-blue"></i>
                             </a>
                             <p class="lineitem__meta">Data provided by London &amp; Country Mortgages Ltd</p>
-                         </div>
                         </div>
                     </div>
-<<<<<<< HEAD
                     <div class="tabs__pane current-accounts js-hidden" id="current-accounts" role="tabpanel" aria-labelledby="current-accounts-tab">
                         <div class="commercial__head container__title">
                             <h4 class="commercial__explainer">Looking after your day-to-day finances</h4>
@@ -76,32 +74,6 @@
                             </a>
                             <p class="lineitem__meta">Data provided by Moneysupermarket.com. Moneysupermarket.com Limited is an appointed representative of Moneysupermarket.com Financial Group Limited &copy;, which is authorised and regulated by the Financial Services Authority (FSA FRN 303190). Moneysupermarket.com Financial group Limited, registered in England No. 3157344. Registered Office: Moneysupermarket House, St. David's Park, Ewloe, CH5 3UZ. Telephone 01244 665700.</p>
                         </div>
-=======
-                    <div class="commercial__body container__body">
-                        <table class="table--commercial">
-                            <thead class="table--commercial__head">
-                                <th class="table--commercial__table--cell">Name</th>
-                                <th class="table--commercial__table--cell">Initial&nbsp;rate</th>
-                                <th class="table--commercial__table--cell hide-cell-on-mobile">Scheme type</th>
-                                <th class="table--commercial__table--cell hide-cell-on-mobile">Overall cost for comparison (APR %)</th>
-                            </thead>
-                            <tbody class="table--commercial__body">
-                             @bestBuys.mortgages.take(3).map { mortgage =>
-                                <tr class="table--commercial__row">
-                                    <td class="table--commercial__table--cell"><a href="@mortgage.detailsUrl" class="apply-to-link" data-link-name="merchandising-moneydeals-v@{version}_@{date}-low-@mortgage.lender">@mortgage.lender</a></td>
-                                    <td class="table--commercial__table--cell">@mortgage.rate</td>
-                                    <td class="table--commercial__table--cell hide-cell-on-mobile">@mortgage.description</td>
-                                    <td class="table--commercial__table--cell hide-cell-on-mobile">@mortgage.overallCost%</td>
-                                    <td class="table--commercial__table--cell"><a href="@mortgage.detailsUrl" data-link-name="merchandising-moneydeals-v@{version}_@{date}-low-@mortgage.lender-more">More</a></td>
-                                </tr>
-                            }
-                            </tbody>
-                        </table>
-                        <a href="http://guardian.lcplc-online.co.uk/" class="commercial__link">
-                            Get free mortgage advice <i class="i i-double-arrow-right-blue"></i>
-                        </a>
-                        <p class="lineitem__meta">Data provided by London &amp; Country Mortgages Ltd</p>
->>>>>>> cd7fce3b
                     </div>
                     <div class="tabs__pane savings js-hidden" id="savings-account" role="tabpanel" aria-labelledby="savings-tab">
                         <div class="commercial__head container__title">
