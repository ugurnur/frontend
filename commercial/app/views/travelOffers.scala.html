--- conflicted
+++ resolved
@@ -31,30 +31,7 @@
                             <span class="i i-arrow-white-right-36"></span>
                         </span>
                     </a>
-<<<<<<< HEAD
                 </div>
-=======
-                </h3>
-                <form action="@Configuration.commercial.travel_url/Search" class="commercial__search">
-                    <div>
-                        <label for="traveloffer" class="u-h">Find hand picked holidays for hundreds of destinations</label>
-                        <input id="traveloffer" name="search" class="commercial__search__input" type="text" placeholder="Find your perfect holiday" />
-                        <button type="submit" class="u-button-reset commercial__search__submit" data-link-name="merchandising-travel-v@{version}_@{date}-low-search">
-                            <i class="i i-search-grey-36"></i>
-                            <span class="u-h">Find your perfect holiday</span>
-                        </button>
-                        <input value="%JustOmnitureToken%" name="INTCMP" type="hidden" />
-                    </div>
-                </form>
-                <a class="commercial__home-link"
-                href="@AdLink{@Configuration.commercial.travel_url}"
-                data-link-name="merchandising-travel-v@{version}_@{date}-low-visit-shop">
-                    View more great deals
-                    <span class="commercial__home-link__cta">
-                        <span class="i i-arrow-white-right-36"></span>
-                    </span>
-                </a>
->>>>>>> 288d9dcb
             </div>
 
             <div class="container__body">
