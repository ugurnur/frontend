@(items: Seq[model.Content], optLogo: Option[String], optCapiTitle: Option[String], optCapiLink: Option[String], optCapiAbout: Option[String], optCapiAdFeature: Option[String], optSponsorType: Option[String], optSponsorLabel: Option[String])(implicit request: RequestHeader)

@defining(("1_0", "2014-08-14")) { case (version, date) =>
<<<<<<< HEAD
    <section class="fc-container fc-container--paid-for fc-container--special fc-container--merchandising  fc-container--commercial-capi @for(sponsorTypeClass <- optSponsorType) {@sponsorTypeClass}">
=======
    <section class="fc-container fc-container--paid-for fc-container--special fc-container--merchandising fc-container--advertisement-feature fc-container--commercial-capi" data-link-name="merchandising | capi | multiple">
>>>>>>> fe0fecc5
        <div class="fc-container__inner">
        <div class="container__border"></div>
            <div class="fc-container__header">
                <h2 class="fc-container__header__title">
                    @optCapiLink.map { linkUrl =>
                        <a href="%OASToken%@linkUrl" class="fc-container__header__link" data-link-name="header link"><span class="u-text-hyphenate">@for(titleText <- optCapiTitle) {@titleText}</span></a>
                    }.getOrElse {
                        <span class="u-text-hyphenate">@for(titleText <- optCapiTitle) {@titleText}</span>
                    }
                </h2>
            </div>
            <div class="ad-slot--adbadge ad-slot--paid-for-badge ad-slot--paid-for-badge--front">
                <div class="ad-slot--paid-for-badge__inner">
<<<<<<< HEAD
                    <h3 class="ad-slot--paid-for-badge__header">@for(adFeatureLabel <- optSponsorLabel) {@adFeatureLabel}:</h3>
                    <a href=" @for(linkUrl <- optCapiLink) {@linkUrl}" class="ad-slot--paid-for-badge__link">
=======
                    <h3 class="ad-slot--paid-for-badge__header">Brought to you by:</h3>
                    <a href="%OASToken%@for(linkUrl <- optCapiLink) {@linkUrl}" class="ad-slot--paid-for-badge__link" data-link-name="logo link">
>>>>>>> fe0fecc5
                        @for(logoUrl <- optLogo) {<img src="@logoUrl" alt="" class="ad-slot--paid-for-badge__logo" />}
                    </a>
                    @for(aboutLinkUrl <- optCapiAbout) {
                        <a href="%OASToken%@aboutLinkUrl" class="ad-slot--paid-for-badge__help" data-link-name="about link">About this content</a>
                    }
                </div>
            </div>
            <div class="fc-container__body">
                <div class="fc-slice-wrapper">
                    <ul class="u-unstyled l-row l-row--cols-4 l-row--layout-m fc-slice">
                        @for(item <- items) {
                            <li class="fc-slice__item l-row__item l-row__item--span-1">
                                <div class="fc-item fc-item--has-image fc-item--has-metadata @item match {
                                        case _: Video => { fc-item--video }
                                        case _: Audio => { fc-item--audio }
                                        case _: Gallery => { fc-item--gallery }
                                        case _ => { }
                                    } @item match {
                                        case _: Video | _: Audio | _: Gallery => { tone-media--item }
                                        case _ => { tone-news--item }
                                    }">
                                    <div class="fc-item__container">
                                        @FaciaDisplayElement.fromTrail(item) match {
                                            case Some(InlineVideo(_, _, _, Some(fallbackImage))) => {
                                                @fragments.items.elements.facia_cards.image(fallbackImage.imageContainer, true)
                                            }
                                            case Some(InlineImage(imageContainer)) => {
                                                @fragments.items.elements.facia_cards.image(imageContainer, true)
                                            }
                                            case _ => { }
                                        }
                                        <div class="fc-item__content">
                                            <h2 class="fc-item__title">@item.webTitle</h2>
                                            <div class="fc-item__meta">
                                                <time
                                                    class="fc-item__timestamp js-item__timestamp"
                                                    datetime="@item.webPublicationDate.toString("yyyy-MM-dd'T'HH:mm:ssZ")"
                                                    data-timestamp="@item.webPublicationDate.getMillis"
                                                    data-relativeformat="short">
                                                    <span class="timestamp__text">
                                                        <span class="u-h">Published: </span>
                                                        @Format(item.webPublicationDate, "d MMM y")
                                                    </span>
                                                </time>
                                            </div>
                                        </div>
                                    </div>
                                    <a href="%OASToken%@AdLink{@item.webUrl}" class="u-faux-block-link__overlay" data-link-name="merchandising-capi-v@{version}_@{date}-@item.webTitle" tabindex="-1">
                                        @item.webTitle
                                    </a>
                                </div>
                            </li>
                        }
                    </ul>
                </div>
            </div>
        </div>
    </section>
}<|MERGE_RESOLUTION|>--- conflicted
+++ resolved
@@ -1,11 +1,7 @@
 @(items: Seq[model.Content], optLogo: Option[String], optCapiTitle: Option[String], optCapiLink: Option[String], optCapiAbout: Option[String], optCapiAdFeature: Option[String], optSponsorType: Option[String], optSponsorLabel: Option[String])(implicit request: RequestHeader)
 
 @defining(("1_0", "2014-08-14")) { case (version, date) =>
-<<<<<<< HEAD
-    <section class="fc-container fc-container--paid-for fc-container--special fc-container--merchandising  fc-container--commercial-capi @for(sponsorTypeClass <- optSponsorType) {@sponsorTypeClass}">
-=======
-    <section class="fc-container fc-container--paid-for fc-container--special fc-container--merchandising fc-container--advertisement-feature fc-container--commercial-capi" data-link-name="merchandising | capi | multiple">
->>>>>>> fe0fecc5
+    <section class="fc-container fc-container--paid-for fc-container--special fc-container--merchandising  fc-container--commercial-capi @for(sponsorTypeClass <- optSponsorType) {@sponsorTypeClass}" data-link-name="merchandising | capi | multiple">
         <div class="fc-container__inner">
         <div class="container__border"></div>
             <div class="fc-container__header">
@@ -19,13 +15,8 @@
             </div>
             <div class="ad-slot--adbadge ad-slot--paid-for-badge ad-slot--paid-for-badge--front">
                 <div class="ad-slot--paid-for-badge__inner">
-<<<<<<< HEAD
                     <h3 class="ad-slot--paid-for-badge__header">@for(adFeatureLabel <- optSponsorLabel) {@adFeatureLabel}:</h3>
-                    <a href=" @for(linkUrl <- optCapiLink) {@linkUrl}" class="ad-slot--paid-for-badge__link">
-=======
-                    <h3 class="ad-slot--paid-for-badge__header">Brought to you by:</h3>
                     <a href="%OASToken%@for(linkUrl <- optCapiLink) {@linkUrl}" class="ad-slot--paid-for-badge__link" data-link-name="logo link">
->>>>>>> fe0fecc5
                         @for(logoUrl <- optLogo) {<img src="@logoUrl" alt="" class="ad-slot--paid-for-badge__logo" />}
                     </a>
                     @for(aboutLinkUrl <- optCapiAbout) {
