@(item: model.ContentType,
  optLogo: Option[String],
  optCapiTitle: Option[String],
  optCapiLink: Option[String],
  optCapiAbout: Option[String],
  optCapiButtonText: Option[String],
  optCapiReadMoreUrl: Option[String],
  optCapiReadMoreText: Option[String],
  optSponsorType: Option[String],
  optSponsorLabel: Option[String],
  clickMacro: Option[String],
  omnitureId: Option[String])(implicit request: RequestHeader)

<<<<<<< HEAD
@import views.html.fragments.inlineSvg
=======
@containerWrapper(Seq())(HtmlFormat.empty)(HtmlFormat.empty)(HtmlFormat.empty)(HtmlFormat.empty) {
>>>>>>> 44b4dc43

@containerWrapper(Seq("capi"), optCapiLink.getOrElse("Paid content")){

    @fragments.commercial.paidForMeta()

}(HtmlFormat.empty)(HtmlFormat.empty){

    <a @if(Edition(request).id == "AU") {
            href="@LinkTo("/guardian-labs-australia")"
        } else {
            href="@LinkTo("/guardian-labs")"
        }
        >
        @inlineSvg("glabs-logo", "logo")
        <span class='u-h'>Guardian Labs</span>
    </a>
    
} {

    @itemCard(item, omnitureId, clickMacro)

}<|MERGE_RESOLUTION|>--- conflicted
+++ resolved
@@ -11,15 +11,12 @@
   clickMacro: Option[String],
   omnitureId: Option[String])(implicit request: RequestHeader)
 
-<<<<<<< HEAD
 @import views.html.fragments.inlineSvg
-=======
-@containerWrapper(Seq())(HtmlFormat.empty)(HtmlFormat.empty)(HtmlFormat.empty)(HtmlFormat.empty) {
->>>>>>> 44b4dc43
 
-@containerWrapper(Seq("capi"), optCapiLink.getOrElse("Paid content")){
+@containerWrapper(Seq("legacy", "capi" "tone-capi")){
 
-    @fragments.commercial.paidForMeta()
+    @* @fragments.commercial.paidForMeta() *@
+    optCapiLink.getOrElse("Paid content")
 
 }(HtmlFormat.empty)(HtmlFormat.empty){
 
@@ -32,7 +29,7 @@
         @inlineSvg("glabs-logo", "logo")
         <span class='u-h'>Guardian Labs</span>
     </a>
-    
+
 } {
 
     @itemCard(item, omnitureId, clickMacro)
