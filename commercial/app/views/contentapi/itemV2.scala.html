--- conflicted
+++ resolved
@@ -11,12 +11,8 @@
   optClickMacro: Option[String],
   optOmnitureId: Option[String])(implicit request: RequestHeader)
 
-<<<<<<< HEAD
-@* TODO *@
-=======
 @containerWrapper(Seq(), "")(HtmlFormat.empty)(HtmlFormat.empty)(HtmlFormat.empty)(HtmlFormat.empty) {
 
 
 
-}
->>>>>>> 7147993c
+}