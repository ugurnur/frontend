--- conflicted
+++ resolved
@@ -22,19 +22,6 @@
         border-color: @{page.campaign.fontColour.brandColour};
     }
 
-<<<<<<< HEAD
-    .hosted-page .hosted-next-autoplay__poster-timer,
-    .hosted-page .hosted-next-autoplay__tile {
-        background-color: @{page.campaign.fontColour.brandColour};
-    }
-
-    .hosted-page .hosted-next-autoplay__video,
-    .hosted-page .hosted-next-autoplay__next-in-series {
-        border-top: 1px solid @{page.campaign.fontColour.brandColour};
-    }
-
-=======
->>>>>>> 52e13c94
     .hosted-page .hosted__next-video--tile {
         border-top-color: @{page.campaign.fontColour.brandColour};
     }
