@import common.commercial.HostedVideoPage
@(page: HostedVideoPage)(implicit request: RequestHeader)
@import views.html.hosted.guardianHostedHeader

@main(page, Some("commercial")) { } {
    @guardianHostedHeader("hosted-video-page", page.logoUrl)
    <div class="l-side-margins hosted__side hosted-video-page">
        <section class="hosted-tone--dark">
            <div class="adverts hosted__container--full">
                <div class="u-responsive-ratio u-responsive-ratio--hd">
                    <video
                    data-duration="@page.video.duration"
                    data-media-id="@page.video.mediaId"
                    controls="controls"
                    preload="auto"
                    style="width: 100%;"
                    data-block-video-ads="true"
                    poster="@page.video.posterUrl"
                    class="vjs-hosted__video hosted__video gu-media--video vjs vjs-tech-html5 vjs-paused vjs-controls-enabled vjs_video_1-dimensions vjs-user-active">
                        <source type="video/mp4" src="@page.video.srcUrl&format=video/mp4&maxbitrate=2048">
                        <source type="video/webm" src="@page.video.srcUrl&format=video/webm&maxbitrate=2048">
                        <source type="video/ogg" src="@page.video.srcUrl&format=video/ogg&maxbitrate=2048">
                        <source type="video/m3u8" src="@page.video.srcUrl&format=video/m3u8&maxbitrate=2048">
                    </video>
                    <div class="hosted-fading">
                        <div class="hosted__video-overlay"></div>
                        <div class="hosted__meta">
                            <h1 class="hosted__heading hosted-tone--renault">@page.video.title</h1>
                        </div>
                        <div class="hostedbadge hostedbadge--shouldscale">
                            <img class="hostedbadge__logo" src="@page.logoUrl" alt="logo Renault">
                        </div>
                    </div>
                </div>
            </div>
        </section>
        <section class="adverts adverts--legacy hosted__container hosted__container--content">
            <header class="adverts__header hosted__social">
                <div class="meta__social hosted__social-wrapper" data-component="share">
                    <ul class="social social--top u-unstyled u-cf" data-component="social">
                        <li class="social__item social__item--facebook" data-link-name="facebook">
                            <a class="social__action social-icon-wrapper"
                            data-link-name="facebook-social-share-1"
                            href="https://www.facebook.com/dialog/share?app_id=180444840287&href=@{page.pageUrl}&redirect_uri=@{page.pageUrl}"
                            target="_blank"
                            title="facebook">
                                <span class='inline-icon__fallback button share-modal__item share-modal__item--facebook'>Share on Facebook</span>
                                @fragments.inlineSvg("share-facebook", "icon", List("rounded-icon social-icon social-icon--facebook"))
                            </a>
                        </li>
                        <li class="social__item social__item--twitter" data-link-name="twitter">
                            <a class="social__action social-icon-wrapper"
                            data-link-name="twitter-social-share-1"
                            href="https://twitter.com/intent/tweet?text=@{page.pageTitle}&url=@{page.pageUrl}"
                            target="_blank"
                            title="twitter">
                                <span class='inline-icon__fallback button share-modal__item share-modal__item--twitter'>Share on Twitter</span>
                                @fragments.inlineSvg("share-twitter", "icon", List("rounded-icon social-icon social-icon--twitter"))
                            </a>
                        </li>
                        <li class="social__item social__item--email" data-link-name="email">
                            <a class="social__action social-icon-wrapper"
                            data-link-name="email-social-share-1"
                            href="mailto:?subject=@{page.pageTitle}&body=@{page.pageUrl}"
                            target="_blank"
                            title="email">
                                <span class='inline-icon__fallback button share-modal__item share-modal__item--email'>Share via email</span>
                                @fragments.inlineSvg("share-email", "icon", List("rounded-icon social-icon social-icon--email"))
                            </a>
                        </li>
                        <li class="social__item social__item--pinterest" data-link-name="pinterest">
                            <a  class="social__action social-icon-wrapper"
                            data-link-name="Pinterest-social-share-1"
                            href="http://www.pinterest.com/pin/create/button/?url=@{page.pageUrl}&description=@{page.pageTitle}&media=@{page.video.posterUrl}"
                            target="_blank"
                            title="pinterest">
                                <span class='inline-icon__fallback button share-modal__item share-modal__item--pinterest'>Share on Pinterest</span>
                                @fragments.inlineSvg("share-pinterest", "icon", List("rounded-icon social-icon social-icon--pinterest"))
                            </a>
                        </li>
                    </ul>
                </div>
            </header>
            <div class="adverts__body">
                <div class="hosted__meta">
                    <h1 class="hosted__heading hosted-tone--renault">@page.video.title</h1>
                </div>
                <div class="hosted__standfirst">
                    <p class="hosted__text">@page.standfirst</p>
                    <div class="hosted__terms">​This content was paid for and produced by Renault. For more information click
                        <div class="paidfor-label paidfor-meta__more has-popup hosted__link">
                            <button class="u-button-reset paidfor-label__btn hosted__label-btn--small popup__toggle hosted__label-btn js-hosted-about" data-link-name="terms-and-conditions-text-link">here @fragments.inlineSvg("arrow-down", "icon")</button>
                        </div>
                    </div>
                </div>
            </div>
<<<<<<< HEAD
            <div class="hosted-next-autoplay js-hosted-next-autoplay">
                <div class="hosted-next-autoplay--header">
                    <h4 class="hosted-next-autoplay--subheader">Playing next</h4>
                    <h2 class="hosted-next-autoplay--header-title hosted-tone--renault">@page.nextPage.video.title</h2>
                </div>
                <a href="@page.nextPage.pageUrl" class="hosted-next-autoplay--poster" data-link-name="Next Hosted Video Autoplay: @page.nextPage.video.title">
                    <img class="hosted-next-autoplay--poster-img" src="@page.nextPage.video.posterUrl">
                    <div class="hosted-next-autoplay--poster-timer js-autoplay-timer" data-next-page="@page.nextPage.pageUrl">10s</div>
                </a>
            </div>
        </div>
    </div>
</section>
<section class="adverts adverts--legacy hosted__container hosted__container--content">
    <header class="adverts__header hosted__social">
        <div class="meta__social hosted__social-wrapper" data-component="share">
            <ul class="social social--top u-unstyled u-cf" data-component="social">
                <li class="social__item social__item--facebook" data-link-name="facebook">
                    <a class="social__action social-icon-wrapper"
                    data-link-name="facebook-social-share-1"
                    href="https://www.facebook.com/dialog/share?app_id=180444840287&href=@{page.pageUrl}&redirect_uri=@{page.pageUrl}"
                    target="_blank"
                    title="facebook">
                        <span class='inline-icon__fallback button share-modal__item share-modal__item--facebook'>Share on Facebook</span>
                        @fragments.inlineSvg("share-facebook", "icon", List("rounded-icon social-icon social-icon--facebook"))
                    </a>
                </li>
                <li class="social__item social__item--twitter" data-link-name="twitter">
                    <a class="social__action social-icon-wrapper"
                    data-link-name="twitter-social-share-1"
                    href="https://twitter.com/intent/tweet?text=@{page.pageTitle}&url=@{page.pageUrl}"
                    target="_blank"
                    title="twitter">
                        <span class='inline-icon__fallback button share-modal__item share-modal__item--twitter'>Share on Twitter</span>
                        @fragments.inlineSvg("share-twitter", "icon", List("rounded-icon social-icon social-icon--twitter"))
                    </a>
                </li>
                <li class="social__item social__item--email" data-link-name="email">
                    <a class="social__action social-icon-wrapper"
                    data-link-name="email-social-share-1"
                    href="mailto:?subject=@{page.pageTitle}&body=@{page.pageUrl}"
                    target="_blank"
                    title="email">
                        <span class='inline-icon__fallback button share-modal__item share-modal__item--email'>Share via email</span>
                        @fragments.inlineSvg("share-email", "icon", List("rounded-icon social-icon social-icon--email"))
                    </a>
                </li>
                <li class="social__item social__item--pinterest" data-link-name="pinterest">
                    <a  class="social__action social-icon-wrapper"
                    data-link-name="Pinterest-social-share-1"
                    href="http://www.pinterest.com/pin/create/button/?url=@{page.pageUrl}&description=@{page.pageTitle}&media=@{page.video.posterUrl}"
                    target="_blank"
                    title="pinterest">
                        <span class='inline-icon__fallback button share-modal__item share-modal__item--pinterest'>Share on Pinterest</span>
                        @fragments.inlineSvg("share-pinterest", "icon", List("rounded-icon social-icon social-icon--pinterest"))
=======
            <div class="hosted__next-video">
                <div class="hosted__next-video--header">
                    <h2 class="hosted__text hosted__next-video--up-next">More from</h2>
                    <h2 class="hosted__next-video--client-name hosted-tone--renault">Renault</h2>
                </div>
                <a href="@page.nextPage.pageUrl" class="hosted__next-video--tile" data-link-name="Next Hosted Video: @page.nextPage.video.title">
                    <img class="hosted__next-video-thumb" src="@page.nextPage.video.posterUrl" alt="Next Video: @page.nextPage.video.title">
                    <p class="hosted__next-video-title">@page.nextPage.video.title</p>
                </a>
            </div>
        </section>
        <section class="adverts hosted__container--full">
            <div class="hosted__banner" style="background-image: url(@page.bannerUrl);">
                <div class="hostedbadge hostedbadge--shouldscale hostedbadge--pushdown hosted-tone-bg--renault">
                    <img class="hostedbadge__logo" src="@page.logoUrl" alt="logo Renault">
                </div>
                <div class="hosted__cta-wrapper">
                    <a href="https://www.renault.co.uk/vehicles/new-vehicles/zoe.html" rel="nofollow" class="hosted__cta-link" data-link-name="explore-renault-zoe-button" target="_blank">
                        <span class="hosted__cta-text">Discover Zoe</span>
                        @fragments.inlineSvg("arrow-right", "icon", List("i-right","advert__more","button","button--large","button--primary","hosted__cta"))
>>>>>>> df85d587
                    </a>
                </div>
            </div>
        </section>
    </div>

}<|MERGE_RESOLUTION|>--- conflicted
+++ resolved
@@ -30,6 +30,16 @@
                         <div class="hostedbadge hostedbadge--shouldscale">
                             <img class="hostedbadge__logo" src="@page.logoUrl" alt="logo Renault">
                         </div>
+                    </div>
+                    <div class="hosted-next-autoplay js-hosted-next-autoplay">
+                        <div class="hosted-next-autoplay--header">
+                            <h4 class="hosted-next-autoplay--subheader">Playing next</h4>
+                            <h2 class="hosted-next-autoplay--header-title hosted-tone--renault">@page.nextPage.video.title</h2>
+                        </div>
+                        <a href="@page.nextPage.pageUrl" class="hosted-next-autoplay--poster" data-link-name="Next Hosted Video Autoplay: @page.nextPage.video.title">
+                            <img class="hosted-next-autoplay--poster-img" src="@page.nextPage.video.posterUrl">
+                            <div class="hosted-next-autoplay--poster-timer js-autoplay-timer" data-next-page="@page.nextPage.pageUrl">10s</div>
+                        </a>
                     </div>
                 </div>
             </div>
@@ -94,17 +104,6 @@
                     </div>
                 </div>
             </div>
-<<<<<<< HEAD
-            <div class="hosted-next-autoplay js-hosted-next-autoplay">
-                <div class="hosted-next-autoplay--header">
-                    <h4 class="hosted-next-autoplay--subheader">Playing next</h4>
-                    <h2 class="hosted-next-autoplay--header-title hosted-tone--renault">@page.nextPage.video.title</h2>
-                </div>
-                <a href="@page.nextPage.pageUrl" class="hosted-next-autoplay--poster" data-link-name="Next Hosted Video Autoplay: @page.nextPage.video.title">
-                    <img class="hosted-next-autoplay--poster-img" src="@page.nextPage.video.posterUrl">
-                    <div class="hosted-next-autoplay--poster-timer js-autoplay-timer" data-next-page="@page.nextPage.pageUrl">10s</div>
-                </a>
-            </div>
         </div>
     </div>
 </section>
@@ -121,58 +120,6 @@
                         <span class='inline-icon__fallback button share-modal__item share-modal__item--facebook'>Share on Facebook</span>
                         @fragments.inlineSvg("share-facebook", "icon", List("rounded-icon social-icon social-icon--facebook"))
                     </a>
-                </li>
-                <li class="social__item social__item--twitter" data-link-name="twitter">
-                    <a class="social__action social-icon-wrapper"
-                    data-link-name="twitter-social-share-1"
-                    href="https://twitter.com/intent/tweet?text=@{page.pageTitle}&url=@{page.pageUrl}"
-                    target="_blank"
-                    title="twitter">
-                        <span class='inline-icon__fallback button share-modal__item share-modal__item--twitter'>Share on Twitter</span>
-                        @fragments.inlineSvg("share-twitter", "icon", List("rounded-icon social-icon social-icon--twitter"))
-                    </a>
-                </li>
-                <li class="social__item social__item--email" data-link-name="email">
-                    <a class="social__action social-icon-wrapper"
-                    data-link-name="email-social-share-1"
-                    href="mailto:?subject=@{page.pageTitle}&body=@{page.pageUrl}"
-                    target="_blank"
-                    title="email">
-                        <span class='inline-icon__fallback button share-modal__item share-modal__item--email'>Share via email</span>
-                        @fragments.inlineSvg("share-email", "icon", List("rounded-icon social-icon social-icon--email"))
-                    </a>
-                </li>
-                <li class="social__item social__item--pinterest" data-link-name="pinterest">
-                    <a  class="social__action social-icon-wrapper"
-                    data-link-name="Pinterest-social-share-1"
-                    href="http://www.pinterest.com/pin/create/button/?url=@{page.pageUrl}&description=@{page.pageTitle}&media=@{page.video.posterUrl}"
-                    target="_blank"
-                    title="pinterest">
-                        <span class='inline-icon__fallback button share-modal__item share-modal__item--pinterest'>Share on Pinterest</span>
-                        @fragments.inlineSvg("share-pinterest", "icon", List("rounded-icon social-icon social-icon--pinterest"))
-=======
-            <div class="hosted__next-video">
-                <div class="hosted__next-video--header">
-                    <h2 class="hosted__text hosted__next-video--up-next">More from</h2>
-                    <h2 class="hosted__next-video--client-name hosted-tone--renault">Renault</h2>
-                </div>
-                <a href="@page.nextPage.pageUrl" class="hosted__next-video--tile" data-link-name="Next Hosted Video: @page.nextPage.video.title">
-                    <img class="hosted__next-video-thumb" src="@page.nextPage.video.posterUrl" alt="Next Video: @page.nextPage.video.title">
-                    <p class="hosted__next-video-title">@page.nextPage.video.title</p>
-                </a>
-            </div>
-        </section>
-        <section class="adverts hosted__container--full">
-            <div class="hosted__banner" style="background-image: url(@page.bannerUrl);">
-                <div class="hostedbadge hostedbadge--shouldscale hostedbadge--pushdown hosted-tone-bg--renault">
-                    <img class="hostedbadge__logo" src="@page.logoUrl" alt="logo Renault">
-                </div>
-                <div class="hosted__cta-wrapper">
-                    <a href="https://www.renault.co.uk/vehicles/new-vehicles/zoe.html" rel="nofollow" class="hosted__cta-link" data-link-name="explore-renault-zoe-button" target="_blank">
-                        <span class="hosted__cta-text">Discover Zoe</span>
-                        @fragments.inlineSvg("arrow-right", "icon", List("i-right","advert__more","button","button--large","button--primary","hosted__cta"))
->>>>>>> df85d587
-                    </a>
                 </div>
             </div>
         </section>
