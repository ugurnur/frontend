--- conflicted
+++ resolved
@@ -28,7 +28,7 @@
                             <h1 class="hosted__heading hosted-tone--renault">@page.video.title</h1>
                         </div>
                         <div class="hostedbadge hostedbadge--shouldscale">
-                            <img class="hostedbadge__logo" src="@page.logoUrl">
+                            <img class="hostedbadge__logo" src="@page.logoUrl" alt="logo Renault">
                         </div>
                     </div>
                 </div>
@@ -85,7 +85,6 @@
                 <div class="hosted__meta">
                     <h1 class="hosted__heading hosted-tone--renault">@page.video.title</h1>
                 </div>
-<<<<<<< HEAD
                 <div class="hosted__standfirst">
                     <p class="hosted__text">@page.standfirst</p>
                     <div class="hosted__terms">​This content was paid for and produced by Renault. For more information click
@@ -93,10 +92,6 @@
                             <button class="u-button-reset paidfor-label__btn hosted__label-btn--small popup__toggle hosted__label-btn js-hosted-about" data-link-name="terms-and-conditions-text-link">here @fragments.inlineSvg("arrow-down", "icon")</button>
                         </div>
                     </div>
-=======
-                <div class="hostedbadge hostedbadge--shouldscale">
-                    <img class="hostedbadge__logo" src="@page.logoUrl" alt="logo Renault">
->>>>>>> 55f150d5
                 </div>
             </div>
             <div class="hosted__next-video">
@@ -105,7 +100,7 @@
                     <h2 class="hosted__next-video--client-name hosted-tone--renault">Renault</h2>
                 </div>
                 <a href="@page.nextPage.pageUrl" class="hosted__next-video--tile" data-link-name="Next Hosted Video: @page.nextPage.video.title">
-                    <img class="hosted__next-video-thumb" src="@page.nextPage.video.posterUrl">
+                    <img class="hosted__next-video-thumb" src="@page.nextPage.video.posterUrl" alt="Next Video: @page.nextPage.video.title">
                     <p class="hosted__next-video-title">@page.nextPage.video.title</p>
                 </a>
             </div>
@@ -113,7 +108,7 @@
         <section class="adverts hosted__container--full">
             <div class="hosted__banner" style="background-image: url(@page.bannerUrl);">
                 <div class="hostedbadge hostedbadge--shouldscale hostedbadge--pushdown hosted-tone-bg--renault">
-                    <img class="hostedbadge__logo" src="@page.logoUrl">
+                    <img class="hostedbadge__logo" src="@page.logoUrl" alt="logo Renault">
                 </div>
                 <div class="hosted__cta-wrapper">
                     <a href="https://www.renault.co.uk/vehicles/new-vehicles/zoe.html" rel="nofollow" class="hosted__cta-link" data-link-name="explore-renault-zoe-button" target="_blank">
@@ -122,34 +117,7 @@
                     </a>
                 </div>
             </div>
-<<<<<<< HEAD
         </section>
-=======
-        </div>
-    </div>
-    <div class="hosted__next-video">
-        <div class="hosted__next-video--header">
-            <h2 class="hosted__text hosted__next-video--up-next">More from</h2>
-            <h2 class="hosted__next-video--client-name hosted-tone--renault">Renault</h2>
-        </div>
-        <a href="@page.nextPage.pageUrl" class="hosted__next-video--tile" data-link-name="Next Hosted Video: @page.nextPage.video.title">
-            <img class="hosted__next-video-thumb" src="@page.nextPage.video.posterUrl" alt="Next Video: @page.nextPage.video.title">
-            <p class="hosted__next-video-title">@page.nextPage.video.title</p>
-        </a>
-    </div>
-</section>
-<section class="adverts hosted__container--full">
-    <div class="hosted__banner" style="background-image: url(@page.bannerUrl);">
-        <div class="hostedbadge hostedbadge--shouldscale hostedbadge--pushdown hosted-tone-bg--renault">
-            <img class="hostedbadge__logo" src="@page.logoUrl" alt="logo Renault">
-        </div>
-        <div class="hosted__cta-wrapper">
-            <a href="https://www.renault.co.uk/vehicles/new-vehicles/zoe.html" rel="nofollow" class="hosted__cta-link" data-link-name="explore-renault-zoe-button" target="_blank">
-                <span class="hosted__cta-text">Discover Zoe</span>
-                @fragments.inlineSvg("arrow-right", "icon", List("i-right","advert__more","button","button--large","button--primary","hosted__cta"))
-            </a>
-        </div>
->>>>>>> 55f150d5
     </div>
 
 }