--- conflicted
+++ resolved
@@ -1,11 +1,6 @@
 @import common.commercial.HostedPage
-<<<<<<< HEAD
-@(page: HostedPage, videoBlock: Html)(implicit request: RequestHeader)
-@import conf.Static
+@(page: HostedPage)(implicit request: RequestHeader)
 @import conf.switches.Switches.hostedPageLinksBetweenContent
-=======
-@(page: HostedPage)(implicit request: RequestHeader)
->>>>>>> c63b65d0
 
 @main(page) { } {
     <div class="hosted__header">
@@ -120,12 +115,12 @@
                 @if(hostedPageLinksBetweenContent.isSwitchedOn) {
                 <div class="hosted__next-video">
                     <div class="hosted__next-video--header">
-                        <h2 class="hosted__text hosted__next-video--up-next">@page.nextVideoHeader</h2>
+                        <h2 class="hosted__text hosted__next-video--up-next">@page.nextVideo.header</h2>
                         <h2 class="hosted__next-video--client-name hosted-tone--renault">Renault</h2>
                     </div>
-                    <a href="@page.nextVideoLink" class="hosted__next-video--tile">
-                        <img class="hosted__next-video-thumb" src="@page.nextVideoImage">
-                        <p class="hosted__next-video-title">@page.nextVideoTitle</p>
+                    <a href="@page.nextVideo.link" class="hosted__next-video--tile">
+                        <img class="hosted__next-video-thumb" src="@page.nextVideo.imageUrl">
+                        <p class="hosted__next-video-title">@page.nextVideo.title</p>
                     </a>
                 </div>
                 }
