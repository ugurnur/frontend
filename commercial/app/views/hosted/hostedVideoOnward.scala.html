--- conflicted
+++ resolved
@@ -3,25 +3,12 @@
 
 @maybeTrail.map { trail =>
 
-<<<<<<< HEAD
-    <div class="hosted__next-page hosted-video__next-page">
-        <div class="hosted__next-page--header">
-            <h2 class="hosted__text hosted__next-page--more-from">More from</h2>
-            <h2 class="hosted__next-page--client-name hosted-tone">@{trail.campaign.owner}</h2>
-        </div>
-        <a href="@{trail.pageUrl}" class="hosted__next-page--tile" data-link-name="Next Hosted Video: @{trail.title}">
-            <div class="hosted-next-page-bg hosted-tone-bg"></div>
-            <img class="hosted__next-page-thumb" src="@{trail.imageUrl}" alt="Next Video: @{trail.title}">
-            <p class="hosted__next-video-title">@{trail.title}</p>
-        </a>
-=======
 <div class="hosted__next-page hosted-video__next-page">
     <div class="hosted__next-page--header">
         <h2 class="hosted__text hosted__next-page--more-from">More from</h2>
         <h2 class="hosted__next-page--client-name hosted-tone">@{trail.campaign.owner}</h2>
->>>>>>> 90e967ef
     </div>
-    <a href="@{trail.pageUrl}" class="hosted__next-page--tile" data-colour="@{trail.campaign.fontColour.brandColour}" data-link-name="Next Hosted Video: @{trail.title}">
+    <a href="@{trail.pageUrl}" class="hosted__next-page--tile" data-link-name="Next Hosted Video: @{trail.title}">
         <div class="hosted-next-page-bg hosted-tone-bg"></div>
         <img class="hosted__next-page-thumb" src="@{trail.imageUrl}" alt="Next Video: @{trail.title}">
         <p class="hosted__next-page-title hosted-video__next-page-title">@{trail.title}</p>
