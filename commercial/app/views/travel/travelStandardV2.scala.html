@(offers: Seq[model.commercial.travel.TravelOffer],
  omnitureId: Option[String],
  clickMacro: Option[String])(implicit request: RequestHeader)

<<<<<<< HEAD
@containerWrapper(Seq("legacy", "travel", "tone-travel"),
                  omnitureId.map(id => s"commercial-low | travel | ${id}")){

    <a class="adverts__logo" href="@{clickMacro}http://www.guardianbookshop.co.uk/" data-link-name="merchandising-bookshop-v2_0_2014-10-15-medium-visit-shop">
        @fragments.inlineSvg("marque-54", "icon")
        @fragments.inlineSvg("logo-guardian", "logo")
        @fragments.inlineSvg("logo-holidayoffers", "commercial", List("inline-commercial-brand"))
        <span class="u-h">The Guardian Holidays</span>
    </a>
=======
@import views.html.commercial.containerWrapper

@containerWrapper(Nil, omnitureId.map(id => s"commercial-low | travel | ${id}")){
>>>>>>> 5966a710

}{

    <div class="adverts__row">
        @offers.map { offer => @travelCard(offer, clickMacro) }
    </div>

}<|MERGE_RESOLUTION|>--- conflicted
+++ resolved
@@ -2,21 +2,9 @@
   omnitureId: Option[String],
   clickMacro: Option[String])(implicit request: RequestHeader)
 
-<<<<<<< HEAD
-@containerWrapper(Seq("legacy", "travel", "tone-travel"),
-                  omnitureId.map(id => s"commercial-low | travel | ${id}")){
-
-    <a class="adverts__logo" href="@{clickMacro}http://www.guardianbookshop.co.uk/" data-link-name="merchandising-bookshop-v2_0_2014-10-15-medium-visit-shop">
-        @fragments.inlineSvg("marque-54", "icon")
-        @fragments.inlineSvg("logo-guardian", "logo")
-        @fragments.inlineSvg("logo-holidayoffers", "commercial", List("inline-commercial-brand"))
-        <span class="u-h">The Guardian Holidays</span>
-    </a>
-=======
 @import views.html.commercial.containerWrapper
 
 @containerWrapper(Nil, omnitureId.map(id => s"commercial-low | travel | ${id}")){
->>>>>>> 5966a710
 
 }{
 
