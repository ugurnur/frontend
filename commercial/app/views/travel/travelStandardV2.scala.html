--- conflicted
+++ resolved
@@ -2,14 +2,20 @@
   omnitureId: Option[String],
   clickMacro: Option[String])(implicit request: RequestHeader)
 
-<<<<<<< HEAD
-@containerWrapper(Seq("travel"), "around the world bro")(HtmlFormat.empty)(HtmlFormat.empty)(HtmlFormat.empty)(HtmlFormat.empty) {
+@containerWrapper(Seq("legacy", "travel", "tone-travel"),
+                  omnitureId.map(id => s"commercial-low | travel | ${id}")){
 
-    @offers map travelCard
-=======
-@containerWrapper(Nil, omnitureId.map(id => s"commercial-low | travel | ${id}")){
+    <a class="adverts__logo" href="@{clickMacro}http://www.guardianbookshop.co.uk/" data-link-name="merchandising-bookshop-v2_0_2014-10-15-medium-visit-shop">
+        @fragments.inlineSvg("marque-54", "icon")
+        @fragments.inlineSvg("logo-guardian", "logo")
+        @fragments.inlineSvg("logo-holidayoffers", "commercial", List("inline-commercial-brand"))
+        <span class="u-h">The Guardian Holidays</span>
+    </a>
 
 }{
->>>>>>> 631a703e
+
+    <div class="adverts__row">
+        @offers.map { offer => @travelCard(offer, clickMacro) }
+    </div>
 
 }