--- conflicted
+++ resolved
@@ -2,15 +2,13 @@
   omnitureId: Option[String],
   clickMacro: Option[String])(implicit request: RequestHeader)
 
-<<<<<<< HEAD
-@containerWrapper(Seq("soulmates"), "Soulmates")(HtmlFormat.empty){
+@containerWrapper(Seq("legacy", "soulmates", "tone-soulmates"))(HtmlFormat.empty){
+
     Meet someone <em>worth</em> meeting
+
 }(HtmlFormat.empty)(HtmlFormat.empty) {
-=======
-@containerWrapper(Seq())(HtmlFormat.empty)(HtmlFormat.empty)(HtmlFormat.empty)(HtmlFormat.empty) {
->>>>>>> 72a18608
 
-    @members map soulmateCard
+    @members.map { member => @soulmateCard(member, omnitureId, clickMacro) }
 
     <form class="search" action="@Configuration.commercial.soulmates_url/find" method="get">
         <label for="my_gender" class="search__dropdown">I am a
