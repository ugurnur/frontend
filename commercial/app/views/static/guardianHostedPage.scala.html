@()(implicit request: RequestHeader)
@import common.commercial.HostedPage
@import conf.Static

@main(HostedPage) { } {
    <div class="hosted__header">
        <div class="hosted__headerwrap">
            <div class="paidfor-label paidfor-meta__more hosted__label has-popup">
                <button class="u-button-reset paidfor-label__btn popup__toggle hosted__label-btn" data-toggle="js-hosted-popup" data-link-name="about-adertiser-content">About @fragments.inlineSvg("arrow-down", "icon")</button>
                <div class="popup popup--paidfor hosted__popup is-off js-hosted-popup">
                    <p class="hosted__popup-text">Advertiser content is used to describe advertisement features that are paid for, produced and controlled by the advertiser rather than the publisher​.</p>
                    <p class="hosted__popup-text">They​ are subject to regulation by the Advertising Standards Authority in the UK, the Federal Trade Commission in the US and the Advertising Standards Bureau in Australia.</p>
                    <p class="hosted__popup-text">This content is produced by the advertiser and does not involve GNM staff.</p>
                </div>
            </div>
            <a href="http://www.theguardian.com" data-link-name="guardian-logo-top-right" class="hosted__glogo">
                <p class="hosted__glogotext">Hosted by</p>
                @fragments.inlineSvg("logo-guardian", "logo")
            </a>
        </div>
    </div>
    <div class="l-side-margins hosted__side">
        <section class="hosted-tone--dark">
            <div class="adverts hosted__container--full">
                <div class="hostedbadge hostedbadge--shouldscale hosted-tone-bg--renault">
                    <p class="hostedbadge__info">Advertiser content</p>
                </div>
                <div class="u-responsive-ratio u-responsive-ratio--hd">
                    <video
                    data-duration="86"
                    data-media-id="renault-car-of-the-future"
                    controls="controls"
                    preload="auto"
                    muted="no"
                    style="width: 100%;"
                    data-block-video-ads="true"
                    poster="@Static("images/commercial/renault-video-poster.png")"
                    class="vjs-hosted__video hosted__video gu-media--show-controls-at-start gu-media--video vjs vjs-tech-html5 vjs-paused vjs-controls-enabled vjs_video_1-dimensions vjs-user-active">
                        <source type="video/mp4" src="http://multimedia.guardianapis.com/interactivevideos/video.php?file=160516GlabsTestSD&format=video/mp4&maxbitrate=2048">
                        <source type="video/webm" src="http://multimedia.guardianapis.com/interactivevideos/video.php?file=160516GlabsTestSD&format=video/webm&maxbitrate=2048">
                        <source type="video/ogg" src="http://multimedia.guardianapis.com/interactivevideos/video.php?file=160516GlabsTestSD&format=video/ogg&maxbitrate=2048">
                        <source type="video/m3u8" src="http://multimedia.guardianapis.com/interactivevideos/video.php?file=160516GlabsTestSD&format=application/x-mpegURL&maxbitrate=2048">
                    </video>
<<<<<<< HEAD
                    <div class="hosted__meta">
                        <p class="hosted__heading--small">Episode 1</p>
                        <h1 class="hosted__heading hosted-tone--renault">Designing the car of the future</h1>
=======
                    <div class="hosted-fading">
                        <div class="hosted__meta">
                            <p class="hosted__heading--small">Episode 1</p>
                            <h1 class="hosted__heading hosted-tone--renault">Discover the New Renault Zoe</h1>
                        </div>
                        <div class="hostedbadge hostedbadge--shouldscale">
                            <img class="hostedbadge__logo" src="@Static("images/commercial/logo_renault.jpg")">
                        </div>
>>>>>>> b8b2c219
                    </div>
                </div>
            </div>
        </section>
        <section class="adverts adverts--legacy hosted__container hosted__container--content">
            <header class="adverts__header">
                <div class="meta__social hosted__social" data-component="share">
                    <ul class="social social--top u-unstyled u-cf" data-component="social">
                        <li class="social__item social__item--facebook" data-link-name="facebook">
                            <a  class="social__action social-icon-wrapper"
                            data-link-name="facebook-social-share-1"
                            href="https://www.facebook.com/dialog/share?app_id=180444840287&href=http://address.com&redirect_uri=http://address.com"
                            target="_blank"
                            title="facebook">
                                <span class='inline-icon__fallback button share-modal__item share-modal__item--facebook'>Share on Facebook</span>
                                @fragments.inlineSvg("share-facebook", "icon", List("rounded-icon social-icon social-icon--facebook"))
                            </a>
                        </li>
                        <li class="social__item social__item--twitter" data-link-name="twitter">
                            <a  class="social__action social-icon-wrapper"
                            data-link-name="twitter-social-share-1"
                            href="https://twitter.com/intent/tweet?text=Zoe&url=http://address.com"
                            target="_blank"
                            title="twitter">
                                <span class='inline-icon__fallback button share-modal__item share-modal__item--twitter'>Share on Twitter</span>
                                @fragments.inlineSvg("share-twitter", "icon", List("rounded-icon social-icon social-icon--twitter"))
                            </a>
                        </li>
                        <li class="social__item social__item--email" data-link-name="email">
                            <a  class="social__action social-icon-wrapper"
                            data-link-name="email-social-share-1"
                            href="mailto:?subject=Zoe&body=http://address.com"
                            target="_blank"
                            title="email">
                                <span class='inline-icon__fallback button share-modal__item share-modal__item--email'>Share via email</span>
                                @fragments.inlineSvg("share-email", "icon", List("rounded-icon social-icon social-icon--email"))
                            </a>
                        </li>
                        <li class="social__item social__item--pinterest" data-link-name="pinterest">
                            <a  class="social__action social-icon-wrapper"
                            data-link-name="Pinterest-social-share-1"
                            href="http://www.pinterest.com/pin/find/?url=http://address.com"
                            target="_blank"
                            title="pinterest">
                                <span class='inline-icon__fallback button share-modal__item share-modal__item--pinterest'>Share on Pinterest</span>
                                @fragments.inlineSvg("share-pinterest", "icon", List("rounded-icon social-icon social-icon--pinterest"))
                            </a>
                        </li>
                    </ul>
                </div>
            </header>
            <div class="adverts__body">
                <div class="hosted__standfirst">
                    <p class="hosted__text">Who better to dream up the cars of tomorrow than the people who'll be buying them? Students at Central St Martins are working with Renault to design the interior for cars that will drive themselves. Watch this short video to find out more about the project, and visit this page again soon to catch up on the students' progress.</p>
                    <p class="hosted__terms">​This content was paid for and produced by Renault. For more information click
                        <div class="paidfor-label paidfor-meta__more  has-popup hosted__link">
                            <button class="u-button-reset paidfor-label__btn hosted__label-btn--small popup__toggle hosted__label-btn" data-toggle="js-hosted-popup-bottom" data-link-name="terms-and-conditions-text-link">here @fragments.inlineSvg("arrow-down", "icon")</button>
                            <div class="popup popup--paidfor hosted__popup is-off js-hosted-popup-bottom">
                                <p class="hosted__popup-text">Advertiser content is used to describe advertisement features that are paid for, produced and controlled by the advertiser rather than the publisher​.</p>
                                <p class="hosted__popup-text">They​ are subject to regulation by the Advertising Standards Authority in the UK, the Federal Trade Commission in the US and the Advertising Standards Bureau in Australia.</p>
                                <p class="hosted__popup-text">This content is produced by the advertiser and does not involve GNM staff.</p>
                            </div>
                        </div>
                    </p>
                </div>
            </div>
        </section>
        <section class="adverts hosted__container--full">
            <div class="hosted__banner" style="background-image: url(@Static("images/commercial/ren_commercial_banner.jpg"));">
                <div class="hostedbadge hostedbadge--shouldscale hostedbadge--pushdown hosted-tone-bg--renault">
                    <img class="hostedbadge__logo" src="@Static("images/commercial/logo_renault.jpg")">
                </div>
                <div class="hosted__cta-wrapper">
                    <a href="https://www.renault.co.uk/vehicles/new-vehicles/zoe.html" rel="nofollow" class="" data-link-name="explore-renault-zoe-button">
                        <span class="hosted__cta-text">Discover Zoe</span>
                        @fragments.inlineSvg("arrow-right", "icon", List("i-right","advert__more","button","button--large","button--primary","hosted__cta"))
                    </a>
                </div>
            </div>
        </section>
    </div>
}<|MERGE_RESOLUTION|>--- conflicted
+++ resolved
@@ -41,11 +41,6 @@
                         <source type="video/ogg" src="http://multimedia.guardianapis.com/interactivevideos/video.php?file=160516GlabsTestSD&format=video/ogg&maxbitrate=2048">
                         <source type="video/m3u8" src="http://multimedia.guardianapis.com/interactivevideos/video.php?file=160516GlabsTestSD&format=application/x-mpegURL&maxbitrate=2048">
                     </video>
-<<<<<<< HEAD
-                    <div class="hosted__meta">
-                        <p class="hosted__heading--small">Episode 1</p>
-                        <h1 class="hosted__heading hosted-tone--renault">Designing the car of the future</h1>
-=======
                     <div class="hosted-fading">
                         <div class="hosted__meta">
                             <p class="hosted__heading--small">Episode 1</p>
@@ -54,7 +49,6 @@
                         <div class="hostedbadge hostedbadge--shouldscale">
                             <img class="hostedbadge__logo" src="@Static("images/commercial/logo_renault.jpg")">
                         </div>
->>>>>>> b8b2c219
                     </div>
                 </div>
             </div>
