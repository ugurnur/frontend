@(ads: Seq[model.commercial.Ad])(implicit request: RequestHeader)
@import model.commercial

@defining(("1_0", "2014-08-07")) { case (version, date) =>
    <div class="commercial commercial--multi commercial--high">
<<<<<<< HEAD
        <div class="facia-container__inner--commercial">

            <div class="container__header">
                <div class="container__header__inner">
                    <h3 class="commercial__title">
                        Frankenponent title
                    </h3>
                </div>
            </div>

            <div class="container__body">
=======
        <div class="facia-container__inner">
            <div class="container__title commercial__head">
                <h3 class="commercial__title">
                    From the guardian
                </h3>
                <div class="commercial__explainer">
                    About this content blah blah, this is what the designer put in the psd.
                </div>
            </div>
            <div class="commercial__body container__body">
>>>>>>> 288d9dcb
                <ul class="lineitems">
                    @ads.map { ad =>
                        @ad match {
                            case job: model.commercial.jobs.Job => {
                                @views.html.jobFragments.job(job)
                            }
                            case book: model.commercial.books.Book => {
                                @views.html.books.book(book)
                            }
                            case travelOffer: model.commercial.travel.TravelOffer => {
                                @views.html.travelOfferFragments.travelOffer(travelOffer)
                            }
                            case masterClass: model.commercial.masterclasses.MasterClass => {
                                @views.html.masterClasses.masterClass(masterClass)
                            }
                            case member: model.commercial.soulmates.Member => {
                                @views.html.soulmateFragments.soulmate(member)
                            }
                        }
                    }
                </ul>
            </div>
<<<<<<< HEAD

=======
>>>>>>> 288d9dcb
        </div>
    </div>
}<|MERGE_RESOLUTION|>--- conflicted
+++ resolved
@@ -3,30 +3,18 @@
 
 @defining(("1_0", "2014-08-07")) { case (version, date) =>
     <div class="commercial commercial--multi commercial--high">
-<<<<<<< HEAD
         <div class="facia-container__inner--commercial">
-
             <div class="container__header">
                 <div class="container__header__inner">
                     <h3 class="commercial__title">
-                        Frankenponent title
+                        From the guardian
                     </h3>
                 </div>
             </div>
-
             <div class="container__body">
-=======
-        <div class="facia-container__inner">
-            <div class="container__title commercial__head">
-                <h3 class="commercial__title">
-                    From the guardian
-                </h3>
                 <div class="commercial__explainer">
                     About this content blah blah, this is what the designer put in the psd.
                 </div>
-            </div>
-            <div class="commercial__body container__body">
->>>>>>> 288d9dcb
                 <ul class="lineitems">
                     @ads.map { ad =>
                         @ad match {
@@ -49,10 +37,6 @@
                     }
                 </ul>
             </div>
-<<<<<<< HEAD
-
-=======
->>>>>>> 288d9dcb
         </div>
     </div>
 }