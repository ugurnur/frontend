@(page: model.Page)(implicit request: RequestHeader)

@import play.api.libs.json.{JsObject, Json}

@main(page){ }{

<style>
    .test-page-head {
        margin-top: 30px;
        font-size: 1.25rem;
    }
    .test-page-subhead {
        font-size: 0.875rem;
    }
    .facia-switch {
        font-family: sans-serif;
        font-size: 12px;
        margin: 0;
        border: 1px solid #ccc;
        border-right: 0;
        background: #fff;
        box-shadow: 0 0 2px rgba(0, 0, 0 ,0.3);
        overflow: hidden;
        position: fixed;
        top: 0;
        left: 0;
        z-index: 1100;
    }
    .facia-switch dt {
        color: #767676;
        padding: 6px 10px;
        margin: 0;
        display: inline-block;
    }
    .facia-switch dd {
        border-right: 1px solid #ccc;
        padding: 6px 10px;
        margin: 0;
        display: inline-block;
    }
    .has-page-skin {
        background-image: url(http://adimage.guardian.co.uk/pageskins/M34681-Guardian-takeover-Skin-1600x1200-6_1.gif);
        background-attachment: fixed;
        background-position: 50% 0;
    }
</style>

<div class="l-side-margins">

    <div class="facia-container__inner">
        <dl class="facia-switch">
            <dt>Layout</dt>
            <dd>
                <a id="switchFronts" href="#">Fronts</a> •
                <a id="switchArticles" href="#" class="current">Articles</a> •
                <a id="pageSkin" href="#">Page skin?</a></dd>
            <dt>Items in manual multiple</dt>
            <dd>
                <select id="dfp-number">
                    <option value="4">4</option>
                    <option value="3">3</option>
                    <option value="2">2</option>
                </select>
            </dd>
            <dt>Palette for manual single/multiple</dt>
            <dd>
                <select id="dfp-palette">
                    <option value="brand">Brand</option>
                    <option value="subscriptions">Subscriptions</option>
                    <option value="membership">Membership</option>
                    <option value="live">Live</option>
                    <option value="jobs">Jobs</option>
                    <option value="networks">Networks</option>
                    <option value="books">Books</option>
                    <option value="masterclasses">Masterclasses</option>
                    <option value="travel">Travel</option>
                    <option value="shop">Shop</option>
                    <option value="money">Money</option>
                    <option value="gardening">Gardening</option>
                    <option value="soulmates">Soulmates</option>
                </select>
            </dd>
            <dt>Gimbap style</dt>
            <dd>
                <select id="blended-style">
                    <option value="normal" selected>Normal</option>
                    <option value="reversed-out">Reversed out</option>
                    <option value="membership">Membership</option>
                    <option value="masterclasses">Masterclasses</option>
                    <option value="soulmates">Soulmates</option>
                    <option value="jobs">Jobs</option>
                </select>
            </dd>
        </dl>
    </div>

    <script>
        // window.require is assigned asynchronously
        window.addEventListener('load', function () {
            require('bootstraps/standard/main')
                .next(['bootstraps/commercial'])
                .next([
                    'bean',
                    'common/utils/$'
                ])
                .then(function (
                    bean,
                    $
                ) {
                    'use strict';
                    var $switchFronts   = $('#switchFronts'),
                        $switchArticles = $('#switchArticles'),
                        $rhColumn = $('.content__secondary-column');

                    bean.on($switchFronts[0], 'click', function () {
                        $('#head-css').attr('href', '@Static("stylesheets/head.facia.css")');
                        $switchArticles.removeClass('current');
                        $switchFronts.addClass('current');
                        $rhColumn.hide();
                    });

                    bean.on($switchArticles[0], 'click', function () {
                        $('#head-css').attr('href', '@Static("stylesheets/head.content.css")');
                        $switchFronts.removeClass('current');
                        $switchArticles.addClass('current');
                        $rhColumn.show();
                    });

                    bean.on($('#pageSkin')[0], 'click', function () {
                        $('body').toggleClass('has-page-skin');
                    });

                    var $number        = $('#dfp-number'),
                        itemNumClasses = ['2', '3', '4']
                            .map(function (num) {
                                return 'commercial--items-dfp-' + num;
                            });
                    bean.on($number[0], 'change', function () {
                        $('.commercial--dfp-multiple')
                            .removeClass(itemNumClasses.join(' '))
                            .addClass('commercial--items-dfp-' + $number.val());
                    });

                    var $palette    = $('#dfp-palette'),
                        toneClasses = ['brand', 'subscriptions', 'membership', 'live', 'jobs', 'networks', 'books', 'masterclasses', 'travel', 'shop', 'money', 'gardening', 'soulmates']
                            .map(function (tone) {
                                return 'commercial--tone-' + tone;
                            });
                    bean.on($palette[0], 'change', function () {
                        $('#multiple1, .commercial--dfp-single, .commercial--v-high')
                            .removeClass(toneClasses.join(' '))
                            .addClass('commercial--tone-' + $palette.val());
                    });

                    var blendedStyle = document.getElementById('blended-style'),
<<<<<<< HEAD
                        styleClasses = ['gimbap-style--normal', 'gimbap-style--reversed-out'];
                    bean.on(blendedStyle, 'change', function () {
                        var gimbap = document.querySelector('.gimbap-wrap');
                        styleClasses.forEach(function(c) { gimbap.classList.remove(c); });
                        gimbap.classList.add('gimbap-style--' + blendedStyle.value);
                    });

                    let blendedLayout = document.getElementById('blended-layout'),
                        gimbapBody    = null,
                        layoutClasses = ['1x1x1x1', '2x1x1', '1x2x1', '1x1x2'].map(layout => 'gimbap-wrap__body--' + layout);
                    bean.on(blendedLayout, 'change', () => {
                        var gimbap = document.querySelector('.gimbap-wrap');
                        gimbapBody = gimbapBody || gimbap.querySelector('.gimbap-wrap__body');
                        layoutClasses.forEach(function(c) { gimbapBody.classList.remove(c); });
                        gimbapBody.classList.add('gimbap-wrap__body--' + blendedLayout.value);
                    });

                    let blendedHeadless = document.getElementById('blended-headless'),
                        gimbapHead    = null,
                        gimbapHeadParent = null;
                    bean.on(blendedHeadless, 'change', () => {
                        gimbap = gimbap || document.getElementById('gimbap').querySelector('.gimbap-wrap');
                        gimbapHead = gimbapHead || gimbap.querySelector('.gimbap-wrap__header');
                        gimbapHeadParent = gimbapHeadParent || gimbapHead.parentNode;
                        if (blendedHeadless.value === 'true') {
                            gimbapHeadParent.removeChild(gimbapHead);
                        } else {
                            gimbapHeadParent.insertBefore(gimbapHead, gimbapHeadParent.firstChild);
                        }

=======
                        gimbap       = null,
                        styleClasses = ['normal', 'reversed-out', 'membership', 'masterclasses', 'jobs', 'soulmates'].map(tone => 'gimbap-style--' + tone);
                    bean.on(blendedStyle, 'change', function () {
                        gimbap = document.getElementById('gimbap').querySelector('.gimbap-wrap');
                        styleClasses.forEach(function(c) { gimbap.classList.remove(c); });
                        gimbap.classList.add('gimbap-style--' + blendedStyle.value);
>>>>>>> e3f33c0e
                    });
                });
        });

        var loadCommercial = function (callback) {
            window.addEventListener('load', function () {
                // Commercial is in standard
                require('bootstraps/standard/main')
                    .next(['bootstraps/commercial'])
                    .then(callback) ;
            });
        };
    </script>

    <article id="article" class="content content--article">
        <div class="gs-container">
            <h1 class="content__headline">All components</h1>
            <h3 class="test-page-subhead">Inline</h3>
            <div class="content__main-column content__main-column--article">
                <div class="from-content-api js-article__body">
                    <p>The relationship between Aronnax and Nemo is an intriguing dance between understanding and uneasiness. Initially, both of them delight in finding another academic mind. Aronnax is thrilled by the unexpected luxuries of the Nautilus, with its world-class collections of underwater treasures, inventively cooked seafood dishes and unending supply of seaweed cigars. Meanwhile, Nemo revels in showing off the Nautilus's capabilities to someone who understands them, taking Aronnax on little field trips to hunt sharks, visit the South Pole and explore the underwater city of Atlantis.</p>
                    <div class="ad-slot ad-slot--im ad-slot--manual-inline"></div>
                    <p>Nemo becomes increasingly sinister despite Aronnax's romanticised eye: he drugs his captives, refuses to explain the violent death of a crew member and alternates between sorrowful melancholia and cold fury. Ultimately it is Aronnax's transition from admiration and envy to complete fear that makes Twenty Thousand Leagues so eerie and exciting. At the climax when Nemo finally attacks a ship with Aronnax on board, the reader, Aronnax and the "archangel of hate" Nemo reach a satisfyingly simultaneous understanding. The two men watch in silence as the drowning sailors sink into an ocean crevasse like "a human antheap caught out by the invasion of the sea", and everyone finally understands that Nemo will never let his captors live. Later, when Aronnax literally crawls across the salon floor in complete darkness, desperate to avoid the sobbing Nemo who is playing his organ in the same room, my heart was pounding thrillingly hard. I've read Twenty Thousand Leagues multiple times and Nemo's madness still scares me.</p>
                    <p>Its episodic chapters may not appeal to some, but as a beach read, Twenty Thousand Leagues is the perfect book to pick up and put down. You are consistently rewarded with iconic scenes: a battle with a giant squid, an underwater funeral, a trip to Atlantis. Verne's detailed descriptions of geography and sea life fill me with a curiously Victorian sense of potential for discovering the unknown.</p>
                    <p>The relationship between Aronnax and Nemo is an intriguing dance between understanding and uneasiness. Initially, both of them delight in finding another academic mind. Aronnax is thrilled by the unexpected luxuries of the Nautilus, with its world-class collections of underwater treasures, inventively cooked seafood dishes and unending supply of seaweed cigars. Meanwhile, Nemo revels in showing off the Nautilus's capabilities to someone who understands them, taking Aronnax on little field trips to hunt sharks, visit the South Pole and explore the underwater city of Atlantis.</p>
                    <div class="ad-slot ad-slot--im ad-slot--inline-book"></div>
                    <p>Nemo becomes increasingly sinister despite Aronnax's romanticised eye: he drugs his captives, refuses to explain the violent death of a crew member and alternates between sorrowful melancholia and cold fury. Ultimately it is Aronnax's transition from admiration and envy to complete fear that makes Twenty Thousand Leagues so eerie and exciting. At the climax when Nemo finally attacks a ship with Aronnax on board, the reader, Aronnax and the "archangel of hate" Nemo reach a satisfyingly simultaneous understanding. The two men watch in silence as the drowning sailors sink into an ocean crevasse like "a human antheap caught out by the invasion of the sea", and everyone finally understands that Nemo will never let his captors live. Later, when Aronnax literally crawls across the salon floor in complete darkness, desperate to avoid the sobbing Nemo who is playing his organ in the same room, my heart was pounding thrillingly hard. I've read Twenty Thousand Leagues multiple times and Nemo's madness still scares me.</p>
                    <p>Nemo becomes increasingly sinister despite Aronnax's romanticised eye: he drugs his captives, refuses to explain the violent death of a crew member and alternates between sorrowful melancholia and cold fury. Ultimately it is Aronnax's transition from admiration and envy to complete fear that makes Twenty Thousand Leagues so eerie and exciting. At the climax when Nemo finally attacks a ship with Aronnax on board, the reader, Aronnax and the "archangel of hate" Nemo reach a satisfyingly simultaneous understanding. The two men watch in silence as the drowning sailors sink into an ocean crevasse like "a human antheap caught out by the invasion of the sea", and everyone finally understands that Nemo will never let his captors live. Later, when Aronnax literally crawls across the salon floor in complete darkness, desperate to avoid the sobbing Nemo who is playing his organ in the same room, my heart was pounding thrillingly hard. I've read Twenty Thousand Leagues multiple times and Nemo's madness still scares me.</p>
                    <div class="ad-slot ad-slot--paidfor">

                    </div>
                    <script>
                    loadCommercial(function () {
                        require(['common/modules/commercial/creatives/commercial-component'])
                            .then(function(
                                CommercialComponent
                            ) {
                                new CommercialComponent(document.querySelector('.ad-slot--paidfor'), {
                                    type: 'paidforCard',
                                    trackingPixel: '%Trackingpixel%',
                                    cacheBuster: '%%CACHEBUSTER%%',
                                    //articleImage: '[%ArticleImage%]', //it will be taken from cAPI if not given here
                                    brand: 'Unilever',
                                    brandLogo: 'http://pagead2.googlesyndication.com/pagead/imgad?id=CICAgKDjnfPJbBABGAEyCHbj_OBIEKp8',
                                    leaveTextEmpty: "Yes",
                                    //articleHeaderText: "[%ArticleHeaderText%]", //it will be taken from cAPI if not given here
                                    //articleText: "[%ArticleText%]", //it will be taken from cAPI if not given here, unless leaveTextEmpty is 'Yes'
                                    articleUrl: 'p/43b2q',
                                    linkLabel: 'linkLabel',
                                    clickMacro: '%%CLICK_URL_ESC%%',
                                    omnitureId: '[%OmnitureID%]',
                                    adType: 'gu-style'
                            }).create();
                        });
                    });
                    </script>
                    <p>Nemo becomes increasingly sinister despite Aronnax's romanticised eye: he drugs his captives, refuses to explain the violent death of a crew member and alternates between sorrowful melancholia and cold fury. Ultimately it is Aronnax's transition from admiration and envy to complete fear that makes Twenty Thousand Leagues so eerie and exciting. At the climax when Nemo finally attacks a ship with Aronnax on board, the reader, Aronnax and the "archangel of hate" Nemo reach a satisfyingly simultaneous understanding. The two men watch in silence as the drowning sailors sink into an ocean crevasse like "a human antheap caught out by the invasion of the sea", and everyone finally understands that Nemo will never let his captors live. Later, when Aronnax literally crawls across the salon floor in complete darkness, desperate to avoid the sobbing Nemo who is playing his organ in the same room, my heart was pounding thrillingly hard. I've read Twenty Thousand Leagues multiple times and Nemo's madness still scares me.</p>
                    <p>Nemo becomes increasingly sinister despite Aronnax's romanticised eye: he drugs his captives, refuses to explain the violent death of a crew member and alternates between sorrowful melancholia and cold fury. Ultimately it is Aronnax's transition from admiration and envy to complete fear that makes Twenty Thousand Leagues so eerie and exciting. At the climax when Nemo finally attacks a ship with Aronnax on board, the reader, Aronnax and the "archangel of hate" Nemo reach a satisfyingly simultaneous understanding. The two men watch in silence as the drowning sailors sink into an ocean crevasse like "a human antheap caught out by the invasion of the sea", and everyone finally understands that Nemo will never let his captors live. Later, when Aronnax literally crawls across the salon floor in complete darkness, desperate to avoid the sobbing Nemo who is playing his organ in the same room, my heart was pounding thrillingly hard. I've read Twenty Thousand Leagues multiple times and Nemo's madness still scares me.</p>
                </div>
            </div>
            <div class="ad-slot ad-slot--merchandising ad-slot--commercial-component fc-container__inner js-secondary-column content__secondary-column">
            </div>
        </div>

        <script>
            loadCommercial(function () {
                require(['common/modules/commercial/creatives/template'])
                    .then(function(
                        Template
                    ) {
                        new Template(document.querySelector('.ad-slot--manual-inline'), {
                            creative: 'manual-inline',
                            Toneclass: 'commercial--tone-brand',
                            component_title: 'The Guardian Bookshop',
                            omniture_id: '[%OmnitureID%]',
                            base_url: 'http://www.guardianbookshop.co.uk/',
                            offer_title: 'Title',
                            offer_url: 'http://www.guardianbookshop.co.uk/',
                            offer_image: 'http://pagead2.googlesyndication.com/pagead/imgad?id=CICAgKCToPeYcRABGAEyCL27FJtXKuKj',
                            offer_meta: 'Meta',
                            offer_button: 'yes',
                            clickMacro: '%%CLICK_URL_ESC%%'
                        }).create();
                      });
                });
            loadCommercial(function () {
                require(['common/modules/commercial/creatives/commercial-component'])
                    .then(function(
                        CommercialComponent
                    ) {
                        new CommercialComponent(document.querySelector('.ad-slot--inline-book'), {
                            type: 'book',
                            isbn: '9780852655634',
                            clickMacro: '%%CLICK_URL_ESC%%',
                            omnitureId: '[%OmnitureID%]'
                        }).create();
                    });
                });
        </script>
    </article>

    <div class="fc-container__inner">
        <h2 class="test-page-head">
            <a href="https://www.google.com/dfp/59666047#delivery/CreateCreativeTemplate/creativeTemplateId=10024887">
                Merchandising: commercial component (jobs)
            </a>
        </h2>
    </div>
    <div class="fc-container fc-container--commercial">
        <div class="js-merchandising-jobs ad-slot ad-slot--dfp ad-slot--merchandising ad-slot--commercial-component"></div>
    </div>
    <script>
        loadCommercial(function () {
            require(['common/modules/commercial/creatives/commercial-component'])
                .then(function(
                    CommercialComponent
                ) {
                    new CommercialComponent(document.querySelector('.js-merchandising-jobs'), {
                        type: 'jobs',
                        jobIds: '4977372',
                        omnitureId: '[%OmnitureID%]',
                        clickMacro: '%%CLICK_URL_ESC%%'
                    }).create();
                });
        });
    </script>

    <div class="fc-container__inner">
        <h2 class="test-page-head">
            <a href="https://www.google.com/dfp/59666047#delivery/CreateCreativeTemplate/creativeTemplateId=10030407">
                Merchandising: commercial component (masterclasses)
            </a>
        </h2>
    </div>
    <div class="fc-container fc-container--commercial">
        <div class="js-merchandising-masterclasses ad-slot ad-slot--dfp ad-slot--merchandising ad-slot--commercial-component"></div>
    </div>
    <script>
        loadCommercial(function () {
            require(['common/modules/commercial/creatives/commercial-component'])
                .then(function(
                    CommercialComponent
                ) {
                    new CommercialComponent(document.querySelector('.js-merchandising-masterclasses'), {
                        type: 'masterclasses',
                        ids: '',
                        omnitureId: '[%OmnitureID%]',
                        clickMacro: '%%CLICK_URL_ESC%%'
                    }).create();
                });
        });
    </script>

    <div class="fc-container__inner">
        <h2 class="test-page-head">
            <a href="https://www.google.com/dfp/59666047#delivery/CreateCreativeTemplate/creativeTemplateId=10030287">
                Merchandising: commercial component (books)
            </a>
        </h2>
        <form class="js-merchandising-books-layout">
            <label>Layout:
                <select>
                    <option value="standard" selected>Standard</option>
                    <option value="prominent">Prominent</option>
                </select>
            </label>
        </form>
    </div>
    <div class="fc-container fc-container--commercial">
        <div class="js-merchandising-books ad-slot ad-slot--dfp ad-slot--merchandising ad-slot--commercial-component"></div>
    </div>
    <script>
        loadCommercial(function () {
            require([
                'bean',
                'qwery',
                'common/utils/$',
                'common/modules/commercial/creatives/commercial-component'
            ])
                .then(function (
                    bean,
                    qwery,
                    $,
                    CommercialComponent
                ) {
                    var $merchandisingBooks = $('.js-merchandising-books');

                    bean.on(qwery('.js-merchandising-books-layout')[0], 'change', function (event) {
                        var commercialComponent = new CommercialComponent($merchandisingBooks[0], {
                            type: 'books',
                            layout: $(event.srcElement).val(),
                            isbns: '9780224097000,9781783350629',
                            omnitureId: '[%OmnitureID%]',
                            clickMacro: '%%CLICK_URL_ESC%%'
                        });

                        commercialComponent.postLoadEvents.books = function () {
                            $merchandisingBooks.removeClass('lazyloaded');
                        };

                        commercialComponent.create();
                    });

                    bean.fire(qwery('.js-merchandising-books-layout select')[0], 'change');
                });
        });
    </script>

    <div class="fc-container__inner">
        <h2 class="test-page-head">
            <a href="https://www.google.com/dfp/59666047#delivery/CreateCreativeTemplate/creativeTemplateId=10030527">
                Merchandising: commercial component (travel)
            </a>
        </h2>
        <form class="js-merchandising-travel-layout">
            <label>Layout:
                <select>
                    <option value="standard" selected>Standard</option>
                    <option value="prominent">Prominent</option>
                </select>
            </label>
        </form>
    </div>
    <div class="fc-container fc-container--commercial">
        <div class="js-merchandising-travel ad-slot ad-slot--dfp ad-slot--merchandising ad-slot--commercial-component"></div>
    </div>
    <script>
        loadCommercial(function () {
            require([
                'bean',
                'qwery',
                'common/utils/$',
                'common/modules/commercial/creatives/commercial-component'
            ])
                .then(function (
                    bean,
                    qwery,
                    $,
                    CommercialComponent
                ) {
                    var $merchandisingTravel = $('.js-merchandising-travel');

                    bean.on(qwery('.js-merchandising-travel-layout')[0], 'change', function (event) {
                        var commercialComponent = new CommercialComponent($merchandisingTravel[0], {
                            type: 'travel',
                            layout: $(event.srcElement).val(),
                            ids: '',
                            omnitureId: '[%OmnitureID%]',
                            clickMacro: '%%CLICK_URL_ESC%%'
                        });

                        commercialComponent.postLoadEvents.travel = function () {
                            $merchandisingTravel.removeClass('lazyloaded');
                        };

                        commercialComponent.create();
                    });

                    bean.fire(qwery('.js-merchandising-travel-layout select')[0], 'change');
                });
        });
    </script>

    <div class="fc-container__inner">
        <h2 class="test-page-head">
            <a href="https://www.google.com/dfp/59666047#delivery/CreateCreativeTemplate/creativeTemplateId=10030647">
                Merchandising: commercial component (best buys)
            </a>
        </h2>
    </div>
    <div class="fc-container fc-container--commercial">
        <div class="js-merchandising-bestbuys ad-slot ad-slot--dfp ad-slot--merchandising ad-slot--commercial-component"></div>
    </div>
    <script>
    loadCommercial(function () {
        require(['common/modules/commercial/creatives/commercial-component'])
            .then(function(
                CommercialComponent
            ) {
                new CommercialComponent(document.querySelector('.js-merchandising-bestbuys'), {
                type: 'bestbuy',
                omnitureId: '[%OmnitureID%]',
                clickMacro: '%%CLICK_URL_ESC%%'
            }).create();
        });
    });
    </script>

    <div class="fc-container__inner">
        <h2 class="test-page-head">
            <a href="https://www.google.com/dfp/59666047#delivery/CreateCreativeTemplate/creativeTemplateId=10030887">
                Merchandising: commercial component (soulmates) + feed
            </a>
        </h2>
        <form class="js-soulmates-feed">
            <label>Feed selection:
                <select>
                    <option value="mixednew" selected>Standard New</option>
                    <option value="brighton">Brighton</option>
                    <option value="east">East of England</option>
                    <option value="eastmidlands">East Midlands</option>
                    <option value="mature">Mature</option>
                    <option value="men">Men</option>
                    <option value="northeast">Northeast</option>
                    <option value="northwest">Northwest</option>
                    <option value="northwestnew">Northwest New</option>
                    <option value="scotland">Scotland</option>
                    <option value="south">South</option>
                    <option value="southwest">Southwest</option>
                    <option value="wales">Wales</option>
                    <option value="westmidlands">West Midlands</option>
                    <option value="women">Women</option>
                    <option value="yorkshire">Yorkshire</option>
                    <option value="young">Young</option>
                </select>
            </label>
        </form>
    </div>
    <div class="fc-container fc-container--commercial">
        <div class="js-merchandising-soulmates-feed ad-slot ad-slot--dfp ad-slot--merchandising ad-slot--commercial-component"></div>
    </div>
    <script>
    loadCommercial(function () {
        require([
            'bean',
            'qwery',
            'common/utils/$',
            'common/modules/commercial/creatives/commercial-component'
        ])
            .then(function(
                bean,
                qwery,
                $,
                CommercialComponent
            ) {
                var $soulmatesFeed = $('.js-merchandising-soulmates-feed');

                bean.on(qwery('.js-soulmates-feed select')[0], 'change', function (event) {
                    var commercialComponent = new CommercialComponent($soulmatesFeed[0], {
                        type: 'soulmatesGroup',
                        omnitureId: '[%OmnitureID%]',
                        clickMacro: '%%CLICK_URL_ESC%%',
                        soulmatesFeedName: $(event.srcElement).val()
                    });
                    commercialComponent.postLoadEvents.soulmatesGroup = function () {
                        $soulmatesFeed.removeClass('lazyloaded');
                    };

                    commercialComponent.create();
                });
                bean.fire(qwery('.js-soulmates-feed select')[0], 'change');
            });
        });
    </script>

    <div class="fc-container__inner">
        <h2 class="test-page-head">
            <a href="https://www.google.com/dfp/59666047#delivery/CreateCreativeTemplate/creativeTemplateId=10030887">
                Merchandising: commercial component (soulmates)
            </a>
        </h2>
    </div>
    <div class="fc-container fc-container--commercial">
        <div class="js-merchandising-soulmates ad-slot ad-slot--dfp ad-slot--merchandising ad-slot--commercial-component"></div>
    </div>
    <script>
    loadCommercial(function () {
        require(['common/modules/commercial/creatives/commercial-component'])
            .then(function(
                CommercialComponent
            ) {
                new CommercialComponent(document.querySelector('.js-merchandising-soulmates'), {
                type: 'soulmates',
                omnitureId: '[%OmnitureID%]',
                clickMacro: '%%CLICK_URL_ESC%%'
            }).create();
        });
    });
    </script>

    <div class="fc-container__inner">
        <h2 class="test-page-head">
            <a href="https://www.google.com/dfp/59666047#delivery/CreateCreativeTemplate/creativeTemplateId=10022487">Merchandising: blended component</a>
        </h2>
    </div>
    <div class="ad-slot ad-slot--merchandising ad-slot--commercial-component dfp-ad--merchandising-multi"></div>
    <script>
        loadCommercial(function () {
            require(['common/modules/commercial/creatives/commercial-component'])
                .then(function(
                    CommercialComponent
                ) {
                new CommercialComponent(document.querySelector('.dfp-ad--merchandising-multi'), {
                    type: 'multi',
                    components: ['soulmates', 'jobs', 'books', 'masterclasses'],
                    slotIds: ['','','',''],
                    clickMacro: '%%CLICK_URL_ESC%%',
                    omnitureId: '[%OmnitureID%]'
                }).create();
            });
        });
    </script>

    @Seq(
        Map(
            ("type", "single"),
            ("creativeId", "10026447")
        ),
        Map(
            ("type", "multiple"),
            ("creativeId", "10023207")
        )
    ).map { component =>
        <div class="fc-container__inner">
            <h2 class="test-page-head">
                <a href="https://www.google.com/dfp/59666047#delivery/CreateCreativeTemplate/creativeTemplateId=@component("creativeId")">
                    Merchandising: cAPI @component("type")
                </a>
            </h2>
            <form class="capi-@component("type")-paid-for-type">
                <label>Type:
                    <select>
                        <option value="advertisement-feature" selected>Advertisement Feature</option>
                        <option value="sponsored">Sponsored</option>
                        <option value="foundation-supported">Foundation Supported</option>
                    </select>
                </label>
            </form>
        </div>
        <div class="ad-slot ad-slot--dfp ad-slot--merchandising ad-slot--commercial-component ad-slot--capi-@component("type")"></div>
        <script>
            loadCommercial(function () {
                require([
                    'bean',
                    'qwery',
                    'common/utils/$',
                    'common/modules/commercial/creatives/commercial-component'
                ])
                    .then(function (
                        bean,
                        qwery,
                        $,
                        CommercialComponent
                    ) {
                        var $capiType = $('.ad-slot--capi-@component("type")');

                        bean.on(qwery('.capi-@component("type")-paid-for-type select')[0], 'change', function (event) {
                            var commercialComponent = new CommercialComponent($capiType[0], {
                                type: 'capi@if(component("type") == "single"){Single}',
                                t: ['p/43b2q','p/43945'],
                                l: 'http://pagead2.googlesyndication.com/pagead/imgad?id=CICAgKDjnfPJbBABGAEyCHbj_OBIEKp8',
                                ct: 'Led Zeppelin special',
                                cl: 'http://theguardian.com/music/ledzeppelin',
                                cal: 'http://theguardian.com/about',
                                k: 'music/ledzeppelin',
                                rmd: 'www.theguardina.com',
                                rmt: 'Seemoreoverhere',
                                af: $(event.srcElement).val(),
                                clickMacro: '%%CLICK_URL_ESC%%',
                                omnitureId: '[%OmnitureID%]'
                            });

                            var callbackName = 'capi@if(component("type") == "single"){Single}';
                            var originalPostLoadEvents = commercialComponent.postLoadEvents[callbackName];
                            commercialComponent.postLoadEvents[callbackName] = function (el) {
                                originalPostLoadEvents && originalPostLoadEvents.call(commercialComponent, el);
                                $capiType.removeClass('lazyloaded');
                            };
                            commercialComponent.create();
                        });

                        bean.fire(qwery('.capi-@component("type")-paid-for-type select')[0], 'change');
                    });
            });
        </script>
    }

    @Seq(
        Map(
            ("id", "manual1"),
            ("type", "single"),
            ("creativeId", "10025607"),
            ("args", Json.obj(
                ("creative", "manual-single"),
                ("toneClass",  "commercial--tone-brand"),
                ("omnitureId", "[%omnitureid%]"),
                ("baseUrl", "http://www.theguardian.com/technology/2014/nov/20/apple-beats-music-iphone-ipad-spotify"),
                ("title", "title"),
                ("viewAllText", "View all"),
                ("offerTitle", "Scientists climb to bottom of Siberian sinkhole - in pictures"),
                ("offerImage", "http://pagead2.googlesyndication.com/pagead/imgad?id=CICAgKDjk-jQkgEQARgBMghE750kQXQwJg"),
                ("offerText", "A Russian research team including scientists, a medic and a professional climber has descended a giant sinkhole on the Yamal Peninsula in northern Siberia. Photographs by Vladimir Pushkarev/Siberian Times"),
                ("offerUrl", "http://www.theguardian.com/technology/2014/nov/20/apple-beats-music-iphone-ipad-spotify"),
                ("seeMoreUrl", "http://www.theguardian.com/technology/2014/nov/20/apple-beats-music-iphone-ipad-spotify"),
                ("showCtaLink", "show-cta-link"),
                ("clickMacro", "%%CLICK_URL_ESC%%")
            ))
        ),
        Map(
            ("id", "multiple1"),
            ("type", "multiple"),
            ("creativeId", "10025847"),
            ("args", Json.obj(
                ("creative", "manual-multiple"),
                ("title", "A Title"),
                ("explainer", "Explainer text"),
                ("base__url", "http://www.theguardian.com/uk"),
                ("offerlinktext", "Offer link text"),
                ("viewalltext", "View all text"),
                ("offeramount", "offer-amount"),
                ("relevance", "high"),
                ("Toneclass", "commercial--tone-brand"),
                ("offer1title", "Offer 1 Title"),
                ("offer1linktext", "Offer 1 Link Text"),
                ("offer1url", "http://www.theguardian.com/uk"),
                ("offer1meta", "Offer 1 Meta"),
                ("offer1image", "http://www.catgifpage.com/gifs/247.gif"),
                ("offer2title", "Offer 2 Title"),
                ("offer2linktext", "Offer 2 Link Text"),
                ("offer2url", "http://www.theguardian.com/uk"),
                ("offer2meta", "Offer 1 Meta"),
                ("offer2image", "http://www.catgifpage.com/gifs/247.gif"),
                ("offer3title", "Offer 3 Title"),
                ("offer3linktext", "Offer 3 Link Text"),
                ("offer3url", "http://www.theguardian.com/uk"),
                ("offer3meta", "Offer 1 Meta"),
                ("offer3image", "http://www.catgifpage.com/gifs/247.gif"),
                ("offer4title", "Offer 4 Title"),
                ("offer4linktext", "Offer 4 Link Text"),
                ("offer4url", "http://www.theguardian.com/uk"),
                ("offer4meta", "Offer 1 Meta"),
                ("offer4image", "http://www.catgifpage.com/gifs/247.gif"),
                ("omnitureId", "[%OmnitureID%]"),
                ("clickMacro", "%%CLICK_URL_ESC%%")
            ))
        ),
        Map(
            ("id", "multiple2"),
            ("type", "multiple"),
            ("creativeId", "10025847"),
            ("args", Json.obj(
                ("creative", "manual-multiple"),
                ("base__url", "https://soulmates.theguardian.com"),
                ("offerlinktext", "Offer link text"),
                ("viewalltext", "View all text"),
                ("offeramount", "offer-amount"),
                ("relevance", "high"),
                ("Toneclass", "commercial--tone-soulmates"),
                ("offer1title", "Offer 1 Title"),
                ("offer1linktext", "Offer 1 Link Text"),
                ("offer1url", "http://www.theguardian.com/uk"),
                ("offer1meta", "Offer 1 Meta"),
                ("offer1image", "http://www.catgifpage.com/gifs/247.gif"),
                ("offer2title", "Offer 2 Title"),
                ("offer2linktext", "Offer 2 Link Text"),
                ("offer2url", "http://www.theguardian.com/uk"),
                ("offer2meta", "Offer 1 Meta"),
                ("offer2image", "http://www.catgifpage.com/gifs/247.gif"),
                ("offer3title", "Offer 3 Title"),
                ("offer3linktext", "Offer 3 Link Text"),
                ("offer3url", "http://www.theguardian.com/uk"),
                ("offer3meta", "Offer 1 Meta"),
                ("offer3image", "http://www.catgifpage.com/gifs/247.gif"),
                ("offer4title", "Offer 4 Title"),
                ("offer4linktext", "Offer 4 Link Text"),
                ("offer4url", "http://www.theguardian.com/uk"),
                ("offer4meta", "Offer 1 Meta"),
                ("offer4image", "http://www.catgifpage.com/gifs/247.gif"),
                ("omnitureId", "[%OmnitureID%]"),
                ("clickMacro", "%%CLICK_URL_ESC%%")
            ))
        ),
        Map(
            ("id", "multipleMembership"),
            ("type", "multiple"),
            ("creativeId", "10025847"),
            ("args", Json.obj(
                ("creative", "manual-multiple"),
                ("base__url", "https://memebrship.theguardian.com"),
                ("viewalltext", "Become a Supporter"),
                ("title", "Events for foodies from Guardian Live"),
                ("offeramount", "offer-amount"),
                ("relevance", "high"),
                ("Toneclass", "commercial--tone-membership"),
                ("offer1title", "Offer 1 Title"),
                ("offer1linktext", "Offer 1 Link Text"),
                ("offer1url", "http://www.theguardian.com/uk"),
                ("offer1meta", "Offer 1 Meta"),
                ("offer1image", "http://www.catgifpage.com/gifs/247.gif"),
                ("offer2title", "Offer 2 Title"),
                ("offer2linktext", "Offer 2 Link Text"),
                ("offer2url", "http://www.theguardian.com/uk"),
                ("offer2meta", "Offer 1 Meta"),
                ("offer2image", "http://www.catgifpage.com/gifs/247.gif"),
                ("offer3title", "Offer 3 Title"),
                ("offer3linktext", "Offer 3 Link Text"),
                ("offer3url", "http://www.theguardian.com/uk"),
                ("offer3meta", "Offer 1 Meta"),
                ("offer3image", "http://www.catgifpage.com/gifs/247.gif"),
                ("offer4title", "Offer 4 Title"),
                ("offer4linktext", "Offer 4 Link Text"),
                ("offer4url", "http://www.theguardian.com/uk"),
                ("offer4meta", "Offer 1 Meta"),
                ("offer4image", "http://www.catgifpage.com/gifs/247.gif"),
                ("omnitureId", "[%OmnitureID%]"),
                ("clickMacro", "%%CLICK_URL_ESC%%")
            ))
        )
    ).map { component =>
        <div class="fc-container__inner">
            <h2 class="test-page-head">
                <a href="https://www.google.com/dfp/59666047#delivery/CreateCreativeTemplate/creativeTemplateId=@component("creativeId")">
                    Merchandising: manual @component("type")
                </a>
            </h2>
        </div>
        <div id="@component("id")" class="ad-slot ad-slot--dfp ad-slot--merchandising ad-slot--commercial-component ad-slot--@component("type")-manual"></div>
        <script>
            @component("args") match {
                case args: JsObject => {
                    loadCommercial(function () {
                        require(['common/modules/commercial/creatives/template'])
                            .then(function (Template) {
                                new Template(document.querySelector('#@component("id")'), @Html(Json.stringify(args)))
                                    .create();
                        });
                    });
                }
                case _ => { }
            }
        </script>
    }

    @Seq(
        Map(
            ("id", "gimbap"),
            ("type", "gimbap"),
            ("creativeId", "10025847"),
            ("args", Json.obj(
                ("creative", "gimbap"),
                ("style", "normal"),
                ("headless", "false"),
                ("base__url", "https://memebrship.theguardian.com"),
                ("title", "Events for foodies from Guardian Live"),
                ("offer1title", "Offer 1 Title"),
                ("offer1tone", "membership"),
                ("offer1linktext", "Offer 1 Link Text"),
                ("offer1url", "http://www.theguardian.com/uk"),
                ("offer1meta", "Offer 1 Meta"),
                ("offer1image", "http://www.catgifpage.com/gifs/247.gif"),
                ("offer2title", "Offer 2 Title"),
                ("offer2tone", "masterclasses"),
                ("offer2linktext", "Offer 2 Link Text"),
                ("offer2url", "http://www.theguardian.com/uk"),
                ("offer2meta", "Offer 1 Meta"),
                ("offer2image", "http://www.catgifpage.com/gifs/247.gif"),
                ("offer3title", "Offer 3 Title"),
                ("offer3tone", "soulmates"),
                ("offer3linktext", "Offer 3 Link Text"),
                ("offer3url", "http://www.theguardian.com/uk"),
                ("offer3meta", "Offer 1 Meta"),
                ("offer3image", "http://www.catgifpage.com/gifs/247.gif"),
                ("offer4title", "Offer 4 Title"),
                ("offer4tone", "jobs"),
                ("offer4linktext", "Offer 4 Link Text"),
                ("offer4url", "http://www.theguardian.com/uk"),
                ("offer4meta", "Offer 1 Meta"),
                ("offer4image", "http://www.catgifpage.com/gifs/247.gif"),
                ("omnitureId", "[%OmnitureID%]"),
                ("clickMacro", "%%CLICK_URL_ESC%%")
            ))
        )
    ).map { component =>
        <div class="fc-container__inner">
            <h2 class="test-page-head">
                <a href="https://www.google.com/dfp/59666047#delivery/CreateCreativeTemplate/creativeTemplateId=@component("creativeId")">
                    Merchandising: manual @component("type")
                </a>
            </h2>
            <form>
                <label>Layout:
                    <select id="gimbap-layout">
                        <option selected>1x1x1x1</option>
                        <option>2x1x1</option>
                        <option>1</option>
                    </select>
                </label>
            </form>
        </div>
        <div id="@component("id")" class="ad-slot ad-slot--dfp ad-slot--merchandising ad-slot--commercial-component ad-slot--@component("type")-manual"></div>
        <script>
            'use strict';
            @component("args") match {
                case args: JsObject => {
                    loadCommercial(function () {
                        require(['bean', 'common/modules/commercial/creatives/template'])
                            .then(function (bean, Template) {
                                let container = document.querySelector('#@component("id")');
                                let layout = document.getElementById('gimbap-layout');
                                layout.addEventListener('change', (event) => {
                                    container.innerHTML = '';
                                    new Template(container, Object.assign({}, @Html(Json.stringify(args)), { layout: layout.value })).create();
                                });

                                bean.fire(layout, 'change');
                        });
                    });
                }
                case _ => { }
            }
        </script>
    }

</div>
}<|MERGE_RESOLUTION|>--- conflicted
+++ resolved
@@ -153,45 +153,12 @@
                     });
 
                     var blendedStyle = document.getElementById('blended-style'),
-<<<<<<< HEAD
-                        styleClasses = ['gimbap-style--normal', 'gimbap-style--reversed-out'];
-                    bean.on(blendedStyle, 'change', function () {
-                        var gimbap = document.querySelector('.gimbap-wrap');
-                        styleClasses.forEach(function(c) { gimbap.classList.remove(c); });
-                        gimbap.classList.add('gimbap-style--' + blendedStyle.value);
-                    });
-
-                    let blendedLayout = document.getElementById('blended-layout'),
-                        gimbapBody    = null,
-                        layoutClasses = ['1x1x1x1', '2x1x1', '1x2x1', '1x1x2'].map(layout => 'gimbap-wrap__body--' + layout);
-                    bean.on(blendedLayout, 'change', () => {
-                        var gimbap = document.querySelector('.gimbap-wrap');
-                        gimbapBody = gimbapBody || gimbap.querySelector('.gimbap-wrap__body');
-                        layoutClasses.forEach(function(c) { gimbapBody.classList.remove(c); });
-                        gimbapBody.classList.add('gimbap-wrap__body--' + blendedLayout.value);
-                    });
-
-                    let blendedHeadless = document.getElementById('blended-headless'),
-                        gimbapHead    = null,
-                        gimbapHeadParent = null;
-                    bean.on(blendedHeadless, 'change', () => {
-                        gimbap = gimbap || document.getElementById('gimbap').querySelector('.gimbap-wrap');
-                        gimbapHead = gimbapHead || gimbap.querySelector('.gimbap-wrap__header');
-                        gimbapHeadParent = gimbapHeadParent || gimbapHead.parentNode;
-                        if (blendedHeadless.value === 'true') {
-                            gimbapHeadParent.removeChild(gimbapHead);
-                        } else {
-                            gimbapHeadParent.insertBefore(gimbapHead, gimbapHeadParent.firstChild);
-                        }
-
-=======
                         gimbap       = null,
                         styleClasses = ['normal', 'reversed-out', 'membership', 'masterclasses', 'jobs', 'soulmates'].map(tone => 'gimbap-style--' + tone);
                     bean.on(blendedStyle, 'change', function () {
                         gimbap = document.getElementById('gimbap').querySelector('.gimbap-wrap');
                         styleClasses.forEach(function(c) { gimbap.classList.remove(c); });
                         gimbap.classList.add('gimbap-style--' + blendedStyle.value);
->>>>>>> e3f33c0e
                     });
                 });
         });
