@(page: model.MetaData)(implicit request: RequestHeader)

@main(page){ }{
<script src="http://ajax.googleapis.com/ajax/libs/jquery/1.11.1/jquery.min.js"></script>
<script>
jQuery(function($) {
    $("#switchFronts").click(function() {
        $('#head-css').attr('href', '@Static("stylesheets/head.facia.css")');
        $('#switchArticles').removeClass('current');
        $('#article').slideUp();
        $(this).addClass('current');
        return false;
    });

    $("#switchArticles").click(function() {
        $('#head-css').attr('href', '@Static("stylesheets/head.content.css")');
        $('#switchFronts').removeClass('current');
        $('#article').slideDown();
        $(this).addClass('current');
        return false;
    });

    $("#pageSkin").click(function() {
        $('body').toggleClass('has-page-skin');
       return false;
    });

    $(".codeContainer").hide();
    $(".show-code").click(function() {
        $(this).parent().next().slideToggle();
        return false;
    });

    $("#dfp-number").on('change', function() {
        $('.commercial--dfp-multiple, .commercial--dfp-multiple').removeClass("commercial--items-dfp-2 commercial--items-dfp-3 commercial--items-dfp-4").addClass("commercial--items-dfp-" + this.value);
        return false;
    });

    $("#dfp-palette").on('change', function() {
        $('.commercial--dfp-single, .commercial--dfp-multiple, .commercial--v-high').removeClass("commercial--tone-brand commercial--tone-subscriptions commercial--tone-membership commercial--tone-live commercial--tone-jobs commercial--tone-networks commercial--tone-books commercial--tone-masterclasses commercial--tone-travel commercial--tone-shop commercial--tone-money commercial--tone-gardening").addClass("commercial--tone-" + this.value);
        return false;
    });
});
</script>
<style>
    pre {
        font-size: 11px;
    }
    hr {
        height: 8px;
        border: 0 none;
        border-top: 8px dashed #ddd;
        margin: 2em 0;
    }
    #dfp-ad--merchandising-high {
        display: block;
    }
    .test-page-head {
        font-size: 1.25rem;
    }
    .test-page-subhead {
        font-size: 0.875rem;
    }
    .facia-switch {
        font-family: sans-serif;
        font-size: 12px;
        margin: 0;
        border: 1px solid #ccc;
        border-right: 0;
        background: #fff;
        box-shadow: 0 0 2px rgba(0, 0, 0 ,0.3);
        overflow: hidden;
        position: fixed;
        top: 0;
        left: 0;
        z-index: 1100;
    }
    .facia-switch dt {
        color: #767676;
        padding: 6px 10px;
        margin: 0;
        display: inline-block;
    }
    .facia-switch dd {
        border-right: 1px solid #ccc;
        padding: 6px 10px;
        margin: 0;
        display: inline-block;
    }
    .has-page-skin {
        background-image: url(http://adimage.guardian.co.uk/pageskins/M34681-Guardian-takeover-Skin-1600x1200-6_1.gif);
        background-attachment: fixed;
        background-position: 50% 0;
    }
</style>

<div class="l-side-margins">

    <div class="facia-container__inner">
        <dl class="facia-switch">
            <dt>Layout</dt>
            <dd><a id="switchFronts" href="#">Fronts</a> • <a id="switchArticles" href="#" class="current">Articles</a> • <a id="pageSkin" href="#">Page skin?</a></dd>
            <dt>Items in multiple DFP</dt>
            <dd>
                <select id="dfp-number">
                    <option value="4">4</option>
                    <option value="3">3</option>
                    <option value="2">2</option>
                </select>
            </dd>
            <dt>Palette for single DFP</dt>
            <dd>
                <select id="dfp-palette">
                    <option value="brand">Brand</option>
                    <option value="subscriptions">Subscriptions</option>
                    <option value="membership">Membership</option>
                    <option value="live">Live</option>
                    <option value="jobs">Jobs</option>
                    <option value="networks">Networks</option>
                    <option value="books">Books</option>
                    <option value="masterclasses">Masterclasses</option>
                    <option value="travel">Travel</option>
                    <option value="shop">Shop</option>
                    <option value="money">Money</option>
                    <option value="gardening">Gardening</option>
                </select>
            </dd>
        </dl>
    </div>

    <article id="article" class="content content--article">
        <div class="gs-container">
            <h1 class="content__headline">All components</h1>
            <h2 class="test-page-head">DFP Component (Article pages only)</h2>

            <h3 class="test-page-subhead">Inline<a class="show-code">Show code</a></h3>
            <div class="codeContainer">
                <pre><code>
&lt;div class="breakout__html"&gt;
    &lt;div class="commercial commercial--v-high commercial--dfp-[%URI_ENCODE:omniture_id%]" role="complementary"&gt;
        &lt;a href="%%CLICK_URL_ESC%%[%base_url%]" data-link-name="merchandising-[%omniture_id%]-title"&gt;
            &lt;h3 class="commercial__title"&gt;[%component_title%]&lt;/h3&gt;
        &lt;/a&gt;
        &lt;div class="commercial--v-high__head"&gt;
            &lt;h4 class="lineitem__title"&gt;&lt;a href="%%CLICK_URL_ESC%%[%offer_url%]" data-link-name="merchandising-[%omniture_id%]-lineitemtitlelink"&gt;[%offer_title%]&lt;/a&gt;&lt;/h4&gt;
        &lt;/div&gt;
        &lt;div class="commercial--v-high__body"&gt;
            &lt;a href="%%CLICK_URL_ESC%%[%offer_url%]" class="lineitem__link" data-link-name="merchandising-[%omniture_id%]-lineitemlink"&gt;
                &lt;img class="highitem__img" src="[%offer_image%]" alt="" /&gt;
                &lt;p class="commercial--v-high__price"&gt;[%offer_meta%]&lt;/p&gt;
            &lt;/a&gt;
        &lt;/div&gt;
        &lt;div class="commercial--v-high__footer"&gt;
            &lt;a href="%%CLICK_URL_ESC%%[%offer_url%]" class="button button--primary button--small" data-link-name="merchandising-[%omniture_id%]-buynowlink"&gt;
                    Buy now&lt;i class="i i-arrow-white-right i-right"&gt;&lt;/i&gt;
            &lt;/a&gt;
        &lt;/div&gt;
    &lt;/div&gt;
&lt;/div&gt;



                </code></pre>
            </div>
            <div class="content__main-column content__main-column--article">
                <div class="from-content-api js-article__body">
                    <p>The relationship between Aronnax and Nemo is an intriguing dance between understanding and uneasiness. Initially, both of them delight in finding another academic mind. Aronnax is thrilled by the unexpected luxuries of the Nautilus, with its world-class collections of underwater treasures, inventively cooked seafood dishes and unending supply of seaweed cigars. Meanwhile, Nemo revels in showing off the Nautilus's capabilities to someone who understands them, taking Aronnax on little field trips to hunt sharks, visit the South Pole and explore the underwater city of Atlantis.</p>

                    <div id="dfp-ad--im" class="ad-slot ad-slot--dfp ad-slot--im ad-slot--im" data-link-name="ad slot im" data-test-id="ad-slot-im" data-name="im" data-mobile="88,89" data-refresh="false" data-label="false" data-node-uid="3">
                        <div class="commercial commercial--tone-books commercial--v-high" role="complementary" itemscope itemtype="http://schema.org/Book">
                            <div class="commercial--v-high__header">
                                <h3 class="commercial__title">
                                    <a href="http://www.guardianbookshop.co.uk/" data-link-name="merchandising-bookshop-v{version}_{date}-superHigh-visit-shop">
                                        <i class="i i-marque-36"></i><i class="i i-bookshop-logo i-commercial-brand"></i>
                                        <span class="u-h">The Guardian</span> <span class="u-h">Bookshop</span>
                                    </a>
                                </h3>
                            </div>
                            <div class="commercial--v-high__body">
                                <a class="lineitem__link" href="http://www.guardianbookshop.co.uk/" data-link-name="merchandising-bookshop-v{version}_{date}-superHigh-{book.isbn}-{book.author}-{book.title}">
                                    <img class="lineitem__image" itemprop="image" src="http://pagead2.googlesyndication.com/pagead/imgad?id=CICAgKCToPeYcRABGAEyCL27FJtXKuKj" alt=""/>
                                    <h4 class="lineitem__title" itemprop="name">book.title</h4>
                                    <meta itemprop="isbn" content="{book.isbn}" />
                                    <p class="lineitem__meta lineitem__author" itemprop="author">book.author</p>
                                    <p class="lineitem__meta" itemprop="offers" itemscope itemtype="http://schema.org/Offer">
                                        RRP &pound;25.99<br/>
                                        <strong class="commercial--tone__highlight">Our price: <span itemprop="price">&pound;22.99</span></strong>
                                        <meta itemprop="priceCurrency" content="GBP"/>
                                    </p>
                                </a>
                                <a href="http://www.guardianbookshop.co.uk/" class="lineitem__cta button button--primary button--small" data-link-name="merchandising-bookshop-v{version}_{date}-superHigh-visit-shop">
                                    Buy now <i class="i i-arrow-white-right i-right"></i>
                                </a>
                            </div>
                        </div>
                    </div>

                    <p>Nemo becomes increasingly sinister despite Aronnax's romanticised eye: he drugs his captives, refuses to explain the violent death of a crew member and alternates between sorrowful melancholia and cold fury. Ultimately it is Aronnax's transition from admiration and envy to complete fear that makes Twenty Thousand Leagues so eerie and exciting. At the climax when Nemo finally attacks a ship with Aronnax on board, the reader, Aronnax and the "archangel of hate" Nemo reach a satisfyingly simultaneous understanding. The two men watch in silence as the drowning sailors sink into an ocean crevasse like "a human antheap caught out by the invasion of the sea", and everyone finally understands that Nemo will never let his captors live. Later, when Aronnax literally crawls across the salon floor in complete darkness, desperate to avoid the sobbing Nemo who is playing his organ in the same room, my heart was pounding thrillingly hard. I've read Twenty Thousand Leagues multiple times and Nemo's madness still scares me.</p>
                    <p>Its episodic chapters may not appeal to some, but as a beach read, Twenty Thousand Leagues is the perfect book to pick up and put down. You are consistently rewarded with iconic scenes: a battle with a giant squid, an underwater funeral, a trip to Atlantis. Verne's detailed descriptions of geography and sea life fill me with a curiously Victorian sense of potential for discovering the unknown.</p>
                </div>
            </div>
        </div>
    </article>

    <hr/>

    <div class="facia-container facia-container--layout-content facia-container--commercial">

        <div class="fc-container__inner">
            <h2 class="test-page-head">DFP Component (Single)</h2>
            <div class="fc-container__header">
                <h3 class="fc-container__header__description"><a class="show-code">Show code</a></h3>
            </div>
        </div>


        <div class="facia-container__inner codeContainer">
            <pre><code>
&lt;div class="commercial commercial--dfp commercial--dfp-single commercial--tone-brand commercial--dfp-[%URI_ENCODE:commercial__omnitureid%]" role="complementary"&gt;
    &lt;div class="facia-container__inner--commercial"&gt;
        &lt;div class="container__header"&gt;
            &lt;div class="container__header__inner"&gt;
                &lt;h3 class="commercial__title"&gt;
                    &lt;a href="%%CLICK_URL_ESC%%[%commercial__base__url%]" data-link-name="merchandising-[%commercial__omnitureid%]-[%URI_ENCODE:commercial__relevance%]-title"&gt;
                        &lt;i class="i i-marque-54">&lt;/i&gt;&lt;i class="i i-guardian-logo-commercial"&gt;&lt;/i&gt;&lt;i class="i i-[%commercial__titlelogo%]-logo i-commercial-brand">&lt;/i&gt;
                        &lt;span class="u-h">The Guardian&lt;/span&gt; &lt;span class="u-h">[%commercial__title%]&lt;/span&gt;
                    &lt;/a&gt;
                &lt;/h3&gt;
            &lt;/div&gt;
            &lt;p class="commercial__header"&gt;[%commercial__explainer%]&lt;/p&gt;
        &lt;/div&gt;
        &lt;div class="container__body"&gt;
            &lt;a class="lineitem__link-image" href="%%CLICK_URL_ESC%%[%commercial__offerurl%]" data-link-name="merchandising-[%commercial__omnitureid%]-[%URI_ENCODE:commercial__relevance%]-[%URI_ENCODE:commercial__offertitle%]"&gt;
                &lt;img class="lineitem__image" src="[%commercial__offerimage%]" alt="" /&gt;
            &lt;/a&gt;
            &lt;div class="lineitem__offer"&gt;
                &lt;a class="lineitem__link commercial--generic__description__link" href="%%CLICK_URL_ESC%%[%commercial__offerurl%]" data-link-name="merchandising-[%commercial__omnitureid%]-[%URI_ENCODE:commercial__relevance%]-[%commercial__offertitle%]-link"&gt;
                    &lt;h4 class="lineitem__title"&gt;[%commercial__offertitle%]&lt;/h4&gt;
                &lt;/a&gt;
                &lt;p class="lineitem__meta"&gt;[%commercial__offertext%]&lt;/p&gt;
                &lt;p class="lineitem__description commercial--generic__item__description"&gt;
                    &lt;a class="lineitem__link commercial--generic__description__link" href="%%CLICK_URL_ESC%%[%commercial__offerurl%]" data-link-name="merchandising-[%commercial__omnitureid%]-[%URI_ENCODE:commercial__relevance%]-[%commercial__offertitle%]-link"&gt;[%commercial__offerlinktext%]&lt;/a&gt;
                &lt;/p&gt;
            &lt;/div&gt;
        &lt;/div&gt;
        &lt;div class="commercial__footer [%commercial__showctalink%]"&gt;
            &lt;div class="commercial__footer-inner"&gt;
                &lt;a class="commercial__cta button button--primary button--large" href="%%CLICK_URL_ESC%%[%commercial__seemoreurl%]" data-link-name="merchandising-[%commercial__omnitureid%]-[%URI_ENCODE:commercial__relevance%]-viewall"&gt;
                    &lt;span class="i i-arrow-white-right i-right"&gt;&lt;/span&gt;
                    &lt;span class="hide-on-mobile"&gt;[%commercial__viewalltext%]&lt;/span&gt;
                &lt;/a&gt;
            &lt;/div&gt;
        &lt;/div&gt;
    &lt;/div&gt;
&lt;/div&gt;
            </code></pre>
        </div>
        <div id="dfp-ad--merchandising-high" class="ad-slot ad-slot--dfp ad-slot--merchandising-high ad-slot--commercial-component-high" data-link-name="ad slot merchandising-high" data-test-id="ad-slot-merchandising-high" data-name="merchandising-high" data-label="false" data-refresh="false" data-mobile="88,88" data-node-uid="4">
            <div class="commercial commercial--dfp commercial--dfp-single commercial--tone-brand commercial--dfp-987654321" role="complementary">
                <div class="facia-container__inner--commercial">
                    <div class="container__header">
                        <div class="container__header__inner">
                            <h3 class="commercial__title">
                                <a href="http://adclick.g.doubleclick.net/aclk%253Fsa%253DL%2526ai%253DBdo1TWwrRU4eGDPLCiQb_wYDgCN_qkZcFAAAAEAEg75TfITgAWI_5r8CZAWC7vq6D0AqyARN3d3cudGhlZ3VhcmRpYW4uY29tugEJZ2ZwX2ltYWdlyAEJ2gFIaHR0cDovL3d3dy50aGVndWFyZGlhbi5jb20vdGVjaG5vbG9neS9ibG9nLzIwMTQvanVsLzI0L3Bob25lLWRyb25lLWZsb25lqQLWTeRsc4i8PsACAuACAOoCKS81OTY2NjA0Ny90aGVndWFyZGlhbi5jb20vdGVjaG5vbG9neS9ibG9n-AL50R6QA4wGmAOMBqgDAdAEkE7gBAGgBh8%2526num%253D0%2526sig%253DAOD64_1BfMP3uvLJveumGTQJ56b--TIupQ%2526client%253Dca-pub-4830087483992392%2526adurl%253Dhttp://www.austinharris.co.uk" data-link-name="merchandising-987654321-high-title">
                                    <i class="i i-marque-54"></i><i class="i i-guardian-logo-commercial"></i>
                                    <span class="u-h">The Guardian</span> <span class="commercial__title__logo">vintage</span>
                                </a>
                            </h3>
                        </div>
                    </div>
                    <div class="container__body">
                        <div class="lineitems">
                            <div class="lineitem lineitem--dfp-single">
                                <div class="lineitem--dfp-single__offer">
                                    <a class="lineitem__link" href="http://adclick.g.doubleclick.net/aclk%253Fsa%253DL%2526ai%253DBdo1TWwrRU4eGDPLCiQb_wYDgCN_qkZcFAAAAEAEg75TfITgAWI_5r8CZAWC7vq6D0AqyARN3d3cudGhlZ3VhcmRpYW4uY29tugEJZ2ZwX2ltYWdlyAEJ2gFIaHR0cDovL3d3dy50aGVndWFyZGlhbi5jb20vdGVjaG5vbG9neS9ibG9nLzIwMTQvanVsLzI0L3Bob25lLWRyb25lLWZsb25lqQLWTeRsc4i8PsACAuACAOoCKS81OTY2NjA0Ny90aGVndWFyZGlhbi5jb20vdGVjaG5vbG9neS9ibG9n-AL50R6QA4wGmAOMBqgDAdAEkE7gBAGgBh8%2526num%253D0%2526sig%253DAOD64_1BfMP3uvLJveumGTQJ56b--TIupQ%2526client%253Dca-pub-4830087483992392%2526adurl%253Dhttp://www.austinharris.co.uk/offer-url" data-link-name="merchandising-987654321-high-Nice%20long%20title%20for%20this%20element">
                                        <img class="lineitem__image" src="http://pagead2.googlesyndication.com/pagead/imgad?id=CICAgKDj37aTvQEQARgBMggn21vgyxz-YQ" alt="">
                                        <h4 class="lineitem__title">Nice long title for this element</h4>
                                        <p class="lineitem__desc">Weddepohl makes the point that sharing involves not just less waste but more social interaction. It’s a lesson he had to learn by fire.</p>
                                    </a>
                                    <a class="lineitem__cta button button--tertiary button--small" href="http://adclick.g.doubleclick.net/aclk%253Fsa%253DL%2526ai%253DBdo1TWwrRU4eGDPLCiQb_wYDgCN_qkZcFAAAAEAEg75TfITgAWI_5r8CZAWC7vq6D0AqyARN3d3cudGhlZ3VhcmRpYW4uY29tugEJZ2ZwX2ltYWdlyAEJ2gFIaHR0cDovL3d3dy50aGVndWFyZGlhbi5jb20vdGVjaG5vbG9neS9ibG9nLzIwMTQvanVsLzI0L3Bob25lLWRyb25lLWZsb25lqQLWTeRsc4i8PsACAuACAOoCKS81OTY2NjA0Ny90aGVndWFyZGlhbi5jb20vdGVjaG5vbG9neS9ibG9n-AL50R6QA4wGmAOMBqgDAdAEkE7gBAGgBh8%2526num%253D0%2526sig%253DAOD64_1BfMP3uvLJveumGTQJ56b--TIupQ%2526client%253Dca-pub-4830087483992392%2526adurl%253Dhttp://www.austinharris.co.uk/offer-url" data-link-name="merchandising-987654321-high-Nice long title for this element-link">
                                        Find out more and join<i class="i i-arrow-black-right i-right"></i>
                                    </a>
                                </div>
                                <div class="lineitem--dfp-single__cta hide-on-mobile">
                                    <a class="commercial__cta button button--primary button--large" href="http://adclick.g.doubleclick.net/aclk%253Fsa%253DL%2526ai%253DBdo1TWwrRU4eGDPLCiQb_wYDgCN_qkZcFAAAAEAEg75TfITgAWI_5r8CZAWC7vq6D0AqyARN3d3cudGhlZ3VhcmRpYW4uY29tugEJZ2ZwX2ltYWdlyAEJ2gFIaHR0cDovL3d3dy50aGVndWFyZGlhbi5jb20vdGVjaG5vbG9neS9ibG9nLzIwMTQvanVsLzI0L3Bob25lLWRyb25lLWZsb25lqQLWTeRsc4i8PsACAuACAOoCKS81OTY2NjA0Ny90aGVndWFyZGlhbi5jb20vdGVjaG5vbG9neS9ibG9n-AL50R6QA4wGmAOMBqgDAdAEkE7gBAGgBh8%2526num%253D0%2526sig%253DAOD64_1BfMP3uvLJveumGTQJ56b--TIupQ%2526client%253Dca-pub-4830087483992392%2526adurl%253Dhttp://www.austinharris.co.uk/seemore-url" data-link-name="merchandising-987654321-high-viewall">
                                        See more cars<i class="i i-arrow-white-right i-right"></i>
                                    </a>
                                </div>
                            </div>
                        </div>
                    </div>
                </div>
            </div>
        </div>
    </div>

    <hr/>

    <div class="facia-container facia-container--layout-content facia-container--commercial">

        <div class="fc-container__inner">
            <h2 class="test-page-head">DFP Component (Multiple)</h2>
            <div class="fc-container__header">
                <h3 class="fc-container__header__description"><a class="show-code">Show code</a></h3>
            </div>
        </div>

        <div class="codeContainer facia-container__inner">
            <pre><code>
&lt;div class="breakout__html"&gt;
    &lt;style type="text/css"&gt;
        [%commercial__css%]
    &lt;/style&gt;
    &lt;div class="commercial commercial--dfp commercial--dfp-multiple commercial--dfp-[%URI_ENCODE:commercial__omnitureid%] commercial--items-dfp-[%commercial__offeramount%]" role="complementary"&gt;
        &lt;div class="facia-container__inner--commercial"&gt;
            &lt;div class="container__header"&gt;
                &lt;div class="container__header__inner"&gt;
                    &lt;h3 class="commercial__title"&gt;&lt;a href="%%CLICK_URL_ESC%%[%commercial__base__url%]" data-link-name="merchandising-[%commercial__omnitureid%]-[%URI_ENCODE:commercial__relevance%]-title"&gt;[%commercial__title%]&lt;/a&gt;&lt;/h3&gt;
                    &lt;p class="commercial__header"&gt;[%commercial__explainer%]&lt;/p&gt;
                    &lt;a class="commercial__cta button button--tertiary button--large" href="%%CLICK_URL_ESC%%[%commercial__base__url%]" data-link-name="merchandising-[%commercial__omnitureid%]-[%URI_ENCODE:commercial__relevance%]-viewall"&gt;
                        &lt;span class="commercial__cta__label"&gt;[%commercial__viewalltext%]&lt;/span&gt;
                    &lt;/a&gt;
                &lt;/div&gt;
            &lt;/div&gt;
            &lt;div class="container__body"&gt;
                &lt;ul class="lineitems"&gt;
                    &lt;li class="lineitem"&gt;
                        &lt;a class="lineitem__link" href="%%CLICK_URL_ESC%%[%commercial__offer1url%]" data-link-name="merchandising-[%commercial__omnitureid%]-[%URI_ENCODE:commercial__relevance%]-[%URI_ENCODE:commercial__offer1title%]"&gt;
                            &lt;img class="lineitem__image" src="[%commercial__offer1image%]" alt=""/&gt;
                            &lt;div class="lineitem__offer"&gt;
                                &lt;h4 class="lineitem__title"&gt;[%commercial__offer1title%]&lt;/h4&gt;
                                &lt;p class="lineitem__meta"&gt;[%commercial__offer1meta%]&lt;/p&gt;
                                &lt;p class="lineitem__cta button button--primary button--small"&gt;
                                    [%commercial__offerlinktext%]&lt;i class="i i-arrow-white-right i-right"&gt;&lt;/i&gt;
                                &lt;/p&gt;
                            &lt;/div&gt;
                        &lt;/a&gt;
                    &lt;/li&gt;
                    &lt;li class="lineitem"&gt;
                        &lt;a class="lineitem__link" href="%%CLICK_URL_ESC%%[%commercial__offer2url%]" data-link-name="merchandising-[%commercial__omnitureid%]-[%URI_ENCODE:commercial__relevance%]-[%commercial__offer2title%]"&gt;
                            &lt;img class="lineitem__image" src="[%commercial__offer2image%]" alt=""/&gt;
                            &lt;div class="lineitem__offer"&gt;
                                &lt;h4 class="lineitem__title"&gt;[%commercial__offer2title%]&lt;/h4&gt;
                                &lt;p class="lineitem__meta"&gt;[%commercial__offer2meta%]&lt;/p&gt;
                                &lt;p class="lineitem__cta button button--primary button--small"&gt;
                                    [%commercial__offerlinktext%]&lt;i class="i i-arrow-white-right i-right"&gt;&lt;/i&gt;
                                &lt;/p&gt;
                            &lt;/div&gt;
                        &lt;/a&gt;
                    &lt;/li&gt;
                    &lt;li class="lineitem"&gt;
                        &lt;a class="lineitem__link" href="%%CLICK_URL_ESC%%[%commercial__offer3url%]" data-link-name="merchandising-[%commercial__omnitureid%]-[%URI_ENCODE:commercial__relevance%]-[%commercial__offer3title%]"&gt;
                            &lt;img class="lineitem__image" src="[%commercial__offer3image%]" alt=""/&gt;
                            &lt;div class="lineitem__offer"&gt;
                                &lt;h4 class="lineitem__title"&gt;[%commercial__offer3title%]&lt;/h4&gt;
                                &lt;p class="lineitem__meta"&gt;[%commercial__offer3meta%]&lt;/p&gt;
                                &lt;p class="lineitem__cta button button--primary button--small"&gt;
                                    [%commercial__offerlinktext%]&lt;i class="i i-arrow-white-right i-right"&gt;&lt;/i&gt;
                                &lt;/p&gt;
                            &lt;/div&gt;
                        &lt;/a&gt;
                    &lt;/li&gt;
                    &lt;li class="lineitem"&gt;
                        &lt;a class="lineitem__link" href="%%CLICK_URL_ESC%%[%commercial__offer4url%]" data-link-name="merchandising-[%commercial__omnitureid%]-[%URI_ENCODE:commercial__relevance%]-[%commercial__offer4title%]"&gt;
                            &lt;img class="lineitem__image" src="[%commercial__offer4image%]" alt=""/&gt;
                            &lt;div class="lineitem__offer"&gt;
                                &lt;h4 class="lineitem__title"&gt;[%commercial__offer4title%]&lt;/h4&gt;
                                &lt;p class="lineitem__meta"&gt;[%commercial__offer4meta%]&lt;/p&gt;
                                &lt;p class="lineitem__cta button button--primary button--small"&gt;
                                    [%commercial__offerlinktext%]&lt;i class="i i-arrow-white-right i-right"&gt;&lt;/i&gt;
                                &lt;/p&gt;
                            &lt;/div&gt;
                        &lt;/a&gt;
                    &lt;/li&gt;
                &lt;/ul&gt;
            &lt;/div&gt;
        &lt;/div&gt;
    &lt;/div&gt;
&lt;/div&gt;
            </code></pre>
        </div>
        <div class="commercial commercial--dfp commercial--dfp-multiple commercial--tone-brand commercial--dfp-1234567890 commercial--items-dfp-4" role="complementary">
            <div class="facia-container__inner--commercial">
                <div class="container__header">
                    <div class="container__header__inner">
                        <h3 class="commercial__title"><a href="http://adclick.g.doubleclick.net/aclk%253Fsa%253DL%2526ai%253DB7VJwyhXRU6PzIs-tiga94IDwAt_qkZcFAAAAEAEg75TfITgAWO-wiMKUAWC7vq6D0AqyARN3d3cudGhlZ3VhcmRpYW4uY29tugEJZ2ZwX2ltYWdlyAEJ2gFcaHR0cDovL3d3dy50aGVndWFyZGlhbi5jb20vZ2xvYmFsLWRldmVsb3BtZW50L3ZpZGVvLzIwMTQvanVsLzA3L21hbGktbGFuZC1ncmFicy1mYXJtZXItdmlkZW-pAtZN5GxziLw-wAIC4AIA6gIuLzU5NjY2MDQ3L3RoZWd1YXJkaWFuLmNvbS9uZXdzL3Nlcmllcy9kb2N1YmVhdPgC-dEekAOMBpgDjAaoAwHQBJBO4AQBoAYf%2526num%253D0%2526sig%253DAOD64_1a7IqhLv6ApJJ2HxwcfxqBWa481Q%2526client%253Dca-pub-4830087483992392%2526adurl%253Dhttp://www.guardian.co.uk" data-link-name="merchandising-1234567890-high-title">Guardian Vintage Motoring</a></h3>
                        <p class="commercial__desc">For all of your old car needs</p>
                        <a class="commercial__cta button button--tertiary button--large" href="http://adclick.g.doubleclick.net/aclk%253Fsa%253DL%2526ai%253DB7VJwyhXRU6PzIs-tiga94IDwAt_qkZcFAAAAEAEg75TfITgAWO-wiMKUAWC7vq6D0AqyARN3d3cudGhlZ3VhcmRpYW4uY29tugEJZ2ZwX2ltYWdlyAEJ2gFcaHR0cDovL3d3dy50aGVndWFyZGlhbi5jb20vZ2xvYmFsLWRldmVsb3BtZW50L3ZpZGVvLzIwMTQvanVsLzA3L21hbGktbGFuZC1ncmFicy1mYXJtZXItdmlkZW-pAtZN5GxziLw-wAIC4AIA6gIuLzU5NjY2MDQ3L3RoZWd1YXJkaWFuLmNvbS9uZXdzL3Nlcmllcy9kb2N1YmVhdPgC-dEekAOMBpgDjAaoAwHQBJBO4AQBoAYf%2526num%253D0%2526sig%253DAOD64_1a7IqhLv6ApJJ2HxwcfxqBWa481Q%2526client%253Dca-pub-4830087483992392%2526adurl%253Dhttp://www.guardian.co.uk" data-link-name="merchandising-1234567890-high-viewall">
                            <i class="i i-arrow-white-right i-right"></i>
                            <span class="commercial__cta__label">View <span class="hide-on-mobile-inline">more great</span> deals</span>
                        </a>
                    </div>
                </div>
                <div class="container__body">
                    <ul class="lineitems">
                        <li class="lineitem">
                            <a class="lineitem__link" href="http://adclick.g.doubleclick.net/aclk%253Fsa%253DL%2526ai%253DB7VJwyhXRU6PzIs-tiga94IDwAt_qkZcFAAAAEAEg75TfITgAWO-wiMKUAWC7vq6D0AqyARN3d3cudGhlZ3VhcmRpYW4uY29tugEJZ2ZwX2ltYWdlyAEJ2gFcaHR0cDovL3d3dy50aGVndWFyZGlhbi5jb20vZ2xvYmFsLWRldmVsb3BtZW50L3ZpZGVvLzIwMTQvanVsLzA3L21hbGktbGFuZC1ncmFicy1mYXJtZXItdmlkZW-pAtZN5GxziLw-wAIC4AIA6gIuLzU5NjY2MDQ3L3RoZWd1YXJkaWFuLmNvbS9uZXdzL3Nlcmllcy9kb2N1YmVhdPgC-dEekAOMBpgDjAaoAwHQBJBO4AQBoAYf%2526num%253D0%2526sig%253DAOD64_1a7IqhLv6ApJJ2HxwcfxqBWa481Q%2526client%253Dca-pub-4830087483992392%2526adurl%253Dhttp://www.guardian.co.uk/offer1" data-link-name="merchandising-1234567890-high-Austin%207%20Chummy">
                                <div class="lineitem__image-crop"><img class="lineitem__image" src="http://pagead2.googlesyndication.com/pagead/imgad?id=CICAgKDjjfmxuQEQARgBMghESIArhcWi2g" alt=""/></div>
                                <h4 class="lineitem__title">Austin 7 Chummy</h4>
                                <p class="lineitem__meta"><strong>Lovely</strong> <i>1930</i> car<br>in blue<br>RRP: <del><span style="color: orange;">£3,000</span></del><br><strong><i>Our</i> price: £2,500</strong></p>
                                <p class="lineitem__cta button button--primary button--small">
                                    Buy now<i class="i i-arrow-white-right i-right"></i>
                                </p>
                            </a>
                        </li>
                        <li class="lineitem">
                            <a class="lineitem__link" href="http://adclick.g.doubleclick.net/aclk%253Fsa%253DL%2526ai%253DB7VJwyhXRU6PzIs-tiga94IDwAt_qkZcFAAAAEAEg75TfITgAWO-wiMKUAWC7vq6D0AqyARN3d3cudGhlZ3VhcmRpYW4uY29tugEJZ2ZwX2ltYWdlyAEJ2gFcaHR0cDovL3d3dy50aGVndWFyZGlhbi5jb20vZ2xvYmFsLWRldmVsb3BtZW50L3ZpZGVvLzIwMTQvanVsLzA3L21hbGktbGFuZC1ncmFicy1mYXJtZXItdmlkZW-pAtZN5GxziLw-wAIC4AIA6gIuLzU5NjY2MDQ3L3RoZWd1YXJkaWFuLmNvbS9uZXdzL3Nlcmllcy9kb2N1YmVhdPgC-dEekAOMBpgDjAaoAwHQBJBO4AQBoAYf%2526num%253D0%2526sig%253DAOD64_1a7IqhLv6ApJJ2HxwcfxqBWa481Q%2526client%253Dca-pub-4830087483992392%2526adurl%253Dhttp://www.guardian.co.uk/offer2" data-link-name="merchandising-1234567890-high-Austin 7 Ulster">
                                <div class="lineitem__image-crop"><img class="lineitem__image" src="http://pagead2.googlesyndication.com/pagead/imgad?id=CICAgKDjn-CZIhABGAEyCP9JNYGznnPG" alt=""/></div>
                                <h4 class="lineitem__title">Austin 7 Ulster</h4>
                                <p class="lineitem__meta">Fast and noisy, no roof!</p>
                                <p class="lineitem__cta button button--primary button--small">
                                    Buy now<i class="i i-arrow-white-right i-right"></i>
                                </p>
                            </a>
                        </li>
                        <li class="lineitem">
                            <a class="lineitem__link" href="http://adclick.g.doubleclick.net/aclk%253Fsa%253DL%2526ai%253DB7VJwyhXRU6PzIs-tiga94IDwAt_qkZcFAAAAEAEg75TfITgAWO-wiMKUAWC7vq6D0AqyARN3d3cudGhlZ3VhcmRpYW4uY29tugEJZ2ZwX2ltYWdlyAEJ2gFcaHR0cDovL3d3dy50aGVndWFyZGlhbi5jb20vZ2xvYmFsLWRldmVsb3BtZW50L3ZpZGVvLzIwMTQvanVsLzA3L21hbGktbGFuZC1ncmFicy1mYXJtZXItdmlkZW-pAtZN5GxziLw-wAIC4AIA6gIuLzU5NjY2MDQ3L3RoZWd1YXJkaWFuLmNvbS9uZXdzL3Nlcmllcy9kb2N1YmVhdPgC-dEekAOMBpgDjAaoAwHQBJBO4AQBoAYf%2526num%253D0%2526sig%253DAOD64_1a7IqhLv6ApJJ2HxwcfxqBWa481Q%2526client%253Dca-pub-4830087483992392%2526adurl%253Dhttp://www.guardian.co.uk/offer3" data-link-name="merchandising-1234567890-high-Austin 7 trials saloon">
                                <div class="lineitem__image-crop"><img class="lineitem__image" src="http://pagead2.googlesyndication.com/pagead/imgad?id=CICAgKDjn-CPBRABGAEyCNsEiR2LKclz" alt=""/></div>
                                <h4 class="lineitem__title">Austin 7 trials saloon</h4>
                                <p class="lineitem__meta">Goes up muddy hills with ease</p>
                                <p class="lineitem__cta button button--primary button--small">
                                    Buy now<i class="i i-arrow-white-right i-right"></i>
                                </p>
                            </a>
                        </li>
                        <li class="lineitem">
                            <a class="lineitem__link" href="http://adclick.g.doubleclick.net/aclk%253Fsa%253DL%2526ai%253DB7VJwyhXRU6PzIs-tiga94IDwAt_qkZcFAAAAEAEg75TfITgAWO-wiMKUAWC7vq6D0AqyARN3d3cudGhlZ3VhcmRpYW4uY29tugEJZ2ZwX2ltYWdlyAEJ2gFcaHR0cDovL3d3dy50aGVndWFyZGlhbi5jb20vZ2xvYmFsLWRldmVsb3BtZW50L3ZpZGVvLzIwMTQvanVsLzA3L21hbGktbGFuZC1ncmFicy1mYXJtZXItdmlkZW-pAtZN5GxziLw-wAIC4AIA6gIuLzU5NjY2MDQ3L3RoZWd1YXJkaWFuLmNvbS9uZXdzL3Nlcmllcy9kb2N1YmVhdPgC-dEekAOMBpgDjAaoAwHQBJBO4AQBoAYf%2526num%253D0%2526sig%253DAOD64_1a7IqhLv6ApJJ2HxwcfxqBWa481Q%2526client%253Dca-pub-4830087483992392%2526adurl%253Dhttp://www.guardian.co.uk/offer4" data-link-name="merchandising-1234567890-high-Austin 7 racing slaoon">
                                <div class="lineitem__image-crop"><img class="lineitem__image" src="http://pagead2.googlesyndication.com/pagead/imgad?id=CICAgKDjn5DgJBABGAEyCAJR0OYCo4Bt" alt=""/></div>
                                <h4 class="lineitem__title">Austin 7 racing slaoon</h4>
                                <p class="lineitem__meta">Supercharged and not for the feint hearted</p>
                                <p class="lineitem__cta button button--primary button--small">
                                    Buy now<i class="i i-arrow-white-right i-right"></i>
                                </p>
                            </a>
                        </li>
                    </ul>
                </div>
            </div>
        </div>
    </div>

    <hr/>

    <div class="facia-container facia-container--layout-content">

        <div class="fc-container__inner">
            <h2 class="test-page-head">Travel</h2>
            <div class="fc-container__header">
                <h3 class="fc-container__header__description">Low relevance</h3>
            </div>
        </div>

        <div id="dfp-ad--merchandising" class="dfp-ad--merchandising-travel-low ad-slot ad-slot--merchandising ad-slot--commercial-component">
            <script>
                $.getJSON( "/commercial/travel/offers.json", function( json ) {
                    $('.dfp-ad--merchandising-travel-low').html(json.html);
                });
            </script>
        </div>


        <div class="fc-container__inner">
            <div class="fc-container__header">
                <h3 class="fc-container__header__description">High relevance</h3>
            </div>
        </div>
        <div id="dfp-ad--merchandising" class="dfp-ad--merchandising-travel-high ad-slot ad-slot--merchandising ad-slot--commercial-component">
            <script>
                $.getJSON( "/commercial/travel/offers-high.json", function( json ) {
                    $('.dfp-ad--merchandising-travel-high').html(json.html);
                });
            </script>
        </div>

    </div>

    <hr/>

    <div class="facia-container facia-container--layout-content">
        <div class="fc-container__inner">
            <h2 class="test-page-head">Jobs</h2>
            <div class="fc-container__header">
                <h3 class="fc-container__header__description">Low relevance</h3>
            </div>
        </div>
        <div id="dfp-ad--merchandising" class="dfp-ad--merchandising-jobs-low ad-slot ad-slot--merchandising ad-slot--commercial-component">
            <script>
                $.getJSON( "/commercial/jobs.json", function( json ) {
                $('.dfp-ad--merchandising-jobs-low').html(json.html);
             });
            </script>
        </div>

        <div class="fc-container__inner">
            <div class="fc-container__header">
                <h3 class="fc-container__header__description">High relevance</h3>
            </div>
        </div>
        <div id="dfp-ad--merchandising" class="dfp-ad--merchandising-jobs-high ad-slot ad-slot--merchandising ad-slot--commercial-component">
            <script>
                $.getJSON( "/commercial/jobs-high.json", function( json ) {
                $('.dfp-ad--merchandising-jobs-high').html(json.html);
             });
            </script>
        </div>
    </div>

    <hr/>

    <div class="facia-container facia-container--layout-content">
        <div class="fc-container__inner">
            <h2 class="test-page-head">Masterclasses</h2>
            <div class="fc-container__header">
                <h3 class="fc-container__header__description">Low relevance</h3>
            </div>
        </div>
        <div id="dfp-ad--merchandising" class="dfp-ad--merchandising-masterclasses-low ad-slot ad-slot--merchandising ad-slot--commercial-component">
            <script>
                $.getJSON( "/commercial/masterclasses.json", function( json ) {
                $('.dfp-ad--merchandising-masterclasses-low').html(json.html);
             });
            </script>
        </div>

        <div class="fc-container__inner">
            <div class="fc-container__header">
                <h3 class="fc-container__header__description">High relevance</h3>
            </div>
        </div>
        <div id="dfp-ad--merchandising" class="dfp-ad--merchandising-masterclasses-high ad-slot ad-slot--merchandising ad-slot--commercial-component">
            <script>
                $.getJSON( "/commercial/masterclasses-high.json", function( json ) {
                $('.dfp-ad--merchandising-masterclasses-high').html(json.html);
             });
            </script>
        </div>

    <hr/>

    <div class="facia-container facia-container--layout-content">
        <div class="fc-container__inner">
            <h2 class="test-page-head">Best buys</h2>
            <div class="fc-container__header">
                <h3 class="fc-container__header__description">Low relevance</h3>
            </div>
        </div>
        <div id="dfp-ad--merchandising" class="dfp-ad--merchandising-bestbuy-low ad-slot ad-slot--merchandising ad-slot--commercial-component">
            <script>
                $.getJSON( "/commercial/money/bestbuys.json", function( json ) {
                $('.dfp-ad--merchandising-bestbuy-low').html(json.html);
             });
            </script>
        </div>

        <div class="fc-container__inner">
            <div class="fc-container__header">
                <h3 class="fc-container__header__description">High relevance</h3>
            </div>
        </div>
        <div id="dfp-ad--merchandising" class="dfp-ad--merchandising-bestbuy-high ad-slot ad-slot--merchandising ad-slot--commercial-component">
            <script>
                $.getJSON( "/commercial/money/bestbuys-high.json", function( json ) {
                $('.dfp-ad--merchandising-bestbuy-high').html(json.html);
             });
            </script>
        </div>
    </div>

    <hr/>

    <div class="fc-container facia-container--layout-content">
        <div class="fc-container__inner">
            <h2 class="test-page-head">Books</h2>
            <div class="fc-container__header">
                <h3 class="fc-container__header__description">Low relevance</h3>
            </div>
        </div>
        <div id="dfp-ad--merchandising" class="dfp-ad--merchandising-books-low ad-slot ad-slot--merchandising ad-slot--commercial-component">
            <script>
                $.getJSON( "/commercial/books/bestsellers.json", function( json ) {
                $('.dfp-ad--merchandising-books-low').html(json.html);
             });
            </script>
        </div>
        <div class="fc-container__inner">
            <div class="fc-container__header">
                <h3 class="fc-container__header__description">Medium relevance</h3>
            </div>
        </div>
        <div id="dfp-ad--merchandising" class="dfp-ad--merchandising-books-medium ad-slot ad-slot--merchandising ad-slot--commercial-component">
            <script>
                $.getJSON( "/commercial/books/bestsellers-medium.json", function( json ) {
                $('.dfp-ad--merchandising-books-medium').html(json.html);
             });
            </script>
        </div>

        <div class="fc-container__inner">
            <h2 class="test-page-head">Travel</h2>
            <div class="fc-container__header">
                <h3 class="fc-container__header__description">High relevance</h3>
            </div>
        </div>
        <div id="dfp-ad--merchandising" class="dfp-ad--merchandising-books-high ad-slot ad-slot--merchandising ad-slot--commercial-component">
            <script>
                $.getJSON( "/commercial/books/bestsellers-high.json", function( json ) {
                $('.dfp-ad--merchandising-books-high').html(json.html);
             });
            </script>
        </div>
    </div>

    <hr/>

    <div class="facia-container facia-container--layout-content">
        <div class="fc-container__inner">
            <h2 class="test-page-head">Soulmates</h2>
            <div class="fc-container__header">
                <h3 class="fc-container__header__description">Low relevance</h3>
            </div>
        </div>
        <div id="dfp-ad--merchandising" class="dfp-ad--merchandising-soulmates-low ad-slot ad-slot--merchandising ad-slot--commercial-component">
            <script>
                $.getJSON( "/commercial/soulmates/mixed.json", function( json ) {
                $('.dfp-ad--merchandising-soulmates-low').html(json.html);
             });
            </script>
        </div>

        <div class="fc-container__inner">
            <div class="fc-container__header">
                <h3 class="fc-container__header__description">High relevance</h3>
            </div>
        </div>
        <div id="dfp-ad--merchandising" class="dfp-ad--merchandising-soulmates-high ad-slot ad-slot--merchandising ad-slot--commercial-component">
            <script>
                $.getJSON( "/commercial/soulmates/mixed-high.json", function( json ) {
                $('.dfp-ad--merchandising-soulmates-high').html(json.html);
             });
            </script>
        </div>
    </div>

    <hr/>

    <div class="facia-container facia-container--layout-content">
        <h2 class="facia-container__inner test-page-head">Multi-component</h2>

        <div id="dfp-ad--merchandising" class="dfp-ad--merchandising-multi ad-slot ad-slot--merchandising ad-slot--commercial-component">
            <script>
                $.getJSON( "/commercial/multi.json?c=jobs&c=masterclasses&c=books&c=soulmates", function( json ) {
                $('.dfp-ad--merchandising-multi').html(json.html);
             });
            </script>
        </div>
    </div>

    <hr/>

    <div class="fc-container">
        <div class="fc-container__inner">
            <h2 class="test-page-head">
                <a href="https://www.google.com/dfp/59666047#delivery/CreateCreativeTemplate/creativeTemplateId=10023207">CAPI component</a>
            </h2>
        </div>
<<<<<<< HEAD
        <div class="ad-slot ad-slot--dfp ad-slot--merchandising ad-slot--commercial-component" data-name="merchandising-capi"></div>
        <script>
        require(['core'], function(core) {
            require(['bootstraps/commercial'], function(core) {
                require(['common/modules/commercial/loader'], function(CommercialComponent) {
                    new CommercialComponent({
                        oastoken: '%%CLICK_URL_ESC%%',
                        t: ['p/43b2q','p/43945'],
                        l: 'http://pagead2.googlesyndication.com/pagead/imgad?id=CICAgKDjnfPJbBABGAEyCHbj_OBIEKp8',
                        ct: 'Led Zeppelin special',
                        cl: 'http://theguardian.com/music/ledzeppelin',
                        cal: 'http://theguardian.com/about',
                        k: 'music/ledzeppelin',
                        //sb: 'Brought to you by:',
                        af: 'advertisement'
                    }).init('capi', document.querySelector('[data-name="merchandising-capi"]'));
                });
            });
        });
        </script>
    </div>
    
    <div class="fc-container">
        <div class="fc-container__inner">
            <h2 class="test-page-head">
                <a href="https://www.google.com/dfp/59666047#delivery/CreateCreativeTemplate/creativeTemplateId=10023207">CAPI component</a>
            </h2>
        </div>
        <div class="ad-slot ad-slot--dfp ad-slot--merchandising ad-slot--commercial-component" data-name="merchandising-capi-s"></div>
        <script>
        require(['core'], function(core) {
            require(['bootstraps/commercial'], function(core) {
                require(['common/modules/commercial/loader'], function(CommercialComponent) {
                    new CommercialComponent({
                        oastoken: '%%CLICK_URL_ESC%%',
                        t: ['p/43b2q','p/43945'],
                        l: 'http://pagead2.googlesyndication.com/pagead/imgad?id=CICAgKDjnfPJbBABGAEyCHbj_OBIEKp8',
                        ct: 'Led Zeppelin special',
                        cl: 'http://theguardian.com/music/ledzeppelin',
                        cal: 'http://theguardian.com/about',
                        k: 'music/ledzeppelin',
//                        sb: 'Sponsored by:',
                        af: 'sponsored'
                    }).init('capi', document.querySelector('[data-name="merchandising-capi-s"]'));
                });
            });
        });
        </script>
    </div>
    
    <div class="fc-container">
        <div class="fc-container__inner">
            <h2 class="test-page-head">
                <a href="https://www.google.com/dfp/59666047#delivery/CreateCreativeTemplate/creativeTemplateId=10026447">CAPI Component (Multi)</a>
            </h2>
=======

        <div id="dfp-ad--merchandising" class="dfp-ad--merchandising-capi ad-slot ad-slot--merchandising ad-slot--commercial-component">
            <script>
                require(['core'], function(core) {
                    require(['bootstraps/commercial'], function(core) {
                        require(['common/modules/commercial/loader'], function(CommercialComponent) {
                            var slot = document.querySelector('.dfp-ad--merchandising-capi');
                            new CommercialComponent({
                                oastoken: 'CLICK_URL_UNESC',
                                capi: ['p/43945','p/43945'],
                                logo: 'http://pagead2.googlesyndication.com/pagead/imgad?id=CICAgKDjnfPJbBABGAEyCHbj_OBIEKp8',
                                capiTitle: 'Led Zeppelin special',
                                capiLinkUrl: 'http%3A%2F%2Ftheguardian.com%2Fmusic%2Fledzeppelin',
                                capiAboutLinkUrl: 'http://theguardian.com/about',
                                capiKeywords: 'music/ledzeppelin'
                            }).init('capi', slot);
                            });
                        });
                    });
            </script>
>>>>>>> fe0fecc5
        </div>
        <div class="ad-slot ad-slot--dfp ad-slot--merchandising ad-slot--commercial-component" data-name="merchandising-capi-multi"></div>
        <script>
        require(['core'], function(core) {
            require(['bootstraps/commercial'], function(core) {
                require(['common/modules/commercial/loader'], function(CommercialComponent) {
                    new CommercialComponent({
                        
                        // Exisiting template fields
                        // oastoken: '%%CLICK_URL_ESC%%',
                        // capi: ['[%url1%]','[%url2%]','[%url3%]','[%url4%]'],
                        // logo: '[%Logo%]',
                        // capiTitle: '[%Title%]',
                        // capiLinkUrl: '[%Linkdestination%]',
                        // capiAboutLinkUrl: '[%Aboutthiscontentlink%]',
                        // capiKeywords: '[%Targetingkeywords%]'
                        
                        
                        // Test data for existing template fields
                        oastoken: '%%CLICK_URL_ESC%%',
                        capi: ['p/4xv7c','','',''],
                        logo: 'http://pagead2.googlesyndication.com/pagead/imgad?id=CICAgKDjnfPJbBABGAEyCHbj_OBIEKp8',
                        capiTitle: 'Pink Floyd special',
                        capiLinkUrl: 'http://theguardian.com/music/pinkfloyd',
                        capiAboutLinkUrl: 'http://theguardian.com/about',
                        capiKeywords: 'music/pinkfloyd',
                        // This ensure it gets correct colours & fonts as per existing
                        // af: 'container--advertisement-feature',
                        
                        // options are container--sponsored, container--advertisement-feature, container--merchandising-feature

                        // Test data with extra fields, template needs to be updated to reflect new field names.
                        // Uncommented can be doubled up in DFP.
                        // oastoken: '%%CLICK_URL_ESC%%',
                        t: ['p/43akg','p/43945'],
                        // l: 'http://pagead2.googlesyndication.com/pagead/imgad?id=CICAgKDjnfPJbBABGAEyCHbj_OBIEKp8',
                        // ct: 'Pink Floyd special',
                        // cl: 'http://theguardian.com/music/pinkfloyd',
                        // cal: 'http://theguardian.com/about',
                        k: 'music/pinkfloyd',
                        af: 'supported'
                    }).init('capi', document.querySelector('[data-name="merchandising-capi-multi"]'));
                });
            });
        });
        </script>
    </div>

    <hr/>

    <div class="fc-container">
        <div class="fc-container__inner">
            <h2 class="test-page-head">
                <a href="https://www.google.com/dfp/59666047#delivery/CreateCreativeTemplate/creativeTemplateId=10026447">CAPI Component (Single)</a>
            </h2>
        </div>
        <div class="ad-slot ad-slot--dfp ad-slot--merchandising ad-slot--commercial-component" data-name="merchandising-capi-single"></div>
        <script>
        require(['core'], function(core) {
            require(['bootstraps/commercial'], function(core) {
                require(['common/modules/commercial/loader'], function(CommercialComponent) {
                    new CommercialComponent({
                        oastoken: 'CLICK_URL_UNESC',
                        t: ['p/4xv7c'],
                        l: 'http://pagead2.googlesyndication.com/pagead/imgad?id=CICAgKDjnfPJbBABGAEyCHbj_OBIEKp8',
                        ct: 'Led Zeppelin special',
                        cl: 'http://theguardian.com/music/ledzeppelin',
                        clt: 'Readmore link text',
                        cal: 'http://theguardian.com/about',
                        k: 'music/pinkfloyd',
                        rmd: 'www.theguardina.com',
                        rmt: 'See more over here',
                        sb: 'Brought to you by:',
                        af: 'container--advertisement-feature'
                    }).init('capiSingle', document.querySelector('[data-name="merchandising-capi-single"]'));
                });
            });
        });
        </script>
    </div>

    <hr />

        <h2 class="facia-container__inner test-page-head">Advertisement Feature Container</h2>
        <div class="facia-container">
            <section class="container container--special container--merchandising container--advertisement-feature">
                <div class="facia-container__inner">
                    <div class="container__border"></div>
                    <div class="container__header">
                        <h2 class="container__title">
                            <span class="container__title__label u-text-hyphenate">[%ContainerHeader%]</span>
                        </h2>
                    </div>
                    <div class="ad-slot ad-slot--dfp ad-slot--adbadge ad-slot--paid-for-badge ad-slot--paid-for-badge--front">
                        <div class="ad-slot--paid-for-badge__inner">
                            <h3 class="ad-slot--paid-for-badge__header"><strong>Brought to you by:</strong></h3>
                            <a href="%%CLICK_URL_UNESC%%[%AdvertisementLogoLink%]" class="ad-slot--paid-for-badge__link">
                                <img class="ad-slot--paid-for-badge__logo" src="[%AdvertisementLogo%]">
                            </a>
                            <a href="%%CLICK_URL_UNESC%%[%AdvertisementWhatsThis%]" class="ad-slot--paid-for-badge__help">About this content</a>
                        </div>
                    </div>
                    <div class="container__body">
                        <div class="facia-slice-wrapper">
                            <ul class="u-unstyled l-row l-row--items-4 l-row--layout-m facia-slice">
                                <li class="facia-slice__item facia-slice__item--volume-0 l-row__item">
                                    <div class="item item--has-image item--imageadjust-default" data-link-name="trail | 1">
                                        <div class="item__container">
                                            <a href="%%CLICK_URL_UNESC%%[%Trail1Link%]" class="item__link tone-accent-border" data-link-name="article">
                                                <div class="item__media-wrapper">
                                                    <div class="item__image-container u-responsive-ratio">
                                                        <img src="[%Trail1Image%]" alt="">
                                                    </div>
                                                </div>
                                                <h2 class="item__title">[%Trail1Text%]</h2>
                                            </a>
                                        </div>
                                    </div>
                                </li>
                                <li class="facia-slice__item facia-slice__item--volume-0 l-row__item">
                                    <div class="item item--has-image item--imageadjust-default" data-link-name="trail | 1">
                                        <div class="item__container">
                                            <a href="%%CLICK_URL_UNESC%%[%Trail2Link%]" class="item__link tone-accent-border" data-link-name="article">
                                                <div class="item__media-wrapper">
                                                    <div class="item__image-container u-responsive-ratio">
                                                        <img src="[%Trail2Image%]" alt="">
                                                    </div>
                                                </div>
                                                <h2 class="item__title">[%Trail2Text%]</h2>
                                            </a>
                                        </div>
                                    </div>
                                </li>
                                <li class="facia-slice__item facia-slice__item--volume-0 l-row__item">
                                    <div class="item item--has-image item--imageadjust-default" data-link-name="trail | 1">
                                        <div class="item__container">
                                            <a href="%%CLICK_URL_UNESC%%[%Trail3Link%]" class="item__link tone-accent-border" data-link-name="article">
                                                <div class="item__media-wrapper">
                                                    <div class="item__image-container u-responsive-ratio">
                                                        <img src="[%Trail3Image%]" alt="">
                                                    </div>
                                                </div>
                                                <h2 class="item__title">[%Trail3Text%]</h2>
                                            </a>
                                        </div>
                                    </div>
                                </li>
                                <li class="facia-slice__item facia-slice__item--volume-0 l-row__item">
                                    <div class="item item--has-image item--imageadjust-default" data-link-name="trail | 1">
                                        <div class="item__container">
                                            <a href="%%CLICK_URL_UNESC%%[%Trail4Link%]" class="item__link tone-accent-border" data-link-name="article">
                                                <div class="item__media-wrapper">
                                                    <div class="item__image-container u-responsive-ratio">
                                                        <img src="[%Trail4Image%]" alt="">
                                                    </div>
                                                </div>
                                                <h2 class="item__title">[%Trail4Text%]</h2>
                                            </a>
                                        </div>
                                    </div>
                                </li>
                            </ul>
                        </div>
                    </div>
                </div>
            </section>
        </div>

        <h2 class="facia-container__inner test-page-head">Merchandising Sponsored Content</h2>
        <div class="facia-container">
            <section class="container container--special container--merchandising container--sponsored">
                <div class="facia-container__inner">
                    <div class="container__border"></div>
                    <div class="container__header">
                        <h2 class="container__title">
                            <a class="container__title__label u-text-hyphenate" data-link-name="section heading">[%ContainerHeader%]</a>
                        </h2>
                    </div>
                    <div class="ad-slot ad-slot--dfp ad-slot--adbadge ad-slot--paid-for-badge ad-slot--paid-for-badge--front">
                        <div class="ad-slot--paid-for-badge__inner">
                            <h3 class="ad-slot--paid-for-badge__header"><strong>Sponsored by:</strong></h3>
                            <a href="[%AdvertisementLogoLink%]" class="ad-slot--paid-for-badge__link">
                                <img class="ad-slot--paid-for-badge__logo" src="[%AdvertisementLogo%]">
                            </a>
                            <a href="[%AdvertisementWhatsThis%]" class="ad-slot--paid-for-badge__help">About this content</a>
                        </div>
                    </div>
                    <div class="container__body">
                        <div class="facia-slice-wrapper">
                            <ul class="u-unstyled l-row l-row--items-4 l-row--layout-m facia-slice">
                                <li class="facia-slice__item facia-slice__item--volume-0 l-row__item">
                                    <div class="item item--has-image item--imageadjust-default" data-link-name="trail | 1">
                                        <div class="item__container">
                                            <a href="[%Trail1Link%]" class="item__link tone-accent-border" data-link-name="article">
                                                <div class="item__media-wrapper">
                                                    <div class="item__image-container u-responsive-ratio">
                                                        <img src="[%Trail1Image%]" alt="">
                                                    </div>
                                                </div>
                                                <h2 class="item__title">[%Trail1Text%]</h2>
                                            </a>
                                        </div>
                                    </div>
                                </li>
                                <li class="facia-slice__item facia-slice__item--volume-0 l-row__item">
                                    <div class="item item--has-image item--imageadjust-default" data-link-name="trail | 1">
                                        <div class="item__container">
                                            <a href="[%Trail2Link%]" class="item__link tone-accent-border" data-link-name="article">
                                                <div class="item__media-wrapper">
                                                    <div class="item__image-container u-responsive-ratio">
                                                        <img src="[%Trail2Image%]" alt="">
                                                    </div>
                                                </div>
                                                <h2 class="item__title">[%Trail2Text%]</h2>
                                            </a>
                                        </div>
                                    </div>
                                </li>
                                <li class="facia-slice__item facia-slice__item--volume-0 l-row__item">
                                    <div class="item item--has-image item--imageadjust-default" data-link-name="trail | 1">
                                        <div class="item__container">
                                            <a href="[%Trail3Link%]" class="item__link tone-accent-border" data-link-name="article">
                                                <div class="item__media-wrapper">
                                                    <div class="item__image-container u-responsive-ratio">
                                                        <img src="[%Trail3Image%]" alt="">
                                                    </div>
                                                </div>
                                                <h2 class="item__title">[%Trail3Text%]</h2>
                                            </a>
                                        </div>
                                    </div>
                                </li>
                                <li class="facia-slice__item facia-slice__item--volume-0 l-row__item">
                                    <div class="item item--has-image item--imageadjust-default" data-link-name="trail | 1">
                                        <div class="item__container">
                                            <a href="[%Trail4Link%]" class="item__link tone-accent-border" data-link-name="article">
                                                <div class="item__media-wrapper">
                                                    <div class="item__image-container u-responsive-ratio">
                                                        <img src="[%Trail4Image%]" alt="">
                                                    </div>
                                                </div>
                                                <h2 class="item__title">[%Trail4Text%]</h2>
                                            </a>
                                        </div>
                                    </div>
                                </li>
                            </ul>
                        </div>
                    </div>
                </div>
            </section>
        </div>

    <div class="fc-container">
        <div class="fc-container__inner">
            <h2 class="test-page-head">
                <a href="https://www.google.com/dfp/59666047#delivery/CreateCreativeTemplate/creativeTemplateId=10027887">Merchandising content API (single) - Sponsored / supported by</a>
            </h2>
        </div>
        <div class="ad-slot ad-slot--dfp ad-slot--merchandising ad-slot--commercial-component" data-name="merchandising-capi-single-merch"></div>
        <script>
        require(['core'], function(core) {
            require(['bootstraps/commercial'], function(core) {
                require(['common/modules/commercial/loader'], function(CommercialComponent) {
                    new CommercialComponent({
                        oastoken: '%%CLICK_URL_ESC%%',
                        t: ['p/43akg'],
                        l: 'http://pagead2.googlesyndication.com/pagead/imgad?id=CICAgKDjnfPJbBABGAEyCHbj_OBIEKp8',
                        ct: 'Led Zeppelin special',
                        cl: 'http://theguardian.com/music/ledzeppelin',
                        clt: 'Readmore link text',
                        cal: 'http://theguardian.com/about',
                        k: 'music/pinkfloyd',
                        rmd: 'www.theguardina.com',
                        rmt: 'See more over here',
                        sb: 'Sponsored by:',
                        af: 'container--merchandising-feature'
                    }).init('capiSingleMerch', document.querySelector('[data-name="merchandising-capi-single-merch"]'));
                });
            });
        });
        </script>
    </div>
</div>
}<|MERGE_RESOLUTION|>--- conflicted
+++ resolved
@@ -663,7 +663,6 @@
                 <a href="https://www.google.com/dfp/59666047#delivery/CreateCreativeTemplate/creativeTemplateId=10023207">CAPI component</a>
             </h2>
         </div>
-<<<<<<< HEAD
         <div class="ad-slot ad-slot--dfp ad-slot--merchandising ad-slot--commercial-component" data-name="merchandising-capi"></div>
         <script>
         require(['core'], function(core) {
@@ -719,28 +718,6 @@
             <h2 class="test-page-head">
                 <a href="https://www.google.com/dfp/59666047#delivery/CreateCreativeTemplate/creativeTemplateId=10026447">CAPI Component (Multi)</a>
             </h2>
-=======
-
-        <div id="dfp-ad--merchandising" class="dfp-ad--merchandising-capi ad-slot ad-slot--merchandising ad-slot--commercial-component">
-            <script>
-                require(['core'], function(core) {
-                    require(['bootstraps/commercial'], function(core) {
-                        require(['common/modules/commercial/loader'], function(CommercialComponent) {
-                            var slot = document.querySelector('.dfp-ad--merchandising-capi');
-                            new CommercialComponent({
-                                oastoken: 'CLICK_URL_UNESC',
-                                capi: ['p/43945','p/43945'],
-                                logo: 'http://pagead2.googlesyndication.com/pagead/imgad?id=CICAgKDjnfPJbBABGAEyCHbj_OBIEKp8',
-                                capiTitle: 'Led Zeppelin special',
-                                capiLinkUrl: 'http%3A%2F%2Ftheguardian.com%2Fmusic%2Fledzeppelin',
-                                capiAboutLinkUrl: 'http://theguardian.com/about',
-                                capiKeywords: 'music/ledzeppelin'
-                            }).init('capi', slot);
-                            });
-                        });
-                    });
-            </script>
->>>>>>> fe0fecc5
         </div>
         <div class="ad-slot ad-slot--dfp ad-slot--merchandising ad-slot--commercial-component" data-name="merchandising-capi-multi"></div>
         <script>
