--- conflicted
+++ resolved
@@ -273,11 +273,7 @@
                         var adSlot = document.querySelector('.ad-slot--inline-event')
                         new CommercialComponent(adSlot, {
                             type: 'liveevents',
-<<<<<<< HEAD
-                            id: '25991324752',
-=======
                             id: '26078306918',
->>>>>>> f36551a1
                             clickMacro: '%%CLICK_URL_ESC%%',
                             omnitureId: '[%OmnitureID%]'
                         }).create().then(function () {
