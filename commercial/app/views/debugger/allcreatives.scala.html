--- conflicted
+++ resolved
@@ -168,20 +168,12 @@
                             .addClass('commercial--tone-' + $palette.val());
                     });
 
-<<<<<<< HEAD
                     var blendedStyle = document.getElementById('blended-style'),
                         gimbap       = document.getElementById('gimbap'),
-                        styleClasses = ['gimbap-style--normal', 'gimbap-style--reversed-out'];
+                        styleClasses = ['gimbap-wrap--normal', 'gimbap-wrap--reversed-out'];
                     bean.on(blendedStyle, 'change', function () {
-=======
-                    let blendedStyle = document.getElementById('blended-style'),
-                        gimbap       = null,
-                        styleClasses = ['normal', 'reversed-out', 'membership', 'soulmates', 'masterclasses', 'jobs'].map(tone => 'gimbap-wrap--' + tone);
-                    bean.on(blendedStyle, 'change', () => {
-                        gimbap = gimbap || document.getElementById('gimbap').querySelector('.gimbap-wrap');
->>>>>>> 3c3f85be
                         styleClasses.forEach(function(c) { gimbap.classList.remove(c); });
-                        gimbap.classList.add('gimbap-style--' + blendedStyle.value);
+                        gimbap.classList.add('gimbap-wrap--' + blendedStyle.value);
                     });
 
                     let blendedLayout = document.getElementById('blended-layout'),
