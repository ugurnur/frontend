--- conflicted
+++ resolved
@@ -891,22 +891,12 @@
     <hr/>
     
     <div class="facia-container facia-container--layout-content">
-<<<<<<< HEAD
         <div id="dfp-ad--merchandising" class="dfp-ad--merchandising-multi ad-slot ad-slot--merchandising ad-slot--commercial-component">
             <script>
-                $.getJSON( "/commercial/multi.json?c=travel&c=masterclasses&c=books&c=soulmates", function( json ) {
+                $.getJSON( "/commercial/multi.json?c=travel&c=soulmates&c=masterclasses&c=books", function( json ) {
                 $('.dfp-ad--merchandising-multi').html(json.html);
              });
             </script>
-=======
-            <div id="dfp-ad--merchandising" class="dfp-ad--merchandising-multi ad-slot ad-slot--merchandising ad-slot--commercial-component">
-                <script>
-                    $.getJSON( "/commercial/multi.json?c=travel&c=soulmates&c=masterclasses&c=books", function( json ) {
-                    $('.dfp-ad--merchandising-multi').html(json.html);
-                 });
-                </script>
-            </div>
->>>>>>> ad58bd24
         </div>
     </div>
     
