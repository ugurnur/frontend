@(masterClass: model.commercial.masterclasses.MasterClass, clickMacro: Option[String])(implicit request: RequestHeader)

@defining(("1_0", "2014-08-14")) { case (version, date) =>
    <li class="lineitem lineitem--multi">
        <div class="commercial--masterclasses commercial--tone-masterclasses">
            <div class="commercial--multi__header">
                <h4 class="commercial__title">
                    <a href="@clickMacro@Configuration.commercial.masterclasses_url"
                    data-link-name="merchandising-hybrid-masterclasses-v@{version}_@{date}-visit-site">
                        @fragments.inlineSvg("logo-masterclasses-26", "commercial", List("commercial--tone-masterclasses-logo"))
                        <span class="u-h">Masterclasses</span>
                    </a>
                </h4>
            </div>
            <div class="commercial--multi__body">
                <a class="lineitem__link"
                href="@clickMacro@masterClass.eventBriteEvent.guardianUrl"
                data-link-name="merchandising-hybrid-masterclasses-v@{version}_@{date}-class-@masterClass.eventBriteEvent.name">
                    @masterClass.mainPicture.map{ picture =>
                        @Item300.bestFor(picture).map{ url =>
                            <div class="lineitem__image-right">
                                <div class="lineitem__image-crop">
                                    <img class="lineitem__image" src="@url" alt="" />
                                </div>
                            </div>
                        }
                    }
                    <h4 class="lineitem__title">@masterClass.eventBriteEvent.name</h4>
                    <p class="lineitem__meta">
                        <span class="lineitem__meta__strong">@masterClass.eventBriteEvent.readableDate &#20; <span class="commercial--tone__highlight">@masterClass.eventBriteEvent.displayPrice</span></span><br/>
                        @masterClass.eventBriteEvent.venue.description
                    </p>
                </a>
                <a class="lineitem__cta button button--primary button--small"
                href="@clickMacro@masterClass.eventBriteEvent.guardianUrl"
                data-link-name="merchandising-hybrid-masterclasses-v@{version}_@{date}-class-@masterClass.eventBriteEvent.name-book-now">
<<<<<<< HEAD
                    Book now@fragments.inlineSvg("arrow-right", "icon", List("i-right", "i-arrow-black-right"))
=======
                    Book now@fragments.inlineSvg("arrow-right", "icon", List("i-right"))
>>>>>>> eedfae02
                </a>
            </div>
        </div>
    </li>
}<|MERGE_RESOLUTION|>--- conflicted
+++ resolved
@@ -34,11 +34,7 @@
                 <a class="lineitem__cta button button--primary button--small"
                 href="@clickMacro@masterClass.eventBriteEvent.guardianUrl"
                 data-link-name="merchandising-hybrid-masterclasses-v@{version}_@{date}-class-@masterClass.eventBriteEvent.name-book-now">
-<<<<<<< HEAD
-                    Book now@fragments.inlineSvg("arrow-right", "icon", List("i-right", "i-arrow-black-right"))
-=======
                     Book now@fragments.inlineSvg("arrow-right", "icon", List("i-right"))
->>>>>>> eedfae02
                 </a>
             </div>
         </div>
