--- conflicted
+++ resolved
@@ -13,39 +13,25 @@
     </div>
     <div class="commercial__body container__body">
         <ul class="lineitems">
-<<<<<<< HEAD
-            @events.take(1).map { event =>
-                <li class="lineitem">
+            @events.take(4).map { event =>
+                <li class="lineitem commercial--masterclasses__class">
                     @event.imageElement.map{ picture =>
                         @Item300.bestFor(picture).map{ url => <img src="@url"/> }
                     }
-                    <a class="lineitem__blocklink" href="@AdLink{@event.eventBriteEvent.guardianUrl%OmnitureToken%}">
-                        <h4 class="lineitem__title">@event.eventBriteEvent.name</h4>
-                        <p class="lineitem__meta">@event.eventBriteEvent.readableDate • @event.eventBriteEvent.venue.description</p>
+                    <a class="lineitem__link commercial--masterclasses__class__link" href="@AdLink{@event.eventBriteEvent.guardianUrl}%OmnitureToken%" data-link-name="merchandising-masterclasses-low-profile-@event.eventBriteEvent.name">
+                        <h4 class="commercial--masterclasses__class__title">@event.eventBriteEvent.name</h4>
+                        <p class="commercial--masterclasses__class__date">@event.eventBriteEvent.readableDate</p>
+                        <p class="commercial--masterclasses__class__meta">@event.eventBriteEvent.venue.description | COST</p>
                     </a>
-                    <p class="lineitem__description">@event.eventBriteEvent.truncatedFirstParagraph <a class="lineitem__link" href="%OASToken%@event.eventBriteEvent.guardianUrl%OmnitureToken%"><i class="i i-single-arrow-right-blue"></i>Learn more and book</a></p>
-=======
-            @events.take(4).map { event =>
-                <li class="lineitem commercial--masterclasses__class">
-                    <a class="lineitem__link commercial--masterclasses__class__link" href="@AdLink{@event.guardianUrl}" data-link-name="merchandising-masterclasses-low-profile-@event.name">
-                        <h4 class="commercial--masterclasses__class__title">@event.name</h4>
-                        <p class="commercial--masterclasses__class__date">@event.readableDate</p>
-                        <p class="commercial--masterclasses__class__meta">@event.venue.description | COST</p>
-                    </a>
-                    <p class="lineitem__description commercial--masterclasses__class__description">@event.truncatedFirstParagraph <a class="lineitem__link commercial--masterclasses__class__description__link" href="@AdLink{@event.guardianUrl}" data-link-name="merchandising-masterclasses-low-profile-@event.name"><i class="i i-single-arrow-right-blue"></i>Book now</a></p>
->>>>>>> 2b48ada2
+                    <p class="lineitem__description commercial--masterclasses__class__description">@event.eventBriteEvent.truncatedFirstParagraph <a class="lineitem__link commercial--masterclasses__class__description__link" href="@AdLink{@event.eventBriteEvent.guardianUrl}" data-link-name="merchandising-masterclasses-low-profile-@event.eventBriteEvent.name"><i class="i i-single-arrow-right-blue"></i>Book now</a></p>
                 </li>
             }
         </ul>
     </div>
     <div class="commercial__foot">
-<<<<<<< HEAD
-        <a class="commercial__link" href="@AdLink{http://theguardian.com/guardian-masterclasses/masterclasses-calendar%OmnitureToken%}">More courses from Guardian Masterclasses<i class="i i-double-arrow-right-blue"></i></a>
-=======
-        <a class="commercial__home-link" href="@AdLink{http://theguardian.com/guardian-masterclasses/masterclasses-calendar}" data-link-name="merchandising-masterclasses-low-profile-browse-all-masterclasses">View all Masterclasses
+        <a class="commercial__home-link" href="@AdLink{http://theguardian.com/guardian-masterclasses/masterclasses-calendar%OmnitureToken%}" data-link-name="merchandising-masterclasses-low-profile-browse-all-masterclasses">View all Masterclasses
         <span class="commercial__home-link__cta">
             <span class="i i-filter-arrow-down"></span>
         </span></a>        
->>>>>>> 2b48ada2
     </div>
 </div>