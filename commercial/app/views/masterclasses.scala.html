@(events: Seq[model.commercial.MasterClass])(implicit request: RequestHeader)

<link rel="stylesheet" href="@Static("stylesheets/commercial.css")" />

<div class="commercial commercial--masterclasses facia-container--layout-article">
    <div class="commercial__head container__title">
        <h3 class="commercial__title">
            <a href="@AdLink{http://theguardian.com/guardian-masterclasses}">
                <span>Guardian <span class="commercial__title__last-word">Masterclasses</span></span>
            </a>
        </h3>
        <p class="commercial__explainer">courses from the guardian</p>
    </div>
    <div class="commercial__body container__body">
        <ul class="lineitems">
            @events.take(4).map { event =>
                <li class="lineitem commercial--masterclasses__class">
                    @event.imageElement.map{ picture =>
                        @Item300.bestFor(picture).map{ url => <img src="@url"/> }
                    }
                    <a class="lineitem__link commercial--masterclasses__class__link" href="@AdLink{@event.eventBriteEvent.guardianUrl}%OmnitureToken%" data-link-name="merchandising-masterclasses-low-profile-@event.eventBriteEvent.name">
                        <h4 class="commercial--masterclasses__class__title">@event.eventBriteEvent.name</h4>
                        <p class="commercial--masterclasses__class__date">@event.eventBriteEvent.readableDate</p>
<<<<<<< HEAD
                        <p class="commercial--masterclasses__class__meta">@event.eventBriteEvent.venue.description | COST</p>
                    </a>
                    <p class="lineitem__description commercial--masterclasses__class__description">@event.eventBriteEvent.truncatedFirstParagraph <a class="lineitem__link commercial--masterclasses__class__description__link" href="@AdLink{@event.eventBriteEvent.guardianUrl}" data-link-name="merchandising-masterclasses-low-profile-@event.eventBriteEvent.name"><i class="i i-single-arrow-right-blue"></i>Book now</a></p>
=======
                        <p class="commercial--masterclasses__class__meta">@event.eventBriteEvent.venue.description | @event.eventBriteEvent.displayPrice</p>
                    </a>
                    <p class="lineitem__description commercial--masterclasses__class__description"><a class="lineitem__link commercial--masterclasses__class__description__link" href="@AdLink{@event.eventBriteEvent.guardianUrl}" data-link-name="merchandising-masterclasses-low-profile-@event.eventBriteEvent.name"><i class="i i-single-arrow-right-blue"></i>Book now</a></p>
>>>>>>> ada12fca
                </li>
            }
        </ul>
    </div>
    <div class="commercial__foot">
        <a class="commercial__home-link" href="@AdLink{http://theguardian.com/guardian-masterclasses/masterclasses-calendar%OmnitureToken%}" data-link-name="merchandising-masterclasses-low-profile-browse-all-masterclasses">View all Masterclasses
        <span class="commercial__home-link__cta">
            <span class="i i-filter-arrow-down"></span>
        </span></a>        
    </div>
</div><|MERGE_RESOLUTION|>--- conflicted
+++ resolved
@@ -21,15 +21,9 @@
                     <a class="lineitem__link commercial--masterclasses__class__link" href="@AdLink{@event.eventBriteEvent.guardianUrl}%OmnitureToken%" data-link-name="merchandising-masterclasses-low-profile-@event.eventBriteEvent.name">
                         <h4 class="commercial--masterclasses__class__title">@event.eventBriteEvent.name</h4>
                         <p class="commercial--masterclasses__class__date">@event.eventBriteEvent.readableDate</p>
-<<<<<<< HEAD
-                        <p class="commercial--masterclasses__class__meta">@event.eventBriteEvent.venue.description | COST</p>
-                    </a>
-                    <p class="lineitem__description commercial--masterclasses__class__description">@event.eventBriteEvent.truncatedFirstParagraph <a class="lineitem__link commercial--masterclasses__class__description__link" href="@AdLink{@event.eventBriteEvent.guardianUrl}" data-link-name="merchandising-masterclasses-low-profile-@event.eventBriteEvent.name"><i class="i i-single-arrow-right-blue"></i>Book now</a></p>
-=======
                         <p class="commercial--masterclasses__class__meta">@event.eventBriteEvent.venue.description | @event.eventBriteEvent.displayPrice</p>
                     </a>
                     <p class="lineitem__description commercial--masterclasses__class__description"><a class="lineitem__link commercial--masterclasses__class__description__link" href="@AdLink{@event.eventBriteEvent.guardianUrl}" data-link-name="merchandising-masterclasses-low-profile-@event.eventBriteEvent.name"><i class="i i-single-arrow-right-blue"></i>Book now</a></p>
->>>>>>> ada12fca
                 </li>
             }
         </ul>
