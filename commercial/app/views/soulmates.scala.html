@(members: Seq[model.commercial.soulmates.Member])(implicit request: RequestHeader)

<link rel="stylesheet" href="@Static("stylesheets/commercial.css")" />

<div class="commercial soulmates-component">
    <div class="commercial__head">
        <h3 class="commercial__title">
            <a href="%OASToken%http://soulmates.theguardian.com/">
                <span class="u-h">Guardian Soulmates</span>
                <i class="i i-guardian-soulmates-logo"></i>
            </a>
        </h3>
        <p class="commercial__subtitle">The Guardian’s online dating site</p>
    </div>
    <div class="commercial__body">
        <ul class="lineitems">
            @members.take(2).map { member =>
                <li class="lineitem">
<<<<<<< HEAD
                    <a class="lineitem__blocklink" href="%OASToken%http://soulmates.theguardian.com/">
                        <img class="lineitem__image" src="@member.profilePhoto" alt=""/>
=======
                    <a class="lineitem__blocklink" href="#">
                        <img class="lineitem__image" src="@member.profilePhoto" alt="" width="80" height="100"/>
>>>>>>> f2746373
                        <h4 class="lineitem__title">@member.username</h4>
                        <p class="lineitem__meta"><strong>@member.age</strong>, @member.location</p>
                    </a>
                </li>
            }
        </ul>
    </div>
    <div class="commercial__foot">
        <a class="commercial__link" href="%OASToken%http://soulmates.theguardian.com/">Join Guardian Soulmates <i class="i i-double-arrow-right-blue"></i></a>
    </div>
</div><|MERGE_RESOLUTION|>--- conflicted
+++ resolved
@@ -16,13 +16,8 @@
         <ul class="lineitems">
             @members.take(2).map { member =>
                 <li class="lineitem">
-<<<<<<< HEAD
                     <a class="lineitem__blocklink" href="%OASToken%http://soulmates.theguardian.com/">
-                        <img class="lineitem__image" src="@member.profilePhoto" alt=""/>
-=======
-                    <a class="lineitem__blocklink" href="#">
                         <img class="lineitem__image" src="@member.profilePhoto" alt="" width="80" height="100"/>
->>>>>>> f2746373
                         <h4 class="lineitem__title">@member.username</h4>
                         <p class="lineitem__meta"><strong>@member.age</strong>, @member.location</p>
                     </a>
