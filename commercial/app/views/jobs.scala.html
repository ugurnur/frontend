--- conflicted
+++ resolved
@@ -1,29 +1,24 @@
 @(jobs: Seq[model.commercial.jobs.Job])
 
-<<<<<<< HEAD
 <div class="commercial commercial--masterclasses">
     <div class="commercial__head">
         <h3 class="commercial__title">guardian<span>jobs</span></h3>
     </div>
-    <div class="commercial__body">hello jobs</div>
+    <div class="commercial__body">
+        <table>
+            @for(job <- jobs) {
+                <tr>
+                    <td>@if(job.recruiterLogoUrl.isDefined){<img src="@job.recruiterLogoUrl" />}</td>
+                    <td>@if(job.employerLogoUrl.isDefined){<img src="@job.employerLogoUrl" />}</td>
+                    <td>@job.id</td>
+                    <td><a href="@job.listingUrl">@job.title</a></td>
+                    <td>@job.salary</td>
+                    <td><a href="@job.applyUrl">Apply</a></td>
+                    <td>@(job.sectorTags.mkString("; "))</td>
+                    <td>@(job.keywords.map(_.name).mkString("; "))</td>
+                </tr>
+            }
+        </table>
+    </div>
     <div class="commercial__foot"></div>
-</div>
-=======
-<div>
-    hello! jobs. 
-</div>
-<table>
-    @for(job <- jobs) {
-    <tr>
-        <td>@if(job.recruiterLogoUrl.isDefined){<img src="@job.recruiterLogoUrl" />}</td>
-        <td>@if(job.employerLogoUrl.isDefined){<img src="@job.employerLogoUrl" />}</td>
-        <td>@job.id</td>
-        <td><a href="@job.listingUrl">@job.title</a></td>
-        <td>@job.salary</td>
-        <td><a href="@job.applyUrl">Apply</a></td>
-        <td>@(job.sectorTags.mkString("; "))</td>
-        <td>@(job.keywords.map(_.name).mkString("; "))</td>
-    </tr>
-    }
-</table>
->>>>>>> a493ac88
+</div>