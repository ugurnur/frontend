--- conflicted
+++ resolved
@@ -19,13 +19,8 @@
 GET         /commercial/masterclasses.json                                  controllers.commercial.MasterclassesController.renderMasterclasses
 
 # Soulmates merchandising components
-<<<<<<< HEAD
 GET        /commercial/soulmates/$subgroup<\w+>.json                        controllers.commercial.SoulmatesController.renderSoulmates(subgroup)
-GET        /commercial/soulmates/$subgroup<\w+>                             controllers.commercial.SoulmatesController.getSoulmates(subgroup)
-=======
-GET        /commercial/soulmates/$subgroup<\w+>.json                      controllers.commercial.SoulmatesController.renderSoulmates(subgroup)
-GET        /commercial/soulmates/api/$subgroup<\w+>.json                  controllers.commercial.SoulmatesController.getSoulmates(subgroup)
->>>>>>> e806083c
+GET        /commercial/soulmates/api/$subgroup<\w+>.json                    controllers.commercial.SoulmatesController.getSoulmates(subgroup)
 
 # Book merchandising components
 GET         /commercial/books/book.json                                     controllers.commercial.BookOffersController.renderBook
@@ -39,26 +34,15 @@
 GET         /commercial/multi.json                                          controllers.commercial.Multi.renderMulti
 
 # Content API merchandising components
-<<<<<<< HEAD
 GET         /commercial/capi.json                                           controllers.commercial.ContentApiOffersController.itemsJson
 GET         /commercial/capi                                                controllers.commercial.ContentApiOffersController.itemsHtml
 GET         /commercial/capi-single.json                                    controllers.commercial.ContentApiOffersController.itemJson
+GET         /commercial/api/capi-single                                     controllers.commercial.ContentApiOffersController.nativeJson
 GET         /commercial/capi-single                                         controllers.commercial.ContentApiOffersController.itemHtml
 GET         /commercial/capi-single-merch.json                              controllers.commercial.ContentApiOffersController.itemJson
 GET         /commercial/capi-single-merch                                   controllers.commercial.ContentApiOffersController.itemHtml
 GET         /commercial/paid.json                                           controllers.commercial.PaidContentCardController.cardJson
 GET         /commercial/paid                                                controllers.commercial.PaidContentCardController.cardHtml
-=======
-GET         /commercial/capi.json                                         controllers.commercial.ContentApiOffersController.itemsJson
-GET         /commercial/capi                                              controllers.commercial.ContentApiOffersController.itemsHtml
-GET         /commercial/capi-single.json                                  controllers.commercial.ContentApiOffersController.itemJson
-GET         /commercial/api/capi-single                                   controllers.commercial.ContentApiOffersController.nativeJson
-GET         /commercial/capi-single                                       controllers.commercial.ContentApiOffersController.itemHtml
-GET         /commercial/capi-single-merch.json                            controllers.commercial.ContentApiOffersController.itemJson
-GET         /commercial/capi-single-merch                                 controllers.commercial.ContentApiOffersController.itemHtml
-GET         /commercial/paid.json                                         controllers.commercial.PaidContentCardController.cardJson
-GET         /commercial/paid                                              controllers.commercial.PaidContentCardController.cardHtml
->>>>>>> e806083c
 
 # Hosted content
 GET         /commercial/advertiser-content/:campaignName/:pageName          controllers.commercial.HostedContentController.renderLegacyHostedPage(campaignName, pageName)
