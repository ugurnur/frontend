# Routes
# This file defines all application routes (Higher priority routes first)
# ~~~~

# For dev machines
GET    /assets/*path                                            dev.DevAssetsController.at(path)

# Travel offers
GET    /commercial/travel/offers.json                           controllers.commercial.TravelOffers.listOffers

# Jobs
GET    /commercial/jobs.json                                    controllers.commercial.JobAds.jobs

<<<<<<< HEAD
# Masterclasses
GET     /commercial/masterclasses.json                          controllers.commercial.MasterClasses.list
=======
# Soulmates
GET    /commercial/soulmates/mixed.json                         controllers.commercial.SoulmateAds.mixed
GET    /commercial/soulmates/men.json                           controllers.commercial.SoulmateAds.men
GET    /commercial/soulmates/women.json                         controllers.commercial.SoulmateAds.women
GET    /commercial/soulmates/gay.json                           controllers.commercial.SoulmateAds.gay
GET    /commercial/soulmates/lesbian.json                       controllers.commercial.SoulmateAds.lesbian

# Simple advert tests
GET    /commercial/$advert<(masterclasses)>.json                controllers.commercial.SimpleAdvert.render(advert)
>>>>>>> 93630f67
<|MERGE_RESOLUTION|>--- conflicted
+++ resolved
@@ -11,17 +11,12 @@
 # Jobs
 GET    /commercial/jobs.json                                    controllers.commercial.JobAds.jobs
 
-<<<<<<< HEAD
 # Masterclasses
 GET     /commercial/masterclasses.json                          controllers.commercial.MasterClasses.list
-=======
+
 # Soulmates
 GET    /commercial/soulmates/mixed.json                         controllers.commercial.SoulmateAds.mixed
 GET    /commercial/soulmates/men.json                           controllers.commercial.SoulmateAds.men
 GET    /commercial/soulmates/women.json                         controllers.commercial.SoulmateAds.women
 GET    /commercial/soulmates/gay.json                           controllers.commercial.SoulmateAds.gay
-GET    /commercial/soulmates/lesbian.json                       controllers.commercial.SoulmateAds.lesbian
-
-# Simple advert tests
-GET    /commercial/$advert<(masterclasses)>.json                controllers.commercial.SimpleAdvert.render(advert)
->>>>>>> 93630f67
+GET    /commercial/soulmates/lesbian.json                       controllers.commercial.SoulmateAds.lesbian