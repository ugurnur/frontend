# Routes
# This file defines all application routes (Higher priority routes first)
# ~~~~

# For dev machines
GET    /assets/*path                                            dev.DevAssetsController.at(path)

# Travel offers
GET    /commercial/travel/offers.json                           controllers.commercial.TravelOffers.listOffers

# Jobs
GET    /commercial/jobs.json                                    controllers.commercial.JobAds.jobs

<<<<<<< HEAD
# Masterclasses
GET     /commercial/masterclasses                               controllers.commercial.MasterClasses.all
=======
# Simple advert tests
GET    /commercial/$advert<(soulmates|masterclasses)>.json      controllers.commercial.SimpleAdvert.render(advert)
>>>>>>> fd6c8272
<|MERGE_RESOLUTION|>--- conflicted
+++ resolved
@@ -11,10 +11,6 @@
 # Jobs
 GET    /commercial/jobs.json                                    controllers.commercial.JobAds.jobs
 
-<<<<<<< HEAD
-# Masterclasses
-GET     /commercial/masterclasses                               controllers.commercial.MasterClasses.all
-=======
+
 # Simple advert tests
 GET    /commercial/$advert<(soulmates|masterclasses)>.json      controllers.commercial.SimpleAdvert.render(advert)
->>>>>>> fd6c8272
