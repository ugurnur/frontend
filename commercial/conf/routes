--- conflicted
+++ resolved
@@ -45,14 +45,7 @@
 GET        /commercial/capi-single-merch.json                            controllers.commercial.ContentApiOffersController.itemJson
 GET        /commercial/capi-single-merch                                 controllers.commercial.ContentApiOffersController.itemHtml
 GET        /commercial/paid.json                                         controllers.commercial.PaidContentCardController.cardJson
-<<<<<<< HEAD
 GET        /commercial/paid                                              controllers.commercial.PaidContentCardController.cardHtml
 
-# Static pages
-GET        /commercial/guardian-explain                                  controllers.commercial.StaticPageController.renderGuardianExplainPage()
-GET        /commercial/guardian-explore                                  controllers.commercial.StaticPageController.renderGuardianExplorePage()
-GET        /commercial/guardian-experience                               controllers.commercial.StaticPageController.renderGuardianExperiencePage()
-GET        /commercial/guardian-awesome                                  controllers.commercial.StaticPageController.renderGuardianAwesomePage()
-=======
-GET        /commercial/paid                                              controllers.commercial.PaidContentCardController.cardHtml
->>>>>>> 253e42f0
+# Static pages                              controllers.commercial.StaticPageController.renderGuardianExperiencePage()
+GET        /commercial/guardian-awesome                                  controllers.commercial.StaticPageController.renderGuardianAwesomePage()