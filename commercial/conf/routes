--- conflicted
+++ resolved
@@ -34,7 +34,6 @@
 GET         /commercial/multi.json                                          controllers.commercial.Multi.renderMulti
 
 # Content API merchandising components
-<<<<<<< HEAD
 GET         /commercial/capi.json                                         controllers.commercial.ContentApiOffersController.itemsJson
 GET         /commercial/capi                                              controllers.commercial.ContentApiOffersController.itemsHtml
 GET         /commercial/capi-single.json                                  controllers.commercial.ContentApiOffersController.itemJson
@@ -45,17 +44,6 @@
 GET         /commercial/capi-single-merch                                 controllers.commercial.ContentApiOffersController.itemHtml
 GET         /commercial/paid.json                                         controllers.commercial.PaidContentCardController.cardJson
 GET         /commercial/paid                                              controllers.commercial.PaidContentCardController.cardHtml
-=======
-GET         /commercial/capi.json                                           controllers.commercial.ContentApiOffersController.itemsJson
-GET         /commercial/capi                                                controllers.commercial.ContentApiOffersController.itemsHtml
-GET         /commercial/capi-single.json                                    controllers.commercial.ContentApiOffersController.itemJson
-GET         /commercial/api/capi-single                                     controllers.commercial.ContentApiOffersController.nativeJson
-GET         /commercial/capi-single                                         controllers.commercial.ContentApiOffersController.itemHtml
-GET         /commercial/capi-single-merch.json                              controllers.commercial.ContentApiOffersController.itemJson
-GET         /commercial/capi-single-merch                                   controllers.commercial.ContentApiOffersController.itemHtml
-GET         /commercial/paid.json                                           controllers.commercial.PaidContentCardController.cardJson
-GET         /commercial/paid                                                controllers.commercial.PaidContentCardController.cardHtml
->>>>>>> 5c8cc687
 
 # Hosted content
 GET         /commercial/advertiser-content/:campaignName/:pageName          controllers.commercial.HostedContentController.renderLegacyHostedPage(campaignName, pageName)
