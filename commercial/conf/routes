--- conflicted
+++ resolved
@@ -11,12 +11,5 @@
 # Jobs
 GET    /commercial/jobs.json                                    controllers.commercial.JobAds.jobs
 
-# Jobs
-GET    /commercial/jobs                                         controllers.commercial.JobAds.jobs
-
 # Simple advert tests
-<<<<<<< HEAD
-GET    /commercial/$advert<(soulmates|masterclasses)>           controllers.commercial.SimpleAdvert.render(advert)
-=======
-GET    /commercial/$advert<(soulmates|masterclasses)>.json      controllers.commercial.SimpleAdvert.render(advert)
->>>>>>> 18f3444b
+GET    /commercial/$advert<(soulmates|masterclasses)>.json      controllers.commercial.SimpleAdvert.render(advert)