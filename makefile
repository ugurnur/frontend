--- conflicted
+++ resolved
@@ -140,16 +140,11 @@
 ui-compile: install
 	@cd ui && yarn -s compile
 
-<<<<<<< HEAD
 ui-install:
 	@cd ui && yarn -s install
 
-ui-watch:
-	@cd ui && yarn -s watch
-
 ui-watch-nashorn:
 	@cd ui && yarn -s watch:nashorn
-=======
+
 ui-watch: install
-	@cd ui && yarn -s watch
->>>>>>> f945e740
+	@cd ui && yarn -s watch