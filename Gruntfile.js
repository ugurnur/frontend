--- conflicted
+++ resolved
@@ -20,26 +20,16 @@
         sass: {
             compile: {
                 files: {
-<<<<<<< HEAD
                     // head.min.css must go where Play can find it from resources at runtime,
                     // Everything else goes into frontend-static bundling.
                     'common/conf/assets/head.min.css': 'common/app/assets/stylesheets/head.scss',
                     'static/target/compiled/stylesheets/global.min.css': 'common/app/assets/stylesheets/global.scss',
+                    'static/target/compiled/stylesheets/facia.min.css': 'common/app/assets/stylesheets/facia.scss',
                     'static/target/compiled/stylesheets/football.min.css': 'common/app/assets/stylesheets/football.scss',
                     'static/target/compiled/stylesheets/gallery.min.css': 'common/app/assets/stylesheets/gallery.scss',
                     'static/target/compiled/stylesheets/video.min.css': 'common/app/assets/stylesheets/video.scss',
                     'static/target/compiled/stylesheets/old-ie.head.min.css': 'common/app/assets/stylesheets/old-ie.head.scss',
                     'static/target/compiled/stylesheets/old-ie.global.min.css': 'common/app/assets/stylesheets/old-ie.global.scss'
-=======
-                    'common/app/assets/stylesheets/head.min.css': 'common/app/assets/stylesheets/head.scss',
-                    'common/app/assets/stylesheets/global.min.css': 'common/app/assets/stylesheets/global.scss',
-                    'common/app/assets/stylesheets/facia.min.css': 'common/app/assets/stylesheets/facia.scss',
-                    'common/app/assets/stylesheets/football.min.css': 'common/app/assets/stylesheets/football.scss',
-                    'common/app/assets/stylesheets/gallery.min.css': 'common/app/assets/stylesheets/gallery.scss',
-                    'common/app/assets/stylesheets/video.min.css': 'common/app/assets/stylesheets/video.scss',
-                    'common/app/assets/stylesheets/old-ie.head.min.css': 'common/app/assets/stylesheets/old-ie.head.scss',
-                    'common/app/assets/stylesheets/old-ie.global.min.css': 'common/app/assets/stylesheets/old-ie.global.scss'
->>>>>>> 852d36cf
                 },
 
                 options: {
