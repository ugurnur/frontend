--- conflicted
+++ resolved
@@ -30,13 +30,9 @@
                     'static/target/compiled/stylesheets/gallery.min.css': 'common/app/assets/stylesheets/gallery.scss',
                     'static/target/compiled/stylesheets/video.min.css': 'common/app/assets/stylesheets/video.scss',
                     'static/target/compiled/stylesheets/old-ie.head.min.css': 'common/app/assets/stylesheets/old-ie.head.scss',
-<<<<<<< HEAD
+                    'static/target/compiled/stylesheets/old-ie.head.identity.min.css': 'common/app/assets/stylesheets/old-ie.head.identity.scss',
                     'static/target/compiled/stylesheets/old-ie.global.min.css': 'common/app/assets/stylesheets/old-ie.global.scss',
                     'static/target/compiled/stylesheets/webfonts.min.css': 'common/app/assets/stylesheets/webfonts.scss'
-=======
-                    'static/target/compiled/stylesheets/old-ie.head.identity.min.css': 'common/app/assets/stylesheets/old-ie.head.identity.scss',
-                    'static/target/compiled/stylesheets/old-ie.global.min.css': 'common/app/assets/stylesheets/old-ie.global.scss'
->>>>>>> 459cc69c
                 },
 
                 options: {
