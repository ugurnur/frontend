/* global module: false, process: false */
module.exports = function (grunt) {

    var isDev = (grunt.option('dev') !== undefined) ? Boolean(grunt.option('dev')) : process.env.GRUNT_ISDEV === '1',
        singleRun = grunt.option('single-run') !== false,
        screenshotsDir = './screenshots',
        staticTargetDir = './static/target/',
        staticHashDir = './static/hash/',
        testConfDir = './common/test/assets/javascripts/conf/',
        propertiesFile = (isDev) ? process.env.HOME + '/.gu/frontend.properties' : '/etc/gu/frontend.properties';

    if (isDev) {
        grunt.log.subhead('Running Grunt in DEV mode');
    }

    // Project configuration.
    grunt.initConfig({

        /***********************************************************************
         * Compile
         **********************************************************************/
        sass: {
            compile: {
                files: [{
                    expand: true,
                    cwd: 'common/app/assets/stylesheets',
                    src: ['*.scss', '!_*'],
                    dest: staticTargetDir + 'stylesheets/',
                    rename: function(dest, src) {
                        return dest + src.replace('scss', 'css');
                    }
                }],
                options: {
                    style: 'compressed',
                    sourcemap: true,
                    noCache: true,
                    quiet: (isDev) ? false : true
                }
            }
        },

        requirejs: {
            options: {
                paths: {
                    common:       '../../../../common/app/assets/javascripts',
                    bean:         '../../../../common/app/assets/javascripts/components/bean/bean',
                    bonzo:        '../../../../common/app/assets/javascripts/components/bonzo/src/bonzo',
                    domReady:     '../../../../common/app/assets/javascripts/components/domready/ready',
                    EventEmitter: '../../../../common/app/assets/javascripts/components/eventEmitter/EventEmitter',
                    qwery:        '../../../../common/app/assets/javascripts/components/qwery/mobile/qwery-mobile',
                    reqwest:      '../../../../common/app/assets/javascripts/components/reqwest/src/reqwest',
                    lodash:       '../../../../common/app/assets/javascripts/components/lodash-amd/modern',
                    imager:       '../../../../common/app/assets/javascripts/components/imager.js/src/strategies/container',
                    omniture:     '../../../../common/app/assets/javascripts/components/omniture/omniture',
                    fence:        '../../../../common/app/assets/javascripts/components/fence/fence',
                    enhancer:     '../../../../common/app/assets/javascripts/components/enhancer/enhancer'

                },
                optimize: 'uglify2',
                generateSourceMaps: true,
                preserveLicenseComments: false
            },
            common: {
                options: {
                    baseUrl: 'common/app/assets/javascripts',
                    name: 'common/bootstraps/app',
                    out: staticTargetDir + 'javascripts/bootstraps/app.js',
                    shim: {
                        imager: {
                            deps: ['components/imager.js/src/imager'],
                            exports: 'Imager'
                        },
                        omniture: {
                            exports: 's'
                        }
                    },
                    wrap: {
                        endFile: [
                            'common/app/assets/javascripts/components/curl/dist/curl-with-js-and-domReady/curl.js',
                            'common/app/assets/javascripts/bootstraps/go.js'
                        ]
                    }
                }
            },
            facia: {
                options: {
                    baseUrl: 'facia/app/assets/javascripts',
                    name: 'bootstraps/facia',
                    out: staticTargetDir + 'javascripts/bootstraps/facia.js',
                    exclude: ['../../../../common/app/assets/javascripts/bootstraps/app'],
                    keepBuildDir: true
                }
            },
            ophan: {
                options: {
                    baseUrl: 'common/app/assets/javascripts',
                    name: 'common/bootstraps/ophan',
                    out: staticTargetDir + 'javascripts/bootstraps/ophan.js',
                    wrap: {
                        startFile: 'common/app/assets/javascripts/components/curl/dist/curl/curl.js'
                    }
                }
            },
            admin: {
                options: {
                    baseUrl: 'admin/app/assets/javascripts',
                    name: 'bootstraps/admin',
                    out: staticTargetDir + 'javascripts/bootstraps/admin.js',
                    shim: {
                        imager: {
                            deps: ['common/components/imager.js/src/imager'],
                            exports: 'Imager'
                        },
                        omniture: {
                            exports: 's'
                        }
                    },
                    wrap: {
                        startFile: 'common/app/assets/javascripts/components/curl/dist/curl-with-js-and-domReady/curl.js'
                    }
                }
            },
            video : {
                options: {
                    baseUrl: 'common/app/assets/javascripts',
                    name: 'bootstraps/video-player',
                    out: staticTargetDir + 'javascripts/bootstraps/video-player.js',
                    paths: {
                        vast: '../../../../common/app/public/javascripts/vendor/vast-client',
                        videojs: 'components/videojs/dist/video-js/video',
                        videojsads: 'components/videojs-contrib-ads/src/videojs.ads',
                        videojsvast: 'components/videojs-vast/videojs.vast'
                    },
                    shim: {
                        vast: {
                            exports: 'DMVAST'
                        },
                        videojs: {
                            exports: 'videojs'
                        },
                        videojsads: {
                            deps: ['videojs']
                        },
                        videojsvast :{
                             deps: ['vast', 'videojs']
                        }
                    },
                    wrapShim: true,
                    optimize: 'none',
                    generateSourceMaps: true,
                    preserveLicenseComments: false
                }
            }
        },

        // Create JSON web font files from fonts. See https://github.com/ahume/grunt-webfontjson
        webfontjson: {
            WebAgateSansWoff: {
                options: {
                    filename: staticTargetDir + 'fonts/WebAgateSans.woff.json',
                    callback: 'guFont',
                    fonts: [
                        {
                            'font-family': 'AgateSans',
                            file: 'resources/fonts/AgateSans-Regular.woff',
                            format: 'woff'
                        },
                        {
                            'font-family': 'AgateSans',
                            'font-weight': '700',
                            file: 'resources/fonts/AgateSans-Bold.woff',
                            format: 'woff'
                        }
                    ]
                }
            },
            WebAgateSansTtf: {
                options: {
                    filename: staticTargetDir + 'fonts/WebAgateSans.ttf.json',
                    callback: 'guFont',
                    fonts: [
                        {
                            'font-family': 'AgateSans',
                            file: 'resources/fonts/AgateSans-Regular.ttf',
                            format: 'ttf'
                        },
                        {
                            'font-family': 'AgateSans',
                            'font-weight': '700',
                            file: 'resources/fonts/AgateSans-Bold.ttf'
                        }
                    ]
                }
            },
            WebEgyptianWoff: {
                options: {
                    filename: staticTargetDir + 'fonts/WebEgyptian.woff.json',
                    callback: 'guFont',
                    fonts: [
                        {
                            'font-family': 'EgyptianText',
                            file: 'resources/fonts/EgyptianText-Regular.woff',
                            format: 'woff'
                        },
                        {
                            'font-family': 'EgyptianText',
                            'font-style': 'italic',
                            file: 'resources/fonts/EgyptianText-RegularItalic.woff',
                            format: 'woff'
                        },
                        {
                            'font-family': 'EgyptianText',
                            'font-weight': '700',
                            file: 'resources/fonts/EgyptianText-Medium.woff',
                            format: 'woff'
                        },
                        {
                            'font-family': 'EgyptianHeadline',
                            'font-weight': '200',
                            file: 'resources/fonts/EgyptianHeadline-Light.woff',
                            format: 'woff'
                        },
                        {
                            'font-family': 'EgyptianHeadline',
                            'font-weight': '400',
                            file: 'resources/fonts/EgyptianHeadline-Regular.woff',
                            format: 'woff'
                        },
                        // This weight contains only a certain set of chars
                        // since it is used only in one place (section names)
                        {
                            'font-family': 'EgyptianHeadline',
                            'font-weight': '900',
                            file: 'resources/fonts/EgyptianHeadline-Semibold-redux.woff',
                            format: 'woff'
                        }
                    ]
                }
            },
            WebEgyptianTtf: {
                options: {
                    filename: staticTargetDir + 'fonts/WebEgyptian.ttf.json',
                    callback: 'guFont',
                    fonts: [
                        {
                            'font-family': 'EgyptianText',
                            file: 'resources/fonts/EgyptianText-Regular.ttf',
                            format: 'ttf'
                        },
                        {
                            'font-family': 'EgyptianText',
                            'font-style': 'italic',
                            file: 'resources/fonts/EgyptianText-RegularItalic.ttf',
                            format: 'ttf'
                        },
                        {
                            'font-family': 'EgyptianText',
                            'font-weight': '700',
                            file: 'resources/fonts/EgyptianText-Medium.ttf',
                            format: 'ttf'
                        },
                        {
                            'font-family': 'EgyptianHeadline',
                            'font-weight': '200',
                            file: 'resources/fonts/EgyptianHeadline-Light.ttf',
                            format: 'ttf'
                        },
                        {
                            'font-family': 'EgyptianHeadline',
                            'font-weight': '400',
                            file: 'resources/fonts/EgyptianHeadline-Regular.ttf',
                            format: 'ttf'
                        },
                        // This weight contains only a certain set of chars
                        // since it is used only in one place (section names)
                        {
                            'font-family': 'EgyptianHeadline',
                            'font-weight': '900',
                            file: 'resources/fonts/EgyptianHeadline-Semibold-redux.ttf',
                            format: 'ttf'
                        }
                    ]
                }
            },
            WebTextSansWoff: {
                options: {
                    filename: staticTargetDir + 'fonts/WebTextSans.woff.json',
                    callback: 'guFont',
                    fonts: [
                        {
                            'font-family': 'TextSans',
                            file: 'resources/fonts/TextSans-Regular.woff',
                            format: 'woff'
                        },
                        {
                            'font-family': 'TextSans',
                            'font-style': 'italic',
                            file: 'resources/fonts/TextSans-RegularIt.woff',
                            format: 'woff'
                        },
                        {
                            'font-family': 'TextSans',
                            'font-weight': '700',
                            file: 'resources/fonts/TextSans-Medium.woff',
                            format: 'woff'
                        }
                    ]
                }
            },
            WebTextSansTtf: {
                options: {
                    filename: staticTargetDir + 'fonts/WebTextSans.ttf.json',
                    callback: 'guFont',
                    fonts: [
                        {
                            'font-family': 'TextSans',
                            file: 'resources/fonts/TextSans-Regular.ttf',
                            format: 'ttf'
                        },
                        {
                            'font-family': 'TextSans',
                            'font-style': 'italic',
                            file: 'resources/fonts/TextSans-RegularIt.ttf',
                            format: 'ttf'
                        },
                        {
                            'font-family': 'TextSans',
                            'font-weight': '700',
                            file: 'resources/fonts/TextSans-Medium.ttf',
                            format: 'ttf'
                        }
                    ]
                }
            },
            WebHeadlineSansTtf: {
                options: {
                    filename: staticTargetDir + 'fonts/WebHeadlineSans.ttf.json',
                    callback: 'guFont',
                    fonts: [
                        {
                            'font-family': 'HeadlineSans',
                            file: 'resources/fonts/HeadlineSans-Light.ttf',
                            'font-weight': '200',
                            format: 'ttf'
                        }
                    ]
                }
            },
            WebHeadlineSansWoff: {
                options: {
                    filename: staticTargetDir + 'fonts/WebHeadlineSans.woff.json',
                    callback: 'guFont',
                    fonts: [
                        {
                            'font-family': 'HeadlineSans',
                            file: 'resources/fonts/HeadlineSans-Light.woff',
                            'font-weight': '200',
                            format: 'woff'
                        }
                    ]
                }
            }
        },

        shell: {
            spriteGeneration: {
                command: [
                    'cd tools/sprites/',
                    'node spricon.js global-icon-config.json',
                    'node spricon.js commercial-icon-config.json'
                ].join('&&'),
                options: {
                    stdout: true,
                    stderr: true,
                    failOnError: true
                }
            },
            /**
             * Using this task to copy hooks, as Grunt's own copy task doesn't preserve permissions
             */
            copyHooks: {
                command: 'cp git-hooks/pre-commit .git/hooks/',
                options: {
                    stdout: true,
                    stderr: true,
                    failOnError: false
                }
            },

            abTestInfo: {
                command: 'node tools/ab-test-info/ab-test-info.js ' +
                         'common/app/assets/javascripts/modules/experiments/tests ' +
                         'static/abtests.json',
                options: {
                    stdout: true,
                    stderr: true,
                    failOnError: true
                }
            },

            videojs: {
                command: 'npm install',
                options: {
                    stdout: true,
                    stderr: true,
                    failOnError: true,
                    execOptions: {
                        cwd: 'common/app/assets/javascripts/components/videojs'
                    }
                }
            }
        },

        imagemin: {
            files: {
                expand: true,
                cwd: staticTargetDir + 'images/',
                src: ['**/*.{png,gif,jpg}', '!favicons/windows_tile_144_b.png'],
                dest: staticTargetDir + 'images'
            }
        },

        copy: {
            // 3rd party javascript applications
            'vendor': {
                files: [{
                    expand: true,
                    cwd: 'common/app/public/javascripts/vendor',
                    src: ['**/foresee/**'],
                    dest: staticTargetDir + 'javascripts/vendor'
                }]
            },
            'javascript-common': {
                files: [{
                    expand: true,
                    cwd: 'common/app/public/javascripts',
                    src: ['**/*.js'],
                    dest: staticTargetDir + 'javascripts'
                }]
            },
            'javascript-admin': {
                files: [{
                    expand: true,
                    cwd: 'admin/public/javascripts',
                    src: ['**/*.js'],
                    dest: staticTargetDir + 'javascripts'
                }]
            },
            css: {
                files: [{
                    expand: true,
                    cwd: 'common/app/assets/stylesheets',
                    src: ['**/*.scss'],
                    dest: staticTargetDir + 'stylesheets'
                }]
            },
            images: {
                files: [{
                    expand: true,
                    cwd: 'common/app/public/images',
                    src: ['**/*'],
                    dest: staticTargetDir + 'images'
                }]
            },
            flash: {
                files: [{
                    expand: true,
                    cwd: 'common/app/public/flash',
                    src: ['**/*.swf'],
                    dest: staticTargetDir + 'flash'
                }]
            },
            headCss: {
                files: [{
                    expand: true,
                    cwd: 'static/target/stylesheets',
                    src: ['**/head*.css'],
                    dest: 'common/conf/assets'
                }]
            },
            // assets.map must go where Play can find it from resources at runtime.
            // Everything else goes into frontend-static bundling.
            assetMap: {
                files: [{
                    expand: true,
                    cwd: staticHashDir + 'assets',
                    src: ['**/assets.map'],
                    dest: 'common/conf/assets'
                }]
            },
            /**
             * NOTE: not using this as doesn't preserve file permissions (using shell:copyHooks instead)
             * Waiting for Grunt 0.4.3 - https://github.com/gruntjs/grunt/issues/615
             */
            hooks: {
                files: [{
                    expand: true,
                    cwd: 'git-hooks',
                    src: ['*'],
                    dest: '.git/hooks/'
                }]
            }
        },

        hash: {
            options: {
                mapping: staticHashDir + 'assets/assets.map',
                srcBasePath: staticTargetDir,
                destBasePath: staticHashDir,
                flatten: false,
                hashLength: (isDev) ? 0 : 32
            },
            files: {
                expand: true,
                cwd: staticTargetDir,
                src: '**/*',
                filter: 'isFile',
                dest: staticHashDir,
                rename: function(dest, src) {
                    // remove .. when hash length is 0
                    return dest + src.split('/').slice(0, -1).join('/');
                }
            }
        },

        uglify: {
            components: {
                files: [{
                    expand: true,
                    cwd: staticTargetDir + 'javascripts',
                    src: ['**/*.js', '!bootstraps/**/*.js'],
                    dest: staticTargetDir + 'javascripts'
                }]
            }
        },


        /***********************************************************************
         * Test
         **********************************************************************/

        karma: {
            options: {
                reporters: isDev ? ['dots'] : ['progress'],
                singleRun: singleRun
            },
            common: {
                configFile: testConfDir + 'common.js'
            },
            facia: {
                configFile: testConfDir + 'facia.js'
            }
        },

        // Lint Javascript sources
        jshint: {
            options: {
                jshintrc: './resources/jshint_conf.json'
            },
            self: [
                'Gruntfile.js'
            ],
            common: {
                files: [{
                    expand: true,
                    cwd: 'common/app/assets/javascripts/',
                    src: ['**/*.js', '!components/**', '!utils/atob.js']
                }]
            },
            facia: {
                files: [{
                    expand: true,
                    cwd: 'facia/app/assets/javascripts/',
                    src: ['**/*.js']
                }]
            },
            faciaTool: {
                files: [{
                    expand: true,
                    cwd: 'facia-tool/public/javascripts/',
                    src: ['**/*.js', '!components/**', '!omniture.js']
                }]
            }
        },

        // Lint Sass sources
        scsslint: {
            allFiles: [
                'common/app/assets/stylesheets'
            ],
            options: {
                bundleExec: true,
                config: '.scss-lint.yml',
                reporterOutput: null
            }
        },

        // Much of the CasperJS setup borrowed from smlgbl/grunt-casperjs-extra
        env: {
            casperjs: {
                ENVIRONMENT : (process.env.ENVIRONMENT) ? process.env.ENVIRONMENT : (isDev) ? 'dev' : 'code',
                PHANTOMJS_EXECUTABLE : 'node_modules/casperjs/node_modules/.bin/phantomjs',
                extend: {
                    PATH: {
                        value: 'node_modules/.bin',
                        delimiter: ':'
                    }
                }
            }
        },

        casperjsLogFile: 'results.xml',
        casperjs: {
            options: {
                casperjsOptions: [
                    '--verbose',
                    '--log-level=warning',
                    '--ignore-ssl-errors=yes',
                    '--includes=integration-tests/casper/tests/shared.js',
                    '--xunit=integration-tests/target/casper/<%= casperjsLogFile %>'
                ]
            },
            screenshot: {
                src: ['tools/screenshots/screenshot.js']
            },
            all: {
                src: ['integration-tests/casper/tests/**/*.spec.js']
            },
            admin: {
                src: ['integration-tests/casper/tests/admin/*.spec.js']
            },
            article: {
                src: ['integration-tests/casper/tests/article/*.spec.js']
            },
            applications: {
                src: ['integration-tests/casper/tests/applications/*.spec.js']
            },
            common : {
                src: ['integration-tests/casper/tests/common/*.spec.js']
            },
            discussion: {
                src: ['integration-tests/casper/tests/discussion/*.spec.js']
            },
            facia: {
                src: ['integration-tests/casper/tests/facia/*.spec.js']
            },
            identity: {
                src: ['integration-tests/casper/tests/identity/*.spec.js']
            },
            open: {
                src: ['integration-tests/casper/tests/open/*.spec.js']
            },
            commercial: {
                src: ['integration-tests/casper/tests/commercial/*.spec.js']
            }
        },


        /*
         * Analyse
         */
        cssmetrics: {
            common: {
                src: [staticTargetDir + 'stylesheets/**/*.css'],
                options: {
                    quiet: false,
                    maxRules: 4096, //IE max rules
                    maxFileSize: 1048576 //1mb in bytes
                }
            }
        },
        assetmonitor: {
            common: {
                src: [
                    staticTargetDir + 'javascripts/bootstraps/*.js',
                    staticTargetDir + 'stylesheets/*.css',
                    // ignore hashed files
                    '!' + '**/*.<%= Array(1 + hash.options.hashLength).join("?") %>.js',
                    '!' + '**/*.<%= Array(1 + hash.options.hashLength).join("?") %>.css'
                ],
                options: {
                    credentials: propertiesFile
                }
            }
        },
        pagespeed: {
            options: {
                nokey: false,
                key: 'AIzaSyAKNTuqwtrbsCLw8htzvzshxLxmeWb3i4s',
                strategy: 'mobile',
                locale: 'en_GB',
                threshold: 80
            },
            facia: {
                url: 'http://www.theguardian.com/uk?view=mobile'
            },
            article: {
                url: 'http://www.theguardian.com/world/2014/jun/07/stephen-fry-denounces-uk-government-edward-snowden-nsa-revelations?view=mobile'
            },
            applications: {
                url: 'http://www.theguardian.com/world/video/2014/jun/07/stephan-fry-surveillance-squalid-rancid-video?view=mobile'
            }
        },

        /*
         * Miscellaneous
         */
        mkdir: {
            screenshots: {
                options: {
                    create: [screenshotsDir]
                }
            },
            fontsTarget: {
                options: {
                    create: [staticTargetDir + 'fonts']
                }
            }
        },

        s3: {
            options: {
                bucket: 'aws-frontend-store',
                access: 'public-read',
                //encodePaths: true,
                gzip: true
            },
            screenshots: {
                upload: [{
                    src: screenshotsDir + '/**/*.png',
                    dest: '<%= env.casperjs.ENVIRONMENT.toUpperCase() %>/screenshots/',
                    rel : screenshotsDir
                }]
            }
        },

        // Clean stuff up
        clean: {
            js         : [staticTargetDir + 'javascripts', staticHashDir + 'javascripts'],
            css        : [staticTargetDir + 'stylesheets', staticHashDir + 'stylesheets'],
            images     : [staticTargetDir + 'images', staticHashDir + 'images'],
            flash      : [staticTargetDir + 'flash', staticHashDir + 'flash'],
            fonts      : [staticTargetDir + 'fonts', staticHashDir + 'fonts'],
            // Clean any pre-commit hooks in .git/hooks directory
            hooks      : ['.git/hooks/pre-commit'],
            assets     : ['common/conf/assets'],
            screenshots: [screenshotsDir]
        },

        // Recompile on change
        watch: {
            js: {
                files: ['common/app/{assets, public}/javascripts/**/*.js'],
                tasks: ['compile:js'],
                options: {
                    spawn: false
                }
            },
            css: {
                files: ['common/app/assets/stylesheets/**/*.scss'],
                tasks: ['compile:css'],
                options: {
                    spawn: false
                }
            },
            images: {
                files: ['common/app/{assets, public}/images/**/*'],
                tasks: ['compile:images']
            },
            flash: {
                files: ['common/app/public/flash/**/*'],
                tasks: ['compile:flash']
            },
            fonts: {
                files: ['resources/fonts/**/*'],
                tasks: ['compile:fonts']
            }
        },

        replace: {
            cssSourceMaps: {
                src: [staticTargetDir + 'stylesheets/*.css.map'],
                overwrite: true,
                replacements: [{
                    from: '../../../common/app/assets/stylesheets/',
                    to: ''
                }]
            }
        },

        reloadlet: {
            options: {
                port: 8005
            },
            main: {
                sass: {
                    src: 'common/app/assets/stylesheets/',
                    dest: 'static/target/stylesheets'
                },
                assets: [
                    {
                        local: 'static/target/stylesheets/head.default.css',
                        remote: '/assets/stylesheets/head.default.css'
                    },
                    {
                        local: 'static/target/stylesheets/global.css',
                        remote: '/assets/stylesheets/global.css'
                    }
                ]
            }
        },

        grunt: {
            videojs: {
                gruntfile: 'common/app/assets/javascripts/components/videojs/Gruntfile.js'
            }
        }
    });

    // Load the plugins
    grunt.loadNpmTasks('grunt-karma');
    grunt.loadNpmTasks('grunt-contrib-sass');
    grunt.loadNpmTasks('grunt-scss-lint');
    grunt.loadNpmTasks('grunt-css-metrics');
    grunt.loadNpmTasks('grunt-contrib-jshint');
    grunt.loadNpmTasks('grunt-contrib-requirejs');
    grunt.loadNpmTasks('grunt-webfontjson');
    grunt.loadNpmTasks('grunt-contrib-clean');
    grunt.loadNpmTasks('grunt-shell');
    grunt.loadNpmTasks('grunt-casperjs');
    grunt.loadNpmTasks('grunt-env');
    grunt.loadNpmTasks('grunt-mkdir');
    grunt.loadNpmTasks('grunt-s3');
    grunt.loadNpmTasks('grunt-contrib-imagemin');
    grunt.loadNpmTasks('grunt-hash');
    grunt.loadNpmTasks('grunt-contrib-copy');
    grunt.loadNpmTasks('grunt-contrib-concat');
    grunt.loadNpmTasks('grunt-contrib-watch');
    grunt.loadNpmTasks('grunt-contrib-uglify');
    grunt.loadNpmTasks('grunt-asset-monitor');
    grunt.loadNpmTasks('grunt-text-replace');
    grunt.loadNpmTasks('grunt-reloadlet');
<<<<<<< HEAD
    grunt.loadNpmTasks('grunt-grunt');
=======
    grunt.loadNpmTasks('grunt-pagespeed');
>>>>>>> 0daa3735

    grunt.registerTask('default', ['compile', 'test', 'analyse']);

    grunt.registerTask('validate:css', ['sass:compile']);
    grunt.registerTask('validate:sass', ['scsslint']);
    grunt.registerTask('validate:js', function(app) {
        if (!app) {
            grunt.task.run('jshint');
        } else {
            // target exist?
            if (grunt.config('jshint')[app]) {
                grunt.task.run('jshint:' + app);
            }
        }
    });
    grunt.registerTask('validate', function(app) {
        grunt.task.run([
            'validate:css',
            'validate:sass',
            'validate:js:' + (app || '')
        ]);
    });

    // Compile tasks
    grunt.registerTask('compile:images', ['generate:images', 'hash']);
    grunt.registerTask('generate:images', ['clean:images', 'copy:images', 'shell:spriteGeneration', 'imagemin']);

    grunt.registerTask('compile:css', ['generate:css', 'hash']);
    grunt.registerTask('generate:css', ['clean:css', 'sass:compile', 'replace:cssSourceMaps', 'copy:css']);

    grunt.registerTask('compile:js', function(app) {
        if (app) {
            grunt.task.run('generate:js:' + app);
        } else {
            grunt.task.run('generate:js');
        }
        grunt.task.run('hash');
    });
    grunt.registerTask('generate:js', function(app) {
        grunt.task.run(['clean:js']);
        var apps = ['common', 'ophan'];
        if (!app || app === 'preview') { // if no app supplied, compile all apps ('preview' is an amalgamation of other apps)
            apps = apps.concat(Object.keys(grunt.config('requirejs')).filter(function(app) { return ['options', 'common', 'ophan'].indexOf(app) === -1; }));
        } else if (app !== 'common' && app !== 'ophan') {
            if (grunt.config('requirejs')[app]) {
                apps.push(app);
            } else {
                grunt.log.warn('No compile target for app "' + app + '"');
            }
        }
        apps.forEach(function(app) {
            if (grunt.config('copy')['javascript-' + app]) {
                grunt.task.run('copy:javascript-' + app);
            }
            grunt.task.run('requirejs:' + app);
        });
        if (!isDev) {
            grunt.task.run('uglify:components');
        }
    });

    grunt.registerTask('generate:video', ['shell:videojs', 'grunt:videojs', 'requirejs:video', 'hash']);

    grunt.registerTask('compile:fonts', ['generate:fonts', 'hash']);
    grunt.registerTask('generate:fonts', ['clean:fonts', 'mkdir:fontsTarget', 'webfontjson']);

    grunt.registerTask('compile:flash', ['generate:flash', 'hash']);
    grunt.registerTask('generate:flash', ['clean:flash', 'copy:flash']);

    grunt.registerTask('compile', function(app) {
        grunt.task.run([
            'generate:images',
            'generate:css',
            'generate:js:' + (app || ''),
            'generate:fonts',
            'generate:flash',
            'hash',
            'generate:conf'
        ]);
    });
    grunt.registerTask('generate:conf', ['clean:assets', 'copy:headCss', 'copy:vendor', 'copy:assetMap']);

    // Test tasks
    grunt.registerTask('test:integration', function(app) {
        if (!app) {
            grunt.fail.fatal('No app specified.');
        }
        // does a casperjs setup exist for this app
        grunt.config.requires(['casperjs', app]);
        grunt.config('casperjsLogFile', app + '.xml');
        grunt.task.run(['env:casperjs', 'casperjs:' + app]);
    });
    grunt.registerTask('test:unit', function(app) {
        var apps = [];
        // have we supplied an app
        if (app) {
            // does a karma setup exist for this app
            if (!grunt.config('karma')[app]) {
                grunt.log.warn('No tests for app "' + app + '"');
                return true;
            }
            apps = [app];
        } else { // otherwise run all
            apps = Object.keys(grunt.config('karma')).filter(function(app) { return app !== 'options'; });
        }
        grunt.config.set('karma.options.singleRun', (singleRun === false) ? false : true);
        apps.forEach(function(app) {
            grunt.task.run(['karma:' + app]);
        });
    });
    // TODO - don't have common as default?
    grunt.registerTask('test', ['jshint:common', 'test:unit:common', 'test:integration:common']);

    // Analyse tasks
    grunt.registerTask('analyse:performance', function(app) {
        if (app && !grunt.config('pagespeed')[app]) {
            grunt.log.warn('No pagespeed config for app "' + app + '"'); return true;
        }
        grunt.task.run([(app) ?  'pagespeed:' + app : 'pagespeed']);
    });
    grunt.registerTask('analyse:css', ['compile:css', 'cssmetrics:common']);
    grunt.registerTask('analyse:monitor', ['monitor:common']);
    grunt.registerTask('analyse', ['analyse:css', 'analyse:performance']);

    // Miscellaneous task
    grunt.registerTask('hookmeup', ['clean:hooks', 'shell:copyHooks']);
    grunt.registerTask('snap', ['clean:screenshots', 'mkdir:screenshots', 'env:casperjs', 'casperjs:screenshot', 's3:screenshots']);
    grunt.registerTask('emitAbTestInfo', ['shell:abTestInfo']);

};<|MERGE_RESOLUTION|>--- conflicted
+++ resolved
@@ -834,17 +834,14 @@
     grunt.loadNpmTasks('grunt-contrib-imagemin');
     grunt.loadNpmTasks('grunt-hash');
     grunt.loadNpmTasks('grunt-contrib-copy');
-    grunt.loadNpmTasks('grunt-contrib-concat');
     grunt.loadNpmTasks('grunt-contrib-watch');
     grunt.loadNpmTasks('grunt-contrib-uglify');
     grunt.loadNpmTasks('grunt-asset-monitor');
     grunt.loadNpmTasks('grunt-text-replace');
     grunt.loadNpmTasks('grunt-reloadlet');
-<<<<<<< HEAD
     grunt.loadNpmTasks('grunt-grunt');
-=======
     grunt.loadNpmTasks('grunt-pagespeed');
->>>>>>> 0daa3735
+
 
     grunt.registerTask('default', ['compile', 'test', 'analyse']);
 
