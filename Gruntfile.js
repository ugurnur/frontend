/* global module: false, process: false */
var pngquant = require('imagemin-pngquant');

module.exports = function (grunt) {

    require('time-grunt')(grunt);

    // Load the plugins
    require('jit-grunt')(grunt, {
        replace: 'grunt-text-replace',
        scsslint: 'grunt-scss-lint',
        cssmetrics: 'grunt-css-metrics'
    });

    var isDev = (grunt.option('dev') !== undefined) ? Boolean(grunt.option('dev')) : process.env.GRUNT_ISDEV === '1',
        singleRun = grunt.option('single-run') !== false,
        staticTargetDir = './static/target/',
        staticHashDir = './static/hash/',
        testConfDir = './common/test/assets/javascripts/conf/',
        requirejsDir = './static/requirejs',
        propertiesFile = (isDev) ? process.env.HOME + '/.gu/frontend.properties' : '/etc/gu/frontend.properties',
        webfontsDir = './resources/fonts/';

    function isOnlyTask(task) {
        return grunt.cli.tasks.length === 1 && grunt.cli.tasks[0] === task.name;
    }

    if (isDev) {
        grunt.log.subhead('Running Grunt in DEV mode');
    }

    // Project configuration.
    grunt.initConfig({

        /***********************************************************************
         * Compile
         **********************************************************************/
        sass: {
            compile: {
                files: [{
                    expand: true,
                    cwd: 'common/app/assets/stylesheets',
                    src: ['*.scss', '!_*'],
                    dest: staticTargetDir + 'stylesheets/',
                    rename: function(dest, src) {
                        return dest + src.replace('scss', 'css');
                    }
                }],
                options: {
                    style: 'compressed',
                    sourcemap: true,
                    noCache: true,
                    quiet: (isDev) ? false : true
                }
            },
            compileStyleguide: {
                files: [{
                    expand: true,
                    cwd: 'docs/styleguide/assets/scss/',
                    src: ['*.scss', '!_*'],
                    dest: 'docs/styleguide/assets/css/',
                    rename: function(dest, src) {
                        return dest + src.replace('scss', 'css');
                    }
                }],
                options: {
                    style: 'compressed',
                    sourcemap: true,
                    noCache: true,
                    quiet: (isDev) ? false : true
                }
            }
        },
        px_to_rem: {
            dist: {
                options: {
                    base: 10,
                    fallback: true // set to false when Opera Mini supports rem units
                },
                files: [{
                    expand: true,
                    cwd: staticTargetDir + 'stylesheets/',
                    src: ['*.css', '!old-ie*'],
                    dest: staticTargetDir + 'stylesheets/'
                }]
            }
        },
        requirejs: {
            options: {
                paths: {
                    common:       '../../../../common/app/assets/javascripts',
                    bean:         '../../../../common/app/assets/javascripts/components/bean/bean',
                    bonzo:        '../../../../common/app/assets/javascripts/components/bonzo/bonzo',
                    domReady:     '../../../../common/app/assets/javascripts/components/domready/ready',
                    EventEmitter: '../../../../common/app/assets/javascripts/components/eventEmitter/EventEmitter',
                    qwery:        '../../../../common/app/assets/javascripts/components/qwery/qwery-mobile',
                    reqwest:      '../../../../common/app/assets/javascripts/components/reqwest/reqwest',
                    lodash:       '../../../../common/app/assets/javascripts/components/lodash-amd',
                    imager:       '../../../../common/app/assets/javascripts/components/imager.js/container',
                    fence:        '../../../../common/app/assets/javascripts/components/fence/fence',
                    enhancer:     '../../../../common/app/assets/javascripts/components/enhancer/enhancer',
                    stripe:       '../../../../common/app/assets/javascripts/components/stripe/stripe.min',
                    raven:        '../../../../common/app/assets/javascripts/components/raven-js/raven',
                    fastclick:    '../../../../common/app/assets/javascripts/components/fastclick/fastclick',
                    omniture:     '../../../../common/app/public/javascripts/vendor/omniture'
                },
                optimize: (isDev) ? 'none' : 'uglify2',
                generateSourceMaps: true,
                preserveLicenseComments: false,
                fileExclusionRegExp: /^bower_components$/
            },
            common: {
                options: {
                    baseUrl: 'common/app/assets/javascripts',
                    dir: requirejsDir,
                    keepBuildDir: false,
                    shim: {
                        imager: {
                            deps: ['components/imager.js/imager'],
                            exports: 'Imager'
                        },
                        omniture: {
                            exports: 's'
                        }
                    },
                    modules: [
                        {
                            name: 'core'
                        },
                        {
                            name: 'bootstraps/app',
                            exclude: ['core']
                        },
                        {
                            name: 'bootstraps/commercial',
                            exclude: ['core']
                        }
                    ]
                }
            },
            facia: {
                options: {
                    baseUrl: 'facia/app/assets/javascripts',
                    name: 'bootstraps/facia',
                    out: staticTargetDir + 'javascripts/bootstraps/facia.js',
                    exclude: [
                        '../../../../common/app/assets/javascripts/core',
                        '../../../../common/app/assets/javascripts/bootstraps/app'
                    ]
                }
            },
            identity: {
                options: {
                    baseUrl: 'identity/app/assets/javascripts',
                    name: 'bootstraps/membership',
                    out: staticTargetDir + 'javascripts/bootstraps/membership.js',
                    exclude: [
                        '../../../../common/app/assets/javascripts/core',
                        '../../../../common/app/assets/javascripts/bootstraps/app'
                    ]
                }
            },
            ophan: {
                options: {
                    baseUrl: 'common/app/assets/javascripts',
                    name: 'common/bootstraps/ophan',
                    out: staticTargetDir + 'javascripts/bootstraps/ophan.js'
                }
            },
            admin: {
                options: {
                    baseUrl: 'admin/app/assets/javascripts',
                    name: 'bootstraps/admin',
                    out: staticTargetDir + 'javascripts/bootstraps/admin.js',
                    shim: {
                        imager: {
                            deps: ['common/components/imager.js/imager'],
                            exports: 'Imager'
                        },
                        omniture: {
                            exports: 's'
                        }
                    }
                }
            },
            video : {
                options: {
                    baseUrl: 'common/app/assets/javascripts',
                    name: 'bootstraps/video-player',
                    out: staticTargetDir + 'javascripts/bootstraps/video-player.js',
                    paths: {
                        vast: '../../../../common/app/public/javascripts/vendor/vast-client',
                        videojs: 'components/videojs/video',
                        videojsads: 'components/videojs-contrib-ads/videojs.ads',
                        videojsvast: 'components/videojs-vast/videojs.vast',
                        videojspersistvolume: 'components/videojs-persistvolume/videojs.persistvolume',
                        videojsplaylist: 'components/videojs-playlist-audio/videojs.playlist'
                    },
                    shim: {
                        vast: {
                            exports: 'DMVAST'
                        },
                        videojs: {
                            exports: 'videojs'
                        },
                        videojsads: {
                            deps: ['videojs']
                        },
                        videojsvast: {
                             deps: ['vast', 'videojs']
                        },
                        videojsplaylist: {
                            deps: ['videojs']
                        }
                    },
                    wrapShim: true,
                    optimize: 'none',
                    generateSourceMaps: true,
                    preserveLicenseComments: false
                }
            },
            dev: {
                options: {
                    baseUrl: 'common/app/assets/javascripts',
                    name: 'bootstraps/dev',
                    out: staticTargetDir + 'javascripts/bootstraps/dev.js',
                    paths: {
                        socketio: 'components/socket.io-client/socket.io'
                    }
                },
                exclude: ['core','bootstraps/app']
            }
        },

        // Create JSON web font files from fonts. See https://github.com/ahume/grunt-webfontjson
        webfontjson: {
            GuardianAgateSans1WebWoff2: {
                options: {
                    filename: staticTargetDir + 'fonts/GuardianAgateSans1Web.woff2.json',
                    callback: 'guFont',
                    fonts: [
                        {
                            'font-family': '"Guardian Agate Sans 1 Web"',
                            file: webfontsDir + 'hinting-off_kerning-off/latin1/GuardianAgateSans1Web/GuardianAgateSans1Web-Regular.woff2',
                            format: 'woff'
                        },
                        {
                            'font-family': '"Guardian Agate Sans 1 Web"',
                            'font-weight': '700',
                            file: webfontsDir + 'hinting-off_kerning-off/ascii/GuardianAgateSans1Web/GuardianAgateSans1Web-Bold.woff2',
                            format: 'woff'
                        }
                    ]
                }
            },
            GuardianAgateSans1WebWoff: {
                options: {
                    filename: staticTargetDir + 'fonts/GuardianAgateSans1Web.woff.json',
                    callback: 'guFont',
                    fonts: [
                        {
                            'font-family': '"Guardian Agate Sans 1 Web"',
                            file: webfontsDir + 'hinting-off_kerning-off/ascii/GuardianAgateSans1Web/GuardianAgateSans1Web-Regular.woff',
                            format: 'woff'
                        },
                        {
                            'font-family': '"Guardian Agate Sans 1 Web"',
                            'font-weight': '700',
                            file: webfontsDir + 'hinting-off_kerning-off/ascii/GuardianAgateSans1Web/GuardianAgateSans1Web-Bold.woff',
                            format: 'woff'
                        }
                    ]
                }
            },
            GuardianAgateSans1WebTtf: {
                options: {
                    filename: staticTargetDir + 'fonts/GuardianAgateSans1Web.ttf.json',
                    callback: 'guFont',
                    fonts: [
                        {
                            'font-family': '"Guardian Agate Sans 1 Web"',
                            file: webfontsDir + 'hinting-off_kerning-off/ascii/GuardianAgateSans1Web/GuardianAgateSans1Web-Regular.ttf',
                            format: 'ttf'
                        },
                        {
                            'font-family': '"Guardian Agate Sans 1 Web"',
                            'font-weight': '700',
                            file: webfontsDir + 'hinting-off_kerning-off/ascii/GuardianAgateSans1Web/GuardianAgateSans1Web-Bold.ttf',
                            format: 'ttf'
                        }
                    ]
                }
            },
            GuardianEgyptianWebWoff2: {
                options: {
                    filename: staticTargetDir + 'fonts/GuardianEgyptianWeb.woff2.json',
                    callback: 'guFont',
                    fonts: [
                        {
                            'font-family': '"Guardian Text Egyptian Web"',
                            file: webfontsDir + 'hinting-off_kerning-off/original/GuardianTextEgyptianWeb/GuardianTextEgyptianWeb-Regular.woff2',
                            format: 'woff'
                        },
                        {
                            'font-family': '"Guardian Text Egyptian Web"',
                            'font-style': 'italic',
                            file: webfontsDir + 'hinting-off_kerning-off/latin1/GuardianTextEgyptianWeb/GuardianTextEgyptianWeb-RegularItalic.woff2',
                            format: 'woff'
                        },
                        {
                            'font-family': '"Guardian Text Egyptian Web"',
                            'font-weight': '700',
                            file: webfontsDir + 'hinting-off_kerning-off/latin1/GuardianTextEgyptianWeb/GuardianTextEgyptianWeb-Medium.woff2',
                            format: 'woff'
                        },
                        {
                            'font-family': '"Guardian Egyptian Web"',
                            'font-weight': '200',
                            file: webfontsDir + 'hinting-off_kerning-off/latin1/GuardianEgyptianWeb/GuardianEgyptianWeb-Light.woff2',
                            format: 'woff'
                        },
                        {
                            'font-family': '"Guardian Egyptian Web"',
                            'font-weight': '400',
                            file: webfontsDir + 'hinting-off_kerning-off/latin1/GuardianEgyptianWeb/GuardianEgyptianWeb-Regular.woff2',
                            format: 'woff'
                        },
                        // This weight contains only a certain set of chars
                        // since it is used only in one place (section names)
                        {
                            'font-family': '"Guardian Egyptian Web"',
                            'font-weight': '900',
                            file: webfontsDir + 'hinting-off_kerning-off/ascii/GuardianEgyptianWeb/GuardianEgyptianWeb-Semibold.woff2',
                            format: 'woff'
                        }
                    ]
                }
            },
            GuardianEgyptianWebWoff: {
                options: {
                    filename: staticTargetDir + 'fonts/GuardianEgyptianWeb.woff.json',
                    callback: 'guFont',
                    fonts: [
                        {
                            'font-family': '"Guardian Text Egyptian Web"',
                            file: webfontsDir + 'hinting-off_kerning-off/original/GuardianTextEgyptianWeb/GuardianTextEgyptianWeb-Regular.woff',
                            format: 'woff'
                        },
                        {
                            'font-family': '"Guardian Text Egyptian Web"',
                            'font-style': 'italic',
                            file: webfontsDir + 'hinting-off_kerning-off/ascii/GuardianTextEgyptianWeb/GuardianTextEgyptianWeb-RegularItalic.woff',
                            format: 'woff'
                        },
                        {
                            'font-family': '"Guardian Text Egyptian Web"',
                            'font-weight': '700',
                            file: webfontsDir + 'hinting-off_kerning-off/latin1/GuardianTextEgyptianWeb/GuardianTextEgyptianWeb-Medium.woff',
                            format: 'woff'
                        },
                        {
                            'font-family': '"Guardian Egyptian Web"',
                            'font-weight': '200',
                            file: webfontsDir + 'hinting-off_kerning-off/latin1/GuardianEgyptianWeb/GuardianEgyptianWeb-Light.woff',
                            format: 'woff'
                        },
                        {
                            'font-family': '"Guardian Egyptian Web"',
                            'font-weight': '400',
                            file: webfontsDir + 'hinting-off_kerning-off/latin1/GuardianEgyptianWeb/GuardianEgyptianWeb-Regular.woff',
                            format: 'woff'
                        },
                        // This weight contains only a certain set of chars
                        // since it is used only in one place (section names)
                        {
                            'font-family': '"Guardian Egyptian Web"',
                            'font-weight': '900',
                            file: webfontsDir + 'hinting-off_kerning-off/ascii/GuardianEgyptianWeb/GuardianEgyptianWeb-Semibold.woff',
                            format: 'woff'
                        }
                    ]
                }
            },
            GuardianEgyptianWebTtf: {
                options: {
                    filename: staticTargetDir + 'fonts/GuardianEgyptianWeb.ttf.json',
                    callback: 'guFont',
                    fonts: [
                        {
                            'font-family': '"Guardian Text Egyptian Web"',
                            file: webfontsDir + 'hinting-off_kerning-off/original/GuardianTextEgyptianWeb/GuardianTextEgyptianWeb-Regular.ttf',
                            format: 'ttf'
                        },
                        {
                            'font-family': '"Guardian Text Egyptian Web"',
                            'font-style': 'italic',
                            file: webfontsDir + 'hinting-off_kerning-off/ascii/GuardianTextEgyptianWeb/GuardianTextEgyptianWeb-RegularItalic.ttf',
                            format: 'ttf'
                        },
                        {
                            'font-family': '"Guardian Text Egyptian Web"',
                            'font-weight': '700',
                            file: webfontsDir + 'hinting-off_kerning-off/latin1/GuardianTextEgyptianWeb/GuardianTextEgyptianWeb-Medium.ttf',
                            format: 'ttf'
                        },
                        {
                            'font-family': '"Guardian Egyptian Web"',
                            'font-weight': '200',
                            file: webfontsDir + 'hinting-off_kerning-off/latin1/GuardianEgyptianWeb/GuardianEgyptianWeb-Light.ttf',
                            format: 'ttf'
                        },
                        {
                            'font-family': '"Guardian Egyptian Web"',
                            'font-weight': '400',
                            file: webfontsDir + 'hinting-off_kerning-off/latin1/GuardianEgyptianWeb/GuardianEgyptianWeb-Regular.ttf',
                            format: 'ttf'
                        },
                        // This weight contains only a certain set of chars
                        // since it is used only in one place (section names)
                        {
                            'font-family': '"Guardian Egyptian Web"',
                            'font-weight': '900',
                            file: webfontsDir + 'hinting-off_kerning-off/ascii/GuardianEgyptianWeb/GuardianEgyptianWeb-Semibold.ttf',
                            format: 'ttf'
                        }
                    ]
                }
            },
            GuardianTextSansWebWoff2: {
                options: {
                    filename: staticTargetDir + 'fonts/GuardianTextSansWeb.woff2.json',
                    callback: 'guFont',
                    fonts: [
                        {
                            'font-family': '"Guardian Text Sans Web"',
                            file: webfontsDir + 'hinting-off_kerning-off/original/GuardianTextSansWeb/GuardianTextSansWeb-Regular.woff2',
                            format: 'woff'
                        },
                        {
                            'font-family': '"Guardian Text Sans Web"',
                            'font-style': 'italic',
                            file: webfontsDir + 'hinting-off_kerning-off/latin1/GuardianTextSansWeb/GuardianTextSansWeb-RegularItalic.woff2',
                            format: 'woff'
                        },
                        {
                            'font-family': '"Guardian Text Sans Web"',
                            'font-weight': '700',
                            file: webfontsDir + 'hinting-off_kerning-off/original/GuardianTextSansWeb/GuardianTextSansWeb-Medium.woff2',
                            format: 'woff'
                        }
                    ]
                }
            },
            GuardianTextSansWebWoff: {
                options: {
                    filename: staticTargetDir + 'fonts/GuardianTextSansWeb.woff.json',
                    callback: 'guFont',
                    fonts: [
                        {
                            'font-family': '"Guardian Text Sans Web"',
                            file: webfontsDir + 'hinting-off_kerning-off/original/GuardianTextSansWeb/GuardianTextSansWeb-Regular.woff',
                            format: 'woff'
                        },
                        {
                            'font-family': '"Guardian Text Sans Web"',
                            'font-style': 'italic',
                            file: webfontsDir + 'hinting-off_kerning-off/ascii/GuardianTextSansWeb/GuardianTextSansWeb-RegularItalic.woff',
                            format: 'woff'
                        },
                        {
                            'font-family': '"Guardian Text Sans Web"',
                            'font-weight': '700',
                            file: webfontsDir + 'hinting-off_kerning-off/original/GuardianTextSansWeb/GuardianTextSansWeb-Medium.woff',
                            format: 'woff'
                        }
                    ]
                }
            },
            GuardianTextSansWebTtf: {
                options: {
                    filename: staticTargetDir + 'fonts/GuardianTextSansWeb.ttf.json',
                    callback: 'guFont',
                    fonts: [
                        {
                            'font-family': '"Guardian Text Sans Web"',
                            file: webfontsDir + 'hinting-off_kerning-off/original/GuardianTextSansWeb/GuardianTextSansWeb-Regular.ttf',
                            format: 'ttf'
                        },
                        {
                            'font-family': '"Guardian Text Sans Web"',
                            'font-style': 'italic',
                            file: webfontsDir + 'hinting-off_kerning-off/ascii/GuardianTextSansWeb/GuardianTextSansWeb-RegularItalic.ttf',
                            format: 'ttf'
                        },
                        {
                            'font-family': '"Guardian Text Sans Web"',
                            'font-weight': '700',
                            file: webfontsDir + 'hinting-off_kerning-off/original/GuardianTextSansWeb/GuardianTextSansWeb-Medium.ttf',
                            format: 'ttf'
                        }
                    ]
                }
            },
            GuardianSansWebWoff2: {
                options: {
                    filename: staticTargetDir + 'fonts/GuardianSansWeb.woff2.json',
                    callback: 'guFont',
                    fonts: [
                        {
                            'font-family': '"Guardian Sans Web"',
                            file: webfontsDir + 'hinting-off_kerning-off/latin1/GuardianSansWeb/GuardianSansWeb-Light.woff2',
                            'font-weight': '200',
                            format: 'woff'
                        }
                    ]
                }
            },
            GuardianSansWebWoff: {
                options: {
                    filename: staticTargetDir + 'fonts/GuardianSansWeb.woff.json',
                    callback: 'guFont',
                    fonts: [
                        {
                            'font-family': '"Guardian Sans Web"',
                            file: webfontsDir + 'hinting-off_kerning-off/ascii/GuardianSansWeb/GuardianSansWeb-Light.woff',
                            'font-weight': '200',
                            format: 'woff'
                        }
                    ]
                }
            },
            GuardianSansWebTtf: {
                options: {
                    filename: staticTargetDir + 'fonts/GuardianSansWeb.ttf.json',
                    callback: 'guFont',
                    fonts: [
                        {
                            'font-family': '"Guardian Sans Web"',
                            file: webfontsDir + 'hinting-off_kerning-off/ascii/GuardianSansWeb/GuardianSansWeb-Light.ttf',
                            'font-weight': '200',
                            format: 'ttf'
                        }
                    ]
                }
            }
        },

        shell: {
            spriteGeneration: {
                command: [
                    'cd tools/sprites/',
                    'find . -name \'*.json\' -exec node spricon.js {} \\;'
                ].join('&&'),
                options: {
                    stdout: true,
                    stderr: true,
                    failOnError: true
                }
            },
            /**
             * Using this task to copy hooks, as Grunt's own copy task doesn't preserve permissions
             */
            copyHooks: {
                command: 'cp git-hooks/pre-commit .git/hooks/',
                options: {
                    stdout: true,
                    stderr: true,
                    failOnError: false
                }
            },

            abTestInfo: {
                command: 'node tools/ab-test-info/ab-test-info.js ' +
                         'common/app/assets/javascripts/modules/experiments/tests ' +
                         'static/abtests.json',
                options: {
                    stdout: true,
                    stderr: true,
                    failOnError: true
                }
            }
        },

        imagemin: {
            options: {
                optimizationLevel: 2,
                use: [pngquant()]
            },
            files: {
                expand: true,
                cwd: staticTargetDir + 'images/',
                src: ['**/*.{png,gif,jpg}', '!favicons/windows_tile_144_b.png'],
                dest: staticTargetDir + 'images'
            }
        },

        copy: {
            'javascript': {
                files: [
                    {
                        expand: true,
                        cwd: 'common/app/public/javascripts/components',
                        src: ['**/*.js'],
                        dest: staticTargetDir + 'javascripts/components'
                    },
                    {
                        expand: true,
                        cwd: 'common/app/public/javascripts/vendor',
                        src: [
                            'formstack-interactive/0.1/boot.js',
                            'vast-client.js'
                        ],
                        dest: staticTargetDir + 'javascripts/vendor'
                    },
                    {
                        expand: true,
                        cwd: 'common/app/public/javascripts/vendor',
                        src: [
                            'foresee*/**'
                        ],
                        dest: staticHashDir + 'javascripts/vendor'
                    },
                    {
                        expand: true,
                        cwd: requirejsDir,
                        src: [
                            'core.js',
                            'core.js.map',
                            'bootstraps/app.js',
                            'bootstraps/app.js.map',
                            'bootstraps/commercial.js',
                            'bootstraps/commercial.js.map',
                            'components/curl/curl-domReady.js'
                        ],
                        dest: staticTargetDir + 'javascripts'
                    }
                ]
            },
            css: {
                files: [{
                    expand: true,
                    cwd: 'common/app/assets/stylesheets',
                    src: ['**/*.scss'],
                    dest: staticTargetDir + 'stylesheets'
                }]
            },
            images: {
                files: [{
                    expand: true,
                    cwd: 'common/app/public/images',
                    src: ['**/*'],
                    dest: staticTargetDir + 'images'
                }]
            },
            flash: {
                files: [{
                    expand: true,
                    cwd: 'common/app/public/flash',
                    src: ['**/*.swf'],
                    dest: staticTargetDir + 'flash'
                }]
            },
            headCss: {
                files: [{
                    expand: true,
                    cwd: staticTargetDir + 'stylesheets',
                    src: ['**/head*.css'],
                    dest: 'common/conf/assets'
                }]
            },
            headJs: {
                files: [{
                    expand: true,
                    cwd: 'common/app/assets/javascripts/components/curl',
                    src: ['curl-domReady.js'],
                    dest: 'common/conf/assets'
                }]
            },
            // assets.map must go where Play can find it from resources at runtime.
            // Everything else goes into frontend-static bundling.
            assetMap: {
                files: [{
                    expand: true,
                    cwd: staticHashDir + 'assets',
                    src: ['**/assets.map'],
                    dest: 'common/conf/assets'
                }]
            },
            /**
             * NOTE: not using this as doesn't preserve file permissions (using shell:copyHooks instead)
             * Waiting for Grunt 0.4.3 - https://github.com/gruntjs/grunt/issues/615
             */
            hooks: {
                files: [{
                    expand: true,
                    cwd: 'git-hooks',
                    src: ['*'],
                    dest: '.git/hooks/'
                }]
            }
        },

        asset_hash: {
            options: {
                assetMap: staticHashDir + 'assets/assets.map',
                srcBasePath: 'static/target/',
                destBasePath: 'static/hash/',
                hashLength: (isDev) ? 0 : 32
            },
            all: {
                options: {
                    preserveSourceMaps: true
                },
                files: [
                    {
                        src: [staticTargetDir + '**/*'],
                        dest: staticHashDir
                    }
                ]
            }
        },

        uglify: {
            javascript: {
                files: [{
                    expand: true,
                    cwd: staticTargetDir + 'javascripts',
                    src: [
                        '{components,vendor}/**/*.js',
                        '!components/curl/**/*.js',
                        '!components/zxcvbn/**/*.js'
                    ],
                    dest: staticTargetDir + 'javascripts'
                }]
            }
        },


        /***********************************************************************
         * Test
         **********************************************************************/

        karma: {
            options: {
                reporters: isDev ? ['dots'] : ['progress'],
                singleRun: singleRun
            },
            common: {
                configFile: testConfDir + 'common.js'
            },
            facia: {
                configFile: testConfDir + 'facia.js'
            },
            membership: {
                configFile: testConfDir + 'membership.js'
            }
        },

        // Lint Javascript sources
        jshint: {
            options: {
                jshintrc: './resources/jshint_conf.json'
            },
            self: [
                'Gruntfile.js'
            ],
            common: {
                files: [{
                    expand: true,
                    cwd: 'common/app/assets/javascripts/',
                    src: ['**/*.js', '!components/**', '!bower_components/**', '!utils/atob.js']
                }]
            },
            facia: {
                files: [{
                    expand: true,
                    cwd: 'facia/app/assets/javascripts/',
                    src: ['**/*.js']
                }]
            },
            faciaTool: {
                files: [{
                    expand: true,
                    cwd: 'facia-tool/public/javascripts/',
                    src: ['**/*.js', '!components/**', '!omniture.js']
                }]
            },
            membership: {
                files: [{
                    expand: true,
                    cwd: 'identity/app/assets/javascripts/',
                    src: ['**/*.js']
                }]
            }
        },

        // Lint Sass sources
        scsslint: {
            allFiles: [
                'common/app/assets/stylesheets'
            ],
            options: {
                bundleExec: true,
                config: '.scss-lint.yml',
                reporterOutput: null
            }
        },

        /*
         * Analyse
         */
        cssmetrics: {
            common: {
                src: [staticTargetDir + 'stylesheets/**/*.css'],
                options: {
                    quiet: false,
                    maxRules: 4096, //IE max rules
                    maxFileSize: 1048576 //1mb in bytes
                }
            }
        },
        assetmonitor: {
            common: {
                src: [
                    staticTargetDir + 'javascripts/bootstraps/*.js',
                    staticTargetDir + 'stylesheets/*.css'
                ],
                options: {
                    credentials: propertiesFile
                }
            }
        },
        pagespeed: {
            options: {
                nokey: false,
                key: 'AIzaSyAKNTuqwtrbsCLw8htzvzshxLxmeWb3i4s',
                strategy: 'mobile',
                locale: 'en_GB',
                threshold: 80
            },
            facia: {
                url: 'http://www.theguardian.com/uk?view=mobile'
            },
            article: {
                url: 'http://www.theguardian.com/world/2014/jun/07/stephen-fry-denounces-uk-government-edward-snowden-nsa-revelations?view=mobile'
            },
            applications: {
                url: 'http://www.theguardian.com/world/video/2014/jun/07/stephan-fry-surveillance-squalid-rancid-video?view=mobile'
            }
        },

        /*
         * Documentation (builds syleguide)
         */
        hologram: {
            generate: {
                options: {
                    config: 'hologram_config.yml'
                }
            }
        },

        /*
         * Miscellaneous
         */
        mkdir: {
            fontsTarget: {
                options: {
                    create: [staticTargetDir + 'fonts']
                }
            }
        },

        // Clean stuff up
        clean: {
            js         : [staticTargetDir + 'javascripts', staticHashDir + 'javascripts', requirejsDir],
            css        : [staticTargetDir + 'stylesheets', staticHashDir + 'stylesheets'],
            images     : [staticTargetDir + 'images', staticHashDir + 'images'],
            flash      : [staticTargetDir + 'flash', staticHashDir + 'flash'],
            fonts      : [staticTargetDir + 'fonts', staticHashDir + 'fonts'],
            // Clean any pre-commit hooks in .git/hooks directory
            hooks      : ['.git/hooks/pre-commit'],
            assets     : ['common/conf/assets']
        },

        // Recompile on change
        watch: {
            js: {
                // using watch event to just compile changed project
                files: ['*/app/{assets, public}/javascripts/**/*.js', '!**/components/**'],
                options: {
                    spawn: false
                }
            },
            css: {
                files: ['common/app/assets/stylesheets/**/*.scss'],
                tasks: ['sass:compile', 'asset_hash'],
                options: {
                    spawn: false
                }
            },
            images: {
                files: ['common/app/{assets, public}/images/**/*'],
                tasks: ['compile:images']
            },
            flash: {
                files: ['common/app/public/flash/**/*'],
                tasks: ['compile:flash']
            },
            fonts: {
                files: ['resources/fonts/**/*'],
                tasks: ['compile:fonts']
            },
            styleguide: {
                files: ['common/app/assets/stylesheets/**/*.scss', 'docs/styleguide/**/*.scss', 'docs/styleguide_templates/**/*.html'],
                tasks: ['compile:css', 'hologram'],
                options: {
                    spawn: false
                }
            }
        },

        replace: {
            cssSourceMaps: {
                src: [staticTargetDir + 'stylesheets/*.css.map'],
                overwrite: true,
                replacements: [{
                    from: '../../../common/app/assets/stylesheets/',
                    to: ''
                }]
            }
        },

        csdevmode: {
            options: {
                srcBasePath: 'common/app/assets/stylesheets/',
                destBasePath: staticHashDir + '/stylesheets'
            },
            main: {
                assets: ['global', 'head.default', 'head.facia']
            }
        }
    });

<<<<<<< HEAD
    // Load the plugins
    grunt.loadNpmTasks('grunt-karma');
    grunt.loadNpmTasks('grunt-contrib-sass');
    grunt.loadNpmTasks('grunt-px-to-rem');
    grunt.loadNpmTasks('grunt-scss-lint');
    grunt.loadNpmTasks('grunt-css-metrics');
    grunt.loadNpmTasks('grunt-contrib-jshint');
    grunt.loadNpmTasks('grunt-contrib-requirejs');
    grunt.loadNpmTasks('grunt-webfontjson');
    grunt.loadNpmTasks('grunt-contrib-clean');
    grunt.loadNpmTasks('grunt-shell');
    grunt.loadNpmTasks('grunt-mkdir');
    grunt.loadNpmTasks('grunt-contrib-imagemin');
    grunt.loadNpmTasks('grunt-asset-hash');
    grunt.loadNpmTasks('grunt-contrib-copy');
    grunt.loadNpmTasks('grunt-contrib-watch');
    grunt.loadNpmTasks('grunt-contrib-uglify');
    grunt.loadNpmTasks('grunt-asset-monitor');
    grunt.loadNpmTasks('grunt-text-replace');
    grunt.loadNpmTasks('grunt-pagespeed');
    grunt.loadNpmTasks('grunt-csdevmode');

=======
>>>>>>> 4311e8d0
    // Default task
    grunt.registerTask('default', ['clean', 'validate', 'compile', 'test', 'analyse']);

    /**
     * Validate tasks
     */
    grunt.registerTask('validate:css', ['compile:images', 'sass:compile', 'sass:compileStyleguide']);
    grunt.registerTask('validate:sass', ['scsslint']);
    grunt.registerTask('validate:js', function(app) {
        var target = (app) ? ':' + app : '';
        grunt.task.run('jshint' + target);
    });
    grunt.registerTask('validate', function(app) {
        grunt.task.run(['validate:css', 'validate:sass', 'validate:js:' + (app || '')]);
    });

    /**
     * Compile tasks
     */
    grunt.registerTask('compile:images', ['copy:images', 'shell:spriteGeneration', 'imagemin']);
    grunt.registerTask('compile:css', function() {
        grunt.task.run('sass:compile');
<<<<<<< HEAD
        grunt.task.run('px_to_rem');

=======
        grunt.task.run('sass:compileStyleguide');
>>>>>>> 4311e8d0
        if (isDev) {
            grunt.task.run(['replace:cssSourceMaps', 'copy:css']);
        }
    });
    grunt.registerTask('compile:js', function() {
        grunt.task.run(['requirejs', 'copy:javascript']);
        if (!isDev) {
            grunt.task.run('uglify:javascript');
        }

        if (isOnlyTask(this)) {
            grunt.task.run('asset_hash');
        }

    });
    grunt.registerTask('compile:fonts', ['mkdir:fontsTarget', 'webfontjson']);
    grunt.registerTask('compile:flash', ['copy:flash']);
    grunt.registerTask('compile:conf', ['copy:headJs', 'copy:headCss', 'copy:assetMap']);
    grunt.registerTask('compile', [
        'compile:images',
        'compile:css',
        'compile:js',
        'compile:fonts',
        'compile:flash',
        'asset_hash',
        'compile:conf'
    ]);

    /**
     * compile:js:<requiretask> tasks. Generate one for each require task
     */
    function compileSpecificJs(requirejsName) {
        if (!isDev && requirejsName !== 'common') {
            grunt.task.run('requirejs:common');
        }
        grunt.task.run(['requirejs:' + requirejsName, 'copy:javascript', 'asset_hash']);
    }
    for (var requireTaskName in grunt.config('requirejs')) {
        if (requireTaskName !== 'options') {
            grunt.registerTask('compile:js:' + requireTaskName, compileSpecificJs.bind(this, requireTaskName) );
        }
    }

    /**
     * Test tasks
     */
    grunt.registerTask('test:unit', function(app) {
        var target = app ? ':' + app : '';
        grunt.config.set('karma.options.singleRun', (singleRun === false) ? false : true);
        grunt.task.run('karma' + target);
    });
    grunt.registerTask('test', ['test:unit']);

    /**
     * Analyse tasks
     */
    grunt.registerTask('analyse:performance', function(app) {
        var target = app ? ':' + app : '';
        grunt.task.run('pagespeed' + target);
    });
    grunt.registerTask('analyse:css', ['compile:css', 'cssmetrics:common']);
    grunt.registerTask('analyse:monitor', ['monitor:common']);
    grunt.registerTask('analyse', ['analyse:css', 'analyse:performance']);

    /**
     * Miscellaneous tasks
     */
    grunt.registerTask('hookmeup', ['clean:hooks', 'shell:copyHooks']);
    grunt.registerTask('emitAbTestInfo', 'shell:abTestInfo');

    grunt.event.on('watch', function(action, filepath, target) {
        if (target === 'js') {
            // compile just the project
            var project = filepath.split('/').shift();
            grunt.task.run(['requirejs:' + project, 'copy:javascript', 'asset_hash']);
        }
    });
};<|MERGE_RESOLUTION|>--- conflicted
+++ resolved
@@ -942,7 +942,6 @@
         }
     });
 
-<<<<<<< HEAD
     // Load the plugins
     grunt.loadNpmTasks('grunt-karma');
     grunt.loadNpmTasks('grunt-contrib-sass');
@@ -965,8 +964,6 @@
     grunt.loadNpmTasks('grunt-pagespeed');
     grunt.loadNpmTasks('grunt-csdevmode');
 
-=======
->>>>>>> 4311e8d0
     // Default task
     grunt.registerTask('default', ['clean', 'validate', 'compile', 'test', 'analyse']);
 
@@ -988,13 +985,8 @@
      */
     grunt.registerTask('compile:images', ['copy:images', 'shell:spriteGeneration', 'imagemin']);
     grunt.registerTask('compile:css', function() {
-        grunt.task.run('sass:compile');
-<<<<<<< HEAD
-        grunt.task.run('px_to_rem');
-
-=======
-        grunt.task.run('sass:compileStyleguide');
->>>>>>> 4311e8d0
+        grunt.task.run(['sass:compile', 'sass:compileStyleguide', 'px_to_rem']);
+
         if (isDev) {
             grunt.task.run(['replace:cssSourceMaps', 'copy:css']);
         }
