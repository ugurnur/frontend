#!/bin/bash
set -e

readonly SYSTEM=$(uname -s)
EXTRA_STEPS=()
BASEDIR=$(dirname $0)

linux() {
  [[ $SYSTEM == 'Linux' ]]
}

mac() {
  [[ $SYSTEM == 'Darwin' ]]
}

installed() {
  hash "$1" 2>/dev/null
}

nvm_installed() {
  if [ -d '/usr/local/Cellar/nvm' ] || [ -d "$HOME/.nvm" ]; then
    true
  else
    false
  fi
}

create_install_vars() {
  local path="/etc/gu"
  local filename="install_vars"

  if [[ ! -f "$path/$filename" ]]; then
    if [[ ! -d "$path" ]]; then
      sudo mkdir "$path"
    fi

    echo "STAGE=DEV" | sudo tee "$path/$filename" > /dev/null
  fi
}

install_awscli() {
  if ! installed aws; then
    if linux; then
      sudo apt-get install -y awscli
    elif mac; then
      brew install awscli
    fi
  fi
}

create_frontend_properties() {
  local path="$HOME/.gu"
  local filename="frontend.properties"

  if [[ ! -f "$path/$filename" ]]; then
    if [[ ! -d "$path" ]]; then
      mkdir "$path"
    fi

    aws s3 cp --profile frontend s3://aws-frontend-store/template-frontend.properties "$path/$filename"
  fi
}

create_aws_config() {
  local path="$HOME/.aws"
  local filename="config"

  if [[ ! -f "$path/$filename" ]]; then
    if [[ ! -d "$path" ]]; then
      mkdir "$path"
    fi

    echo "[profile frontend]
region = eu-west-1" > "$path/$filename"
  fi
}

install_homebrew() {
  if mac && ! installed brew; then
    ruby -e "$(curl -fsSL https://raw.githubusercontent.com/Homebrew/install/master/install)"
  fi
}

install_jdk() {
  if ! installed javac; then
    if linux; then
      sudo apt-get install -y openjdk-7-jdk
    elif mac; then
      EXTRA_STEPS+=("Download the JDK from http://www.oracle.com/technetwork/java/javase/downloads/jdk8-downloads-2133151.html")
    fi
  fi
}

install_node() {
<<<<<<< HEAD
  if ! installed nvm; then
    if ! installed curl; then
      sudo apt-get install -y curl
    fi

    if linux; then
=======
  if ! nvm_installed; then
    if linux; then
      if ! installed curl; then
        sudo apt-get install -y curl
      fi

>>>>>>> 8d074441
      curl -o- https://raw.githubusercontent.com/creationix/nvm/v0.31.2/install.sh | bash
    elif mac && installed brew; then
      brew install nvm
    fi

    nvm install
    EXTRA_STEPS+=("Add https://git.io/vKTnK to your .bash_profile")
  fi
}

install_grunt() {
  if ! installed grunt; then
    npm -g install grunt-cli
  fi
}

install_gcc() {
  if ! installed g++; then
    if linux; then
      sudo apt-get install -y g++ make
    elif mac; then
      EXTRA_STEPS+=("Install Xcode from the App Store")
    fi
  fi
}

install_libpng() {
  if linux; then
    sudo apt-get install -y libpng-dev
  elif mac; then
    brew install libpng
  fi
}

install_dependencies() {
  $BASEDIR/install-dependencies.sh
}

compile() {
  make install compile
}

report() {
  if [[ ${#EXTRA_STEPS[@]} -gt 0 ]]; then
    node ./tools/messages.js install-steps
    for i in "${!EXTRA_STEPS[@]}"; do
      echo "  $((i+1)). ${EXTRA_STEPS[$i]}"
    done
  fi
}

main() {
  create_install_vars
  create_aws_config
  install_homebrew
  install_awscli
  create_frontend_properties
  install_jdk
  install_node
  install_gcc
  install_grunt
  install_libpng
  install_dependencies
  compile
  report
}

main<|MERGE_RESOLUTION|>--- conflicted
+++ resolved
@@ -92,21 +92,12 @@
 }
 
 install_node() {
-<<<<<<< HEAD
-  if ! installed nvm; then
-    if ! installed curl; then
-      sudo apt-get install -y curl
-    fi
-
-    if linux; then
-=======
   if ! nvm_installed; then
     if linux; then
       if ! installed curl; then
         sudo apt-get install -y curl
       fi
 
->>>>>>> 8d074441
       curl -o- https://raw.githubusercontent.com/creationix/nvm/v0.31.2/install.sh | bash
     elif mac && installed brew; then
       brew install nvm
