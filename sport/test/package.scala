package test

import common.ExecutionContexts
import java.io.File

import football.controllers.HealthCheck
import org.scalatest.{BeforeAndAfterAll, Suites}
import recorder.{DefaultHttpRecorder, HttpRecorder}
import play.api.libs.ws.WSClient
import conf.{SportConfiguration, FootballClient}
import football.model._
import football.collections.RichListTest
import pa.{Http, Response => PaResponse}

import scala.concurrent.Future

class SportTestSuite extends Suites (
  new CompetitionListControllerTest,
  new FixturesControllerTest,
  new LeagueTableControllerTest,
  new MatchControllerTest,
  new MoreOnMatchFeatureTest,
  new RichListTest,
  new CompetitionStageTest,
  new FixturesListTest,
  new MatchDayListTest,
  new ResultsListTest,
  new TeamColoursTest,
  new CompetitionAgentTest,
  new FixturesFeatureTest,
  new LeagueTablesFeatureTest,
  new LiveMatchesFeatureTest,
  new MatchFeatureTest,
  new ResultsFeatureTest,
  new rugby.model.MatchParserTest
) with SingleServerSuite with BeforeAndAfterAll with WithTestWsClient {
  override lazy val port: Int = new HealthCheck(wsClient).testPort
}

trait WithTestFootballClient {

  def wsClient: WSClient

  lazy val testFootballClient = new FootballClient(wsClient) {
    override def GET(url: String): Future[PaResponse] = {
<<<<<<< HEAD
      FootballHttpRecorder.load(url) {
        val normalisedUrl = HttpRecorder.normalise("football", url)
        wsClient.url(normalisedUrl)
=======
      FootballHttpRecorder.load(url.replace(SportConfiguration.pa.footballKey, "apikey")) {
        wsClient.url(url)
>>>>>>> 57b80e83
          .withRequestTimeout(10000)
          .get()
          .map { wsResponse =>
            pa.Response(wsResponse.status, wsResponse.body, wsResponse.statusText)
          }
      }
    }
  }

}

<<<<<<< HEAD
=======
object FeedHttpRecorder extends DefaultHttpRecorder {
  override lazy val baseDir = new File(System.getProperty("user.dir"), "data/sportfeed")
}

// Stubs data for Football stats integration tests
class TestHttp(wsClient: WSClient) extends Http with ExecutionContexts {

  def GET(url: String): Future[PaResponse] = {
    val sanitisedUrl = url.replace(SportConfiguration.pa.footballKey, "apikey")
    FootballHttpRecorder.load(sanitisedUrl) {
      wsClient.url(url)
        .withRequestTimeout(10000)
        .get()
        .map { wsResponse =>
          pa.Response(wsResponse.status, wsResponse.body, wsResponse.statusText)
        }
    }
  }
}

>>>>>>> 57b80e83
object FootballHttpRecorder extends HttpRecorder[PaResponse] {
  override lazy val baseDir = new File(System.getProperty("user.dir"), "data/football")

  def toResponse(str: String) = PaResponse(200, str, "ok")

  def fromResponse(response: PaResponse) = response.body
}<|MERGE_RESOLUTION|>--- conflicted
+++ resolved
@@ -43,14 +43,8 @@
 
   lazy val testFootballClient = new FootballClient(wsClient) {
     override def GET(url: String): Future[PaResponse] = {
-<<<<<<< HEAD
-      FootballHttpRecorder.load(url) {
-        val normalisedUrl = HttpRecorder.normalise("football", url)
-        wsClient.url(normalisedUrl)
-=======
       FootballHttpRecorder.load(url.replace(SportConfiguration.pa.footballKey, "apikey")) {
         wsClient.url(url)
->>>>>>> 57b80e83
           .withRequestTimeout(10000)
           .get()
           .map { wsResponse =>
@@ -62,8 +56,6 @@
 
 }
 
-<<<<<<< HEAD
-=======
 object FeedHttpRecorder extends DefaultHttpRecorder {
   override lazy val baseDir = new File(System.getProperty("user.dir"), "data/sportfeed")
 }
@@ -84,7 +76,6 @@
   }
 }
 
->>>>>>> 57b80e83
 object FootballHttpRecorder extends HttpRecorder[PaResponse] {
   override lazy val baseDir = new File(System.getProperty("user.dir"), "data/football")
 
