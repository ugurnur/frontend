--- conflicted
+++ resolved
@@ -36,20 +36,6 @@
 GET        /football/:competition/table                                                        football.controllers.LeagueTableController.renderCompetition(competition)
 GET        /football/:competition/table.json                                                   football.controllers.LeagueTableController.renderCompetitionJson(competition)
 
-<<<<<<< HEAD
-GET        /football/api/frontscores                                                           football.controllers.FrontScoresController.renderFrontScores()
-GET        /football/api/frontscores.json                                                      football.controllers.FrontScoresController.renderFrontScoresJson()
-GET        /football/api/competitiontable                                                      football.controllers.CompetitionTablesController.renderCompetition()
-GET        /football/api/competitiontable.json                                                 football.controllers.CompetitionTablesController.renderCompetitionJson()
-GET        /football/api/teamtable/:teamId.json                                                football.controllers.CompetitionTablesController.renderTeamJson(teamId)
-GET        /football/api/teamtable/:teamId                                                     football.controllers.CompetitionTablesController.renderTeam(teamId)
-GET        /football/api/teamfixtures/:teamId.json                                             football.controllers.FixturesController.teamFixturesComponentJson(teamId)
-GET        /football/api/teamfixtures/:teamId                                                  football.controllers.FixturesController.teamFixturesComponent(teamId)
-
-GET        /football/api/matchDay                                                              football.controllers.LiveMatchesController.matchDayComponent
-
-=======
->>>>>>> 52ba32f3
 GET        /football/api/match-nav/:year/:month/:day/:home/:away.json                          football.controllers.MoreOnMatchController.matchNavJson(year, month, day, home, away)
 GET        /football/api/match-nav/:year/:month/:day/:home/:away                               football.controllers.MoreOnMatchController.matchNav(year, month, day, home, away)
 GET        /football/api/match-nav/:matchId.json                                               football.controllers.MoreOnMatchController.moreOnJson(matchId)
