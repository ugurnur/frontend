package football.controllers

import feed.Competitions
import model.{ Trail, Cached, Content }
import play.api.mvc.{ SimpleResult, RequestHeader, Action, Controller }
import common._
import org.joda.time.format.DateTimeFormat

import org.scala_tools.time.Imports._
import pa.FootballMatch
import implicits.{ Requests, Football }

import scala.concurrent.Future
import conf.{SwitchingContentApi, ContentApiDoNotUseForNewQueries}
import org.joda.time.{DateMidnight, Interval}
import play.api.templates.Html

case class Report(trail: Trail, name: String)

case class MatchNav(theMatch: FootballMatch, matchReport: Option[Trail],
    minByMin: Option[Trail], preview: Option[Trail], stats: Trail, currentPage: Option[Trail]) {

  // do not count stats as a report (stats will always be there)
  lazy val hasReports = hasReport || hasMinByMin || hasPreview
  lazy val hasMinByMin = minByMin.isDefined
  lazy val hasReport = matchReport.isDefined
  lazy val hasPreview = preview.isDefined
}

object MoreOnMatchController extends Controller with Football with Requests with Logging with ExecutionContexts {
  def interval(contentDate: DateMidnight) = new Interval(contentDate - 2.days, contentDate + 3.days)

  private val dateFormat = DateTimeFormat.forPattern("yyyyMMdd")

  // note team1 & team2 are the home and away team, but we do NOT know their order
  def matchNavJson(year: String, month: String, day: String, team1: String, team2: String) = matchNav(year, month, day, team1, team2)
  def matchNav(year: String, month: String, day: String, team1: String, team2: String) = Action.async { implicit request =>
    val contentDate = dateFormat.parseDateTime(year + month + day).toDateMidnight

    val maybeResponse: Option[Future[SimpleResult]] = Competitions().matchFor(interval(contentDate), team1, team2) map { theMatch =>
      val related: Future[Seq[Content]] = loadMoreOn(request, theMatch)
      // We are only interested in content with exactly 2 team tags

      val group = theMatch.round.name.flatMap {
        case roundName if roundName.toLowerCase.startsWith("group") => Some(roundName.toLowerCase.replace(' ', '-'))
        case _ => None
      }.getOrElse("")

      related map { _ filter hasExactlyTwoTeams } map {
        case Nil => Cached(300){JsonNotFound()}
        case filtered => Cached(if(theMatch.isLive) 10 else 300) {
          JsonComponent(
            "nav" -> football.views.html.fragments.matchNav(populateNavModel(theMatch, filtered)),
            "matchSummary" -> football.views.html.fragments.matchSummary(theMatch),
            "scoreSummary" -> football.views.html.fragments.scoreSummary(theMatch),
            "hasStarted" -> theMatch.hasStarted,
<<<<<<< HEAD
            "group" -> group,
=======
            "matchDate" ->  DateTimeFormat.forPattern("yyyy/MMM/dd").print(theMatch.date).toLowerCase(),
>>>>>>> e4c91cf5
            "dropdown" -> views.html.fragments.dropdown("")(Html(""))
          )
        }
      }
    }

    maybeResponse.getOrElse(Future.successful(Cached(300){ JsonNotFound() }))
  }

  def moreOnJson(matchId: String) = moreOn(matchId)
  def moreOn(matchId: String) = Action.async { implicit request =>
    val maybeMatch: Option[FootballMatch] = Competitions().findMatch(matchId)

    val maybeResponse: Option[Future[SimpleResult]] = maybeMatch map { theMatch =>
      loadMoreOn(request, theMatch) map {
        case Nil => JsonNotFound()
        case related => JsonComponent(
          "nav" -> football.views.html.fragments.matchNav(populateNavModel(theMatch, related filter {
            hasExactlyTwoTeams
          })),
          "related" -> views.html.fragments.relatedTrails(related, "More on this match", 5)
        )
      }
    }

    val response: Future[SimpleResult] = maybeResponse.getOrElse(Future { JsonNotFound() })
    response map { Cached(300) }
  }

  def loadMoreOn(request: RequestHeader, theMatch: FootballMatch): Future[Seq[Content]] = {
    val matchDate = theMatch.date.toDateMidnight

    // TODO search by reference does not work in new content api
    ContentApiDoNotUseForNewQueries.search(Edition(request))
      .section("football")
      .tag("tone/matchreports|football/series/squad-sheets|football/series/match-previews|football/series/saturday-clockwatch")
      .fromDate(matchDate.minusDays(2))
      .toDate(matchDate.plusDays(2))
      .reference(s"pa-football-team/${theMatch.homeTeam.id},pa-football-team/${theMatch.awayTeam.id}")
      .response.map{ response =>
        response.results.map(Content(_))
    }
  }

  def redirectToMatchId(matchId: String) = Action.async { implicit request =>
    val maybeMatch: Option[FootballMatch] = Competitions().findMatch(matchId)
    canonicalRedirectForMatch(maybeMatch, request)
  }

  def redirectToMatch(year: String, month: String, day: String, home: String, away: String) = Action.async { implicit request =>
    val contentDate = dateFormat.parseDateTime(year + month + day).toDateMidnight
    val maybeMatch = Competitions().matchFor(interval(contentDate), home, away)
    canonicalRedirectForMatch(maybeMatch, request)
  }

  private def canonicalRedirectForMatch(maybeMatch: Option[FootballMatch], request: RequestHeader): Future[SimpleResult] = {
    maybeMatch.map { theMatch =>
      loadMoreOn(request, theMatch).map { related =>
        val (matchReport, minByMin, preview, stats) = fetchRelatedMatchContent(theMatch, related)
        val canonicalPage = matchReport.orElse(minByMin).orElse { if (theMatch.isFixture) preview else None }.getOrElse(stats)
        Cached(60)(TemporaryRedirect(canonicalPage.url))
      }
    }.getOrElse {
      // we do not keep historical data, so just redirect old stuff to the results page (see also MatchController)
      Future.successful(Cached(60)(TemporaryRedirect("/football/results")))
    }
  }

  //for our purposes we expect exactly 2 football teams
  private def hasExactlyTwoTeams(content: Content) = content.tags.count(_.isFootballTeam) == 2

  private def fetchRelatedMatchContent(theMatch: FootballMatch, related: Seq[Content]): (Option[Trail], Option[Trail], Option[Trail], Trail) = {
    val matchDate = theMatch.date.toDateMidnight
    val matchReport = related.find { c => c.webPublicationDate >= matchDate && c.matchReport && !c.minByMin && !c.preview }
    val minByMin = related.find { c => c.webPublicationDate.toDateMidnight == matchDate && c.matchReport && c.minByMin && !c.preview }
    val preview = related.find { c => c.webPublicationDate <= matchDate && (c.preview || c.squadSheet) && !c.matchReport && !c.minByMin }
    val stats: Trail = theMatch
    (matchReport, minByMin, preview, stats)
  }

  private def populateNavModel(theMatch: FootballMatch, related: Seq[Content])(implicit request: RequestHeader) = {
    val (matchReport, minByMin, preview, stats) = fetchRelatedMatchContent(theMatch, related)

    val currentPage = request.getParameter("page").flatMap { pageId =>
      (stats :: List(matchReport, minByMin, preview).flatten).find(_.url.endsWith(pageId))
    }

    MatchNav(theMatch, matchReport, minByMin, preview, stats, currentPage)
  }
}<|MERGE_RESOLUTION|>--- conflicted
+++ resolved
@@ -54,11 +54,8 @@
             "matchSummary" -> football.views.html.fragments.matchSummary(theMatch),
             "scoreSummary" -> football.views.html.fragments.scoreSummary(theMatch),
             "hasStarted" -> theMatch.hasStarted,
-<<<<<<< HEAD
             "group" -> group,
-=======
             "matchDate" ->  DateTimeFormat.forPattern("yyyy/MMM/dd").print(theMatch.date).toLowerCase(),
->>>>>>> e4c91cf5
             "dropdown" -> views.html.fragments.dropdown("")(Html(""))
           )
         }
