package football.controllers

import common._
import conf._
import feed.Competitions
import play.api.mvc.{ Action, Controller }
import model._
import model.Page

case class TablesPage(
    page: Page,
    tables: Seq[Table],
    urlBase: String,
    filters: Map[String, Seq[CompetitionFilter]] = Map.empty,
    comp: Option[Competition]) {
  lazy val singleCompetition = tables.size == 1
}

object LeagueTableController extends Controller with Logging with CompetitionTableFilters with ExecutionContexts {

  private def competitions = Competitions().competitions

  private def loadTables: Seq[Table] = competitions.filter(_.hasLeagueTable).map { Table(_) }

  def renderLeagueTableJson() = renderLeagueTable()
  def renderLeagueTable() = Action { implicit request =>

    val page = new Page(
      "football/tables",
      "football",
      "All tables",
      "GFE:Football:automatic:tables"
    )

    val groups = loadTables.map { table =>
      if (table.multiGroup) {
        table.copy(groups = table.groups.take(2).map { group => group.copy(entries = group.entries.take(2)) })
      } else {
        table.copy(groups = table.groups.map { group => group.copy(entries = group.entries.take(4)) })
      }
    }
    
    val htmlResponse = () => football.views.html.tablesList.tablesPage(TablesPage(page, groups, "/football", filters, None))
    val jsonResponse = () => football.views.html.tablesList.tablesPage(TablesPage(page, groups, "/football", filters, None))
    renderFormat(htmlResponse, jsonResponse, page, Switches.all)

  }

  def renderTeamlistJson() = renderTeamlist()
  def renderTeamlist() = Action { implicit request =>

    val page = new Page(
      "football/teams",
      "football",
      "All teams",
      "GFE:Football:automatic:teams"
    )

    val groups = loadTables.map { table =>
      table.copy(groups = table.groups)
    }

    val comps = competitions.filter(_.showInTeamsList).filter(_.hasTeams)
    
    val htmlResponse = () => football.views.html.teamlist(TablesPage(page, groups, "/football", filters, None), comps)
    val jsonResponse = () => football.views.html.fragments.teamlistBody(TablesPage(page, groups, "/football", filters, None), comps)
    renderFormat(htmlResponse, jsonResponse, page, Switches.all)

  }

  def renderCompetitionJson(competition: String) = renderCompetition(competition)
  def renderCompetition(competition: String) = Action { implicit request =>
    loadTables.find(_.competition.url.endsWith(s"/$competition")).map { table =>
      val page = new Page(
        "football/tables",
        "football",
        s"${table.competition.fullName} table",
        "GFE:Football:automatic:competition tables"
      )

      val smallTableGroup = table.copy(groups = table.groups.map { group => group.copy(entries = group.entries.take(10)) }).groups(0)
      val htmlResponse = () => football.views.html.tablesList.tablesPage(TablesPage(page, Seq(table), table.competition.url, filters, Some(table.competition)))
<<<<<<< HEAD
      val jsonResponse = () => football.views.html.tablesList.tableView(table.competition, smallTableGroup, showMeta = true, size = "medium", multiGroup = table.multiGroup)
=======
      val jsonResponse = () => football.views.html.tablesList.tablesComponent(table.competition, smallTableGroup, multiGroup = table.multiGroup)
>>>>>>> 770f7fe5

      renderFormat(htmlResponse, jsonResponse, page)

    }.getOrElse(
      if(request.isJson) {
        JsonNotFound()
      } else {
        Redirect("/football/tables")
      }
    )
  }

  def renderCompetitionGroupJson(competition: String, groupReference: String) = renderCompetitionGroup(competition, groupReference)
  def renderCompetitionGroup(competition: String, groupReference: String) = Action { implicit request =>
    val response = for {
      table <- loadTables.find(_.competition.url.endsWith(s"/$competition"))
      group <- table.groups.find { group =>
        group.round.name.exists(name => name.toLowerCase == groupReference.toLowerCase.replace("-", " "))
      }
    } yield {
      val page = new Page(
        "football/tables",
        "football",
        s"${table.competition.fullName} table",
        "GFE:Football:automatic:competition tables"
      )
      val groupTable = Table(table.competition, Seq(group), hasGroups = true)
      val htmlResponse = () => football.views.html.tablesList.tablesPage(TablesPage(page, Seq(groupTable), table.competition.url, filters, Some(table.competition)))
      val jsonResponse = () => football.views.html.tablesList.tablesComponent(table.competition, group, multiGroup = false)
      renderFormat(htmlResponse, jsonResponse, page)
    }
    response.getOrElse {
      if(request.isJson) {
        JsonNotFound()
      } else {
        Redirect("/football/tables")
      }
    }
  }
}<|MERGE_RESOLUTION|>--- conflicted
+++ resolved
@@ -80,11 +80,7 @@
 
       val smallTableGroup = table.copy(groups = table.groups.map { group => group.copy(entries = group.entries.take(10)) }).groups(0)
       val htmlResponse = () => football.views.html.tablesList.tablesPage(TablesPage(page, Seq(table), table.competition.url, filters, Some(table.competition)))
-<<<<<<< HEAD
-      val jsonResponse = () => football.views.html.tablesList.tableView(table.competition, smallTableGroup, showMeta = true, size = "medium", multiGroup = table.multiGroup)
-=======
       val jsonResponse = () => football.views.html.tablesList.tablesComponent(table.competition, smallTableGroup, multiGroup = table.multiGroup)
->>>>>>> 770f7fe5
 
       renderFormat(htmlResponse, jsonResponse, page)
 
