@(page: TablesPage)(implicit request: RequestHeader)

@main(page.page, "football"){
}{
<div class="article__zone left-col-deport tone-news tone-accent-border hide-on-mobile-if-localnav">
    <@if(!page.singleCompetition){h1}else{h2} class="page-heading--football left-col-deport__body">
        tables
    </@if(!page.singleCompetition){h1}else{h2}>
</div>

<div class="article-wrapper monocolumn-wrapper tone-news">
    <article id="article" class="article" itemprop="mainContentOfPage" itemtype="http://schema.org/Article" role="main">
        @football.views.html.fragments.leagueSelector(page.filters, "tables", page.comp)

        <div class="article__columning-wrapper">
            <div class="article__main-column">
                @page.tables.map { table =>
                    <div class="football-table__container">
                        <div class="article__meta-container">
                            @if(page.singleCompetition){
                                <h1 class="article__meta-heading"><a href="@table.competition.url">@table.competition.fullName</a></h1>
                                <p class="article__dateline" aria-hidden="true">
                                    <i class="i i-clock-grey relative-timestamp__icon"></i>
                                    <time itemprop="datePublished">
                                        Last updated: a minute ago
                                    </time>
                                </p>
                            } else {
                                <h2 class="article__meta-heading"><a href="@table.competition.url">@table.competition.fullName</a></h2>
                            }
                        </div>

                        <div class="article__container u-cf">
                            @table.groups.map{ group =>
                                @if(table.multiGroup){
<<<<<<< HEAD
                                    @group.round.map { round =>
                                        @round.name.map { name =>
                                            <div class="football__group">
                                                <h4 class="table__headline">@name</h4>
                                                @tableView(table.competition, group, striped = true, responsiveFont = true)
                                            </div>
                                        }
=======
                                    @group.round.name.map { name =>
                                        <div class="football__group">
                                            <h4 class="table__headline">@name</h4>
                                            @tableView(table.competition, group)
                                        </div>
>>>>>>> fab08019
                                    }
                                }else{
                                    @tableView(table.competition, group, striped = true, responsiveFont = true)
                                }
                            }
                            @if(!page.singleCompetition){
                                <a href='@{table.competition.url + "/table"}' data-link-name="full table" class="cta-small tone-colour">View full @table.competition.fullName table<i class="i i-sport-arrow i-sport-arrow--small"></i></a>
                            }
                        </div>
                    </div>
                }
            </div>

            <div class="article__secondary-column" aria-hidden="true">
                <div class="article__secondary-column__inner article__secondary-column__inner--fill-vertically">
                    @* TODO (jamesgorrie): add onwards journeys *@
                </div>
            </div>
        </div>
    </article>
    @football.views.html.fragments.footballCompetitionNav(page.comp)
</div>

@views.html.fragments.mostPopularPlaceholder("sport")
}<|MERGE_RESOLUTION|>--- conflicted
+++ resolved
@@ -33,21 +33,11 @@
                         <div class="article__container u-cf">
                             @table.groups.map{ group =>
                                 @if(table.multiGroup){
-<<<<<<< HEAD
-                                    @group.round.map { round =>
-                                        @round.name.map { name =>
-                                            <div class="football__group">
-                                                <h4 class="table__headline">@name</h4>
-                                                @tableView(table.competition, group, striped = true, responsiveFont = true)
-                                            </div>
-                                        }
-=======
                                     @group.round.name.map { name =>
                                         <div class="football__group">
                                             <h4 class="table__headline">@name</h4>
-                                            @tableView(table.competition, group)
+                                            @tableView(table.competition, group, striped = true, responsiveFont = true)
                                         </div>
->>>>>>> fab08019
                                     }
                                 }else{
                                     @tableView(table.competition, group, striped = true, responsiveFont = true)
