@(page: TablesPage)(implicit request: RequestHeader)

@main(page.page, "football"){
}{
    <div class="gs-container">
        <div class="article__zone left-col-deport tone-news tone-accent-border hide-on-mobile-if-localnav">
            <@if(!page.singleCompetition){h1}else{h2} class="page-heading--football left-col-deport__body">
                tables
            </@if(!page.singleCompetition){h1}else{h2}>
        </div>

        <div class="article-wrapper monocolumn-wrapper tone-news">
            <article id="article" class="article" itemprop="mainContentOfPage" itemtype="http://schema.org/Article" role="main">
                @football.views.html.fragments.leagueSelector(page.filters, "tables", page.comp)

<<<<<<< HEAD
                <div class="article__columning-wrapper">
                    <div class="article__main-column">
                        @page.tables.map { table =>
                            @if(page.singleCompetition){<h1 class="u-h">@table.competition.fullName</h1>}else{<h2 class="u-h">@table.competition.fullName</h2>}
                            <div class="football-table__container@if(page.tables.size == 1) { football-table__container--single}">
                                <div class="article__container u-cf">
                                    @table.groups.map{ group =>
                                        @if(table.multiGroup){
                                            @group.round.name.map { name =>
                                                <div class="football__group">
                                                    <h4 class="table__headline">@name</h4>
                                                    @tableView(table.competition, group, striped = true, responsiveFont = true)
                                                </div>
                                            }
                                        }else{
                                            @tableView(table.competition, group, striped = true, responsiveFont = true)
                                        }
                                    }
                                </div>
                            </div>
                        }
=======
        <div class="article__columning-wrapper">
            <div class="article__main-column">
                @page.tables.map { table =>
                    @if(page.singleCompetition){<h1 class="u-h">@table.competition.fullName</h1>}else{<h2 class="u-h">@table.competition.fullName</h2>}
                    <div class="football-table__container@if(page.tables.size == 1) { football-table__container--single}">
                        <div class="article__container u-cf">
                            @table.groups.zipWithRowInfo.map{ case (group, info) =>
                                @if(table.multiGroup){
                                    @group.round.name.map { name =>
                                        <div class="football__group">
                                            <h4 class="table__headline">@name</h4>
                                            @tableView(table.competition, group,
                                                striped = true,
                                                responsiveFont = true,
                                                heading = if(info.rowNum == 1) Option(table.competition.fullName) else None,
                                                linkToCompetition = info.isLast && !page.singleCompetition
                                            )
                                        </div>
                                    }
                                }else{
                                    @tableView(table.competition, group,
                                        striped = true,
                                        responsiveFont = true,
                                        heading = Option(table.competition.fullName),
                                        linkToCompetition = true
                                    )
                                }
                            }
                        </div>
>>>>>>> cd7fce3b
                    </div>

                    <div class="article__secondary-column" aria-hidden="true">
                        <div class="article__secondary-column__inner article__secondary-column__inner--fill-vertically"></div>
                    </div>
                </div>
            </article>
            @football.views.html.fragments.footballCompetitionNav(page.comp)
        </div>
    </div>
    <div class="facia-container facia-container--layout-article">
        @views.html.fragments.mostPopularPlaceholder("sport")
    </div>
}<|MERGE_RESOLUTION|>--- conflicted
+++ resolved
@@ -13,59 +13,37 @@
             <article id="article" class="article" itemprop="mainContentOfPage" itemtype="http://schema.org/Article" role="main">
                 @football.views.html.fragments.leagueSelector(page.filters, "tables", page.comp)
 
-<<<<<<< HEAD
                 <div class="article__columning-wrapper">
                     <div class="article__main-column">
                         @page.tables.map { table =>
                             @if(page.singleCompetition){<h1 class="u-h">@table.competition.fullName</h1>}else{<h2 class="u-h">@table.competition.fullName</h2>}
                             <div class="football-table__container@if(page.tables.size == 1) { football-table__container--single}">
                                 <div class="article__container u-cf">
-                                    @table.groups.map{ group =>
+                                    @table.groups.zipWithRowInfo.map{ case (group, info) =>
                                         @if(table.multiGroup){
                                             @group.round.name.map { name =>
                                                 <div class="football__group">
                                                     <h4 class="table__headline">@name</h4>
-                                                    @tableView(table.competition, group, striped = true, responsiveFont = true)
+                                                    @tableView(table.competition, group,
+                                                        striped = true,
+                                                        responsiveFont = true,
+                                                        heading = if(info.rowNum == 1) Option(table.competition.fullName) else None,
+                                                        linkToCompetition = info.isLast && !page.singleCompetition
+                                                    )
                                                 </div>
                                             }
                                         }else{
-                                            @tableView(table.competition, group, striped = true, responsiveFont = true)
+                                            @tableView(table.competition, group,
+                                                striped = true,
+                                                responsiveFont = true,
+                                                heading = Option(table.competition.fullName),
+                                                linkToCompetition = true
+                                            )
                                         }
                                     }
                                 </div>
                             </div>
                         }
-=======
-        <div class="article__columning-wrapper">
-            <div class="article__main-column">
-                @page.tables.map { table =>
-                    @if(page.singleCompetition){<h1 class="u-h">@table.competition.fullName</h1>}else{<h2 class="u-h">@table.competition.fullName</h2>}
-                    <div class="football-table__container@if(page.tables.size == 1) { football-table__container--single}">
-                        <div class="article__container u-cf">
-                            @table.groups.zipWithRowInfo.map{ case (group, info) =>
-                                @if(table.multiGroup){
-                                    @group.round.name.map { name =>
-                                        <div class="football__group">
-                                            <h4 class="table__headline">@name</h4>
-                                            @tableView(table.competition, group,
-                                                striped = true,
-                                                responsiveFont = true,
-                                                heading = if(info.rowNum == 1) Option(table.competition.fullName) else None,
-                                                linkToCompetition = info.isLast && !page.singleCompetition
-                                            )
-                                        </div>
-                                    }
-                                }else{
-                                    @tableView(table.competition, group,
-                                        striped = true,
-                                        responsiveFont = true,
-                                        heading = Option(table.competition.fullName),
-                                        linkToCompetition = true
-                                    )
-                                }
-                            }
-                        </div>
->>>>>>> cd7fce3b
                     </div>
 
                     <div class="article__secondary-column" aria-hidden="true">
@@ -76,6 +54,7 @@
             @football.views.html.fragments.footballCompetitionNav(page.comp)
         </div>
     </div>
+
     <div class="facia-container facia-container--layout-article">
         @views.html.fragments.mostPopularPlaceholder("sport")
     </div>
