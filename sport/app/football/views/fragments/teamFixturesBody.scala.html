@(page: model.Page, filtersMap: Map[String, Seq[CompetitionFilter]], fixtures: Seq[TeamFixture])(implicit request: RequestHeader)
@import support._
@import org.joda.time.DateTime

<h2 class="article-zone type-1 sport-header">
    <a class="tone-colour" data-link-name="article section" href="@LinkTo{/football}">football</a>
</h2>

@filterBar(page.webTitle)

@filters(filtersMap, page, "fixtures")

<div class="matches-container box-indent" role="main">
    @fixtures.map{ fixture =>
        <h2 class="competitions-date type-4">@fixture.fixture.date.toString("EEEE d MMMM yyyy")</h2>

<<<<<<< HEAD
        <a class="competition-title football-table-link tone-colour type-4" href="@fixture.competition.url" data-link-name="view competition">
            @fixture.competition.fullName <i class="i i-sport-arrow"></i>
=======
        <a class="competition-title football-table-link zone-color type-4" href="@fixture.competition.url" data-link-name="view competition">
            @fixture.competition.fullName<i class="i i-sport-arrow"></i>
>>>>>>> f341f5dd
        </a>
        <ol class="matches unstyled">
            @renderMatch(fixture.fixture)
        </ol>
    }
</div>

<div class="box-indent article-zone-no-indent">
    @fragments.footballNav(page)

    @fragments.mostPopularPlaceholder("sport")
</div><|MERGE_RESOLUTION|>--- conflicted
+++ resolved
@@ -14,13 +14,8 @@
     @fixtures.map{ fixture =>
         <h2 class="competitions-date type-4">@fixture.fixture.date.toString("EEEE d MMMM yyyy")</h2>
 
-<<<<<<< HEAD
         <a class="competition-title football-table-link tone-colour type-4" href="@fixture.competition.url" data-link-name="view competition">
             @fixture.competition.fullName <i class="i i-sport-arrow"></i>
-=======
-        <a class="competition-title football-table-link zone-color type-4" href="@fixture.competition.url" data-link-name="view competition">
-            @fixture.competition.fullName<i class="i i-sport-arrow"></i>
->>>>>>> f341f5dd
         </a>
         <ol class="matches unstyled">
             @renderMatch(fixture.fixture)
