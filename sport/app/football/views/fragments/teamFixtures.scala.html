--- conflicted
+++ resolved
@@ -17,11 +17,7 @@
 
 @TeamMap(team).url.map{ url =>
 <a href="@url/fixtures" class="cta-small cta-small-border type-8 zone-color" data-link-name="View all team fixtures">
-<<<<<<< HEAD
     View all @TeamName(team) fixtures <i class="i i-sport-arrow i-sport-arrow--small"></i>
-=======
-    View all @TeamName(team) fixtures<i class="i i-sport-arrow-small"></i>
->>>>>>> f341f5dd
 </a>
 }
 
@@ -41,10 +37,6 @@
 
 @TeamMap(team).url.map{ url =>
     <a href="@url/results" class="cta-small cta-small-border type-8 zone-color" data-link-name="View all team results">
-<<<<<<< HEAD
         View all @TeamName(team) results <i class="i i-sport-arrow i-sport-arrow--small"></i>
-=======
-        View all @TeamName(team) results<i class="i i-sport-arrow-small"></i>
->>>>>>> f341f5dd
     </a>
 }