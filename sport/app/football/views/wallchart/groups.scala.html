@(competition: model.Competition, groupStage: _root_.football.model.Groups)(implicit request: RequestHeader)

<<<<<<< HEAD

<ul class="football-groups u-unstyled">
@groupStage.groupTables.map{ case (round, leagueTableEntries) =>
    <li class="football-group">
        <div class="table--hide-from-importance-3">
            @football.views.html.tablesList.tableView(competition, model.Group(round, leagueTableEntries),
                striped = true,
                heading = round.name
            )
        </div>
    </li>
}
</ul>
=======
@groupStage.groupTables.map { case (round, leagueTableEntries) =>
    @defining(groupStage.roundMatches(round)) { matches =>
        <div class="football__group">
            @round.name.map { name =>
                <h4 class="table__headline">@name</h4>
            }
            @football.views.html.tablesList.tableView(competition, model.Group(round, leagueTableEntries), striped = true, multiGroup = true)
            @football.views.html.matchList.matchesComponent(groupStage.matchesList(competition, round))
        </div>
    }
}
>>>>>>> 7531e8d6
<|MERGE_RESOLUTION|>--- conflicted
+++ resolved
@@ -1,29 +1,27 @@
 @(competition: model.Competition, groupStage: _root_.football.model.Groups)(implicit request: RequestHeader)
 
-<<<<<<< HEAD
+<ul class="football-groups u-unstyled u-cf">
+    @groupStage.groupTables.map{ case (round, leagueTableEntries) =>
+        @defining(groupStage.matchesList(competition, round)) { matches =>
+            <li class="football-group">
+                <div class="table--hide-from-importance-3">
+                    @football.views.html.tablesList.tableView(competition, model.Group(round, leagueTableEntries),
+                        striped = true,
+                        heading = round.name
+                    )
 
-<ul class="football-groups u-unstyled">
-@groupStage.groupTables.map{ case (round, leagueTableEntries) =>
-    <li class="football-group">
-        <div class="table--hide-from-importance-3">
-            @football.views.html.tablesList.tableView(competition, model.Group(round, leagueTableEntries),
-                striped = true,
-                heading = round.name
-            )
-        </div>
-    </li>
-}
-</ul>
-=======
-@groupStage.groupTables.map { case (round, leagueTableEntries) =>
-    @defining(groupStage.roundMatches(round)) { matches =>
-        <div class="football__group">
-            @round.name.map { name =>
-                <h4 class="table__headline">@name</h4>
-            }
-            @football.views.html.tablesList.tableView(competition, model.Group(round, leagueTableEntries), striped = true, multiGroup = true)
-            @football.views.html.matchList.matchesComponent(groupStage.matchesList(competition, round))
-        </div>
+                    <div class="football-group__fixtures">
+                        @matches.matchesGroupedByDateAndCompetition.zipWithRowInfo.map { case ((date, competitionMatches), info) =>
+                            @competitionMatches.map { case (competition, matches) =>
+                                @football.views.html.matchList.matchesList(matches, competition, date,
+                                    linkToCompetition = false,
+                                    heading = if(info.isFirst) Option("Fixtures and results") else None
+                                )
+                            }
+                        }
+                    </div>
+                </div>
+            </li>
+        }
     }
-}
->>>>>>> 7531e8d6
+</ul>