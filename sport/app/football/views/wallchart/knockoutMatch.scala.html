--- conflicted
+++ resolved
@@ -5,15 +5,9 @@
 
 <div class="football-match" id="football-match-@fm.id">
     <div class="football-match__container">
-<<<<<<< HEAD
-        <div class="football-match__team football-match__team--home @if(fm.homeTeam.isGhostTeam){football-match--ghost-team}">
-            <span class="team-crest" style="background-image: url(@Configuration.staticSport.path/football/crests/120/@{fm.homeTeam.id}.png);"></span>
-            @fm.homeTeam.knockoutName
-=======
         <div class="football-match__team football-match__team--home @if(fm.homeTeam.isGhostTeam){football-match__team--ghost}">
             @if(!fm.homeTeam.isGhostTeam){<span class="team-crest" style="background-image: url(@Configuration.staticSport.path/football/crests/120/@{fm.homeTeam.id}.png);"></span>}
-            @fm.homeTeam.name
->>>>>>> 5f88e0af
+            @fm.homeTeam.knockoutName
             @if(fm.hasStarted){
                 <span class="football-match__score">@fm.homeTeam.score</span>
             }
@@ -36,15 +30,9 @@
             }
 
         </div>
-<<<<<<< HEAD
-        <div class="football-match__team football-match__team--away @if(fm.awayTeam.isGhostTeam){football-match--ghost-team}"">
-            <span class="team-crest" style="background-image: url(@Configuration.staticSport.path/football/crests/120/@{fm.awayTeam.id}.png);"></span>
-            @fm.awayTeam.knockoutName
-=======
         <div class="football-match__team football-match__team--away @if(fm.awayTeam.isGhostTeam){football-match__team--ghost}"">
             @if(!fm.awayTeam.isGhostTeam){<span class="team-crest" style="background-image: url(@Configuration.staticSport.path/football/crests/120/@{fm.awayTeam.id}.png);"></span>}
-            @fm.awayTeam.name
->>>>>>> 5f88e0af
+            @fm.awayTeam.knockoutName
             @if(fm.hasStarted){
                 <span class="football-match__score">@fm.awayTeam.score</span>
             }
