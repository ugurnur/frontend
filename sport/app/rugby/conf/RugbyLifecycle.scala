package rugby.conf

import common.{AkkaAsync, ExecutionContexts, Jobs}
import play.api.GlobalSettings
import rugby.feed.{CapiFeed, OptaFeed}
import rugby.jobs.RugbyStatsJob

import scala.concurrent.duration.FiniteDuration
import scala.concurrent.duration._

trait RugbyLifecycle extends GlobalSettings with ExecutionContexts {

  protected val initializationTimeout: FiniteDuration = 3.seconds

  override def onStart(app: play.api.Application) {
    super.onStart(app)
    Jobs.deschedule("MatchDayLiveScores")
    Jobs.schedule("MatchDayLiveScores", "0 * * * * ?") {
      RugbyStatsJob.sendLiveScores(OptaFeed.getLiveScores)
    }

    Jobs.deschedule("FixturesAndResults")
    Jobs.schedule("FixturesAndResults", "0 0/30 * * * ?") {
      RugbyStatsJob.fixturesAndResults(OptaFeed.getFixturesAndResults)
    }

<<<<<<< HEAD
    Jobs.deschedule("LiveEventScores")
    Jobs.schedule("LiveEventScores", "0 * * * * ?") {
      RugbyStatsJob.fetchLiveScoreEvents
    }

    Jobs.deschedule("PastEventScores")
    Jobs.schedule("PastEventScores", "0 0/30 * * * ?") {
      RugbyStatsJob.fetchPastScoreEvents
=======
    Jobs.deschedule("MatchNavArticles")
    Jobs.schedule("MatchNavArticles", "0 0/2 * * * ?") {
      RugbyStatsJob.sendMatchArticles(CapiFeed.getMatchArticles())
>>>>>>> 9ec45580
    }

    AkkaAsync {
      RugbyStatsJob.sendLiveScores(OptaFeed.getLiveScores)
      RugbyStatsJob.fixturesAndResults(OptaFeed.getFixturesAndResults)
      RugbyStatsJob.sendMatchArticles(CapiFeed.getMatchArticles())
    }

    //delay to allow previous jobs to complete
    AkkaAsync.after(initializationTimeout) {
      RugbyStatsJob.fetchLiveScoreEvents
      RugbyStatsJob.fetchPastScoreEvents
    }
  }
}<|MERGE_RESOLUTION|>--- conflicted
+++ resolved
@@ -24,7 +24,6 @@
       RugbyStatsJob.fixturesAndResults(OptaFeed.getFixturesAndResults)
     }
 
-<<<<<<< HEAD
     Jobs.deschedule("LiveEventScores")
     Jobs.schedule("LiveEventScores", "0 * * * * ?") {
       RugbyStatsJob.fetchLiveScoreEvents
@@ -33,23 +32,23 @@
     Jobs.deschedule("PastEventScores")
     Jobs.schedule("PastEventScores", "0 0/30 * * * ?") {
       RugbyStatsJob.fetchPastScoreEvents
-=======
+    }
+
     Jobs.deschedule("MatchNavArticles")
     Jobs.schedule("MatchNavArticles", "0 0/2 * * * ?") {
       RugbyStatsJob.sendMatchArticles(CapiFeed.getMatchArticles())
->>>>>>> 9ec45580
     }
 
     AkkaAsync {
       RugbyStatsJob.sendLiveScores(OptaFeed.getLiveScores)
       RugbyStatsJob.fixturesAndResults(OptaFeed.getFixturesAndResults)
-      RugbyStatsJob.sendMatchArticles(CapiFeed.getMatchArticles())
     }
 
     //delay to allow previous jobs to complete
     AkkaAsync.after(initializationTimeout) {
       RugbyStatsJob.fetchLiveScoreEvents
       RugbyStatsJob.fetchPastScoreEvents
+      RugbyStatsJob.sendMatchArticles(CapiFeed.getMatchArticles())
     }
   }
 }