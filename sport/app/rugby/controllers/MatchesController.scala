--- conflicted
+++ resolved
@@ -5,13 +5,10 @@
 import common.{ExecutionContexts, JsonComponent}
 import model.{Cached, MetaData}
 import play.api.mvc.{Action, Controller}
-<<<<<<< HEAD
 import rugby.jobs.RugbyStatsJob
 import rugby.model.{ScoreType, Match}
-=======
 import rugby.feed.{CapiFeed, OptaFeed}
 import rugby.model.Match
->>>>>>> 9ec45580
 
 case class MatchPage(liveScore: Match) extends MetaData {
   override lazy val id = s"/sport/rugby/api/score/${liveScore.date.toString("yyyy/MMM/dd")}/${liveScore.homeTeam.id}/${liveScore.awayTeam.id}"
@@ -25,14 +22,16 @@
   def scoreJson(year: String, month: String, day: String, homeTeamId: String, awayTeamId: String) = score(year, month, day, homeTeamId, awayTeamId)
 
   def score(year: String, month: String, day: String, team1: String, team2: String) = Action { implicit request =>
+
     val matchFixture = RugbyStatsJob.getLiveScore(year, month, day, team1, team2)
     val matchOpt =  RugbyStatsJob.getFixturesAndResultScore(year, month, day, team1, team2)
       .map ( m => m.copy( venue = matchFixture.flatMap(_.venue)))
       .orElse(matchFixture)
       .filter(m => m.awayTeam.score.isDefined && m.homeTeam.score.isDefined)
 
-<<<<<<< HEAD
     matchOpt.map { aMatch =>
+      val matchNav = CapiFeed.findMatchArticle(aMatch)
+
       val scoreEvents = RugbyStatsJob.getScoreEvents(aMatch.id)
 
       val (homeTeamScorers, awayTeamScorers) =  scoreEvents.partition(_.player.team.id == aMatch.homeTeam.id)
@@ -41,19 +40,10 @@
       Cached(60){
         if (request.isJson)
           JsonComponent(
-            "matchSummary" -> rugby.views.html.fragments.matchSummary(page, aMatch, homeTeamScorers, awayTeamScorers).toString
-=======
-    scoreOpt.map { score =>
-      val matchNav = CapiFeed.findMatchArticle(score)
-      val page = MatchPage(score)
-      Cached(60){
-        if (request.isJson)
-          JsonComponent(
-            "liveScore" -> rugby.views.html.fragments.liveScore(page, score).toString,
+            "matchSummary" -> rugby.views.html.fragments.matchSummary(page, aMatch, homeTeamScorers, awayTeamScorers).toString,
             "minByMin" -> matchNav.map(_.minByMin.url).getOrElse(""),
             "matchReport" -> matchNav.map(_.matchReport.url).getOrElse("")
->>>>>>> 9ec45580
-          )
+        )
         else
           Ok(rugby.views.html.matchSummary(page, aMatch, homeTeamScorers, awayTeamScorers))
       }
