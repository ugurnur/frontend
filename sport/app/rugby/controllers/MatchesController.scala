package rugby.controllers

import common._

import common.{ExecutionContexts, JsonComponent}
import model.{Cached, MetaData}
import play.api.mvc.{Action, Controller}
import rugby.jobs.RugbyStatsJob
import rugby.model.{ScoreType, Match}
import rugby.feed.{CapiFeed, OptaFeed}
import rugby.model.Match

case class MatchPage(liveScore: Match) extends MetaData {
  override lazy val id = s"/sport/rugby/api/score/${liveScore.date.toString("yyyy/MMM/dd")}/${liveScore.homeTeam.id}/${liveScore.awayTeam.id}"
  override lazy val section = "rugby"
  override lazy val webTitle = s"${liveScore.homeTeam.name} v ${liveScore.awayTeam.name} "
  override lazy val analyticsName = s"GFE:Rugby:automatic:match:${liveScore.date.toString("dd MMM YYYY")}:${liveScore.homeTeam.name} v ${liveScore.awayTeam.name}"
}

object MatchesController extends Controller with Logging with ExecutionContexts {

  def scoreJson(year: String, month: String, day: String, homeTeamId: String, awayTeamId: String) = score(year, month, day, homeTeamId, awayTeamId)

  def score(year: String, month: String, day: String, team1: String, team2: String) = Action { implicit request =>

    val matchFixture = RugbyStatsJob.getFixturesAndResultScore(year, month, day, team1, team2)
    val matchOpt =  RugbyStatsJob.getLiveScore(year, month, day, team1, team2)
      .map ( m => m.copy( venue = matchFixture.flatMap(_.venue)))
      .orElse(matchFixture)
      .filter(m => m.awayTeam.score.isDefined && m.homeTeam.score.isDefined)

<<<<<<< HEAD
    matchOpt.map { aMatch =>
      val matchNav = CapiFeed.findMatchArticle(aMatch)

      val scoreEvents = RugbyStatsJob.getScoreEvents(aMatch.id)

      val (homeTeamScorers, awayTeamScorers) =  scoreEvents.partition(_.player.team.id == aMatch.homeTeam.id)

      val page = MatchPage(aMatch)
      Cached(60){
        if (request.isJson)
          JsonComponent(
            "matchSummary" -> rugby.views.html.fragments.matchSummary(page, aMatch, homeTeamScorers, awayTeamScorers).toString,
            "minByMin" -> matchNav.map(_.minByMin.url).getOrElse(""),
            "matchReport" -> matchNav.map(_.matchReport.url).getOrElse("")
        )
=======
    val currentPage = request.getParameter("page")

    scoreOpt.map { score =>
      val matchNav = CapiFeed.findMatchArticle(score).map(rugby.views.html.fragments.matchNav(_, currentPage).toString)
      val page = MatchPage(score)
      Cached(60){
        if (request.isJson)
          JsonComponent(
            "liveScore" -> rugby.views.html.fragments.liveScore(page, score).toString,
            "nav" -> matchNav.getOrElse("")
          )
>>>>>>> c01598be
        else
          Ok(rugby.views.html.matchSummary(page, aMatch, homeTeamScorers, awayTeamScorers))
      }

    }.getOrElse(NotFound)
  }
}<|MERGE_RESOLUTION|>--- conflicted
+++ resolved
@@ -28,10 +28,10 @@
       .map ( m => m.copy( venue = matchFixture.flatMap(_.venue)))
       .orElse(matchFixture)
       .filter(m => m.awayTeam.score.isDefined && m.homeTeam.score.isDefined)
-
-<<<<<<< HEAD
+    val currentPage = request.getParameter("page")
+    
     matchOpt.map { aMatch =>
-      val matchNav = CapiFeed.findMatchArticle(aMatch)
+      val matchNav = CapiFeed.findMatchArticle(score).map(rugby.views.html.fragments.matchNav(_, currentPage).toString)
 
       val scoreEvents = RugbyStatsJob.getScoreEvents(aMatch.id)
 
@@ -42,22 +42,8 @@
         if (request.isJson)
           JsonComponent(
             "matchSummary" -> rugby.views.html.fragments.matchSummary(page, aMatch, homeTeamScorers, awayTeamScorers).toString,
-            "minByMin" -> matchNav.map(_.minByMin.url).getOrElse(""),
-            "matchReport" -> matchNav.map(_.matchReport.url).getOrElse("")
-        )
-=======
-    val currentPage = request.getParameter("page")
-
-    scoreOpt.map { score =>
-      val matchNav = CapiFeed.findMatchArticle(score).map(rugby.views.html.fragments.matchNav(_, currentPage).toString)
-      val page = MatchPage(score)
-      Cached(60){
-        if (request.isJson)
-          JsonComponent(
-            "liveScore" -> rugby.views.html.fragments.liveScore(page, score).toString,
             "nav" -> matchNav.getOrElse("")
           )
->>>>>>> c01598be
         else
           Ok(rugby.views.html.matchSummary(page, aMatch, homeTeamScorers, awayTeamScorers))
       }
