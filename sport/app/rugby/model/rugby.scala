--- conflicted
+++ resolved
@@ -37,7 +37,6 @@
   score: Option[Int] = None
 )
 
-<<<<<<< HEAD
 case class Player(
   id: String,
   name: String,
@@ -54,7 +53,8 @@
   val `Try` = Value("Try")
   val Conversion = Value("Conversion")
   val Penalty = Value("Penalty")
-=======
+}
+
 trait Status
 
 object Status {
@@ -72,5 +72,4 @@
   object ExtraTimeSecondHalf extends Status   // The second half of extra time is being played
   object SuddenDeath extends Status           // Occurs after extra time and essentially means the first point scorer in this period wins
   object ShootOut extends Status              // This is after sudden death and involves players taking drop kicks
->>>>>>> 9ec45580
 }