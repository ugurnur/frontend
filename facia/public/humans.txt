--- conflicted
+++ resolved
@@ -133,11 +133,9 @@
 Twitter: @siadcock
 Location: London, UK
 
-<<<<<<< HEAD
 Developer: Calum Campbell
 From: Malvern, UK
 
-=======
 QA: Scott Painter
 Twitter: @scottp719
 Location: London, UK
@@ -146,7 +144,7 @@
 Twitter: @aycenne
 From: Cork, Ireland
 Location: London, UK
->>>>>>> 87d101d0
+
 
 /* FORMER MEMBERS */
 
