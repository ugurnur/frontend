package pages

import common.Edition
import html.{HtmlPage, Styles}
import html.HtmlPageHelpers._
import model.{ApplicationContext, PressedPage}
import play.api.mvc.RequestHeader
import play.twirl.api.Html
import views.html.fragments.commercial.pageSkin
import views.html.fragments._
import views.html.fragments.page.body.{bodyTag, breakingNewsDiv, mainContent, skipToMainContent}
import views.html.fragments.page.head.{fixIEReferenceErrors, headTag, titleTag}
import views.html.fragments.page.head.stylesheets.{criticalStyleInline, criticalStyleLink, styles}
import views.html.fragments.page.{devTakeShot, htmlTag}

object FrontHtmlPage extends HtmlPage[PressedPage] {

  def cleanedFrontBody()(implicit page: PressedPage, request: RequestHeader, context: ApplicationContext): Html = {
    import views.support.`package`.withJsoup
    import views.support.{BulletCleaner, CommercialComponentHigh, CommercialMPUForFronts}
    val html: Html = frontBody(page)
    val edition = Edition(request)
    withJsoup(BulletCleaner(html.toString))(
      CommercialComponentHigh(page.frontProperties.isPaidContent, page.isNetworkFront, page.metadata.hasPageSkin(edition)),
      CommercialMPUForFronts(page.isNetworkFront)
    )
  }

<<<<<<< HEAD
  def allStyles(implicit request: RequestHeader, applicationContext: ApplicationContext): Styles = new Styles {
    val facia: String = if (PillarCards.isSwitchedOn || mvt.PillarCards.isParticipating) "facia.pc" else "facia"

    override def criticalCssLink: Html = criticalStyleLink(facia)
    override def criticalCssInline: Html = criticalStyleInline(Html(common.Assets.css.head(Some(facia))))
=======
  def allStyles(implicit applicationContext: ApplicationContext): Styles = new Styles {
    override def criticalCssLink: Html = criticalStyleLink(pillarCardCSSFileFacia)
    override def criticalCssInline: Html = criticalStyleInline(Html(common.Assets.css.head(Some("facia"))))
>>>>>>> 31cef3f5
    override def linkCss: Html = stylesheetLink("stylesheets/facia.css")

    override def oldIECriticalCss: Html = stylesheetLink(s"stylesheets/old-ie.head.$pillarCardCSSFileFacia.css")
    override def oldIELinkCss: Html = stylesheetLink(s"stylesheets/old-ie.$pillarCardCSSFileContent.css")

    override def IE9LinkCss: Html = stylesheetLink(s"stylesheets/ie9.head.$pillarCardCSSFileFacia.css")
    override def IE9CriticalCss: Html = stylesheetLink(s"stylesheets/ie9.$pillarCardCSSFileContent.css")
  }

  def html(page: PressedPage)(implicit request: RequestHeader, applicationContext: ApplicationContext): Html = {
    implicit val p: PressedPage = page
    htmlTag(
      headTag(
        titleTag(),
        metaData(),
        frontMeta(),
        styles(allStyles),
        fixIEReferenceErrors(),
        inlineJSBlocking()
      ),
      bodyTag(classes = defaultBodyClasses)(
        message(),
        skipToMainContent(),
        pageSkin() when page.metadata.hasPageSkinOrAdTestPageSkin(Edition(request)),
        guardianHeaderHtml(),
        mainContent(),
        breakingNewsDiv(),
        cleanedFrontBody(),
        footer(),
        inlineJSNonBlocking(),
        analytics.base()
      ),
      devTakeShot()
    )
  }

}<|MERGE_RESOLUTION|>--- conflicted
+++ resolved
@@ -26,17 +26,9 @@
     )
   }
 
-<<<<<<< HEAD
-  def allStyles(implicit request: RequestHeader, applicationContext: ApplicationContext): Styles = new Styles {
-    val facia: String = if (PillarCards.isSwitchedOn || mvt.PillarCards.isParticipating) "facia.pc" else "facia"
-
-    override def criticalCssLink: Html = criticalStyleLink(facia)
-    override def criticalCssInline: Html = criticalStyleInline(Html(common.Assets.css.head(Some(facia))))
-=======
   def allStyles(implicit applicationContext: ApplicationContext): Styles = new Styles {
     override def criticalCssLink: Html = criticalStyleLink(pillarCardCSSFileFacia)
     override def criticalCssInline: Html = criticalStyleInline(Html(common.Assets.css.head(Some("facia"))))
->>>>>>> 31cef3f5
     override def linkCss: Html = stylesheetLink("stylesheets/facia.css")
 
     override def oldIECriticalCss: Html = stylesheetLink(s"stylesheets/old-ie.head.$pillarCardCSSFileFacia.css")
