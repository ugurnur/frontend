package controllers

import common._
import front._
import model._
import conf._
import play.api.mvc._
import play.api.libs.json.{JsArray, Json}
import Switches.EditionRedirectLoggingSwitch
import views.support.NewsContainer

abstract class FrontPage(val isNetworkFront: Boolean) extends MetaData

object FrontPage {

  private val fronts = Seq(

    new FrontPage(isNetworkFront = false) {
      override val id = "australia"
      override val section = "australia"
      override val webTitle = "The Guardian"
      override lazy val analyticsName = "GFE:Network Front"

      override lazy val metaData: Map[String, Any] = super.metaData ++ Map(
        "content-type" -> "Network Front",
        "is-front" -> true
      )
    },

    new FrontPage(isNetworkFront = false) {
      override val id = "sport"
      override val section = "sport"
      override val webTitle = "Sport"
      override lazy val analyticsName = "GFE:sport"

      override lazy val metaData: Map[String, Any] = super.metaData ++ Map(
        "keywords" -> "Sport",
        "content-type" -> "Section",
        "is-front" -> true
      )
    },

    new FrontPage(isNetworkFront = false) {
      override val id = "money"
      override val section = "money"
      override val webTitle = "Money"
      override lazy val analyticsName = "GFE:money"

      override lazy val metaData: Map[String, Any] = super.metaData ++ Map(
        "keywords" -> "Money",
        "content-type" -> "Section",
        "is-front" -> true
      )
    },

    new FrontPage(isNetworkFront = false) {
      override val id = "commentisfree"
      override val section = "commentisfree"
      override val webTitle = "Comment is free"
      override lazy val analyticsName = "GFE:commentisfree"

      override lazy val metaData: Map[String, Any] = super.metaData ++ Map(
        "keywords" -> "Comment is free",
        "content-type" -> "Section",
        "is-front" -> true
      )
    },

    new FrontPage(isNetworkFront = false) {
      override val id = "business"
      override val section = "business"
      override val webTitle = "Business"
      override lazy val analyticsName = "GFE:business"

      override lazy val metaData: Map[String, Any] = super.metaData ++ Map(
        "keywords" -> "Business",
        "content-type" -> "Section",
        "is-front" -> true
      )
    },

    new FrontPage(isNetworkFront = false) {
      override val id = "culture"
      override val section = "culture"
      override val webTitle = "Culture"
      override lazy val analyticsName = "GFE:culture"

      override lazy val metaData: Map[String, Any] = super.metaData ++ Map(
        "keywords" -> "Culture",
        "content-type" -> "Section",
        "is-front" -> true
      )
    },

    new FrontPage(isNetworkFront = false) {
      override val id = "film"
      override val section = "film"
      override val webTitle = "Film"
      override lazy val analyticsName = "GFE:film"

      override lazy val metaData: Map[String, Any] = super.metaData ++ Map(
        "keywords" -> "Film",
        "content-type" -> "Section",
        "is-front" -> true
      )
    },

    new FrontPage(isNetworkFront = false) {
      override val id = "football"
      override val section = "football"
      override val webTitle = "Football"
      override lazy val analyticsName = "GFE:football"

      override lazy val metaData: Map[String, Any] = super.metaData ++ Map(
        "keywords" -> "Football",
        "content-type" -> "Section",
        "is-front" -> true
      )
    },

    new FrontPage(isNetworkFront = false) {
      override val id = "technology"
      override val section = "technology"
      override val webTitle = "Technology"
      override lazy val analyticsName = "GFE:technology"

      override lazy val metaData: Map[String, Any] = super.metaData ++ Map(
        "keywords" -> "Technology",
        "content-type" -> "Section",
        "is-front" -> true
      )
    },

    new FrontPage(isNetworkFront = false) {
      override val id = "travel"
      override val section = "travel"
      override val webTitle = "Travel"
      override lazy val analyticsName = "GFE:travel"

      override lazy val metaData: Map[String, Any] = super.metaData ++ Map(
        "keywords" -> "Travel",
        "content-type" -> "Section",
        "is-front" -> true
      )
    },

    new FrontPage(isNetworkFront = false) {
      override val id = "world/nsa"
      override val section = "world"
      override val webTitle = "NSA"
      override lazy val analyticsName = "GFE:world/nsa"

      override lazy val metaData: Map[String, Any] = super.metaData ++ Map(
        "keywords" -> "NSA",
        "content-type" -> "Section",
        "is-front" -> true
      )
    },

    new FrontPage(isNetworkFront = false) {
      override val id = "world/edward-snowden"
      override val section = "world"
      override val webTitle = "Edward Snowden"
      override lazy val analyticsName = "GFE:world/edward-snowden"

      override lazy val metaData: Map[String, Any] = super.metaData ++ Map(
        "keywords" -> "Edward Snowden",
        "content-type" -> "Section",
        "is-front" -> true
      )
    },

    new FrontPage(isNetworkFront = false) {
      override val id = "football/arsenal"
      override val section = "football"
      override val webTitle = "Arsenal"
      override lazy val analyticsName = "GFE:football/arsenal"

      override lazy val metaData: Map[String, Any] = super.metaData ++ Map(
        "keywords" -> "Arsenal",
        "content-type" -> "Section",
        "is-front" -> true
      )
    },

    new FrontPage(isNetworkFront = false) {
      override val id = "artanddesign/photography"
      override val section = "artanddesign"
      override val webTitle = "Photography"
      override lazy val analyticsName = "GFE:artanddesign/photography"

      override lazy val metaData: Map[String, Any] = super.metaData ++ Map(
        "keywords" -> "Photography",
        "content-type" -> "Section",
        "is-front" -> true
      )
    },

    //TODO important this one is last for matching purposes
    new FrontPage(isNetworkFront = true) {
      override val id = ""
      override val section = ""
      override val webTitle = "The Guardian"
      override lazy val analyticsName = "GFE:Network Front"

      override lazy val metaData: Map[String, Any] = super.metaData ++ Map(
        "content-type" -> "Network Front",
        "is-front" -> true
      )
    }
  )

  def apply(path: String): Option[FrontPage] = fronts.find(f => path.endsWith(f.id))

}


class FaciaController extends Controller with Logging with JsonTrails with ExecutionContexts {

  val front: Front = Front
  val EditionalisedKey = """^\w\w(/.*)?$""".r

  private def editionPath(path: String, edition: Edition) = path match {
    case EditionalisedKey(_) => path
    case _ => Editionalise(path, edition)
  }


  def editionRedirect(path: String) = Action{ implicit request =>

    val edition = Edition(request)
    val editionBase = s"/${edition.id.toLowerCase}"

    val redirectPath = path match {
      case "" => editionBase
      case sectionFront => s"$editionBase/$sectionFront"
    }

    if (EditionRedirectLoggingSwitch.isSwitchedOn) {
      val country = request.headers.get("X-GU-GeoLocation").getOrElse("not set")
      val editionCookie = request.headers.get("X-GU-Edition-From-Cookie").getOrElse("false")

      log.info(s"Edition redirect: geolocation: $country | edition: ${edition.id} | edition cookie set: $editionCookie"  )
    }

    NoCache(Redirect(redirectPath))
  }
  
  // Needed as aliases for reverse routing
  def renderEditionFrontJson(path: String) = renderFront(path)
  def renderEditionFront(path: String) = renderFront(path)
  def renderEditionSectionFrontJson(path: String) = renderFront(path)
  def renderEditionSectionFront(path: String) = renderFront(path)
  def renderArbitraryFront(path: String) = renderFront(path)
  def renderFrontJson(path: String) = renderFront(path)

  def renderEditionCollection(id: String) = renderCollection(id)
  def renderEditionCollectionJson(id: String) = renderCollection(id)

  def renderFront(path: String) = Action { implicit request =>
      val editionalisedPath = editionPath(path, Edition(request))

      FrontPage(editionalisedPath).flatMap { frontPage =>

        // get the trailblocks
        val faciaPageOption: Option[FaciaPage] = front(editionalisedPath)
        faciaPageOption map { faciaPage =>
          Cached(frontPage) {
            if (request.isJson) {
              val html = views.html.fragments.frontBody(frontPage, faciaPage)
              JsonComponent(
                "html" -> html,
                "trails" -> JsArray(faciaPage.collections.filter(_._1.contentApiQuery.isDefined).take(1).flatMap(_._2.items.map(TrailToJson(_)))),
                "config" -> Json.parse(views.html.fragments.javaScriptConfig(frontPage).body)
              )
            }
            else
              Ok(views.html.front(frontPage, faciaPage))
          }
        }
      }.getOrElse(NotFound) //TODO is 404 the right thing here
  }

  def renderCollection(id: String) = Action { implicit request =>
    CollectionAgent.getCollection(id) map { collection =>
      val html = views.html.fragments.collections.standard(Config(id, None, None, None), collection, NewsContainer(true, true), 1)
      Cached(60) {
        if (request.isJson) {
            JsonComponent(
              "html" -> html,
              "trails" -> JsArray(collection.items.map(TrailToJson(_)))
            )
        } else {
          Ok(html)
        }
      }
    } getOrElse(NotFound)
  }
<<<<<<< HEAD
  
  def renderCollectionRss(id: String) = Action { implicit request =>
    CollectionAgent.getCollection(id) map { collection =>
      Cached(60) {
        val conf = Config(id, None, None)
        Ok(TrailsToRss(conf.displayName, collection.items))
      }.as("text/xml; charset=utf-8")
    } getOrElse(NotFound)
  }

  def renderResponsiveViewer() = Action {
    Cached(60) {
      Ok(views.html.fragments.responsiveViewer())
    }
  }

=======
>>>>>>> f68fd9b6
}

object FaciaController extends FaciaController<|MERGE_RESOLUTION|>--- conflicted
+++ resolved
@@ -296,7 +296,6 @@
       }
     } getOrElse(NotFound)
   }
-<<<<<<< HEAD
   
   def renderCollectionRss(id: String) = Action { implicit request =>
     CollectionAgent.getCollection(id) map { collection =>
@@ -307,14 +306,6 @@
     } getOrElse(NotFound)
   }
 
-  def renderResponsiveViewer() = Action {
-    Cached(60) {
-      Ok(views.html.fragments.responsiveViewer())
-    }
-  }
-
-=======
->>>>>>> f68fd9b6
 }
 
 object FaciaController extends FaciaController