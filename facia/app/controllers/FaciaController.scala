--- conflicted
+++ resolved
@@ -32,13 +32,7 @@
   }
 
   def applicationsRedirect(path: String) = Action { implicit request =>
-<<<<<<< HEAD
-    InternalRedirect.internalRedirect("applications", path)
-=======
-    Ok.withHeaders("X-Accel-Redirect" -> (s"/applications/$path" +
-      (if (request.isRss) "/rss" else "") +
-      (if (request.queryString.nonEmpty) s"?${request.rawQueryString}" else "")))
->>>>>>> 52a96576
+    InternalRedirect.internalRedirect("applications", path, if (request.queryString.nonEmpty) Option(s"?${request.rawQueryString}") else None)
   }
 
   //Only used by dev-build for rending special urls such as lifeandstyle/home-and-garden
