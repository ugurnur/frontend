--- conflicted
+++ resolved
@@ -283,8 +283,6 @@
     NoCache(Redirect(redirectPath))
   }
 
-<<<<<<< HEAD
-=======
   def getPathForUkAlpha(path: String, request: RequestHeader): String =
     if (path == "uk" &&
       Switches.UkAlphaSwitch.isSwitchedOn &&
@@ -296,7 +294,6 @@
     else
       path
   
->>>>>>> eaf4d1d1
   // Needed as aliases for reverse routing
   def renderEditionFrontJson(path: String) = renderFront(path)
   def renderEditionFront(path: String) = renderFront(path)
