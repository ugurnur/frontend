--- conflicted
+++ resolved
@@ -52,43 +52,8 @@
   def renderFront(path: String) =
     if (!ConfigAgent.getPathIds.contains(path))
       IndexController.render(path)
-<<<<<<< HEAD
-    }
-    else {
-      if (Switches.PressedFacia.isSwitchedOn)
-        renderFrontPress(path)
-      else
-        DogpileAction { implicit request =>
-          Future {
-            val editionalisedPath = editionPath(getPathForUkAlpha(path, request), Edition(request))
-
-            FrontPage(editionalisedPath).flatMap { frontPage =>
-
-              // get the trailblocks
-              val faciaPageOption: Option[FaciaPage] = front(editionalisedPath)
-              faciaPageOption map { faciaPage =>
-                if (request.isRss) {
-                  Cached(frontPage) {
-                    Ok(TrailsToRss(frontPage, faciaPage.collections.map(_._2).flatMap(_.items).toSeq.distinctBy(_.id)))
-                  }.as("text/xml; charset=utf-8")
-                } else {
-                  Cached(frontPage) {
-                    if (request.isJson)
-                      JsonFront(frontPage, faciaPage)
-                    else
-                      Ok(views.html.front(frontPage, faciaPage))
-                  }
-                }
-              }
-            }.getOrElse(Cached(60)(NotFound))
-          }
-        }
-    }
-=======
     else
       renderFrontPress(path)
-
->>>>>>> cdd26c0d
 
   def renderFrontPress(path: String) = DogpileAction { implicit request =>
 
