--- conflicted
+++ resolved
@@ -55,49 +55,30 @@
   def renderEditionCollection(id: String) = renderCollection(id)
   def renderEditionCollectionJson(id: String) = renderCollection(id)
 
-<<<<<<< HEAD
   def renderFront(path: String) =
     if (Switches.PressedFacia.isSwitchedOn)
       renderFaciaPress(path)
     else
       DogpileAction { implicit request =>
-        Future{
-          //For UK alpha only
-          val newPath = getPathForUkAlpha(path, request)
+          Future {
+            val editionalisedPath = editionPath(path, Edition(request))
 
-          val editionalisedPath = editionPath(newPath, Edition(request))
+            FrontPage(editionalisedPath).flatMap {
+              frontPage =>
 
-          FrontPage(editionalisedPath).flatMap { frontPage =>
-
-          // get the trailblocks
-            val faciaPageOption: Option[FaciaPage] = front(editionalisedPath)
-            faciaPageOption map { faciaPage =>
-              Cached(frontPage) {
-                if (request.isJson)
-                  JsonFront(frontPage, faciaPage)
-                else
-                  Ok(views.html.front(frontPage, faciaPage))
-              }
-            }
-          }.getOrElse(Cached(60)(NotFound))
-=======
-  def renderFront(path: String) = DogpileAction { implicit request =>
-    Future{
-      val editionalisedPath = editionPath(path, Edition(request))
-
-      FrontPage(editionalisedPath).flatMap { frontPage =>
-
-      // get the trailblocks
-        val faciaPageOption: Option[FaciaPage] = front(editionalisedPath)
-        faciaPageOption map { faciaPage =>
-          Cached(frontPage) {
-            if (request.isJson)
-              JsonFront(frontPage, faciaPage)
-            else
-              Ok(views.html.front(frontPage, faciaPage))
+              // get the trailblocks
+                val faciaPageOption: Option[FaciaPage] = front(editionalisedPath)
+                faciaPageOption map {
+                  faciaPage =>
+                    Cached(frontPage) {
+                      if (request.isJson)
+                        JsonFront(frontPage, faciaPage)
+                      else
+                        Ok(views.html.front(frontPage, faciaPage))
+                    }
+                }
+            }.getOrElse(Cached(60)(NotFound))
           }
->>>>>>> cd561712
-        }
       }
 
   def renderFaciaPress(path: String) = DogpileAction { implicit request =>
