--- conflicted
+++ resolved
@@ -218,47 +218,4 @@
   def apply(id: String): Option[FaciaPage] = items(id).map(FaciaPage(id, _))
 }
 
-<<<<<<< HEAD
-object ConfigAgent extends ConfigAgentTrait with ExecutionContexts
-=======
-trait ConfigAgent extends ExecutionContexts {
-  private val configAgent = AkkaAgent[JsValue](JsNull)
-
-  def refresh() = S3FrontsApi.getMasterConfig map {s => configAgent.send(Json.parse(s))}
-
-  def getPathIds: List[String] = {
-    val json = configAgent.get()
-    (json \ "fronts").asOpt[Map[String, JsValue]].map { _.keys.toList } getOrElse Nil
-  }
-
-  def getConfigForId(id: String): Option[List[Config]] = {
-    val json = configAgent.get()
-    (json \ "fronts" \ id \ "collections").asOpt[List[String]] map { configList =>
-      configList flatMap getConfig
-    }
-  }
-
-  def getConfig(id: String): Option[Config] = {
-    val json = configAgent.get()
-    (json \ "collections" \ id).asOpt[JsValue] map { collectionJson =>
-      Config(
-        id,
-        (collectionJson \ "apiQuery").asOpt[String],
-        (collectionJson \ "displayName").asOpt[String].filter(_.nonEmpty),
-        (collectionJson \ "tone").asOpt[String]
-      )
-    }
-  }
-
-  def getAllCollectionIds: List[String] = {
-    val json = configAgent.get()
-    (json \ "collections").asOpt[Map[String, JsValue]] map { collectionMap =>
-      collectionMap.keys.toList
-    } getOrElse Nil
-  }
-
-  def close() = configAgent.close()
-}
-
-object ConfigAgent extends ConfigAgent
->>>>>>> 169ccec6
+object ConfigAgent extends ConfigAgentTrait with ExecutionContexts