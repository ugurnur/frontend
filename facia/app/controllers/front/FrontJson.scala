--- conflicted
+++ resolved
@@ -132,22 +132,14 @@
       apiQuery        = (json \ "apiQuery").asOpt[String],
       displayName     = (json \ "displayName").asOpt[String],
       href            = (json \ "href").asOpt[String],
-<<<<<<< HEAD
       groups          = (json \ "groups").asOpt[List[String]],
       `type`          = (json \ "type").asOpt[String],
       showTags        = (json \ "showTags").asOpt[Boolean],
       showSections    = (json \ "showSections").asOpt[Boolean],
       uneditable      = (json \ "uneditable").asOpt[Boolean],
-      hideKickers     = (json \ "hideKickers").asOpt[Boolean]
-=======
-      groups          = (json \ "groups").asOpt[List[String]].getOrElse(Nil),
-      collectionType  = (json \ "type").asOpt[String],
-      showTags        = (json \ "showTags").asOpt[Boolean] getOrElse false,
-      showSections    = (json \ "showSections").asOpt[Boolean] getOrElse false,
-      hideKickers     = (json \ "hideKickers").asOpt[Boolean] getOrElse false,
-      showDateHeader = (json \ "showDateHeader").asOpt[Boolean] getOrElse false,
-      showLatestUpdate = (json \ "showLatestUpdate").asOpt[Boolean] getOrElse false
->>>>>>> 2f868eb9
+      hideKickers     = (json \ "hideKickers").asOpt[Boolean],
+      showDateHeader =  (json \ "showDateHeader").asOpt[Boolean],
+      showLatestUpdate = (json \ "showLatestUpdate").asOpt[Boolean]
     )
 
   private def parsePressedJson(j: String): Option[FaciaPage] = {
