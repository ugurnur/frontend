--- conflicted
+++ resolved
@@ -34,13 +34,9 @@
 
     function addCss(el, isResize){
         setSnapPoint(el, isResize);
-<<<<<<< HEAD
-        FootballSnaps.resizeIfPresent(el);
-=======
         if($(el).hasClass('facia-snap--football')) {
             FootballSnaps.resizeIfPresent(el);
         }
->>>>>>> b55068df
     }
 
     function setSnapPoint(el, isResize) {
