@(front: FrontPage, trailblocks: Seq[Trailblock])(implicit request: RequestHeader)

<<<<<<< HEAD
<div class="front-container cf" data-link-name="Front" role="main">
    @trailblocks.map{ block =>
        @if(block.trails.nonEmpty) {
            @fragments.frontBlock(block, front)
        }
=======
<div class="facia-container monocolumn-wrapper monocolumn-wrapper--no-limit" data-link-name="Front" role="main">
    @trailblocks.zipWithIndex.map{ case(block, index) =>
        @fragments.frontBlock(block, front, index)
>>>>>>> c16d096a
    }
</div>

@fragments.mostPopularPlaceholder(front.section)<|MERGE_RESOLUTION|>--- conflicted
+++ resolved
@@ -1,16 +1,10 @@
 @(front: FrontPage, trailblocks: Seq[Trailblock])(implicit request: RequestHeader)
 
-<<<<<<< HEAD
-<div class="front-container cf" data-link-name="Front" role="main">
-    @trailblocks.map{ block =>
-        @if(block.trails.nonEmpty) {
-            @fragments.frontBlock(block, front)
-        }
-=======
 <div class="facia-container monocolumn-wrapper monocolumn-wrapper--no-limit" data-link-name="Front" role="main">
     @trailblocks.zipWithIndex.map{ case(block, index) =>
-        @fragments.frontBlock(block, front, index)
->>>>>>> c16d096a
+        @if(block.trails.nonEmpty) {
+            @fragments.frontBlock(block, front, index)
+        }
     }
 </div>
 
