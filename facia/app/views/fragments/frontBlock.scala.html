@(config: Config, collection: Collection, page: FrontPage, index: Int)(implicit request: RequestHeader)

@if(collection.items.nonEmpty){

    @defining(FindStyle("uk", config)) { style =>
        <section class="collection collection--@style.className collection--@{config.section}-section" data-link-name="block | @config.name">

            @defining(collection.displayName.getOrElse(config.name)) { title =>
                @if(title) {
                    <h2 class="collection__title">@title</h2>
                }
            }

            @style match {
<<<<<<< HEAD
                case Masthead      => { @trailblocks.masthead(collection.items) }
                case TopStories    => { @trailblocks.topStories(collection.items) }
                case MediumStories => { @trailblocks.mediumStories(collection.items) }
                case SmallStories  => { @trailblocks.smallStories(collection.items) }
                case Highlights    => { @trailblocks.highlights(collection.items) }
                case _             => { @trailblocks.highlights(collection.items) }
=======
                case Masthead      => { @collections.masthead(items) }
                case TopStories    => { @collections.topStories(items) }
                case MediumStories => { @collections.mediumStories(items) }
                case SmallStories  => { @collections.smallStories(items) }
                case Features      => { @collections.features(items) }
                case Highlights    => { @collections.highlights(items) }
                case _             => { @collections.highlights(items) }
>>>>>>> cab6a41d
            }

        </section>
    }

}<|MERGE_RESOLUTION|>--- conflicted
+++ resolved
@@ -12,22 +12,13 @@
             }
 
             @style match {
-<<<<<<< HEAD
                 case Masthead      => { @trailblocks.masthead(collection.items) }
                 case TopStories    => { @trailblocks.topStories(collection.items) }
                 case MediumStories => { @trailblocks.mediumStories(collection.items) }
                 case SmallStories  => { @trailblocks.smallStories(collection.items) }
+                case Features      => { @collections.features(collection.items) }
                 case Highlights    => { @trailblocks.highlights(collection.items) }
                 case _             => { @trailblocks.highlights(collection.items) }
-=======
-                case Masthead      => { @collections.masthead(items) }
-                case TopStories    => { @collections.topStories(items) }
-                case MediumStories => { @collections.mediumStories(items) }
-                case SmallStories  => { @collections.smallStories(items) }
-                case Features      => { @collections.features(items) }
-                case Highlights    => { @collections.highlights(items) }
-                case _             => { @collections.highlights(items) }
->>>>>>> cab6a41d
             }
 
         </section>
