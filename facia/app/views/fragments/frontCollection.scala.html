@(front: model.MetaData, block: (com.gu.facia.client.models.CollectionConfig, model.Collection), collectionsSize: Int = 1, index: Int = 1, dataId: String)(implicit request: RequestHeader, templateDeduping: views.support.TemplateDeduping)

@import layout.ContainerLayout
@import views.support._
@import views.html.fragments.containers
@import slices.{FixedContainers, DynamicContainers}

@* This nastiness will go once everything moves to the new Facia Cards pattern *@

@defining(block){ case (config, collection) =>
    @config.collectionType match {
<<<<<<< HEAD
        case Some("news")                       => { @containers.news(front, collection, NewsContainer(), index, dataId)(request, templateDeduping, config) }
        case Some("news/auto")                  => { @containers.news(front, ForceGroupsCollection.firstTwoBig(collection), NewsContainer(), index, dataId)(request, templateDeduping, config) }
        case Some("news/headline")              => { @containers.headline(collection, HeadlineContainer(), index, dataId)(request, config) }
        case Some("news/most-popular")          => { @containers.popular(collection, PopularContainer(), index, dataId)(request, config) }
        case Some("news/people")                => { @containers.people(collection, PeopleContainer(), index, dataId)(request, templateDeduping, config) }
        case Some("news/small-list")            => { @containers.small_list(collection, SpecialContainer(), index, dataId)(request, config) }
        case Some("news/special")               => { @containers.special(collection, SpecialContainer(), index, dataId)(request, templateDeduping, config) }
        case Some("features")                   => { @containers.features(collection, FeaturesContainer(), index, dataId)(request, templateDeduping, config) }
        case Some("features/auto")              => { @containers.featuresauto(collection, FeaturesAutoContainer(), index, dataId)(request, templateDeduping, config) }
        case Some("features/multimedia")        => { @containers.multimedia(collection, MultimediaContainer(), index, useInlinePlayer = true, dataId = dataId)(request, templateDeduping, config) }
        case Some("features/picks")             => { @containers.picks(collection, PicksContainer(), index, dataId)(request, templateDeduping, config) }
        case Some("features/volumes")           => { @containers.featuresvolumes(front, collection, FeaturesVolumesContainer(), index, dataId)(request, templateDeduping, config) }
        case Some("prototype/cassoulet")        => { @containers.cassoulet(collection, CassouletContainer(), index, dataId)(request, templateDeduping, config) }
        case Some("prototype/quichelorraine")   => { @containers.quichelorraine(collection, QuicheLorraineContainer(), index, dataId)(request, templateDeduping, config) }
        case Some("prototype/raclette")         => { @containers.raclette(collection, RacletteContainer(), index, dataId)(request, templateDeduping, config) }
        case Some("comment/comment-and-debate") => { @containers.commentanddebate(collection, CommentAndDebateContainer(), index, dataId)(request, templateDeduping, config) }
        case FixedContainers(containerDefinition) => { @containers.facia_cards.container(collection, ContainerLayout(containerDefinition, collection, templateDeduping), index, dataId)(request, templateDeduping, config) }
        case collectionType => {
            @DynamicContainers(collectionType, collection.items) match {
                case Some(containerDefinition) => {
                    @containers.facia_cards.container(collection, ContainerLayout(containerDefinition, collection, templateDeduping), index, dataId)(request, templateDeduping, config)
=======
        case Some("news")                       => { @containers.news(front, collection, NewsContainer(), index)(request, templateDeduping, config) }
        case Some("news/auto")                  => { @containers.news(front, ForceGroupsCollection.firstTwoBig(collection), NewsContainer(), index)(request, templateDeduping, config) }
        case Some("news/headline")              => { @containers.headline(collection, HeadlineContainer(), index)(request, config) }
        case Some("news/most-popular")          => { @containers.popular(collection, PopularContainer(), index)(request, config) }
        case Some("news/people")                => { @containers.people(collection, PeopleContainer(), index)(request, templateDeduping, config) }
        case Some("news/small-list")            => { @containers.small_list(collection, SpecialContainer(), index)(request, config) }
        case Some("news/special")               => { @containers.special(collection, SpecialContainer(), index)(request, templateDeduping, config) }
        case Some("features")                   => { @containers.features(collection, FeaturesContainer(), index)(request, templateDeduping, config) }
        case Some("features/auto")              => { @containers.featuresauto(collection, FeaturesAutoContainer(), index)(request, templateDeduping, config) }
        case Some("features/multimedia")        => { @containers.multimedia(collection, MultimediaContainer(), index, useInlinePlayer = true)(request, templateDeduping, config) }
        case Some("features/picks")             => { @containers.picks(collection, PicksContainer(), index)(request, templateDeduping, config) }
        case Some("features/volumes")           => { @containers.featuresvolumes(front, collection, FeaturesVolumesContainer(), index)(request, templateDeduping, config) }
        case Some("prototype/cassoulet")        => { @containers.cassoulet(collection, CassouletContainer(), index)(request, templateDeduping, config) }
        case Some("prototype/quichelorraine")   => { @containers.quichelorraine(collection, QuicheLorraineContainer(), index)(request, templateDeduping, config) }
        case Some("prototype/raclette")         => { @containers.raclette(collection, RacletteContainer(), index)(request, templateDeduping, config) }
        case Some("comment/comment-and-debate") => { @containers.commentanddebate(collection, CommentAndDebateContainer(), index)(request, templateDeduping, config) }
        case FixedContainers(containerDefinition) => { @containers.facia_cards.container(collection, ContainerLayout(containerDefinition, collection, Some(templateDeduping)), index)(request, templateDeduping, config) }
        case collectionType => {
            @DynamicContainers(collectionType, collection.items) match {
                case Some(containerDefinition) => {
                    @containers.facia_cards.container(collection, ContainerLayout(containerDefinition, collection, None), index)(request, templateDeduping, config)
>>>>>>> ce5d7fdd
                }

                case None => {
                    @containers.special(collection, SpecialContainer(), index, dataId)(request, templateDeduping, config)
                }
            }
        }
    }
}<|MERGE_RESOLUTION|>--- conflicted
+++ resolved
@@ -9,7 +9,6 @@
 
 @defining(block){ case (config, collection) =>
     @config.collectionType match {
-<<<<<<< HEAD
         case Some("news")                       => { @containers.news(front, collection, NewsContainer(), index, dataId)(request, templateDeduping, config) }
         case Some("news/auto")                  => { @containers.news(front, ForceGroupsCollection.firstTwoBig(collection), NewsContainer(), index, dataId)(request, templateDeduping, config) }
         case Some("news/headline")              => { @containers.headline(collection, HeadlineContainer(), index, dataId)(request, config) }
@@ -19,41 +18,18 @@
         case Some("news/special")               => { @containers.special(collection, SpecialContainer(), index, dataId)(request, templateDeduping, config) }
         case Some("features")                   => { @containers.features(collection, FeaturesContainer(), index, dataId)(request, templateDeduping, config) }
         case Some("features/auto")              => { @containers.featuresauto(collection, FeaturesAutoContainer(), index, dataId)(request, templateDeduping, config) }
-        case Some("features/multimedia")        => { @containers.multimedia(collection, MultimediaContainer(), index, useInlinePlayer = true, dataId = dataId)(request, templateDeduping, config) }
+        case Some("features/multimedia")        => { @containers.multimedia(collection, MultimediaContainer(), index, useInlinePlayer = true, dataId=dataId)(request, templateDeduping, config) }
         case Some("features/picks")             => { @containers.picks(collection, PicksContainer(), index, dataId)(request, templateDeduping, config) }
         case Some("features/volumes")           => { @containers.featuresvolumes(front, collection, FeaturesVolumesContainer(), index, dataId)(request, templateDeduping, config) }
         case Some("prototype/cassoulet")        => { @containers.cassoulet(collection, CassouletContainer(), index, dataId)(request, templateDeduping, config) }
         case Some("prototype/quichelorraine")   => { @containers.quichelorraine(collection, QuicheLorraineContainer(), index, dataId)(request, templateDeduping, config) }
         case Some("prototype/raclette")         => { @containers.raclette(collection, RacletteContainer(), index, dataId)(request, templateDeduping, config) }
         case Some("comment/comment-and-debate") => { @containers.commentanddebate(collection, CommentAndDebateContainer(), index, dataId)(request, templateDeduping, config) }
-        case FixedContainers(containerDefinition) => { @containers.facia_cards.container(collection, ContainerLayout(containerDefinition, collection, templateDeduping), index, dataId)(request, templateDeduping, config) }
+        case FixedContainers(containerDefinition) => { @containers.facia_cards.container(collection, ContainerLayout(containerDefinition, collection, Some(templateDeduping)), index, dataId)(request, templateDeduping, config) }
         case collectionType => {
             @DynamicContainers(collectionType, collection.items) match {
                 case Some(containerDefinition) => {
-                    @containers.facia_cards.container(collection, ContainerLayout(containerDefinition, collection, templateDeduping), index, dataId)(request, templateDeduping, config)
-=======
-        case Some("news")                       => { @containers.news(front, collection, NewsContainer(), index)(request, templateDeduping, config) }
-        case Some("news/auto")                  => { @containers.news(front, ForceGroupsCollection.firstTwoBig(collection), NewsContainer(), index)(request, templateDeduping, config) }
-        case Some("news/headline")              => { @containers.headline(collection, HeadlineContainer(), index)(request, config) }
-        case Some("news/most-popular")          => { @containers.popular(collection, PopularContainer(), index)(request, config) }
-        case Some("news/people")                => { @containers.people(collection, PeopleContainer(), index)(request, templateDeduping, config) }
-        case Some("news/small-list")            => { @containers.small_list(collection, SpecialContainer(), index)(request, config) }
-        case Some("news/special")               => { @containers.special(collection, SpecialContainer(), index)(request, templateDeduping, config) }
-        case Some("features")                   => { @containers.features(collection, FeaturesContainer(), index)(request, templateDeduping, config) }
-        case Some("features/auto")              => { @containers.featuresauto(collection, FeaturesAutoContainer(), index)(request, templateDeduping, config) }
-        case Some("features/multimedia")        => { @containers.multimedia(collection, MultimediaContainer(), index, useInlinePlayer = true)(request, templateDeduping, config) }
-        case Some("features/picks")             => { @containers.picks(collection, PicksContainer(), index)(request, templateDeduping, config) }
-        case Some("features/volumes")           => { @containers.featuresvolumes(front, collection, FeaturesVolumesContainer(), index)(request, templateDeduping, config) }
-        case Some("prototype/cassoulet")        => { @containers.cassoulet(collection, CassouletContainer(), index)(request, templateDeduping, config) }
-        case Some("prototype/quichelorraine")   => { @containers.quichelorraine(collection, QuicheLorraineContainer(), index)(request, templateDeduping, config) }
-        case Some("prototype/raclette")         => { @containers.raclette(collection, RacletteContainer(), index)(request, templateDeduping, config) }
-        case Some("comment/comment-and-debate") => { @containers.commentanddebate(collection, CommentAndDebateContainer(), index)(request, templateDeduping, config) }
-        case FixedContainers(containerDefinition) => { @containers.facia_cards.container(collection, ContainerLayout(containerDefinition, collection, Some(templateDeduping)), index)(request, templateDeduping, config) }
-        case collectionType => {
-            @DynamicContainers(collectionType, collection.items) match {
-                case Some(containerDefinition) => {
-                    @containers.facia_cards.container(collection, ContainerLayout(containerDefinition, collection, None), index)(request, templateDeduping, config)
->>>>>>> ce5d7fdd
+                    @containers.facia_cards.container(collection, ContainerLayout(containerDefinition, collection, None), index, dataId)(request, templateDeduping, config)
                 }
 
                 case None => {
