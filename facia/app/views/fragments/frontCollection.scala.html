--- conflicted
+++ resolved
@@ -23,12 +23,8 @@
         case Some("prototype/quichelorraine")   => { @containers.quichelorraine(collection, QuicheLorraineContainer(), index)(request, templateDeduping, config) }
         case Some("prototype/raclette")         => { @containers.raclette(collection, RacletteContainer(), index)(request, templateDeduping, config) }
         case Some("comment/comment-and-debate") => { @containers.commentanddebate(collection, CommentAndDebateContainer(), index)(request, templateDeduping, config) }
-<<<<<<< HEAD
-        case Some("fixed/small/slow-IV")        => { @containers.slice(collection, Slice(collection, QuarterQuarterQuarterQuarter), index)(request, templateDeduping, config) }
-=======
         case Some("fixed/small/slow-IV")        => { @containers.slice(collection, QuarterQuarterQuarterQuarter(collection), index)(request, templateDeduping, config) }
         case Some("fixed/small/fast")        => { @containers.slice(collection, QuarterQuarterQlQl(collection), index)(request, templateDeduping, config) }
->>>>>>> b73649f6
         case _                                  => { @containers.special(collection, SpecialContainer(), index)(request, templateDeduping, config) }
     }
 }