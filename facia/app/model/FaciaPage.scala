--- conflicted
+++ resolved
@@ -1,6 +1,6 @@
 package model
 
-import common.{NavItem, Edition}
+import common.Edition
 import dfp.DfpAgent
 import play.api.libs.json.{JsString, JsValue}
 
@@ -34,7 +34,6 @@
 
   def allItems = collections.map(_._2).flatMap(_.items).distinct
 
-<<<<<<< HEAD
   override def openGraph: Map[String, String] = super.openGraph ++Map(
     "og:title" -> webTitle,
     "og:image" -> "http://static.guim.co.uk/icons/social/og/gu-logo-fallback.png") ++
@@ -42,9 +41,8 @@
 
   override def cards: List[(String, String)] = super.cards ++
     List("twitter:card" -> "summary")
-=======
+
   override def customSignPosting: Option[NavItem] = FaciaSignpostingOverrides(id)
->>>>>>> 4ea0a665
 }
 
 object FaciaPage {
