<<<<<<< HEAD
require([guardian.js.modules['$g'], "reqwest", "bean", guardian.js.modules.swipe], function($g, reqwest, bean, swipe) {
=======
require(["reqwest", "bean", guardian.js.modules.swipe, guardian.js.modules.topNav], function(reqwest, bean, swipe) {
>>>>>>> e088e211

    // begin gallery-specific code

    function getUrlVars() {
        var vars = [], hash;
        var hashes = window.location.href.slice(window.location.href.indexOf('?') + 1).split('&');
        var hash_length = hashes.length;
        for(var i = 0; i < hash_length; i++)
        {
            hash = hashes[i].split('=');
            vars.push(hash[0]);
            vars[hash[0]] = hash[1];
        }
        return vars;
    }

    var urlParams = getUrlVars();

    var galleryConfig = {
        nextLink: document.getElementById('js-gallery-next'),
        prevLink: document.getElementById('js-gallery-prev'),
        currentIndex: urlParams.index || 0
    };

    // run on domloaded
    $g.onReady(function(){    
          
        var isTouch = ('ontouchstart' in window) || window.DocumentTouch && document instanceof DocumentTouch;

        if(isTouch) { // only enable this for touch devices, duh.
            
            // add swipe styling
            document.getElementById('js-gallery').className += ' gallery-swipe';

            // when we load, grab the prev/next and show them too
            var currentSlide = document.getElementsByClassName('js-current-gallery-slide')[0];
            var nextSlide = currentSlide.nextElementSibling;
            var prevSlide = currentSlide.previousElementSibling;
            var totalSlides = currentSlide.getAttribute('data-total');

            makePlaceholderIntoImage(nextSlide);
            makePlaceholderIntoImage(prevSlide);

            // set up the swipe actions
            var gallerySwipe = new swipe(document.getElementById('js-gallery'), {
                callback: function(event, index, elm) {
                    var count = document.getElementById('js-gallery-index');

                    var nextIndex = parseInt(index);
                    var nextIndexCount = nextIndex + 1;
                    var nextElm = document.querySelectorAll('.gallery-swipe li')[nextIndex];

                    count.innerText = nextIndexCount;
                    updateURL('index=' + nextIndex, nextIndexCount);
                    handlePrevNextLinks(nextIndexCount, totalSlides);
                    
                    if(nextElm) {
                        var nextElmForward = nextElm.nextElementSibling;
                        var nextElmBackward = nextElm.previousElementSibling;
                        
                        // convert to <img> tag
                        makePlaceholderIntoImage(nextElm); 
                        makePlaceholderIntoImage(nextElmForward);
                        makePlaceholderIntoImage(nextElmBackward);

                        elm.style.display = 'block';
                    }

                }
            });

            // check if we need to jump to a specific gallery slide
            if(urlParams.index) {
                // todo: fix - this seems to result in two calls to the callback
                gallerySwipe.slide(parseInt(urlParams.index)-1, 0);
            }

            // bind prev/next to just trigger swipes
            // might be nice if they updated the page URL too ...
            bean.add(galleryConfig.nextLink, 'click', function(e) {
                gallerySwipe.next();
                e.preventDefault();
            });

            bean.add(galleryConfig.prevLink, 'click', function(e) {
                gallerySwipe.prev();
                e.preventDefault();
            });

        } else {

            bean.add(galleryConfig.nextLink, 'click', function(e) {
                advanceGallery('next');
                e.preventDefault();
            });

            bean.add(galleryConfig.prevLink, 'click', function(e) {
                advanceGallery('prev');
                e.preventDefault();
            });

            bean.add(document, 'keydown', function(e){
                if (e.keyCode == 37) { 
                    advanceGallery('prev');
                } else if (e.keyCode == 39) {
                    advanceGallery('next');
                }
            });

            if (urlParams.index) {
                advanceGallery(null, urlParams.index);
            }

        }

        // this means the user used the back/forward buttons
        // so we should change gallery state to match
        window.onpopstate = function(event) {  
            var urlParams = getUrlVars();
            if(urlParams.index) {
                advanceGallery(null, urlParams.index);
            }
        }; 

    }); // end of domready check

    function advanceGallery(direction, customItemIndexToShow) {
        var currentSlide    = document.getElementsByClassName('js-current-gallery-slide')[0];
        var nextSlide       = currentSlide.nextElementSibling;
        var prevSlide       = currentSlide.previousElementSibling;
        var currentIndex    = currentSlide.getAttribute('data-index');
        var totalSlides     = currentSlide.getAttribute('data-total');
        var isFirst         = (currentIndex == 1);
        var isLast          = (currentIndex == totalSlides);
        var slideCounter    = document.getElementById('js-gallery-index');

        // hide the current slide
        currentSlide.className = '';
        currentSlide.style.display = 'none';

        if(!customItemIndexToShow) {

            // choose the element to show
            var elmToWorkWith = (direction == 'next') ? nextSlide : prevSlide;

            // update counter
            var newSlide = (direction == 'next') ? (parseInt(currentIndex) + 1) : (parseInt(currentIndex) - 1);
        
        } else {
            var elmToWorkWith = document.getElementById('js-gallery-item-' + customItemIndexToShow);
            var newSlide = customItemIndexToShow;
        }

        // show and hide next/prev links
        handlePrevNextLinks(newSlide, totalSlides);

        // todo: test whether this error fails silently with curl.js
        //slideCounter.innerText(newSlide); 
        slideCounter.innerText = newSlide; // update count of current position

        updateURL('index=' + newSlide, newSlide);
        makePlaceholderIntoImage(elmToWorkWith); // convert it if we need to

        elmToWorkWith.className = 'js-current-gallery-slide';
        elmToWorkWith.style.display = 'block';

    }

    function updateURL(querystring, index) {
        var supportsPushState = 'pushState' in history;

        var state = window.location.search.replace( /^\?/, '' );
        
        if (supportsPushState) {
            if ( querystring !== state ) {
                history.pushState({}, (window.title || '') + ' (' + index + ')', '?' + querystring);
            }
        } else {
            // do we want to do this? think carefully...
            //location.hash = '#' + querystring;
        }
    }

    function handlePrevNextLinks(index, total) {
        var nextLink = galleryConfig.nextLink;
        var prevLink = galleryConfig.prevLink;

        if (index == 1) { // we've gone back to the start, hide prev
            prevLink.style.display = 'none';
            nextLink.setAttribute('href', '?index=2');
        } else if (index == 2) { // we can now go back, show prev
            prevLink.style.display = 'inline';
            prevLink.setAttribute('href', '?index=1');
            nextLink.setAttribute('href', '?index=3');
        } else if (index == total-1) { // show next again...?
            nextLink.style.display = 'inline';
            prevLink.setAttribute('href', '?index=' + (index - 1));
            nextLink.setAttribute('href', '?index=' + total);
        } else if (index == total) { //we're at the end, hide next
            nextLink.style.display = 'none';
            prevLink.setAttribute('href', '?index=' + (total -1));
        } else { // it's in the middle 
            prevLink.setAttribute('href', '?index=' + (index - 1));
            nextLink.setAttribute('href', '?index=' + (index + 1));
        }
    }

    // used to to convert placeholder <li> into <img> tag
    // todo: allow this to take an array of elements
    function makePlaceholderIntoImage(elm) {

        if (!elm || elm == null) { 
            return; 
        }

        var hasImage = elm.getAttribute('data-image');

        if (hasImage && hasImage == 'false') {
            
            var src = elm.getAttribute("data-src");
            if (src && src != "") { // create <img> element
                elm.innerHTML = '<img src="' + src + '" />' + elm.innerHTML;
                elm.setAttribute("data-image", "true");
            }
        }

        return elm;
    }
    

}); // end of require callback

require([guardian.js.modules.commonPlugins], function(common){});<|MERGE_RESOLUTION|>--- conflicted
+++ resolved
@@ -1,238 +1,242 @@
-<<<<<<< HEAD
-require([guardian.js.modules['$g'], "reqwest", "bean", guardian.js.modules.swipe], function($g, reqwest, bean, swipe) {
-=======
-require(["reqwest", "bean", guardian.js.modules.swipe, guardian.js.modules.topNav], function(reqwest, bean, swipe) {
->>>>>>> e088e211
-
-    // begin gallery-specific code
-
-    function getUrlVars() {
-        var vars = [], hash;
-        var hashes = window.location.href.slice(window.location.href.indexOf('?') + 1).split('&');
-        var hash_length = hashes.length;
-        for(var i = 0; i < hash_length; i++)
-        {
-            hash = hashes[i].split('=');
-            vars.push(hash[0]);
-            vars[hash[0]] = hash[1];
-        }
-        return vars;
-    }
-
-    var urlParams = getUrlVars();
-
-    var galleryConfig = {
-        nextLink: document.getElementById('js-gallery-next'),
-        prevLink: document.getElementById('js-gallery-prev'),
-        currentIndex: urlParams.index || 0
-    };
-
-    // run on domloaded
-    $g.onReady(function(){    
-          
-        var isTouch = ('ontouchstart' in window) || window.DocumentTouch && document instanceof DocumentTouch;
-
-        if(isTouch) { // only enable this for touch devices, duh.
+
+require([
+    "reqwest", 
+    "bean", 
+    guardian.js.modules.swipe, 
+    guardian.js.modules.topNav, 
+    [guardian.js.modules['$g']], 
+        function(reqwest, bean, swipe, $g) {
+
+            // begin gallery-specific code
+
+            function getUrlVars() {
+                var vars = [], hash;
+                var hashes = window.location.href.slice(window.location.href.indexOf('?') + 1).split('&');
+                var hash_length = hashes.length;
+                for(var i = 0; i < hash_length; i++)
+                {
+                    hash = hashes[i].split('=');
+                    vars.push(hash[0]);
+                    vars[hash[0]] = hash[1];
+                }
+                return vars;
+            }
+
+            var urlParams = getUrlVars();
+
+            var galleryConfig = {
+                nextLink: document.getElementById('js-gallery-next'),
+                prevLink: document.getElementById('js-gallery-prev'),
+                currentIndex: urlParams.index || 0
+            };
+
+            // run on domloaded
+            $g.onReady(function(){    
+                  
+                var isTouch = ('ontouchstart' in window) || window.DocumentTouch && document instanceof DocumentTouch;
+
+                if(isTouch) { // only enable this for touch devices, duh.
+                    
+                    // add swipe styling
+                    document.getElementById('js-gallery').className += ' gallery-swipe';
+
+                    // when we load, grab the prev/next and show them too
+                    var currentSlide = document.getElementsByClassName('js-current-gallery-slide')[0];
+                    var nextSlide = currentSlide.nextElementSibling;
+                    var prevSlide = currentSlide.previousElementSibling;
+                    var totalSlides = currentSlide.getAttribute('data-total');
+
+                    makePlaceholderIntoImage(nextSlide);
+                    makePlaceholderIntoImage(prevSlide);
+
+                    // set up the swipe actions
+                    var gallerySwipe = new swipe(document.getElementById('js-gallery'), {
+                        callback: function(event, index, elm) {
+                            var count = document.getElementById('js-gallery-index');
+
+                            var nextIndex = parseInt(index);
+                            var nextIndexCount = nextIndex + 1;
+                            var nextElm = document.querySelectorAll('.gallery-swipe li')[nextIndex];
+
+                            count.innerText = nextIndexCount;
+                            updateURL('index=' + nextIndex, nextIndexCount);
+                            handlePrevNextLinks(nextIndexCount, totalSlides);
+                            
+                            if(nextElm) {
+                                var nextElmForward = nextElm.nextElementSibling;
+                                var nextElmBackward = nextElm.previousElementSibling;
+                                
+                                // convert to <img> tag
+                                makePlaceholderIntoImage(nextElm); 
+                                makePlaceholderIntoImage(nextElmForward);
+                                makePlaceholderIntoImage(nextElmBackward);
+
+                                elm.style.display = 'block';
+                            }
+
+                        }
+                    });
+
+                    // check if we need to jump to a specific gallery slide
+                    if(urlParams.index) {
+                        // todo: fix - this seems to result in two calls to the callback
+                        gallerySwipe.slide(parseInt(urlParams.index)-1, 0);
+                    }
+
+                    // bind prev/next to just trigger swipes
+                    // might be nice if they updated the page URL too ...
+                    bean.add(galleryConfig.nextLink, 'click', function(e) {
+                        gallerySwipe.next();
+                        e.preventDefault();
+                    });
+
+                    bean.add(galleryConfig.prevLink, 'click', function(e) {
+                        gallerySwipe.prev();
+                        e.preventDefault();
+                    });
+
+                } else {
+
+                    bean.add(galleryConfig.nextLink, 'click', function(e) {
+                        advanceGallery('next');
+                        e.preventDefault();
+                    });
+
+                    bean.add(galleryConfig.prevLink, 'click', function(e) {
+                        advanceGallery('prev');
+                        e.preventDefault();
+                    });
+
+                    bean.add(document, 'keydown', function(e){
+                        if (e.keyCode == 37) { 
+                            advanceGallery('prev');
+                        } else if (e.keyCode == 39) {
+                            advanceGallery('next');
+                        }
+                    });
+
+                    if (urlParams.index) {
+                        advanceGallery(null, urlParams.index);
+                    }
+
+                }
+
+                // this means the user used the back/forward buttons
+                // so we should change gallery state to match
+                window.onpopstate = function(event) {  
+                    var urlParams = getUrlVars();
+                    if(urlParams.index) {
+                        advanceGallery(null, urlParams.index);
+                    }
+                }; 
+
+            }); // end of domready check
+
+            function advanceGallery(direction, customItemIndexToShow) {
+                var currentSlide    = document.getElementsByClassName('js-current-gallery-slide')[0];
+                var nextSlide       = currentSlide.nextElementSibling;
+                var prevSlide       = currentSlide.previousElementSibling;
+                var currentIndex    = currentSlide.getAttribute('data-index');
+                var totalSlides     = currentSlide.getAttribute('data-total');
+                var isFirst         = (currentIndex == 1);
+                var isLast          = (currentIndex == totalSlides);
+                var slideCounter    = document.getElementById('js-gallery-index');
+
+                // hide the current slide
+                currentSlide.className = '';
+                currentSlide.style.display = 'none';
+
+                if(!customItemIndexToShow) {
+
+                    // choose the element to show
+                    var elmToWorkWith = (direction == 'next') ? nextSlide : prevSlide;
+
+                    // update counter
+                    var newSlide = (direction == 'next') ? (parseInt(currentIndex) + 1) : (parseInt(currentIndex) - 1);
+                
+                } else {
+                    var elmToWorkWith = document.getElementById('js-gallery-item-' + customItemIndexToShow);
+                    var newSlide = customItemIndexToShow;
+                }
+
+                // show and hide next/prev links
+                handlePrevNextLinks(newSlide, totalSlides);
+
+                // todo: test whether this error fails silently with curl.js
+                //slideCounter.innerText(newSlide); 
+                slideCounter.innerText = newSlide; // update count of current position
+
+                updateURL('index=' + newSlide, newSlide);
+                makePlaceholderIntoImage(elmToWorkWith); // convert it if we need to
+
+                elmToWorkWith.className = 'js-current-gallery-slide';
+                elmToWorkWith.style.display = 'block';
+
+            }
+
+            function updateURL(querystring, index) {
+                var supportsPushState = 'pushState' in history;
+
+                var state = window.location.search.replace( /^\?/, '' );
+                
+                if (supportsPushState) {
+                    if ( querystring !== state ) {
+                        history.pushState({}, (window.title || '') + ' (' + index + ')', '?' + querystring);
+                    }
+                } else {
+                    // do we want to do this? think carefully...
+                    //location.hash = '#' + querystring;
+                }
+            }
+
+            function handlePrevNextLinks(index, total) {
+                var nextLink = galleryConfig.nextLink;
+                var prevLink = galleryConfig.prevLink;
+
+                if (index == 1) { // we've gone back to the start, hide prev
+                    prevLink.style.display = 'none';
+                    nextLink.setAttribute('href', '?index=2');
+                } else if (index == 2) { // we can now go back, show prev
+                    prevLink.style.display = 'inline';
+                    prevLink.setAttribute('href', '?index=1');
+                    nextLink.setAttribute('href', '?index=3');
+                } else if (index == total-1) { // show next again...?
+                    nextLink.style.display = 'inline';
+                    prevLink.setAttribute('href', '?index=' + (index - 1));
+                    nextLink.setAttribute('href', '?index=' + total);
+                } else if (index == total) { //we're at the end, hide next
+                    nextLink.style.display = 'none';
+                    prevLink.setAttribute('href', '?index=' + (total -1));
+                } else { // it's in the middle 
+                    prevLink.setAttribute('href', '?index=' + (index - 1));
+                    nextLink.setAttribute('href', '?index=' + (index + 1));
+                }
+            }
+
+            // used to to convert placeholder <li> into <img> tag
+            // todo: allow this to take an array of elements
+            function makePlaceholderIntoImage(elm) {
+
+                if (!elm || elm == null) { 
+                    return; 
+                }
+
+                var hasImage = elm.getAttribute('data-image');
+
+                if (hasImage && hasImage == 'false') {
+                    
+                    var src = elm.getAttribute("data-src");
+                    if (src && src != "") { // create <img> element
+                        elm.innerHTML = '<img src="' + src + '" />' + elm.innerHTML;
+                        elm.setAttribute("data-image", "true");
+                    }
+                }
+
+                return elm;
+            }
             
-            // add swipe styling
-            document.getElementById('js-gallery').className += ' gallery-swipe';
-
-            // when we load, grab the prev/next and show them too
-            var currentSlide = document.getElementsByClassName('js-current-gallery-slide')[0];
-            var nextSlide = currentSlide.nextElementSibling;
-            var prevSlide = currentSlide.previousElementSibling;
-            var totalSlides = currentSlide.getAttribute('data-total');
-
-            makePlaceholderIntoImage(nextSlide);
-            makePlaceholderIntoImage(prevSlide);
-
-            // set up the swipe actions
-            var gallerySwipe = new swipe(document.getElementById('js-gallery'), {
-                callback: function(event, index, elm) {
-                    var count = document.getElementById('js-gallery-index');
-
-                    var nextIndex = parseInt(index);
-                    var nextIndexCount = nextIndex + 1;
-                    var nextElm = document.querySelectorAll('.gallery-swipe li')[nextIndex];
-
-                    count.innerText = nextIndexCount;
-                    updateURL('index=' + nextIndex, nextIndexCount);
-                    handlePrevNextLinks(nextIndexCount, totalSlides);
-                    
-                    if(nextElm) {
-                        var nextElmForward = nextElm.nextElementSibling;
-                        var nextElmBackward = nextElm.previousElementSibling;
-                        
-                        // convert to <img> tag
-                        makePlaceholderIntoImage(nextElm); 
-                        makePlaceholderIntoImage(nextElmForward);
-                        makePlaceholderIntoImage(nextElmBackward);
-
-                        elm.style.display = 'block';
-                    }
-
-                }
-            });
-
-            // check if we need to jump to a specific gallery slide
-            if(urlParams.index) {
-                // todo: fix - this seems to result in two calls to the callback
-                gallerySwipe.slide(parseInt(urlParams.index)-1, 0);
-            }
-
-            // bind prev/next to just trigger swipes
-            // might be nice if they updated the page URL too ...
-            bean.add(galleryConfig.nextLink, 'click', function(e) {
-                gallerySwipe.next();
-                e.preventDefault();
-            });
-
-            bean.add(galleryConfig.prevLink, 'click', function(e) {
-                gallerySwipe.prev();
-                e.preventDefault();
-            });
-
-        } else {
-
-            bean.add(galleryConfig.nextLink, 'click', function(e) {
-                advanceGallery('next');
-                e.preventDefault();
-            });
-
-            bean.add(galleryConfig.prevLink, 'click', function(e) {
-                advanceGallery('prev');
-                e.preventDefault();
-            });
-
-            bean.add(document, 'keydown', function(e){
-                if (e.keyCode == 37) { 
-                    advanceGallery('prev');
-                } else if (e.keyCode == 39) {
-                    advanceGallery('next');
-                }
-            });
-
-            if (urlParams.index) {
-                advanceGallery(null, urlParams.index);
-            }
-
-        }
-
-        // this means the user used the back/forward buttons
-        // so we should change gallery state to match
-        window.onpopstate = function(event) {  
-            var urlParams = getUrlVars();
-            if(urlParams.index) {
-                advanceGallery(null, urlParams.index);
-            }
-        }; 
-
-    }); // end of domready check
-
-    function advanceGallery(direction, customItemIndexToShow) {
-        var currentSlide    = document.getElementsByClassName('js-current-gallery-slide')[0];
-        var nextSlide       = currentSlide.nextElementSibling;
-        var prevSlide       = currentSlide.previousElementSibling;
-        var currentIndex    = currentSlide.getAttribute('data-index');
-        var totalSlides     = currentSlide.getAttribute('data-total');
-        var isFirst         = (currentIndex == 1);
-        var isLast          = (currentIndex == totalSlides);
-        var slideCounter    = document.getElementById('js-gallery-index');
-
-        // hide the current slide
-        currentSlide.className = '';
-        currentSlide.style.display = 'none';
-
-        if(!customItemIndexToShow) {
-
-            // choose the element to show
-            var elmToWorkWith = (direction == 'next') ? nextSlide : prevSlide;
-
-            // update counter
-            var newSlide = (direction == 'next') ? (parseInt(currentIndex) + 1) : (parseInt(currentIndex) - 1);
-        
-        } else {
-            var elmToWorkWith = document.getElementById('js-gallery-item-' + customItemIndexToShow);
-            var newSlide = customItemIndexToShow;
-        }
-
-        // show and hide next/prev links
-        handlePrevNextLinks(newSlide, totalSlides);
-
-        // todo: test whether this error fails silently with curl.js
-        //slideCounter.innerText(newSlide); 
-        slideCounter.innerText = newSlide; // update count of current position
-
-        updateURL('index=' + newSlide, newSlide);
-        makePlaceholderIntoImage(elmToWorkWith); // convert it if we need to
-
-        elmToWorkWith.className = 'js-current-gallery-slide';
-        elmToWorkWith.style.display = 'block';
-
-    }
-
-    function updateURL(querystring, index) {
-        var supportsPushState = 'pushState' in history;
-
-        var state = window.location.search.replace( /^\?/, '' );
-        
-        if (supportsPushState) {
-            if ( querystring !== state ) {
-                history.pushState({}, (window.title || '') + ' (' + index + ')', '?' + querystring);
-            }
-        } else {
-            // do we want to do this? think carefully...
-            //location.hash = '#' + querystring;
-        }
-    }
-
-    function handlePrevNextLinks(index, total) {
-        var nextLink = galleryConfig.nextLink;
-        var prevLink = galleryConfig.prevLink;
-
-        if (index == 1) { // we've gone back to the start, hide prev
-            prevLink.style.display = 'none';
-            nextLink.setAttribute('href', '?index=2');
-        } else if (index == 2) { // we can now go back, show prev
-            prevLink.style.display = 'inline';
-            prevLink.setAttribute('href', '?index=1');
-            nextLink.setAttribute('href', '?index=3');
-        } else if (index == total-1) { // show next again...?
-            nextLink.style.display = 'inline';
-            prevLink.setAttribute('href', '?index=' + (index - 1));
-            nextLink.setAttribute('href', '?index=' + total);
-        } else if (index == total) { //we're at the end, hide next
-            nextLink.style.display = 'none';
-            prevLink.setAttribute('href', '?index=' + (total -1));
-        } else { // it's in the middle 
-            prevLink.setAttribute('href', '?index=' + (index - 1));
-            nextLink.setAttribute('href', '?index=' + (index + 1));
-        }
-    }
-
-    // used to to convert placeholder <li> into <img> tag
-    // todo: allow this to take an array of elements
-    function makePlaceholderIntoImage(elm) {
-
-        if (!elm || elm == null) { 
-            return; 
-        }
-
-        var hasImage = elm.getAttribute('data-image');
-
-        if (hasImage && hasImage == 'false') {
-            
-            var src = elm.getAttribute("data-src");
-            if (src && src != "") { // create <img> element
-                elm.innerHTML = '<img src="' + src + '" />' + elm.innerHTML;
-                elm.setAttribute("data-image", "true");
-            }
-        }
-
-        return elm;
-    }
-    
-
-}); // end of require callback
+
+        } // end of require callback
+);
 
 require([guardian.js.modules.commonPlugins], function(common){});