--- conflicted
+++ resolved
@@ -1,25 +1,6 @@
 @(gallery: Gallery, storyPackage: List[Trail], index: Int, trail: Boolean)(implicit request: RequestHeader)
 
-<<<<<<< HEAD
-@main(gallery, Switches.all){
-    <script>
-        guardian.js.modules.swipe = 'http://6.gu-pasteup.appspot.com/js/libs/swipe.amd.js?v=2';
-    </script>
-    <style>
-        .gallery-container {
-            width: 100%;
-            min-height: 600px;
-            overflow: hidden;
-        }
-        .gallery-swipe,
-        .gallery-swipe li {
-            margin: 0;
-            padding: 0;
-            list-style: none;
-        }
-=======
-@main(gallery, Static, Configuration, Switches.all){ }{
->>>>>>> b777e3bb
+@main(gallery, Switches.all){ }{
 
     <h2 class="article-zone type-2">
         <a class="zone-color" data-link-name="article section" href="/@gallery.section">@Html(gallery.sectionName)</a>
