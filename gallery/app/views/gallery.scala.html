@(gallery: Gallery, storyPackage: List[Trail], index: Int, trail: Boolean)(implicit request: RequestHeader)

@main(gallery, Switches.all){ }{

    <h2 class="article-zone type-2">
        <a class="zone-color" data-link-name="article section" href="/@gallery.section">@Html(gallery.sectionName)</a>
    </h2>

    <article class="js-gallery article gallery-page" itemprop="mainContentOfPage"
             itemscope itemtype="@gallery.schemaType" role="main">

        <header class="article-head">
            @fragments.dateline(gallery.webPublicationDate, gallery.isLive)
            @fragments.headline(gallery.headline)
            @fragments.standfirst(gallery)
        </header>

        @fragments.byline(gallery.byline, gallery)

        <p class="js-gallery-nav box-indent gallery-nav type-11">

            @if(index > 1) {
                <a class="js-gallery-prev gallery-prev" data-link-name="Gallery Previous" data-is-ajax="true"
                href="?index=@(index - 1)">Previous</a>
            } else {
                <a class="js-gallery-prev gallery-prev is-off" data-link-name="Gallery Previous" data-is-ajax="true"
                href="javascript://">Previous</a>
            }

            Image <span class="js-gallery-index">@index</span> of @gallery.size

            <span class="js-toggle-fullscreen gallery-fullscreen-toggle js-visible is-off">
                Fullscreen <i class="i i-fullscreen-toggle"></i>
            </span>

            @if(index < gallery.size) {
                <a class="gallery-next js-gallery-next" data-link-name="Gallery Next" data-is-ajax="true"
                href="?index=@(index + 1)">Next</a>
            } else {
                <a class="js-gallery-next gallery-next" data-link-name="Gallery Next" data-is-ajax="true" data-next="trail"
                href="?trail=true">Next</a>
            }
        </p>

        <div class="js-gallery-holder gallery-container">
            <ul class="unstyled">
                @gallery.images.zipWithRowInfo.map{ case(image, row) =>
                    @if(row.rowNum == index) {
                        <li class="js-gallery-item-@row.rowNum js-current-gallery-slide" data-image="true"
                            data-index="@row.rowNum" data-total="@gallery.size">
                            <img class="js-gallery-img maxed @if(image.width >= image.height){landscape} else {portrait}"
                                src="@image.path" data-width="@image.width" data-height="@image.height" />
                    } else {
<<<<<<< HEAD
                        <li id="js-gallery-item-@row.rowNum" class="is-off" data-image="false" data-index="@row.rowNum"
                        data-total="@gallery.size" data-src="@image.path" data-fullsrc='@image.path'
=======
                        <li class="js-gallery-item-@row.rowNum is-off" data-image="false" data-index="@row.rowNum"
                        data-total="@gallery.size" data-src="@image.url" data-fullsrc='@image.url'
>>>>>>> f81fc897
                        data-orientation="@if(image.width >= image.height){landscape} else {portrait}"
                        data-width="@image.width" data-height="@image.height">
                    }

                        <div class="gallery-caption">

                            <p class="caption type-12">@Html(image.caption.getOrElse(""))</p>
                            <p class="caption-credit type-12">@image.credit</p>
                        </div>
                    </li>
                }
            </ul>
        </div>

    </article>
    
    @fragments.social(gallery.canonicalUrl.get, gallery.headline)

    @if(storyPackage.nonEmpty) {
        <aside role="complementary">
            @fragments.relatedTrails(storyPackage, heading = "More on this story", visibleTrails = 5)
        </aside>
    } else {
        <aside class="js-related" role="complementary"></aside>
    }

    @fragments.mostPopularPlaceholder(gallery.section)

    <div class="gallery-overlay-bg"></div>

}<|MERGE_RESOLUTION|>--- conflicted
+++ resolved
@@ -51,13 +51,9 @@
                             <img class="js-gallery-img maxed @if(image.width >= image.height){landscape} else {portrait}"
                                 src="@image.path" data-width="@image.width" data-height="@image.height" />
                     } else {
-<<<<<<< HEAD
-                        <li id="js-gallery-item-@row.rowNum" class="is-off" data-image="false" data-index="@row.rowNum"
+
+                        <li class="js-gallery-item-@row.rowNum is-off" data-image="false" data-index="@row.rowNum"
                         data-total="@gallery.size" data-src="@image.path" data-fullsrc='@image.path'
-=======
-                        <li class="js-gallery-item-@row.rowNum is-off" data-image="false" data-index="@row.rowNum"
-                        data-total="@gallery.size" data-src="@image.url" data-fullsrc='@image.url'
->>>>>>> f81fc897
                         data-orientation="@if(image.width >= image.height){landscape} else {portrait}"
                         data-width="@image.width" data-height="@image.height">
                     }
