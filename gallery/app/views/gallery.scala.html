@(gallery: Gallery, storyPackage: List[Trail], index: Int, trail: Boolean)(implicit request: RequestHeader)

@main(gallery, Static, Configuration, Switches.all){

    <style>
        .gallery-container {
            width: 100%;
            overflow: hidden;
        }
        
        .gallery-swipe,
        .gallery-swipe li {
            margin: 0;
            padding: 0;
            list-style: none;
        }

        .gallery-swipe li img {
            max-width: 100%;
        }

        .gallery-swipe li {
            float: left;
            width: 300px;
            min-height: 200px;
        }
    </style>

}{

<<<<<<< HEAD
    <h2 class="article-zone type-2">
        <a class="zone-color" data-link-name="article section" href="/@gallery.section">@Html(gallery.sectionName)</a>
    </h2>
=======
    @fragments.byline(gallery.byline, gallery)
    @fragments.dateline(gallery.webPublicationDate, gallery.isLive)
>>>>>>> bad0b31a

    <article class="article" itemprop="mainContentOfPage" itemscope itemtype="@gallery.schemaType">

        <header>
            @fragments.dateline(gallery.webPublicationDate)
            @fragments.headline(gallery.headline)
            @fragments.standfirst(gallery)
        </header>

        @fragments.byline(gallery.byline, gallery)

        @if(trail) {
            <p class="trail">Trail page here...</p>
        } else {
            <p class="box-indent">
                @if(index > 1) {
                    <a id="js-gallery-prev" data-link-name="Gallery Previous" data-is-ajax="true" href="?index=@(index - 1)">Previous</a>
                } else {
                    <a id="js-gallery-prev" data-link-name="Gallery Previous" data-is-ajax="true" class="initially-off" href="javascript://">Previous</a>
                }

                Image <span id="js-gallery-index">@index</span> of @gallery.size

                @if(index < gallery.size) {
                    <a id="js-gallery-next" data-link-name="Gallery Next" data-is-ajax="true" href="?index=@(index + 1)">Next</a>
                } else {
                    <a id="js-gallery-next" data-link-name="Gallery Next" data-is-ajax="true" data-next="trail" href="?trail=true">Next</a>
                }
            </p>

            <div class="gallery-container" id="js-gallery">
                <ul class="unstyled">
                    @gallery.images.zipWithRowInfo.map{ case(image, row) =>
                        @if(row.rowNum == index) {
                            <li id="js-gallery-item-@row.rowNum" class="js-current-gallery-slide" data-image="true" data-index="@row.rowNum" data-total="@gallery.size">
                                <img class="maxed" src="@image.url" data-width="@image.width" />
                        } else {
                            <li id="js-gallery-item-@row.rowNum" class="initially-off" data-image="false" data-index="@row.rowNum" data-total="@gallery.size" data-src="@image.url" data-fullsrc='@image.url' data-width="@image.width">
                        }
                        @fragments.caption(image.caption.getOrElse(""))
                        <p class="caption-credit box-indent"><strong>@image.credit</strong></p>
                        </li>
                    }
                </ul>
            </div>

        }

    </article>

    @if(storyPackage nonEmpty) {
        @fragments.relatedTrails(storyPackage, heading = "More on this story", visibleTrails = 5)
    } else {
        <div id="js-related"></div>
    }

    <div id="js-popular"></div>


}<|MERGE_RESOLUTION|>--- conflicted
+++ resolved
@@ -3,6 +3,7 @@
 @main(gallery, Static, Configuration, Switches.all){
 
     <style>
+        /* todo: move somewhere proper (MA) */
         .gallery-container {
             width: 100%;
             overflow: hidden;
@@ -28,19 +29,14 @@
 
 }{
 
-<<<<<<< HEAD
     <h2 class="article-zone type-2">
         <a class="zone-color" data-link-name="article section" href="/@gallery.section">@Html(gallery.sectionName)</a>
     </h2>
-=======
-    @fragments.byline(gallery.byline, gallery)
-    @fragments.dateline(gallery.webPublicationDate, gallery.isLive)
->>>>>>> bad0b31a
 
     <article class="article" itemprop="mainContentOfPage" itemscope itemtype="@gallery.schemaType">
 
         <header>
-            @fragments.dateline(gallery.webPublicationDate)
+            @fragments.dateline(gallery.webPublicationDate, gallery.isLive)
             @fragments.headline(gallery.headline)
             @fragments.standfirst(gallery)
         </header>
@@ -94,5 +90,4 @@
 
     <div id="js-popular"></div>
 
-
 }