--- conflicted
+++ resolved
@@ -15,36 +15,28 @@
         </header>
 
         @fragments.byline(gallery.byline, gallery)
-<<<<<<< HEAD
 
-        <p class="box-indent gallery-nav type-8" id="js-gallery-nav">
-=======
-        
         <p class="box-indent gallery-nav type-11" id="js-gallery-nav">
->>>>>>> bafafe77
+
             @if(index > 1) {
-                <a id="js-gallery-prev" data-link-name="Gallery Previous" data-is-ajax="true" 
+                <a id="js-gallery-prev" data-link-name="Gallery Previous" data-is-ajax="true"
                 href="?index=@(index - 1)" class="gallery-prev">Previous</a>
             } else {
-                <a id="js-gallery-prev" data-link-name="Gallery Previous" data-is-ajax="true" 
+                <a id="js-gallery-prev" data-link-name="Gallery Previous" data-is-ajax="true"
                 class="gallery-prev initially-off" href="javascript://">Previous</a>
             }
 
             Image <span id="js-gallery-index">@index</span> of @gallery.size
 
-<<<<<<< HEAD
-            <span class="js-toggle-fullscreen gallery-fullscreen-toggle js-visible initially-off">Fullscreen <i class="i i-fullscreen-toggle"></i></span>
-=======
             <span class="js-toggle-fullscreen gallery-fullscreen-toggle js-visible initially-off">
-                Fullscreen <i class="i-fullscreen-toggle"></i>
+                Fullscreen <i class="i i-fullscreen-toggle"></i>
             </span>
->>>>>>> bafafe77
 
             @if(index < gallery.size) {
-                <a id="js-gallery-next" data-link-name="Gallery Next" data-is-ajax="true" 
+                <a id="js-gallery-next" data-link-name="Gallery Next" data-is-ajax="true"
                 href="?index=@(index + 1)" class="gallery-next">Next</a>
             } else {
-                <a id="js-gallery-next" data-link-name="Gallery Next" data-is-ajax="true" data-next="trail" 
+                <a id="js-gallery-next" data-link-name="Gallery Next" data-is-ajax="true" data-next="trail"
                 href="?trail=true" class="gallery-next">Next</a>
             }
         </p>
@@ -53,25 +45,21 @@
             <ul class="unstyled">
                 @gallery.images.zipWithRowInfo.map{ case(image, row) =>
                     @if(row.rowNum == index) {
-                        <li id="js-gallery-item-@row.rowNum" class="js-current-gallery-slide" data-image="true" 
+                        <li id="js-gallery-item-@row.rowNum" class="js-current-gallery-slide" data-image="true"
                             data-index="@row.rowNum" data-total="@gallery.size">
-                            <img class="js-gallery-img maxed @if(image.width >= image.height){landscape} else {portrait}" 
+                            <img class="js-gallery-img maxed @if(image.width >= image.height){landscape} else {portrait}"
                                 src="@image.url" data-width="@image.width" data-height="@image.height" />
                     } else {
-                        <li id="js-gallery-item-@row.rowNum" class="initially-off" data-image="false" data-index="@row.rowNum" 
-                        data-total="@gallery.size" data-src="@image.url" data-fullsrc='@image.url' 
-                        data-orientation="@if(image.width >= image.height){landscape} else {portrait}" 
+                        <li id="js-gallery-item-@row.rowNum" class="initially-off" data-image="false" data-index="@row.rowNum"
+                        data-total="@gallery.size" data-src="@image.url" data-fullsrc='@image.url'
+                        data-orientation="@if(image.width >= image.height){landscape} else {portrait}"
                         data-width="@image.width" data-height="@image.height">
                     }
 
                         <div class="gallery-caption">
-<<<<<<< HEAD
-                            <p class="caption type-7"><i class="i i-image"></i> @Html(image.caption.getOrElse(""))</p>
-                            <p class="caption-credit type-7">@image.credit</p>
-=======
-                            <p class="caption type-12"><i class="i-image"></i> @Html(image.caption.getOrElse(""))</p>
+
+                            <p class="caption type-12"><i class="i i-image"></i> @Html(image.caption.getOrElse(""))</p>
                             <p class="caption-credit type-12">@image.credit</p>
->>>>>>> bafafe77
                         </div>
                     </li>
                 }
