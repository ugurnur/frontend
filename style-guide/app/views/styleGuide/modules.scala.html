@(metaData:Page, article: Article, edition: String, storyPackage: List[Trail])(implicit request: RequestHeader)

@main(metaData, Switches.all){  }{

    <article>

        <header>
            <h1 class="article-zone type-1">@metaData.webTitle</h1>
        </header>

        <section id="article-header" class="cf">

            <h2 class="article-zone type-2 margin-bottom cf">Article header</h2>

            @{
                val datelineHTML = views.html.fragments.dateline(article.webPublicationDate, article.isLive, edition).toString()
                fragments.module("dateline", "Dateline", datelineHTML, "Will show a 'LIVE' label where the content is a currently-updating liveblog.")
            }

            @{
                val relativeDateHTML = views.html.fragments.relativeDate(article.webPublicationDate, article.isLive, isFront=false).toString()
                fragments.module("relative-date", "Relative dateline", relativeDateHTML, "Updated using JavaScript to be relative to the client's current locale. <strong>Note:</strong> The 'four hours ago'-style notation only happens within the first day of publication.")
            }

            @{
                val headlineHTML = views.html.fragments.headline(article.headline).toString()
                fragments.module("headline", "Headline", headlineHTML, "This should always be an H1 for SEO purposes, so ensure this module is used sparingly and appropriately.")
            }

            @{
                val standfirstHTML = views.html.fragments.standfirst(article).toString()
                fragments.module("standfirst", "Standfirst", standfirstHTML, "Uses a paragraph rather than a heading as they can become quite lengthy in many cases.")
            }

            @article.mainPicture.map{ mainPicture =>
                @article.mainPicture(width=220).map{ smallCrop =>
                    @{
                        val mainPictureHTML = views.html.fragments.img(mainPicture, smallCrop).toString()
                        fragments.module("main-picture", "Main Picture", mainPictureHTML, "Makes use of our responsive images technique &ndash; images are replaced with their 'fullsrc' version if the connection is speed is fast enough and the device width is large enough. Images can be forced to upgrade regardless of these tests by adding the 'force-upgrade' data attribute, as used here. Images will not be upgraded if the width of the 'fullsrc' image is not greater than the thumbnail width.")
                    }
                }
            }

            @{
                val bylineHTML = views.html.fragments.byline(article.byline, article).toString()
                fragments.module("byline", "Byline", bylineHTML, "Linked to the author's contributor tag page (if found).")
            }

        </section>

        <section id="article-elements" class="cf">

            <h2 class="article-zone type-2 margin-bottom cf">Quotes</h2>

            <div class="module-container cf">

                <h2 class="type-5 zone-color box-indent">Tweet</h2>
                <p class="box-indent type-7">A tweet block</p>

                <ol class="tabs">
                    <li class="tabs-selected"><a href="#modules-tweet-output">Output</a></li>
                    <li><a href="#modules-tweet-code">Source code</a></li>
                </ol>

                <div class="tabs-content">
                     <div class="tabs-pane from-content-api" id="modules-tweet-output">
                        <blockquote class="tweet">
                                <span class="tweet-user">— Angelique Chrisafis (@Html("@achrisafis"))</span>
                                <a href="https://twitter.com/achrisafis/status/282088154050203648" data-datetime="2012-12-21T11:40:31+00:00"
                                    data-link-name="in body link" class="tweet-date">December 21, 2012</a>
                                <p class="tweet-body">Baffled local builder said he kept getting filmed. "Workman walks down street, must be very exciting"
                                    <a href="https://twitter.com/search/%23bugarach" data-link-name="in body link">#bugarach</a>
                                    <a href="https://twitter.com/search/%23endoftheworld" data-link-name="in body link">#endoftheworld</a>
                                </p>
                            </blockquote>
                     </div>
                     <div class="tabs-pane initially-off" id="modules-tweet-code">
                        <pre class="prettyprint">
&lt;blockquote class="tweet">
    &lt;span class="tweet-user">— Angelique Chrisafis (@Html("@achrisafis"))&lt;/span>
    &lt;a href="https://twitter.com/achrisafis/status/282088154050203648" data-datetime="2012-12-21T11:40:31+00:00"
        data-link-name="in body link" class="tweet-date">December 21, 2012&lt;/a>
    &lt;p class="tweet-body">Baffled local builder said he kept getting filmed. "Workman walks down street, must be very exciting"
        &lt;a href="https://twitter.com/search/%23bugarach" data-link-name="in body link">#bugarach&lt;/a>
        &lt;a href="https://twitter.com/search/%23endoftheworld" data-link-name="in body link">#endoftheworld&lt;/a>
    &lt;/p>
&lt;/blockquote>
                        </pre>
                     </div>
                </div>
            </div>

            <div class="module-container cf">

                <h2 class="type-5 zone-color box-indent">Quote</h2>
                <p class="box-indent type-7">A quote.<br/><br/>
                N.B. This currently relies on a parent HTML class of <code>.from-content-api</code></p>

                <ol class="tabs">
                    <li class="tabs-selected"><a href="#modules-quote-output">Output</a></li>
                    <li><a href="#modules-quote-code">Source code</a></li>
                </ol>

                <div class="tabs-content">
<<<<<<< HEAD
                     <div class="tabs-pane block" id="modules-quote-output">
                        <blockquote> 
                            <p>In all the excitement over the discovery of a 
                            <a href="/science/2012/jul/04/higgs-boson-cern-scientists-discover" data-link-name="in body link">
                            Higgs-like particle</a> at Cern this year, physicists at the lab were probably not thinking about 
                            the end of the world. But the Standard Model of particle physics – of which the Higgs boson is part 
                            and which describes fundamental particles and forces of nature – hides a terrifying secret: a 
                            theoretical composite particle that is so stable it can transform any other particle of matter 
                            into a copy of itself.</p> 
                        </blockquote>
                     </div>
                     <div class="tabs-pane initially-off" id="modules-quote-code">
                        <pre class="prettyprint">
                            <blockquote class="quoted"> 
                            <p>In all the excitement over the discovery of a 
                            <a href="/science/2012/jul/04/higgs-boson-cern-scientists-discover" data-link-name="in body link">
                            Higgs-like particle</a> at Cern this year, physicists at the lab were probably not thinking about 
                            the end of the world. But the Standard Model of particle physics – of which the Higgs boson is part 
                            and which describes fundamental particles and forces of nature – hides a terrifying secret: a 
                            theoretical composite particle that is so stable it can transform any other particle of matter 
                            into a copy of itself.</p> 
                        </blockquote>
                        </pre>
                     </div>
                </div>

            </div>

            <div class="module-container cf">

                <h2 class="type-5 zone-color box-indent">Pull quote</h2>
                <p class="box-indent type-7">A pull quote<br/><br/>
                N.B. This currently relies on a parent HTML class of <code>.from-content-api</code></p>

                <ol class="tabs">
                    <li class="tabs-selected"><a href="#modules-quote-output">Output</a></li>
                    <li><a href="#modules-quote-code">Source code</a></li>
                </ol>

                <div class="tabs-content">
                     <div class="tabs-pane from-content-api" id="modules-quote-output">
                        <blockquote class="quoted"> 
                            <p>In all the excitement over the discovery of a 
                            <a href="/science/2012/jul/04/higgs-boson-cern-scientists-discover" data-link-name="in body link">
                            Higgs-like particle</a> at Cern this year, physicists at the lab were probably not thinking about 
                            the end of the world. But the Standard Model of particle physics – of which the Higgs boson is part 
                            and which describes fundamental particles and forces of nature – hides a terrifying secret: a 
                            theoretical composite particle that is so stable it can transform any other particle of matter 
                            into a copy of itself.</p> 
=======
                     <div class="tabs-pane" id="modules-quote-output">
                        <blockquote class="quoted">
                            <p>In all the excitement over the discovery of a <a href="/science/2012/jul/04/higgs-boson-cern-scientists-discover" data-link-name="in body link">Higgs-like particle</a> at Cern this year, physicists at the lab were probably not thinking about the end of the world. But the Standard Model of particle physics – of which the Higgs boson is part and which describes fundamental particles and forces of nature – hides a terrifying secret: a theoretical composite particle that is so stable it can transform any other particle of matter into a copy of itself.</p>
>>>>>>> 242a2b75
                        </blockquote>
                     </div>
                     <div class="tabs-pane initially-off" id="modules-quote-code">
                        <pre class="prettyprint">
&lt;blockquote class="quoted"&gt;
    &lt;p&gt;In all the excitement over the discovery of a &lt;a href="/science/2012/jul/04/higgs-boson-cern-scientists-discover" data-link-name="in body link"&gt;Higgs-like particle&lt;/a&gt; at Cern this year, physicists at the lab were probably not thinking about the end of the world. But the Standard Model of particle physics – of which the Higgs boson is part and which describes fundamental particles and forces of nature – hides a terrifying secret: a theoretical composite particle that is so stable it can transform any other particle of matter into a copy of itself.&lt;/p&gt;
&lt;/blockquote&gt;
                        </pre>
                     </div>
                </div>
                
            </div>

        </section>

        <section id="trailblocks" class="cf">
            <h2 class="article-zone type-2 margin-bottom cf">Trailblocks</h2>

            @{
                val trailFeaturedHTML = views.html.fragments.trailblocks.section(Seq(storyPackage(0)), 0, false, true).toString()
                fragments.module("trail-featured", "Trail: featured", trailFeaturedHTML, "Generally used for a large trail as seen on network/section fronts.")
            }

            @{
                val trailThumbnailHTML = views.html.fragments.trailblocks.section(Seq(storyPackage(0)), 1, false, false).toString()
                fragments.module("trail-thumbnail", "Trail: thumbnail", trailThumbnailHTML, "Typically displayed in threes when showing multiple trails.")
            }

            @{
                val trailHeadlineHTML = views.html.fragments.trailblocks.section(Seq(storyPackage(0)), 0, false, false).toString()
                fragments.module("trail-headline", "Trail: headline", trailHeadlineHTML, "Usually used to show underneath three 'trail: thumbnail' trails.")
            }
        <section>
    </article>

}<|MERGE_RESOLUTION|>--- conflicted
+++ resolved
@@ -102,7 +102,6 @@
                 </ol>
 
                 <div class="tabs-content">
-<<<<<<< HEAD
                      <div class="tabs-pane block" id="modules-quote-output">
                         <blockquote> 
                             <p>In all the excitement over the discovery of a 
@@ -116,15 +115,9 @@
                      </div>
                      <div class="tabs-pane initially-off" id="modules-quote-code">
                         <pre class="prettyprint">
-                            <blockquote class="quoted"> 
-                            <p>In all the excitement over the discovery of a 
-                            <a href="/science/2012/jul/04/higgs-boson-cern-scientists-discover" data-link-name="in body link">
-                            Higgs-like particle</a> at Cern this year, physicists at the lab were probably not thinking about 
-                            the end of the world. But the Standard Model of particle physics – of which the Higgs boson is part 
-                            and which describes fundamental particles and forces of nature – hides a terrifying secret: a 
-                            theoretical composite particle that is so stable it can transform any other particle of matter 
-                            into a copy of itself.</p> 
-                        </blockquote>
+&lt;blockquote &gt;
+    &lt;p&gt;In all the excitement over the discovery of a &lt;a href="/science/2012/jul/04/higgs-boson-cern-scientists-discover" data-link-name="in body link"&gt;Higgs-like particle&lt;/a&gt; at Cern this year, physicists at the lab were probably not thinking about the end of the world. But the Standard Model of particle physics – of which the Higgs boson is part and which describes fundamental particles and forces of nature – hides a terrifying secret: a theoretical composite particle that is so stable it can transform any other particle of matter into a copy of itself.&lt;/p&gt;
+&lt;/blockquote&gt;
                         </pre>
                      </div>
                 </div>
@@ -138,12 +131,12 @@
                 N.B. This currently relies on a parent HTML class of <code>.from-content-api</code></p>
 
                 <ol class="tabs">
-                    <li class="tabs-selected"><a href="#modules-quote-output">Output</a></li>
-                    <li><a href="#modules-quote-code">Source code</a></li>
+                    <li class="tabs-selected"><a href="#modules-pull-quote-output">Output</a></li>
+                    <li><a href="#modules-pull-quote-code">Source code</a></li>
                 </ol>
 
                 <div class="tabs-content">
-                     <div class="tabs-pane from-content-api" id="modules-quote-output">
+                     <div class="tabs-pane from-content-api" id="modules-pull-quote-output">
                         <blockquote class="quoted"> 
                             <p>In all the excitement over the discovery of a 
                             <a href="/science/2012/jul/04/higgs-boson-cern-scientists-discover" data-link-name="in body link">
@@ -152,14 +145,9 @@
                             and which describes fundamental particles and forces of nature – hides a terrifying secret: a 
                             theoretical composite particle that is so stable it can transform any other particle of matter 
                             into a copy of itself.</p> 
-=======
-                     <div class="tabs-pane" id="modules-quote-output">
-                        <blockquote class="quoted">
-                            <p>In all the excitement over the discovery of a <a href="/science/2012/jul/04/higgs-boson-cern-scientists-discover" data-link-name="in body link">Higgs-like particle</a> at Cern this year, physicists at the lab were probably not thinking about the end of the world. But the Standard Model of particle physics – of which the Higgs boson is part and which describes fundamental particles and forces of nature – hides a terrifying secret: a theoretical composite particle that is so stable it can transform any other particle of matter into a copy of itself.</p>
->>>>>>> 242a2b75
                         </blockquote>
                      </div>
-                     <div class="tabs-pane initially-off" id="modules-quote-code">
+                     <div class="tabs-pane initially-off" id="modules-pull-quote-code">
                         <pre class="prettyprint">
 &lt;blockquote class="quoted"&gt;
     &lt;p&gt;In all the excitement over the discovery of a &lt;a href="/science/2012/jul/04/higgs-boson-cern-scientists-discover" data-link-name="in body link"&gt;Higgs-like particle&lt;/a&gt; at Cern this year, physicists at the lab were probably not thinking about the end of the world. But the Standard Model of particle physics – of which the Higgs boson is part and which describes fundamental particles and forces of nature – hides a terrifying secret: a theoretical composite particle that is so stable it can transform any other particle of matter into a copy of itself.&lt;/p&gt;
