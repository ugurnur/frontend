# Routes
# This file defines all weather routes (Higher priority routes first)
# ~~~~

# For dev machines
GET         /assets/*path                                                       dev.DevAssetsController.at(path)

GET        /_healthcheck                                                        conf.HealthCheck.healthcheck()

#Weather
GET        /weather/city/:id.json                                               controllers.WeatherController.forCityId(id)
<<<<<<< HEAD
GET        /weather/city.json                                                   controllers.LocationsController.fakeWhatIsMyCity()
GET        /weather/locations                                                   controllers.LocationsController.findCity(query: String)
GET        /weather/forecast/:id.json                                           controllers.WeatherController.forCityIdForecast(id)
=======
GET        /weather/city.json                                                   controllers.LocationsController.whatIsMyCity()
GET        /weather/locations                                                   controllers.LocationsController.findCity(query: String)
>>>>>>> ff131376
<|MERGE_RESOLUTION|>--- conflicted
+++ resolved
@@ -9,11 +9,6 @@
 
 #Weather
 GET        /weather/city/:id.json                                               controllers.WeatherController.forCityId(id)
-<<<<<<< HEAD
-GET        /weather/city.json                                                   controllers.LocationsController.fakeWhatIsMyCity()
-GET        /weather/locations                                                   controllers.LocationsController.findCity(query: String)
-GET        /weather/forecast/:id.json                                           controllers.WeatherController.forCityIdForecast(id)
-=======
 GET        /weather/city.json                                                   controllers.LocationsController.whatIsMyCity()
 GET        /weather/locations                                                   controllers.LocationsController.findCity(query: String)
->>>>>>> ff131376
+GET        /weather/forecast/:id.json                                           controllers.WeatherController.forCityIdForecast(id)