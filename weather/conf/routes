--- conflicted
+++ resolved
@@ -3,18 +3,12 @@
 # ~~~~
 
 # For dev machines
-GET        /assets/*path                 dev.DevAssetsController.at(path)
+GET         /assets/*path                                                       dev.DevAssetsController.at(path)
 
-GET        /_healthcheck                 conf.HealthCheck.healthcheck()
+GET        /_healthcheck                                                        conf.HealthCheck.healthcheck()
 
 #Weather
-<<<<<<< HEAD
-GET        /weather/city/:id.json        controllers.WeatherController.forCityId(id)
-GET        /weather/city.json            controllers.LocationsController.whatIsMyCity()
-GET        /weather/locations            controllers.LocationsController.findCity(query: String)
-GET        /weather/forecast/:id.json    controllers.WeatherController.forCityIdForecast(id)
-=======
 GET        /weather/city/:id.json                                               controllers.WeatherController.forCityId(id)
 GET        /weather/city.json                                                   controllers.LocationsController.fakeWhatIsMyCity()
 GET        /weather/locations                                                   controllers.LocationsController.findCity(query: String)
->>>>>>> 32e597ca
+GET        /weather/forecast/:id.json                                           controllers.WeatherController.forCityIdForecast(id)