--- conflicted
+++ resolved
@@ -1,64 +1,53 @@
-<<<<<<< HEAD
 fluidWrap {
+    margin: 0 auto;
     max-width: 940px;
-    margin: 0 auto;
-        padding: 0 10px;
+    padding: 0 10px;
 }
 
 topBar {
     background: #ededed;
+    border-bottom: 1px solid #c6c6c6;
     float: left;
     font-size: 12px;
     margin-bottom: 20px;
     width: 100%;
-    border-bottom: 1px solid #c6c6c6;
 }
 
 topBarLink {
     color: #005689;
-    text-decoration: none;
+    display: block;
     font-family: arial;
     padding: 8px 10px 7px;
-    display: block;
+    text-decoration: none;
 }
 
 heading {
+    font-family: georgia, serif;
     font-size: 24px;
+    font-weight: normal;
     line-height: 30px;
-    font-weight: normal;
-    font-family: georgia, serif;
     margin: 10px 0 0;
 }
 
 subHeading {
-    line-height: 20px;
     font-size: 18px;
     font-weight: normal;
+    line-height: 20px;
     margin: 0;
 }
 
 subHeadingContainer {
-    border-top-width: 3px;
+    background-color: #ededed;
     border-color: #0061a6;
     border-top-style: solid;
-    background-color: #ededed;
+    border-top-width: 3px;
+    clear: both;
+    margin-bottom: 10px;
     padding: 4px 5px 14px;
-    margin-bottom: 10px;
-    clear: both;
 }
 
 para {
-    margin: 0 0 10px;
     font-family: arial;
     font-size: 12px;
-=======
-message {
-    align-items: center;
-    color: hotpink;
-    display: flex;
-    font-size: 50vw;
-    height: 100%;
-    justify-content: center;
-    line-height: 0;
->>>>>>> 4d083b90
+    margin: 0 0 10px;
 }