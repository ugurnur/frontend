// @flow
import Logo from 'assets/images/guardian-logo-320.svg';
import Navigation from './Navigation';
import Footer from './Footer';

<<<<<<< HEAD
import {heading, fluidWrap, topbar, guardian, subHeadingContainer, subHeading, para } from './style.scss';
=======
import style from './style.js.scss';
>>>>>>> c6274c6c

export default () =>
    <div style={fluidWrap}>
        <div style={topbar}>
            <a href="/">Home</a>
        </div>
        <Logo styles={{guardian}} />
        <h1 style={heading}>
            Sorry - we haven’t been able to serve the page you asked for.
        </h1>
        <div>
            <div style={subHeadingContainer}>
                <h2 style={subHeading}>404</h2>
            </div>
            <p style={para}>
                You may have followed a broken or outdated link, or there may be
                an error on our site.
            </p>
            <p style={para}>
                Please follow one of the links below to continue exploring.
            </p>
            <Navigation />
        </div>
        <Footer />
    </div>;<|MERGE_RESOLUTION|>--- conflicted
+++ resolved
@@ -3,11 +3,7 @@
 import Navigation from './Navigation';
 import Footer from './Footer';
 
-<<<<<<< HEAD
-import {heading, fluidWrap, topbar, guardian, subHeadingContainer, subHeading, para } from './style.scss';
-=======
-import style from './style.js.scss';
->>>>>>> c6274c6c
+import {heading, fluidWrap, topbar, guardian, subHeadingContainer, subHeading, para } from './style.js.scss';
 
 export default () =>
     <div style={fluidWrap}>
