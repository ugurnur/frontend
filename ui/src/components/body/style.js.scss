--- conflicted
+++ resolved
@@ -13,6 +13,7 @@
         content: '';
         height: 100%;
         position: absolute;
+        position: relative;
         top: 0;
         width: calc((100% - 46.25rem) / 2);
         z-index: 1;
@@ -22,14 +23,9 @@
 body {
     background-color: #fff;
     color: #333;
+    font-family: "Guardian Egyptian Web", "Guardian Text Egyptian Web", Georgia, serif;
     font-feature-settings: kern;
     font-kerning: normal;
     line-height: 1.5;
-<<<<<<< HEAD
-    color: #333;
-    font-family: "Guardian Egyptian Web","Guardian Text Egyptian Web", Georgia, serif;
-};
-=======
     text-rendering: optimizeLegibility;
-}
->>>>>>> 4d083b90
+}