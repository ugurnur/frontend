--- conflicted
+++ resolved
@@ -13,28 +13,12 @@
     attributes: ?Object,
     ...children: Array<any>
 ) => {
-<<<<<<< HEAD
-    const { style, 'style-root': styleRoot, ...otherAttributes } =
+    const { style, ...otherAttributes } = attributes || {};
         attributes || {};
-
-    if (styleRoot) {
-        otherAttributes.className = [
-            otherAttributes.className || '',
-            'reset',
-        ].join(' ');
-    }
-
-    if (style) {
-        return preact_h(styled(nodeName, style), otherAttributes, children);
-    }
-    return preact_h(nodeName, otherAttributes, children);
-=======
-    const { style, ...otherAttributes } = attributes || {};
 
     return preact_h(
         style ? styled(nodeName, style) : nodeName,
         otherAttributes,
         children
     );
->>>>>>> 5baf12a3
 };