package load

import java.util.concurrent.atomic.AtomicInteger

import common.{ExecutionContexts, Logging}

import scala.concurrent.Future

object LoadLimit extends ExecutionContexts with Logging {

  private lazy val currentNumberOfRequests = new AtomicInteger(0)

  private lazy val currentNumberOfAlternativeRequests = new AtomicInteger(0)

  private lazy val requestLimit = {
    val limit = Runtime.getRuntime.availableProcessors()
    log.info(s"request limit set to $limit")
    limit
  }

<<<<<<< HEAD
  def tryOperation[T](alternativePool: Boolean)(operation: => Future[T])(outOfCapacity: => Future[T]): Future[T] = try {
    val reqCounter = if (alternativePool) currentNumberOfAlternativeRequests else currentNumberOfRequests
    val concurrentRequests = reqCounter.incrementAndGet
=======
  def tryOperation[T](operation: => Future[T])(outOfCapacity: => Future[T]): Future[T] = {
    val concurrentRequests = currentNumberOfRequests.incrementAndGet
>>>>>>> a29ed92f
    if (concurrentRequests <= requestLimit) try {
      log.info(s"AltPool: $alternativePool: Resize $concurrentRequests/$requestLimit")
      val result = operation
      result.onComplete{_ =>
        currentNumberOfRequests.decrementAndGet()
      }
      result
    } catch {
      case t: Throwable =>
        currentNumberOfRequests.decrementAndGet()
        throw t
    } else {
      currentNumberOfRequests.decrementAndGet()
      outOfCapacity
    }
  }
}<|MERGE_RESOLUTION|>--- conflicted
+++ resolved
@@ -18,14 +18,9 @@
     limit
   }
 
-<<<<<<< HEAD
-  def tryOperation[T](alternativePool: Boolean)(operation: => Future[T])(outOfCapacity: => Future[T]): Future[T] = try {
+  def tryOperation[T](alternativePool: Boolean)(operation: => Future[T])(outOfCapacity: => Future[T]): Future[T] = {
     val reqCounter = if (alternativePool) currentNumberOfAlternativeRequests else currentNumberOfRequests
     val concurrentRequests = reqCounter.incrementAndGet
-=======
-  def tryOperation[T](operation: => Future[T])(outOfCapacity: => Future[T]): Future[T] = {
-    val concurrentRequests = currentNumberOfRequests.incrementAndGet
->>>>>>> a29ed92f
     if (concurrentRequests <= requestLimit) try {
       log.info(s"AltPool: $alternativePool: Resize $concurrentRequests/$requestLimit")
       val result = operation
