--- conflicted
+++ resolved
@@ -29,17 +29,13 @@
 
   def render() = Action { implicit request =>
 
-<<<<<<< HEAD
     val page = new Page(
       "http://www.guardian.co.uk/football/matches",
       "football/tables",
       "football",
       "",
-      "All tables"
-=======
-    val page = new Page("http://www.guardian.co.uk/football/matches", "football/tables", "football", "", "All tables",
+      "All tables",
       "GFE: Football : automatic : tables"
->>>>>>> 2a2f8d13
     )
 
     val groups = loadTables.map { table =>
@@ -58,19 +54,14 @@
   def renderCompetition(competition: String) = Action { implicit request =>
     loadTables.find(_.competition.url.endsWith("/" + competition)).map { table =>
 
-<<<<<<< HEAD
       val page = new Page(
         "http://www.guardian.co.uk/football/matches",
         table.competition.url.drop(1) + "/tables",
         "football",
         "",
-        table.competition.fullName + " table"
+        table.competition.fullName + " table",
+        "GFE: Football : automatic : competition tables"
       )
-=======
-      val page = new Page("http://www.guardian.co.uk/football/matches",
-        table.competition.url.drop(1) + "/tables", "football", "", table.competition.fullName + " table",
-        "GFE: Football : automatic : competition tables")
->>>>>>> 2a2f8d13
 
       Cached(page) {
         Ok(Compressed(views.html.tables(TablesPage(page, Seq(table), table.competition.url))))
