--- conflicted
+++ resolved
@@ -50,17 +50,13 @@
 
 object FixturesController extends FixtureRenderer with Logging {
 
-<<<<<<< HEAD
   val page = new Page(
     "http://www.guardian.co.uk/football/matches",
     "football/fixtures",
     "football",
     "",
-    "All fixtures"
-=======
-  val page = new Page("http://www.guardian.co.uk/football/matches", "football/fixtures", "football", "", "All fixtures",
+    "All fixtures",
     "GFE: Football : automatic : fixtures"
->>>>>>> 2a2f8d13
   )
 
   def renderFor(year: String, month: String, day: String) = render(
@@ -87,23 +83,23 @@
 
   def render(competitionName: String, date: Option[DateMidnight] = None) = Action { implicit request =>
     Competitions.competitions.find(_.url.endsWith(competitionName)).map { competition =>
-<<<<<<< HEAD
+
       val page = new Page(
         "http://www.guardian.co.uk/football/matches",
         competition.url.drop(1) + "/results",
         "football",
         "",
-        competition.fullName + " fixtures"
+        competition.fullName + " fixtures",
+        "GFE: Football : automatic : competition fixtures"
       )
-      renderFixtures(page, Competitions.withCompetitionFilter(competitionName), date, Some(competitionName), Some(competition.url))
-=======
-      val page = new Page("http://www.guardian.co.uk/football/matches", competition.url.drop(1) + "/results",
-        "football", "", competition.fullName + " fixtures", "GFE: Football : automatic : competition fixtures")
       renderFixtures(
         page,
         Competitions.withTodaysMatchesAndFutureFixtures.withCompetitionFilter(competitionName),
-        date, Some(competitionName))
->>>>>>> 2a2f8d13
+        date,
+        Some(competitionName),
+        Some(competition.url)
+      )
+
     }.getOrElse(NotFound)
   }
 
