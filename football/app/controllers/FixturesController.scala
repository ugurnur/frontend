--- conflicted
+++ resolved
@@ -79,24 +79,15 @@
     Competitions.competitions.find(_.url.endsWith(competitionName)).map { competition =>
       val page = new Page("http://www.guardian.co.uk/football/matches", competition.url.drop(1) + "/results",
         "football", "", competition.fullName + " fixtures")
-<<<<<<< HEAD
       renderFixtures(
         page,
         Competitions.withTodaysMatchesAndFutureFixtures.withCompetitionFilter(competitionName),
         date, Some(competitionName))
-=======
-      renderFixtures(page, Competitions.withCompetitionFilter(competitionName).withTodaysMatchesAndFutureFixtures, date, Some(competitionName))
->>>>>>> 25b79374
     }.getOrElse(NotFound)
   }
 
   override def toNextPreviousUrl(date: DateMidnight, competition: Option[String]) = date match {
-<<<<<<< HEAD
-    case today if today == DateMidnight.now => "/football/%s/fixtures" format (competition.get)
-    case other => "/football/%s/fixtures/%s" format (competition.get, other.toString("yyyy/MMM/dd").toLowerCase)
-=======
     case today if today == DateMidnight.now => "/football/%s/fixtures" format (competition.getOrElse(""))
     case other => "/football/%s/fixtures/%s" format (competition.getOrElse(""), other.toString("yyyy/MMM/dd").toLowerCase)
->>>>>>> 25b79374
   }
 }