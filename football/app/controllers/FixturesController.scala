--- conflicted
+++ resolved
@@ -24,28 +24,14 @@
 
     val fixtureDays = Competitions.nextThreeFixtureDatesStarting(startDate)
 
-    // get the competition param from the query string
-    val competitionFilter = request.queryString.get("competition").map(_.head)
-
-    val fixtures = fixtureDays.map {
-      day =>
-        MatchesOnDate(day, Competitions.withMatchesOn(day).filter {
-          // if supplied competition filter, filter out other competitions
-          c => c.shortName == competitionFilter.filter(_ != "").getOrElse(c.shortName)
-        })
-    }
+    val fixtures = fixtureDays.map { day => MatchesOnDate(day, Competitions.withMatchesOn(day)) }
 
     val nextPage = findNextDateWithFixtures(fixtureDays)
     val previousPage = findPreviousDateWithFixtures(startDate)
 
-<<<<<<< HEAD
     val fixturesPage = MatchesPage(page, None, fixtures.filter(_.competitions.nonEmpty),
       nextPage, previousPage, "fixtures")
-=======
-    val fixturesPage = MatchesPage(page, fixtures.filter(_.competitions.nonEmpty), nextPage, previousPage, "fixtures", competitionFilter)
->>>>>>> d2781095
 
-    //TODO caching for live matches
     Cached(page) {
       request.getQueryString("callback").map { callback =>
         JsonComponent(
