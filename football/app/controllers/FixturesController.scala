package controllers

import common._
import feed.{ CompetitionSupport, Competitions }
import play.api.mvc.{ RequestHeader, Action, Controller }
import model._
import org.joda.time.DateMidnight
import org.joda.time.format.DateTimeFormat
import org.scala_tools.time.Imports._
import model.Page
import scala.Some
import play.api.templates.Html

trait FixtureRenderer extends Controller with CompetitionFixtureFilters {

  val daysToDisplay = 3
  val datePattern = DateTimeFormat.forPattern("yyyyMMMdd")

  def renderFixtures(page: Page,
    competitions: CompetitionSupport,
    date: Option[DateMidnight] = None,
    competitionFilter: Option[String],
    comp: Option[Competition])(implicit request: RequestHeader) = {
    val startDate = date.getOrElse(new DateMidnight)

    val dates = competitions.nextMatchDates(startDate, daysToDisplay)

    val fixtures = dates.map { day => MatchesOnDate(day, competitions.withMatchesOn(day).competitions) }

    val nextPage = dates.lastOption.flatMap { date =>
      competitions.nextMatchDates(date.plusDays(1), daysToDisplay).headOption
    }.map(date => toNextPreviousUrl(date, competitionFilter))

    val previousPage = competitions.previousMatchDates(startDate.minusDays(1), daysToDisplay)
      .lastOption.map(date => toNextPreviousUrl(date, competitionFilter))

    val fixturesPage = MatchesPage(
      page = page,
      blog = None,
      days = fixtures.filter(_.competitions.nonEmpty),
      nextPage = nextPage,
      previousPage = previousPage,
      pageType = "fixtures",
      filters = filters,
      comp = comp
    )

    Cached(page) {
      request.getQueryString("callback").map { callback =>
        JsonComponent(
          "html" -> views.html.fragments.matchesList(fixturesPage),
          "more" -> Html(nextPage.getOrElse("")))
      }.getOrElse(Ok(Compressed(views.html.matches(fixturesPage))))
    }
  }

  def toNextPreviousUrl(date: DateMidnight, competitionFilter: Option[String]): String
}

object FixturesController extends FixtureRenderer with Logging {

  val page = new Page(
    Some("http://www.guardian.co.uk/football/matches"),
    "football/fixtures",
    "football",
    "All fixtures",
    "GFE:Football:automatic:fixtures"
  )

  def renderFor(year: String, month: String, day: String) = render(
    Some(datePattern.parseDateTime(year + month + day).toDateMidnight)
  )

  def render(date: Option[DateMidnight] = None) = Action { implicit request =>
    renderFixtures(page, Competitions.withTodaysMatchesAndFutureFixtures, date, None, None)
  }

  def routeCompetition(tag: String) = {
    Competitions.withTag(tag) map { CompetitionFixturesController.render(tag, _) }
  }

  def routeTeam(tag: String) = {
    TeamMap.findTeamIdByUrlName(tag) map { teamId => TeamFixturesController.render(tag, teamId) }
  }

  def renderTag(tag: String) = routeCompetition(tag) orElse routeTeam(tag) getOrElse Action(NotFound)

  override def toNextPreviousUrl(date: DateMidnight, competitionFilter: Option[String]) = date match {
    case today if today == DateMidnight.now => "/football/fixtures"
    case other => "/football/fixtures/%s" format (other.toString("yyyy/MMM/dd").toLowerCase)
  }
}

object CompetitionFixturesController extends FixtureRenderer with Logging {

  override val daysToDisplay = 20

  def renderFor(year: String, month: String, day: String, competitionName: String) = render(
    competitionName,
    Competitions.withTag(competitionName).map { comp => comp }.get,
    Some(datePattern.parseDateTime(year + month + day).toDateMidnight)
  )

  def render(competitionName: String, competition: Competition, date: Option[DateMidnight] = None) = Action { implicit request =>

    val page = new Page(
      Some("http://www.guardian.co.uk/football/matches"),
      "football/fixtures",
      "football",
      competition.fullName + " fixtures",
      "GFE:Football:automatic:competition fixtures"
    )

    renderFixtures(
      page,
      Competitions.withTodaysMatchesAndFutureFixtures.withCompetitionFilter(competition.url),
      date,
      Some(competitionName),
      Some(competition)
    )
  }

  override def toNextPreviousUrl(date: DateMidnight, competition: Option[String]) = date match {
    case today if today == DateMidnight.now => "/football/%s/fixtures" format (competition.getOrElse(""))
    case other => "/football/%s/fixtures/%s" format (competition.getOrElse(""), other.toString("yyyy/MMM/dd").toLowerCase)
  }
}

object TeamFixturesController extends Controller with Logging with CompetitionFixtureFilters {

  def render(teamName: String, teamId: String) = Action { implicit request =>

    Competitions.findTeam(teamId).map { team =>

      val fixtures = Competitions.withTeamMatches(team.id).sortBy(_.fixture.date.getMillis)
      val startDate = new DateMidnight
      val upcomingFixtures = fixtures.filter(_.fixture.date >= startDate)

<<<<<<< HEAD
  def renderComponent(teamId: String) = Action { implicit request =>
    val team = TeamMap.teams(teamId)
    val fixtures = Competitions.withTeamMatches(teamId).sortBy(_.fixture.date.getMillis)
=======
      val page = new Page(
        Some("http://www.guardian.co.uk/football/" + teamName + "/fixtures"),
        "football/" + teamName + "/fixtures",
        "football",
        team.name + " fixtures",
        "GFE:Football:automatic:team fixtures"
      )
>>>>>>> ff3fa3ee

      Cached(60) {
        val html = views.html.teamFixtures(page, filters, upcomingFixtures)
        Ok(Compressed(html))
      }
    }.getOrElse(NotFound)
  }

<<<<<<< HEAD
    Cached(60) {
      val html = views.html.fragments.teamFixtures(team, previousResult, upcomingFixtures)
      request.getQueryString("callback").map { callback =>
        JsonComponent(html)
      } getOrElse {
        Cached(60) {
          Ok(Compressed(html))
=======
  def renderComponent(teamId: String) = Action { implicit request =>
    TeamMap.findUrlNameFor(teamId).map { teamName =>
      val fixtures = Competitions.withTeamMatches(teamId).sortBy(_.fixture.date.getMillis)

      val startDate = new DateMidnight

      val previousResult = fixtures.filter(_.fixture.date <= startDate).takeRight(1)
      val upcomingFixtures = fixtures.filter(_.fixture.date >= startDate).take(2)

      Cached(60) {
        val html = views.html.fragments.teamFixtures(teamName, previousResult, upcomingFixtures)
        request.getQueryString("callback").map { callback =>
          JsonComponent(html)
        } getOrElse {
          Cached(60) {
            Ok(Compressed(html))
          }
>>>>>>> ff3fa3ee
        }
      }
    }.getOrElse(NotFound)
  }
}<|MERGE_RESOLUTION|>--- conflicted
+++ resolved
@@ -136,11 +136,6 @@
       val startDate = new DateMidnight
       val upcomingFixtures = fixtures.filter(_.fixture.date >= startDate)
 
-<<<<<<< HEAD
-  def renderComponent(teamId: String) = Action { implicit request =>
-    val team = TeamMap.teams(teamId)
-    val fixtures = Competitions.withTeamMatches(teamId).sortBy(_.fixture.date.getMillis)
-=======
       val page = new Page(
         Some("http://www.guardian.co.uk/football/" + teamName + "/fixtures"),
         "football/" + teamName + "/fixtures",
@@ -148,7 +143,6 @@
         team.name + " fixtures",
         "GFE:Football:automatic:team fixtures"
       )
->>>>>>> ff3fa3ee
 
       Cached(60) {
         val html = views.html.teamFixtures(page, filters, upcomingFixtures)
@@ -157,17 +151,8 @@
     }.getOrElse(NotFound)
   }
 
-<<<<<<< HEAD
-    Cached(60) {
-      val html = views.html.fragments.teamFixtures(team, previousResult, upcomingFixtures)
-      request.getQueryString("callback").map { callback =>
-        JsonComponent(html)
-      } getOrElse {
-        Cached(60) {
-          Ok(Compressed(html))
-=======
   def renderComponent(teamId: String) = Action { implicit request =>
-    TeamMap.findUrlNameFor(teamId).map { teamName =>
+    Competitions.findTeam(teamId).map { team =>
       val fixtures = Competitions.withTeamMatches(teamId).sortBy(_.fixture.date.getMillis)
 
       val startDate = new DateMidnight
@@ -176,14 +161,13 @@
       val upcomingFixtures = fixtures.filter(_.fixture.date >= startDate).take(2)
 
       Cached(60) {
-        val html = views.html.fragments.teamFixtures(teamName, previousResult, upcomingFixtures)
+        val html = views.html.fragments.teamFixtures(team, previousResult, upcomingFixtures)
         request.getQueryString("callback").map { callback =>
           JsonComponent(html)
         } getOrElse {
           Cached(60) {
             Ok(Compressed(html))
           }
->>>>>>> ff3fa3ee
         }
       }
     }.getOrElse(NotFound)
