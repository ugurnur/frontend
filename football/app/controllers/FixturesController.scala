package controllers

import common._
import feed.{ CompetitionSupport, Competitions }
import play.api.mvc.{ RequestHeader, Action, Controller }
import model._
import org.joda.time.DateMidnight
import org.joda.time.format.DateTimeFormat
import org.scala_tools.time.Imports._
import model.Page
import scala.Some
import play.api.templates.Html

trait FixtureRenderer extends Controller with CompetitionFixtureFilters {

  val daysToDisplay = 3
  val datePattern = DateTimeFormat.forPattern("yyyyMMMdd")

  def renderFixtures(page: Page,
    competitions: CompetitionSupport,
    date: Option[DateMidnight] = None,
    competitionFilter: Option[String],
    comp: Option[Competition])(implicit request: RequestHeader) = {
    val startDate = date.getOrElse(new DateMidnight)

    val dates = competitions.nextMatchDates(startDate, daysToDisplay)

    val fixtures = dates.map { day => MatchesOnDate(day, competitions.withMatchesOn(day).competitions) }

    val nextPage = dates.lastOption.flatMap { date =>
      competitions.nextMatchDates(date.plusDays(1), daysToDisplay).headOption
    }.map(date => toNextPreviousUrl(date, competitionFilter))

    val previousPage = competitions.previousMatchDates(startDate.minusDays(1), daysToDisplay)
      .lastOption.map(date => toNextPreviousUrl(date, competitionFilter))

    val fixturesPage = MatchesPage(
      page = page,
      blog = None,
      days = fixtures.filter(_.competitions.nonEmpty),
      nextPage = nextPage,
      previousPage = previousPage,
      pageType = "fixtures",
      filters = filters,
      comp = comp
    )

    Cached(page) {
      request.getQueryString("callback").map { callback =>
        JsonComponent(
          "html" -> views.html.fragments.matchesList(fixturesPage),
          "more" -> Html(nextPage.getOrElse("")))
      }.getOrElse(Ok(Compressed(views.html.matches(fixturesPage))))
    }
  }

  def toNextPreviousUrl(date: DateMidnight, competitionFilter: Option[String]): String
}

object FixturesController extends FixtureRenderer with Logging {

  val page = new Page(
    Some("http://www.guardian.co.uk/football/matches"),
    "football/fixtures",
    "football",
    "All fixtures",
    "GFE:Football:automatic:fixtures"
  )

  def renderFor(year: String, month: String, day: String) = render(
    Some(datePattern.parseDateTime(year + month + day).toDateMidnight)
  )

  def render(date: Option[DateMidnight] = None) = Action { implicit request =>
    renderFixtures(page, Competitions.withTodaysMatchesAndFutureFixtures, date, None, None)
  }

  def routeCompetition(tag: String) = {
    Competitions.withTag(tag) map { CompetitionFixturesController.render(tag, _) }
  }

  def routeTeam(tag: String) = {
    TeamMap.getTeamWithName(tag) map { TeamFixturesController.render(tag, _) }
  }

  def renderTag(tag: String) = routeCompetition(tag) orElse routeTeam(tag) getOrElse Action(NotFound)

  override def toNextPreviousUrl(date: DateMidnight, competitionFilter: Option[String]) = date match {
    case today if today == DateMidnight.now => "/football/fixtures"
    case other => "/football/fixtures/%s" format (other.toString("yyyy/MMM/dd").toLowerCase)
  }
}

object CompetitionFixturesController extends FixtureRenderer with Logging {

  override val daysToDisplay = 20

  def renderFor(year: String, month: String, day: String, competitionName: String) = render(
    competitionName,
    Competitions.withTag(competitionName).map { comp => comp }.get,
    Some(datePattern.parseDateTime(year + month + day).toDateMidnight)
  )

<<<<<<< HEAD
  def render(competitionName: String, date: Option[DateMidnight] = None) = Action { implicit request =>
    Competitions.competitions.find(_.url.endsWith(competitionName)).map { competition =>

      val page = new Page(
        Some("http://www.guardian.co.uk/football/matches"),
        "football/fixtures",
        "football",
        competition.fullName + " fixtures",
        "GFE:Football:automatic:competition fixtures"
      )
      renderFixtures(
        page,
        Competitions.withTodaysMatchesAndFutureFixtures.withCompetitionFilter(competitionName),
        date,
        Some(competitionName),
        Some(competition)
      )

    }.getOrElse(NotFound)
=======
  def render(competitionName: String, competition: Competition, date: Option[DateMidnight] = None) = Action { implicit request =>

    val page = new Page(
      "http://www.guardian.co.uk/football/matches",
      "football/fixtures",
      "football",
      "",
      competition.fullName + " fixtures",
      "GFE:Football:automatic:competition fixtures"
    )
    renderFixtures(
      page,
      Competitions.withTodaysMatchesAndFutureFixtures.withCompetitionFilter(competition.url),
      date,
      Some(competitionName),
      Some(competition)
    )
>>>>>>> b32a4317
  }

  override def toNextPreviousUrl(date: DateMidnight, competition: Option[String]) = date match {
    case today if today == DateMidnight.now => "/football/%s/fixtures" format (competition.getOrElse(""))
    case other => "/football/%s/fixtures/%s" format (competition.getOrElse(""), other.toString("yyyy/MMM/dd").toLowerCase)
  }
}

object TeamFixturesController extends Controller with Logging with CompetitionFixtureFilters {

  def render(teamName: String, team: Team) = Action { implicit request =>
    val fixtures = Competitions.withTeamMatches(team.id).sortBy(_.fixture.date.getMillis)
    val startDate = new DateMidnight
    val upcomingFixtures = fixtures.filter(_.fixture.date >= startDate)

    val page = new Page(
      "http://www.guardian.co.uk/football/" + teamName + "/fixtures",
      team.url + "/fixtures",
      "football",
      "",
      TeamName(team) + " fixtures",
      "GFE:Football:automatic:team fixtures"
    )

    Cached(60) {
      val html = views.html.teamFixtures(page, filters, upcomingFixtures)
      Ok(Compressed(html))
    }
  }

  def renderComponent(teamId: String) = Action { implicit request =>
    val teamName = TeamMap.teams(teamId).url.drop(10)
    val fixtures = Competitions.withTeamMatches(teamId).sortBy(_.fixture.date.getMillis)

    val startDate = new DateMidnight

    val previousResult = fixtures.filter(_.fixture.date <= startDate).takeRight(1)
    val upcomingFixtures = fixtures.filter(_.fixture.date >= startDate).take(2)

    Cached(60) {
      val html = views.html.fragments.teamFixtures(teamName, previousResult, upcomingFixtures)
      request.getQueryString("callback").map { callback =>
        JsonComponent(html)
      } getOrElse {
        Cached(60) {
          Ok(Compressed(html))
        }
      }
    }
  }
}<|MERGE_RESOLUTION|>--- conflicted
+++ resolved
@@ -80,7 +80,7 @@
   }
 
   def routeTeam(tag: String) = {
-    TeamMap.getTeamWithName(tag) map { TeamFixturesController.render(tag, _) }
+    TeamMap.findTeamIdByUrlName(tag) map { teamId => TeamFixturesController.render(tag, teamId) }
   }
 
   def renderTag(tag: String) = routeCompetition(tag) orElse routeTeam(tag) getOrElse Action(NotFound)
@@ -101,37 +101,16 @@
     Some(datePattern.parseDateTime(year + month + day).toDateMidnight)
   )
 
-<<<<<<< HEAD
-  def render(competitionName: String, date: Option[DateMidnight] = None) = Action { implicit request =>
-    Competitions.competitions.find(_.url.endsWith(competitionName)).map { competition =>
-
-      val page = new Page(
-        Some("http://www.guardian.co.uk/football/matches"),
-        "football/fixtures",
-        "football",
-        competition.fullName + " fixtures",
-        "GFE:Football:automatic:competition fixtures"
-      )
-      renderFixtures(
-        page,
-        Competitions.withTodaysMatchesAndFutureFixtures.withCompetitionFilter(competitionName),
-        date,
-        Some(competitionName),
-        Some(competition)
-      )
-
-    }.getOrElse(NotFound)
-=======
   def render(competitionName: String, competition: Competition, date: Option[DateMidnight] = None) = Action { implicit request =>
 
     val page = new Page(
-      "http://www.guardian.co.uk/football/matches",
+      Some("http://www.guardian.co.uk/football/matches"),
       "football/fixtures",
       "football",
-      "",
       competition.fullName + " fixtures",
       "GFE:Football:automatic:competition fixtures"
     )
+
     renderFixtures(
       page,
       Competitions.withTodaysMatchesAndFutureFixtures.withCompetitionFilter(competition.url),
@@ -139,7 +118,6 @@
       Some(competitionName),
       Some(competition)
     )
->>>>>>> b32a4317
   }
 
   override def toNextPreviousUrl(date: DateMidnight, competition: Option[String]) = date match {
@@ -150,44 +128,48 @@
 
 object TeamFixturesController extends Controller with Logging with CompetitionFixtureFilters {
 
-  def render(teamName: String, team: Team) = Action { implicit request =>
-    val fixtures = Competitions.withTeamMatches(team.id).sortBy(_.fixture.date.getMillis)
-    val startDate = new DateMidnight
-    val upcomingFixtures = fixtures.filter(_.fixture.date >= startDate)
+  def render(teamName: String, teamId: String) = Action { implicit request =>
 
-    val page = new Page(
-      "http://www.guardian.co.uk/football/" + teamName + "/fixtures",
-      team.url + "/fixtures",
-      "football",
-      "",
-      TeamName(team) + " fixtures",
-      "GFE:Football:automatic:team fixtures"
-    )
+    Competitions.findTeam(teamId).map { team =>
 
-    Cached(60) {
-      val html = views.html.teamFixtures(page, filters, upcomingFixtures)
-      Ok(Compressed(html))
-    }
+      val fixtures = Competitions.withTeamMatches(team.id).sortBy(_.fixture.date.getMillis)
+      val startDate = new DateMidnight
+      val upcomingFixtures = fixtures.filter(_.fixture.date >= startDate)
+
+      val page = new Page(
+        Some("http://www.guardian.co.uk/football/" + teamName + "/fixtures"),
+        "football/" + teamName + "/fixtures",
+        "football",
+        team.name + " fixtures",
+        "GFE:Football:automatic:team fixtures"
+      )
+
+      Cached(60) {
+        val html = views.html.teamFixtures(page, filters, upcomingFixtures)
+        Ok(Compressed(html))
+      }
+    }.getOrElse(NotFound)
   }
 
   def renderComponent(teamId: String) = Action { implicit request =>
-    val teamName = TeamMap.teams(teamId).url.drop(10)
-    val fixtures = Competitions.withTeamMatches(teamId).sortBy(_.fixture.date.getMillis)
+    TeamMap.findUrlNameFor(teamId).map { teamName =>
+      val fixtures = Competitions.withTeamMatches(teamId).sortBy(_.fixture.date.getMillis)
 
-    val startDate = new DateMidnight
+      val startDate = new DateMidnight
 
-    val previousResult = fixtures.filter(_.fixture.date <= startDate).takeRight(1)
-    val upcomingFixtures = fixtures.filter(_.fixture.date >= startDate).take(2)
+      val previousResult = fixtures.filter(_.fixture.date <= startDate).takeRight(1)
+      val upcomingFixtures = fixtures.filter(_.fixture.date >= startDate).take(2)
 
-    Cached(60) {
-      val html = views.html.fragments.teamFixtures(teamName, previousResult, upcomingFixtures)
-      request.getQueryString("callback").map { callback =>
-        JsonComponent(html)
-      } getOrElse {
-        Cached(60) {
-          Ok(Compressed(html))
+      Cached(60) {
+        val html = views.html.fragments.teamFixtures(teamName, previousResult, upcomingFixtures)
+        request.getQueryString("callback").map { callback =>
+          JsonComponent(html)
+        } getOrElse {
+          Cached(60) {
+            Ok(Compressed(html))
+          }
         }
       }
-    }
+    }.getOrElse(NotFound)
   }
 }