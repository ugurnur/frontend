package controllers

import common._
import feed.{ CompetitionSupport, Competitions }
import play.api.mvc.{ RequestHeader, Action, Controller }
import model._
import org.joda.time.DateMidnight
import org.joda.time.format.DateTimeFormat
import org.scala_tools.time.Imports._
import model.Page
import scala.Some
import play.api.templates.Html

sealed trait ResultsRenderer extends Controller with Logging with CompetitionResultFilters {

  val daysToDisplay = 3
  val datePattern = DateTimeFormat.forPattern("yyyyMMMdd")

  def renderResults(page: Page,
    competitions: CompetitionSupport,
    competitionName: Option[String],
    date: Option[DateMidnight],
    comp: Option[Competition])(implicit request: RequestHeader) = {
    val startDate = date.getOrElse(new DateMidnight)

    val resultsDays = competitions.previousMatchDates(startDate, daysToDisplay)

    val results = resultsDays.map { day => MatchesOnDate(day, competitions.withMatchesOn(day).competitions) }

    val nextPage = competitions.nextMatchDates(startDate.plusDays(1), daysToDisplay)
      .lastOption.map(toNextPreviousUrl(_, competitionName))

    val previousPage = resultsDays.lastOption.flatMap { date =>
      competitions.previousMatchDates(date.minusDays(1), daysToDisplay).headOption
    }.map(toNextPreviousUrl(_, competitionName))

    val resultsPage = MatchesPage(
      page = page,
      blog = None,
      days = results.filter(_.competitions.nonEmpty),
      nextPage = nextPage,
      previousPage = previousPage,
      pageType = "results",
      filters = filters,
      comp = comp
    )

    Cached(page) {
      request.getQueryString("callback").map { callback =>
        JsonComponent(
          "html" -> views.html.fragments.matchesList(resultsPage),
          "more" -> Html(previousPage.getOrElse("")))
      }.getOrElse(Ok(Compressed(views.html.matches(resultsPage))))
    }
  }

  def toNextPreviousUrl(date: DateMidnight, competition: Option[String]): String

}

object ResultsController extends ResultsRenderer with Logging {

  val page = new Page(
    Some("http://www.guardian.co.uk/football/matches"),
    "football/results",
    "football",
    "All results",
    "GFE:Football:automatic:results"
  )

  def renderFor(year: String, month: String, day: String) = render(
    Some(datePattern.parseDateTime(year + month + day).toDateMidnight)
  )

  def render(date: Option[DateMidnight] = None) = Action { implicit request =>
    renderResults(page, Competitions.withTodaysMatchesAndPastResults, None, date, None)
  }

  def routeCompetition(tag: String) = {
    Competitions.withTag(tag) map { CompetitionResultsController.render(tag, _) }
  }

  def routeTeam(tag: String) = {
    TeamMap.getTeamWithName(tag) map { TeamResultsController.render(tag, _) }
  }

  def renderTag(tag: String) = routeCompetition(tag) orElse routeTeam(tag) getOrElse Action(NotFound)

  override def toNextPreviousUrl(date: DateMidnight, competition: Option[String]) = date match {
    case today if today == DateMidnight.now => "/football/results"
    case other => "/football/results/%s" format (other.toString("yyyy/MMM/dd").toLowerCase)
  }
}

object CompetitionResultsController extends ResultsRenderer with Logging {

  override val daysToDisplay = 20

  def renderFor(year: String, month: String, day: String, competitionName: String) = render(
    competitionName,
    Competitions.withTag(competitionName).get,
    Some(datePattern.parseDateTime(year + month + day).toDateMidnight)
  )

<<<<<<< HEAD
  def render(competitionName: String, date: Option[DateMidnight] = None) = Action { implicit request =>

    Competitions.competitions.find(_.url.endsWith(competitionName)).map { competition =>
      val page = new Page(
        Some("http://www.guardian.co.uk/football/%s/results".format(competitionName)),
        "football/results",
        "football",
        competition.fullName + " results",
        "GFE:Football:automatic:competition results"
      )
      renderResults(
        page,
        Competitions.withTodaysMatchesAndPastResults.withCompetitionFilter(competitionName),
        Some(competitionName),
        date,
        Some(competition)
      )
    }.getOrElse(NotFound)
=======
  def render(competitionName: String, competition: Competition, date: Option[DateMidnight] = None) = Action { implicit request =>

    val page = new Page(
      "http://www.guardian.co.uk/football/matches",
      "football/results",
      "football",
      "",
      competition.fullName + " results",
      "GFE:Football:automatic:competition results"
    )
    renderResults(
      page,
      Competitions.withTodaysMatchesAndPastResults.withCompetitionFilter(competition.url),
      Some(competitionName),
      date,
      Some(competition)
    )
>>>>>>> b32a4317

  }

  override def toNextPreviousUrl(date: DateMidnight, competition: Option[String]) = date match {
    case today if today == DateMidnight.now => "/football/%s/results" format (competition.get)
    case other => "/football/%s/results/%s" format (competition.get, other.toString("yyyy/MMM/dd").toLowerCase)
  }
}

object TeamResultsController extends Controller with Logging with CompetitionResultFilters {

  def render(teamName: String, team: Team) = Action { implicit request =>

    val fixtures = Competitions.withTeamMatches(team.id).sortBy(_.fixture.date.getMillis)
    val startDate = new DateMidnight
    val upcomingFixtures = fixtures.filter(_.fixture.date <= startDate).reverse

    val page = new Page(
      "http://www.guardian.co.uk/" + teamName + "/results",
      team.url + "/results",
      "football",
      "",
      TeamName(team) + " results",
      "GFE:Football:automatic:team results"
    )

    Cached(60) {
      val html = views.html.teamFixtures(page, filters, upcomingFixtures)
      Ok(Compressed(html))
    }
  }
}<|MERGE_RESOLUTION|>--- conflicted
+++ resolved
@@ -81,7 +81,7 @@
   }
 
   def routeTeam(tag: String) = {
-    TeamMap.getTeamWithName(tag) map { TeamResultsController.render(tag, _) }
+    TeamMap.findTeamIdByUrlName(tag) map { teamId => TeamResultsController.render(tag, teamId) }
   }
 
   def renderTag(tag: String) = routeCompetition(tag) orElse routeTeam(tag) getOrElse Action(NotFound)
@@ -102,33 +102,12 @@
     Some(datePattern.parseDateTime(year + month + day).toDateMidnight)
   )
 
-<<<<<<< HEAD
-  def render(competitionName: String, date: Option[DateMidnight] = None) = Action { implicit request =>
-
-    Competitions.competitions.find(_.url.endsWith(competitionName)).map { competition =>
-      val page = new Page(
-        Some("http://www.guardian.co.uk/football/%s/results".format(competitionName)),
-        "football/results",
-        "football",
-        competition.fullName + " results",
-        "GFE:Football:automatic:competition results"
-      )
-      renderResults(
-        page,
-        Competitions.withTodaysMatchesAndPastResults.withCompetitionFilter(competitionName),
-        Some(competitionName),
-        date,
-        Some(competition)
-      )
-    }.getOrElse(NotFound)
-=======
   def render(competitionName: String, competition: Competition, date: Option[DateMidnight] = None) = Action { implicit request =>
 
     val page = new Page(
-      "http://www.guardian.co.uk/football/matches",
+      Some("http://www.guardian.co.uk/football/matches"),
       "football/results",
       "football",
-      "",
       competition.fullName + " results",
       "GFE:Football:automatic:competition results"
     )
@@ -139,8 +118,6 @@
       date,
       Some(competition)
     )
->>>>>>> b32a4317
-
   }
 
   override def toNextPreviousUrl(date: DateMidnight, competition: Option[String]) = date match {
@@ -151,24 +128,26 @@
 
 object TeamResultsController extends Controller with Logging with CompetitionResultFilters {
 
-  def render(teamName: String, team: Team) = Action { implicit request =>
+  def render(teamName: String, teamId: String) = Action { implicit request =>
 
-    val fixtures = Competitions.withTeamMatches(team.id).sortBy(_.fixture.date.getMillis)
-    val startDate = new DateMidnight
-    val upcomingFixtures = fixtures.filter(_.fixture.date <= startDate).reverse
+    Competitions.findTeam(teamId).map { team =>
 
-    val page = new Page(
-      "http://www.guardian.co.uk/" + teamName + "/results",
-      team.url + "/results",
-      "football",
-      "",
-      TeamName(team) + " results",
-      "GFE:Football:automatic:team results"
-    )
+      val fixtures = Competitions.withTeamMatches(team.id).sortBy(_.fixture.date.getMillis)
+      val startDate = new DateMidnight
+      val upcomingFixtures = fixtures.filter(_.fixture.date <= startDate).reverse
 
-    Cached(60) {
-      val html = views.html.teamFixtures(page, filters, upcomingFixtures)
-      Ok(Compressed(html))
-    }
+      val page = new Page(
+        Some("http://www.guardian.co.uk/" + teamName + "/results"),
+        "/football/" + teamName + "/results",
+        "football",
+        team.name + " results",
+        "GFE:Football:automatic:team results"
+      )
+
+      Cached(60) {
+        val html = views.html.teamFixtures(page, filters, upcomingFixtures)
+        Ok(Compressed(html))
+      }
+    }.getOrElse(NotFound)
   }
 }