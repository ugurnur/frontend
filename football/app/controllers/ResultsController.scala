package controllers

import common._
import feed.{ CompetitionSupport, Competitions }
import play.api.mvc.{ RequestHeader, Action, Controller }
import model._
import org.joda.time.DateMidnight
import org.joda.time.format.DateTimeFormat
import model.Page
import scala.Some
import play.api.templates.Html

sealed trait ResultsRenderer extends Controller with Logging with CompetitionResultFilters {

  val daysToDisplay = 3
  val datePattern = DateTimeFormat.forPattern("yyyyMMMdd")

  def renderResults(page: Page,
    competitions: CompetitionSupport,
    competitionName: Option[String],
    date: Option[DateMidnight],
    competition: Option[String])(implicit request: RequestHeader) = {
    val startDate = date.getOrElse(new DateMidnight)

    val resultsDays = competitions.previousMatchDates(startDate, daysToDisplay)

    val results = resultsDays.map { day => MatchesOnDate(day, competitions.withMatchesOn(day).competitions) }

    val nextPage = competitions.nextMatchDates(startDate.plusDays(1), daysToDisplay)
      .lastOption.map(toNextPreviousUrl(_, competitionName))

    val previousPage = resultsDays.lastOption.flatMap { date =>
      competitions.previousMatchDates(date.minusDays(1), daysToDisplay).headOption
    }.map(toNextPreviousUrl(_, competitionName))

    val resultsPage = MatchesPage(page, None, results.filter(_.competitions.nonEmpty),
      nextPage, previousPage, "results", filters, competition)

    Cached(page) {
      request.getQueryString("callback").map { callback =>
        JsonComponent(
          "html" -> views.html.fragments.matchesList(resultsPage),
          "more" -> Html(previousPage.getOrElse("")))
      }.getOrElse(Ok(Compressed(views.html.matches(resultsPage))))
    }
  }

  def toNextPreviousUrl(date: DateMidnight, competition: Option[String]): String

}

object ResultsController extends ResultsRenderer with Logging {

<<<<<<< HEAD
  val page = new Page(
    "http://www.guardian.co.uk/football/matches",
    "football/results",
    "football",
    "",
    "All results"
  )
=======
  val page = new Page("http://www.guardian.co.uk/football/matches", "football/results", "football", "", "All results",
    "GFE: Football : automatic : results")
>>>>>>> 2a2f8d13

  def renderFor(year: String, month: String, day: String) = render(
    Some(datePattern.parseDateTime(year + month + day).toDateMidnight)
  )

  def render(date: Option[DateMidnight] = None) = Action { implicit request =>
    renderResults(page, Competitions.withTodaysMatchesAndPastResults, None, date, None)
  }

  override def toNextPreviousUrl(date: DateMidnight, competition: Option[String]) = date match {
    case today if today == DateMidnight.now => "/football/results"
    case other => "/football/results/%s" format (other.toString("yyyy/MMM/dd").toLowerCase)
  }
}

object CompetitionResultsController extends ResultsRenderer with Logging {

  override val daysToDisplay = 20

  def renderFor(year: String, month: String, day: String, competition: String) = render(
    competition, Some(datePattern.parseDateTime(year + month + day).toDateMidnight)
  )

  def render(competitionName: String, date: Option[DateMidnight] = None) = Action { implicit request =>

    Competitions.competitions.find(_.url.endsWith(competitionName)).map { competition =>
<<<<<<< HEAD
      val page = new Page(
        "http://www.guardian.co.uk/football/matches",
        competition.url.drop(1) + "/results",
        "football",
        "",
        competition.fullName + " results"
      )
      renderResults(page, Competitions.withCompetitionFilter(competitionName), Some(competitionName), date, Some(competition.url))
=======
      val page = new Page("http://www.guardian.co.uk/football/matches", competition.url.drop(1) + "/results",
        "football", "", competition.fullName + " results", "GFE: Football : automatic : competition results")
      renderResults(page,
        Competitions.withTodaysMatchesAndPastResults.withCompetitionFilter(competitionName),
        Some(competitionName), date)
>>>>>>> 2a2f8d13
    }.getOrElse(NotFound)

  }

  override def toNextPreviousUrl(date: DateMidnight, competition: Option[String]) = date match {
    case today if today == DateMidnight.now => "/football/%s/results" format (competition.get)
    case other => "/football/%s/results/%s" format (competition.get, other.toString("yyyy/MMM/dd").toLowerCase)
  }
}<|MERGE_RESOLUTION|>--- conflicted
+++ resolved
@@ -51,18 +51,14 @@
 
 object ResultsController extends ResultsRenderer with Logging {
 
-<<<<<<< HEAD
   val page = new Page(
     "http://www.guardian.co.uk/football/matches",
     "football/results",
     "football",
     "",
-    "All results"
+    "All results",
+    "GFE: Football : automatic : results"
   )
-=======
-  val page = new Page("http://www.guardian.co.uk/football/matches", "football/results", "football", "", "All results",
-    "GFE: Football : automatic : results")
->>>>>>> 2a2f8d13
 
   def renderFor(year: String, month: String, day: String) = render(
     Some(datePattern.parseDateTime(year + month + day).toDateMidnight)
@@ -89,22 +85,21 @@
   def render(competitionName: String, date: Option[DateMidnight] = None) = Action { implicit request =>
 
     Competitions.competitions.find(_.url.endsWith(competitionName)).map { competition =>
-<<<<<<< HEAD
       val page = new Page(
         "http://www.guardian.co.uk/football/matches",
         competition.url.drop(1) + "/results",
         "football",
         "",
-        competition.fullName + " results"
+        competition.fullName + " results",
+        "GFE: Football : automatic : competition results"
       )
-      renderResults(page, Competitions.withCompetitionFilter(competitionName), Some(competitionName), date, Some(competition.url))
-=======
-      val page = new Page("http://www.guardian.co.uk/football/matches", competition.url.drop(1) + "/results",
-        "football", "", competition.fullName + " results", "GFE: Football : automatic : competition results")
-      renderResults(page,
+      renderResults(
+        page,
         Competitions.withTodaysMatchesAndPastResults.withCompetitionFilter(competitionName),
-        Some(competitionName), date)
->>>>>>> 2a2f8d13
+        Some(competitionName),
+        date,
+        Some(competition.url)
+      )
     }.getOrElse(NotFound)
 
   }
