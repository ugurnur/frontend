@(table: Table, highlightTeamId: Option[String] = None)

<li id="front-competition-table" class="competition-table" data-link-name="front table">
    <h3 class="type-5">@table.competition.fullName table</h3>

<<<<<<< HEAD
    <p class="dateline"><i class="i i-date"></i> <span>Last updated: a minute ago</span></p>
=======
    <p class="dateline type-11"><i class="i-date"></i> <span>Last updated: a minute ago</span></p>
>>>>>>> bafafe77

    <table class="table-football type-6a" data-link-name="Table component">
        @if(!table.multiGroup) {
            <thead class="table-football-header">
                @fragments.tableColumnHeaders()
            </thead>
        }

        @table.groups.map{ group =>
        <tbody class="table-football-body">
            @group.round.map { round =>
                @round.name.map { name =>
                    <tr>
                        <th colspan="20" class="type-6a table-football-leftaligned">@name</th>
                    </tr>
                    @* we repeat this nav for group tables *@
                    @fragments.tableColumnHeaders()
                }
            }

            @group.entries.zipWithRowInfo.map{ case (entry, row) => @fragments.tableRow(entry, row, highlightTeamId.map(_ == entry.team.id).getOrElse(false)) }
        </tbody>
        }
    </table>

<<<<<<< HEAD
    <a href='@{table.competition.url + "/table"}' data-link-name='full table' class="cta-small cta-small-border type-6 zone-color">View full table <i class="i i-sport-arrow-small"></i></a>
=======
    <a href='@{table.competition.url + "/table"}' data-link-name='full table' class="cta-small cta-small-border type-8 zone-color">View full table <i class="i-sport-arrow-small"></i></a>
>>>>>>> bafafe77
</li><|MERGE_RESOLUTION|>--- conflicted
+++ resolved
@@ -3,11 +3,7 @@
 <li id="front-competition-table" class="competition-table" data-link-name="front table">
     <h3 class="type-5">@table.competition.fullName table</h3>
 
-<<<<<<< HEAD
-    <p class="dateline"><i class="i i-date"></i> <span>Last updated: a minute ago</span></p>
-=======
-    <p class="dateline type-11"><i class="i-date"></i> <span>Last updated: a minute ago</span></p>
->>>>>>> bafafe77
+    <p class="dateline type-11"><i class="i i-date"></i> <span>Last updated: a minute ago</span></p>
 
     <table class="table-football type-6a" data-link-name="Table component">
         @if(!table.multiGroup) {
@@ -33,9 +29,5 @@
         }
     </table>
 
-<<<<<<< HEAD
-    <a href='@{table.competition.url + "/table"}' data-link-name='full table' class="cta-small cta-small-border type-6 zone-color">View full table <i class="i i-sport-arrow-small"></i></a>
-=======
-    <a href='@{table.competition.url + "/table"}' data-link-name='full table' class="cta-small cta-small-border type-8 zone-color">View full table <i class="i-sport-arrow-small"></i></a>
->>>>>>> bafafe77
+    <a href='@{table.competition.url + "/table"}' data-link-name='full table' class="cta-small cta-small-border type-8 zone-color">View full table <i class="i i-sport-arrow-small"></i></a>
 </li>