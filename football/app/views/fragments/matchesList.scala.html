<<<<<<< HEAD
@(model: MatchesPage)

@model.days.map{ day =>
=======
 @(model: MatchesPage)
 @model.days.map{ day =>
>>>>>>> 398745f4
	<h2 class="competitions-date box-indent type-4">@day.date.toString("EEEE d MMMM yyyy")</h2>
	<ol class="competitions unstyled" data-link-name="matches">
	    <li class="competition">
	        @day.competitions.zipWithRowInfo.map{ case (comp, row) =>
	        
	            <a class="competition-title football-table-link box-indent type-3" href="@comp.url" data-link-name="competition">
	                @comp.fullName
	                <i class="icon-filter-arrow-right"></i>
	            </a>
	            
	            <ol class="matches unstyled">
	                @comp.matches.map{
	                    case fixture: pa.Fixture                        => { @fragments.fixture(fixture) }
	                    case result: pa.Result                          => { @fragments.result(result) }
	                    case matchDay: pa.MatchDay if matchDay.result   => { @fragments.result(matchDay) }
	                    case matchDay: pa.MatchDay                      => { @fragments.liveMatch(matchDay) }
	                }
	            </ol>
	            @* Shows the live blog (if there is one) after the first competition *@
	            @if(row.isFirst){
	                @model.blog.map{ blog =>
	                    <div class="trailblock trail">@fragments.formatTrail(blog, row)</div>
	                }
	            }
	        }
	    </li>
	</ol>
}

@if(!model.days) {
	<p class="box-indent">There are no matches being played today. Why not check out upcoming <a href="/football/fixtures">fixtures</a> or previous <a href="/football/results">results</a>?</p>
}
<|MERGE_RESOLUTION|>--- conflicted
+++ resolved
@@ -1,11 +1,6 @@
-<<<<<<< HEAD
 @(model: MatchesPage)
 
 @model.days.map{ day =>
-=======
- @(model: MatchesPage)
- @model.days.map{ day =>
->>>>>>> 398745f4
 	<h2 class="competitions-date box-indent type-4">@day.date.toString("EEEE d MMMM yyyy")</h2>
 	<ol class="competitions unstyled" data-link-name="matches">
 	    <li class="competition">
