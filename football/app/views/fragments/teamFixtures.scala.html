@(team:pa.FootballTeam, previousResult: Seq[TeamFixture], upcomingFixtures: Seq[TeamFixture])
@import org.joda.time.DateTime

<li class="team-fixtures competition-table js-front-trailblock" data-link-name="Team fixtures">
<<<<<<< HEAD
    <h3 class="type-2">Upcoming fixtures</h3>
    @upcomingFixtures.map{ fixture =>
        <h2 class="competitions-date type-4">@fixture.fixture.date.toString("EEEE d MMMM yyyy")</h2>

        <a class="competition-title football-table-link zone-color type-4" href="@fixture.competition.url" data-link-name="view competition">
            @fixture.competition.fullName <i class="i i-sport-arrow"></i>
=======
    <h3 class="type-5">Upcoming fixtures</h3>
    @upcomingFixtures.map{ fixture => 
        <h2 class="competitions-date type-7">@fixture.fixture.date.toString("EEEE d MMMM yyyy")</h2>

        <a class="competition-title football-table-link zone-color type-7" href="@fixture.competition.url" data-link-name="view competition">
            @fixture.competition.fullName <i class="i-sport-arrow"></i>
>>>>>>> bafafe77
        </a>
        <ol class="matches unstyled">
            @fragments.renderMatch(fixture.fixture)
        </ol>
    }
</li>

<<<<<<< HEAD
@TeamMap(team).url.map{ url =>
<a href="@url/fixtures" class="cta-small cta-small-border type-6 zone-color" data-link-name="View all team fixtures">
    View all @TeamName(team) fixtures <i class="i i-sport-arrow-small"></i>
=======
@TeamMap(team).url.map{ url => 
<a href="@url/fixtures" class="cta-small cta-small-border type-8 zone-color" data-link-name="View all team fixtures">
    View all @TeamName(team) fixtures <i class="i-sport-arrow-small"></i>
>>>>>>> bafafe77
</a>
}

<li class="team-results competition-table js-front-trailblock" data-link-name="Team fixtures">
<<<<<<< HEAD
    <h3 class="type-2">Previous result</h3>
    @previousResult.map{ result =>
        <h2 class="competitions-date type-4">@result.fixture.date.toString("EEEE d MMMM yyyy")</h2>

        <a class="competition-title football-table-link zone-color type-4" href="@result.competition.url" data-link-name="view competition">
            @result.competition.fullName <i class="i i-sport-arrow"></i>
=======
    <h3 class="type-5">Previous result</h3>
    @previousResult.map{ result => 
        <h2 class="competitions-date type-7">@result.fixture.date.toString("EEEE d MMMM yyyy")</h2>

        <a class="competition-title football-table-link zone-color type-7" href="@result.competition.url" data-link-name="view competition">
            @result.competition.fullName <i class="i-sport-arrow"></i>
>>>>>>> bafafe77
        </a>
        <ol class="matches unstyled">
            @fragments.renderMatch(result.fixture)
        </ol>
    }
</li>

<<<<<<< HEAD
@TeamMap(team).url.map{ url =>
    <a href="@url/results" class="cta-small cta-small-border type-6 zone-color" data-link-name="View all team results">
        View all @TeamName(team) results <i class="i i-sport-arrow-small"></i>
=======
@TeamMap(team).url.map{ url => 
    <a href="@url/results" class="cta-small cta-small-border type-8 zone-color" data-link-name="View all team results">
        View all @TeamName(team) results <i class="i-sport-arrow-small"></i>
>>>>>>> bafafe77
    </a>
}<|MERGE_RESOLUTION|>--- conflicted
+++ resolved
@@ -2,21 +2,12 @@
 @import org.joda.time.DateTime
 
 <li class="team-fixtures competition-table js-front-trailblock" data-link-name="Team fixtures">
-<<<<<<< HEAD
-    <h3 class="type-2">Upcoming fixtures</h3>
+    <h3 class="type-5">Upcoming fixtures</h3>
     @upcomingFixtures.map{ fixture =>
-        <h2 class="competitions-date type-4">@fixture.fixture.date.toString("EEEE d MMMM yyyy")</h2>
-
-        <a class="competition-title football-table-link zone-color type-4" href="@fixture.competition.url" data-link-name="view competition">
-            @fixture.competition.fullName <i class="i i-sport-arrow"></i>
-=======
-    <h3 class="type-5">Upcoming fixtures</h3>
-    @upcomingFixtures.map{ fixture => 
         <h2 class="competitions-date type-7">@fixture.fixture.date.toString("EEEE d MMMM yyyy")</h2>
 
         <a class="competition-title football-table-link zone-color type-7" href="@fixture.competition.url" data-link-name="view competition">
-            @fixture.competition.fullName <i class="i-sport-arrow"></i>
->>>>>>> bafafe77
+            @fixture.competition.fullName <i class="i i-sport-arrow"></i>
         </a>
         <ol class="matches unstyled">
             @fragments.renderMatch(fixture.fixture)
@@ -24,34 +15,19 @@
     }
 </li>
 
-<<<<<<< HEAD
 @TeamMap(team).url.map{ url =>
-<a href="@url/fixtures" class="cta-small cta-small-border type-6 zone-color" data-link-name="View all team fixtures">
+<a href="@url/fixtures" class="cta-small cta-small-border type-8 zone-color" data-link-name="View all team fixtures">
     View all @TeamName(team) fixtures <i class="i i-sport-arrow-small"></i>
-=======
-@TeamMap(team).url.map{ url => 
-<a href="@url/fixtures" class="cta-small cta-small-border type-8 zone-color" data-link-name="View all team fixtures">
-    View all @TeamName(team) fixtures <i class="i-sport-arrow-small"></i>
->>>>>>> bafafe77
 </a>
 }
 
 <li class="team-results competition-table js-front-trailblock" data-link-name="Team fixtures">
-<<<<<<< HEAD
-    <h3 class="type-2">Previous result</h3>
+    <h3 class="type-5">Previous result</h3>
     @previousResult.map{ result =>
-        <h2 class="competitions-date type-4">@result.fixture.date.toString("EEEE d MMMM yyyy")</h2>
-
-        <a class="competition-title football-table-link zone-color type-4" href="@result.competition.url" data-link-name="view competition">
-            @result.competition.fullName <i class="i i-sport-arrow"></i>
-=======
-    <h3 class="type-5">Previous result</h3>
-    @previousResult.map{ result => 
         <h2 class="competitions-date type-7">@result.fixture.date.toString("EEEE d MMMM yyyy")</h2>
 
         <a class="competition-title football-table-link zone-color type-7" href="@result.competition.url" data-link-name="view competition">
-            @result.competition.fullName <i class="i-sport-arrow"></i>
->>>>>>> bafafe77
+            @result.competition.fullName <i class="i i-sport-arrow"></i>
         </a>
         <ol class="matches unstyled">
             @fragments.renderMatch(result.fixture)
@@ -59,14 +35,8 @@
     }
 </li>
 
-<<<<<<< HEAD
 @TeamMap(team).url.map{ url =>
-    <a href="@url/results" class="cta-small cta-small-border type-6 zone-color" data-link-name="View all team results">
+    <a href="@url/results" class="cta-small cta-small-border type-8 zone-color" data-link-name="View all team results">
         View all @TeamName(team) results <i class="i i-sport-arrow-small"></i>
-=======
-@TeamMap(team).url.map{ url => 
-    <a href="@url/results" class="cta-small cta-small-border type-8 zone-color" data-link-name="View all team results">
-        View all @TeamName(team) results <i class="i-sport-arrow-small"></i>
->>>>>>> bafafe77
     </a>
 }