--- conflicted
+++ resolved
@@ -1,13 +1,9 @@
 @(fixture: pa.Fixture)
 
 <li class="match">
-<<<<<<< HEAD
-    <a href="@MatchUrl(fixture)" data-link-name="fixture stats">
+    <a href="@MatchUrl(fixture)" data-link-name="fixture stats" data-match-id="@fixture.id">
         <p class="match-desc type-10">
-=======
-    <a href="@MatchUrl(fixture)" data-link-name="fixture stats" data-match-id="@fixture.id">
-        <p class="match-desc type-6a">
->>>>>>> 8a8bb954
+
             <span class="match-home match-team">@fixture.homeTeam.name</span>
             <span class="match-result">v</span>
             <span class="match-away match-team">@fixture.awayTeam.name</span>
