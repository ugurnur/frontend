@(filterMap: Map[String, Seq[CompetitionFilter]], page: MetaData)

@renderFilter(name: String) = {
    @filterMap.get(name).map{ filters =>
        <li class="cf">
            <h2>@name</h2>
            <ul class="nav nav-stacked sections">
                @filters.map{ filter => <li><a href="@filter.url" data-link-name="@filter.name">@filter.name</a></li> }
            </ul>
        </li>
    }
}

@if(filterMap.nonEmpty){
    <ol data-link-name="competition filters" class="nav-multi box-indent unstyled cf js-hidden" id="js-football-league-list">
        @renderFilter("English")
        @renderFilter("European")
        @renderFilter("Scottish")
        @renderFilter("Internationals")
        <li class="cf">
<<<<<<< HEAD
            <h2>All competitions</h2>
            <ul class="nav nav-stacked sections">
                <li class="section-full"><a href="/@page.id">View @page.webTitle.toLowerCase</a></li>
            </ul>
=======
            <h2><a href="/football/results" data-link-name="all competitions">All competitions</a></h2>
>>>>>>> 7dd78feb
        </li>
    </ol>
}<|MERGE_RESOLUTION|>--- conflicted
+++ resolved
@@ -18,14 +18,12 @@
         @renderFilter("Scottish")
         @renderFilter("Internationals")
         <li class="cf">
-<<<<<<< HEAD
             <h2>All competitions</h2>
             <ul class="nav nav-stacked sections">
-                <li class="section-full"><a href="/@page.id">View @page.webTitle.toLowerCase</a></li>
+                <li class="section-full">
+                    <a href="/@page.id"  data-link-name="@page.webTitle.toLowerCase">View @page.webTitle.toLowerCase</a>
+                </li>
             </ul>
-=======
-            <h2><a href="/football/results" data-link-name="all competitions">All competitions</a></h2>
->>>>>>> 7dd78feb
         </li>
     </ol>
 }