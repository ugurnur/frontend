--- conflicted
+++ resolved
@@ -1,8 +1,7 @@
 @(title: String)
-<<<<<<< HEAD
 <div class="football-filterbar section-head--blue js-collapsible" data-toggle-panel="js-football-league-list">
     <h1 class="football-filterbar__title">
-        <a class="football-filterbar__link" href="#" data-link-name="Football | @title | filter">
+        <a class="football-filterbar__link control" href="#" data-link-name="Football | @title | filter">
             @title
         </a>
     </h1>
@@ -12,12 +11,4 @@
         <span class="cta__label h"></span>
         <i class="i i-arrow-white-down cta__icn"></i>
     </button>
-</div>
-
-=======
-<h1 class="type-5 js-collapsible collapsible box-indent football-filter" data-toggle-panel="js-football-league-list">
-    <a class="control" href="#" data-link-name="Football | @title | filter">
-        @title <span class="football-filter-arrow"><i class="i i-filter-arrow-down js-visible"></i></span>
-    </a>
-</h1>
->>>>>>> ecf2679f
+</div>