@(model: MatchesPage)(implicit request: RequestHeader)
@import support._
@import org.joda.time.DateTime

@main(model.page, Static, Configuration, Switches.all){
}{

    <h2 class="article-zone type-2 sport-header">
        <a class="zone-color" data-link-name="article section" href="/football">Football</a>
    </h2>
    
    @if(model.isLive) {
	    @fragments.dateline(new DateTime, true)
    }

    <h1 class="type-1a js-collapsible collapsible box-indent" data-toggle-panel="js-football-league-list">@model.page.webTitle <i class="icon-filter-arrow-down js-visible"></i></h1>

    @if(model.isLive) {
        @fragments.autoUpdate()
    }
    
    @fragments.filters(model.filters, model.page, model.pageType)
    
    @fragments.matchesList(model)
<<<<<<< HEAD
    
    <div id="matches-nav" data-link-name="@model.pageType nav">
=======

    <div id="matches-nav" class="cf js-not-ajax" data-link-name="@model.pageType nav">
>>>>>>> d2faa6ca
        @model.previousPage.map{url => <a href="@url" class="type-6a match-prev" data-js-title="Show previous day's matches" data-link-name="previous">Previous day</a>}
        @model.nextPage.map{url => <a href="@url" class="type-6a match-next" data-js-title="Show next day's matches" data-link-name="next">Next day</a>}
    </div>

    <div id="js-popular"></div>

    @fragments.footballNav()
}<|MERGE_RESOLUTION|>--- conflicted
+++ resolved
@@ -22,13 +22,8 @@
     @fragments.filters(model.filters, model.page, model.pageType)
     
     @fragments.matchesList(model)
-<<<<<<< HEAD
-    
-    <div id="matches-nav" data-link-name="@model.pageType nav">
-=======
 
     <div id="matches-nav" class="cf js-not-ajax" data-link-name="@model.pageType nav">
->>>>>>> d2faa6ca
         @model.previousPage.map{url => <a href="@url" class="type-6a match-prev" data-js-title="Show previous day's matches" data-link-name="previous">Previous day</a>}
         @model.nextPage.map{url => <a href="@url" class="type-6a match-next" data-js-title="Show next day's matches" data-link-name="next">Next day</a>}
     </div>
