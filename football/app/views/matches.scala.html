--- conflicted
+++ resolved
@@ -4,11 +4,7 @@
 @main(model.page, Static, Configuration, Switches.all){
 }{
     <h1>@model.page.webTitle</h1>
-<<<<<<< HEAD
-    
-=======
 
->>>>>>> 96ef2f51
     @fragments.matchesList(model)
 
     <div id="fixtures-nav" data-link-name="@model.pageType nav">
