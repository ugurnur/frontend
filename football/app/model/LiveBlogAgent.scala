package model

import common._
import conf.ContentApi


trait LiveBlogAgent extends ExecutionContexts with Logging {

  import Edition.{all => editions}

  private val agents = editions.map(edition => edition.id -> AkkaAgent[Option[Trail]](None)).toMap

  // TODO editions
  def refresh() = {
    log.info("Refreshing Live Blogs")
    editions.foreach{ edition =>
      findBlogFor(edition).foreach(blog => agents(edition.id).send(blog))
    }
  }

  private def findBlogFor(edition: Edition) = {
    val tag = s"football/series/saturday-clockwatch|tone/minutebyminute,(${ContentApi.supportedTypes})"
    log.info(s"Fetching football blogs with tag: $tag")
    ContentApi.item("/football", edition)
      .tag(tag)
      .showEditorsPicks(true)
      .response.map {response =>

      val editorsPicks = response.editorsPicks map { Content(_) }

      val editorsPicksIds = editorsPicks map { _.id }

<<<<<<< HEAD
      val latestContent = response.results map { Content(_) } filterNot { c => editorsPicksIds contains (c.id) }
=======
      val latestContent = response.results map { new Content(_) } filterNot { c => editorsPicksIds contains c.id }
>>>>>>> 11a433a1

      // order by editors' picks first
      val liveBlogs: Seq[Content] = (editorsPicks ++ latestContent).filter(_.isLive)

      liveBlogs.find(isClockWatch).orElse(liveBlogs.headOption)
    }
  }

  private def isClockWatch(content: Content) = content.tags.exists(_.id == "football/series/saturday-clockwatch")

  // TODO EDITIONS
  def blogFor(edition: Edition) = agents(edition.id)

  def stop() {
    agents.values.foreach(_.close())
  }
}

object LiveBlogAgent extends LiveBlogAgent {
  def apply(edition: Edition) = blogFor(edition)()
}<|MERGE_RESOLUTION|>--- conflicted
+++ resolved
@@ -30,11 +30,7 @@
 
       val editorsPicksIds = editorsPicks map { _.id }
 
-<<<<<<< HEAD
-      val latestContent = response.results map { Content(_) } filterNot { c => editorsPicksIds contains (c.id) }
-=======
-      val latestContent = response.results map { new Content(_) } filterNot { c => editorsPicksIds contains c.id }
->>>>>>> 11a433a1
+      val latestContent = response.results map { Content(_) } filterNot { c => editorsPicksIds contains c.id }
 
       // order by editors' picks first
       val liveBlogs: Seq[Content] = (editorsPicks ++ latestContent).filter(_.isLive)
