--- conflicted
+++ resolved
@@ -8,10 +8,10 @@
 import scala.Some
 import akka.actor.Cancellable
 
-case class Team(team: FootballTeam, tag: Option[Tag], shortName: Option[String]) {
+case class Team(team: FootballTeam, tag: Option[Tag], shortName: Option[String]) extends FootballTeam {
   lazy val url = tag.map(_.url)
-  lazy val name = shortName.getOrElse(team.name)
-  lazy val id = team.id
+  override lazy val name = shortName.getOrElse(team.name)
+  override lazy val id = team.id
 }
 
 object TeamMap extends AkkaSupport with Logging {
@@ -44,7 +44,6 @@
     "19337" -> "Newport County",
     "89" -> "Stockport County",
     "1456" -> "Inverness CT",
-    "95" -> "Dundee",
     "45938" -> "Airdrie Utd",
     "103" -> "Albion",
     "125" -> "Queen of South",
@@ -104,26 +103,22 @@
     "26322" -> "FC Twente"
   )
 
-<<<<<<< HEAD
   def apply(team: FootballTeam) = Team(team, teamAgent().get(team.id), shortNames.get(team.id))
 
   def findTeamIdByUrlName(name: String): Option[String] = teamAgent().find(_._2.id == ("football/" + name)).map(_._1)
+
+  def findUrlNameFor(teamId: String): Option[String] = teamAgent().get(teamId).map(_.url.replace("/football/", ""))
 
   def startup() {
     schedule = Some(play_akka.scheduler.every(Duration(1, MINUTES), initialDelay = Duration(5, SECONDS)) {
       incrementalRefresh(1) //pages are 1 based
     })
-=======
-  def getTeamWithName(team: String): Option[Team] = {
-    teams find { case (k, v) => v.url.endsWith(team) } map { _._2 }
   }
 
-  def apply(team: FootballTeam): Option[Team] = {
-    teams.get(team.id)
->>>>>>> b32a4317
+  def shutdown() {
+    schedule.foreach(_.cancel())
+    teamAgent.close()
   }
-
-  def shutdown() { schedule.foreach(_.cancel()) }
 
   private def incrementalRefresh(page: Int) {
     log.info("Refreshing team tag mappings - page " + page)
