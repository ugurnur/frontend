--- conflicted
+++ resolved
@@ -18,52 +18,13 @@
 Follow [this link](https://www.google.co.uk) and enter the relevant search string for your system.
 
 # Obtain AWS credentials
-1. Fork [Janus](https://github.com/guardian/janus) and follow the readme, give yourself `frontendDeveloper` permissions
-(**Note:** you will need permission to access the Janus repo to do this, and 2FA set up on your Google account)
-
+1. Fork [Janus](https://github.com/guardian/janus) and follow the readme (**Note:** you will need permission to access the Janus repo to do this, and 2FA set up on your Google account)
 2. Make your change and push to a new branch (you can review the closed PRs for help)
 3. Submit a PR
 
 # Local Test Server setup
 
-<<<<<<< HEAD
-You can either set up the frontend using a Docker container, or through a local install on your machine. Before checking out the repository you may need to [add an SSH key to your GitHub account](https://help.github.com/articles/generating-ssh-keys/). Before pushing changes you may need to [create an access token](https://help.github.com/articles/creating-an-access-token-for-command-line-use/).
-
-## Docker
-
-Prerequisites:
-- Docker. See [Install documentation](https://docs.docker.com/engine/installation/)
-- AWS CLI. See [documentation](https://aws.amazon.com/cli/)
-
-1. Clone repository
-    - `git clone git@github.com:guardian/frontend.git && cd frontend`
-<<<<<<< HEAD
-2. Get AWS Credentials using [janus](https://janus.gutools.co.uk/) for frontend, CMS fronts and Composer
-=======
-2. Get AWS Credentials using [Janus](https://janus.gutools.co.uk/) for *frontend* and *CMS fronts* (you will need access to Janus)
->>>>>>> master
-4. Run the container (dev service). The first time you do so the container image would be pulled from the EC2 Container Registry
-    - ./dev.sh
-5. Build and run the app within the container
-    - `make reinstall compile && ./sbt`
-    - See [Run the app section](#run-the-app) for more info
-
-
-*Notes:*
-- *Your local machine (host) `~/.gu/` and `~/.aws/` directories are exposed to the container via mounted volumes, so they have access to the properties and aws credentials files*
-- *The `dev` container will be deleted when exited*
-- *Node packages are bound to your machine architecture, so you cannot switch between MacOS and Docker(Linux) in the same local git repo. To avoid this problem, you can run `make reinstall` which will install the correct node binaries for your system*
-
-### Docker FAQ
-
-#### Removing containers
-
-Containers can be thrown away very easily. To do so:
-- `docker ps -a` to get the ID of the container you want to remove
-- `docker rm ID`. Use `-f` option to force deletion when the container is still in used.
-=======
 You can either set up the frontend through a [local install](#local-machine) on your machine or using [Docker](#docker). Before checking out the repository you may need to [add an SSH key to your GitHub account](https://help.github.com/articles/generating-ssh-keys/). Before pushing changes you may need to [create an access token](https://help.github.com/articles/creating-an-access-token-for-command-line-use/).
->>>>>>> a265c906
 
 ## Local machine
 You need a Mac or Linux PC (Ubuntu).
@@ -78,17 +39,13 @@
     cd frontend
     ```
 
-<<<<<<< HEAD
-2. Get janus credentials for frontend, cmsTools and composer
-=======
 2. Get AWS Credentials using [Janus](https://janus.gutools.co.uk/) for *frontend* and *CMS fronts* (you will need access to Janus)
->>>>>>> master
 
 3. Run ```./setup.sh``` to install dependencies and compile assets. *[EACCES error?](docs/01-start-here/04-troubleshooting.md#npm-eacces)*
 
 4. All being well, you should be able to [run the app](#run-the-app) (make sure you have the latest version of java)
 
-### Manual
+### Manual
 Install each of the things listed below:
 
 #### Configuration
@@ -221,7 +178,7 @@
 - `docker rm ID`. Use `-f` option to force deletion when the container is still in used.
 
 
-## Run the app
+## Run the app
 In another console, run the supplied bash script [sbt]. The dot and slash are important in this command.
 ```
 ./sbt
