html {
       overflow-y: scroll;
}

body {
    padding: 10px;
}

.dropdown-menu {
    position: absolute;
    display: block;
    top: auto;
    margin-top: -10px;
}

.row, .dropdown-menu {
    margin-left: 20px;                                                           1
}

.row {
    margin: 20px;
}

input[type="text"] {
    background-color: #DFF0D8;
}

input.invalid {
    background-color: #F2DEDE;
}

fieldset, 
input[type=text] {
    -moz-box-sizing: border-box;
    box-sizing: border-box;
}

input[type=text] {
    height: inherit;
}

fieldset#controls { 
    margin-top: 30px;
    position: relative;
}

#clear-frontend { 
    position: absolute; 
    right: 0;
}

#environment {
    line-height: 40px;
    position: absolute; 
}

input[type=checkbox].status {
    width: 33px;
    height: 33px;
    float: left;
    margin-right: 10px;
}

#switchboard label {
    display: inline;
    font-size: 20px; 
}

#switchboard label:hover {
    color: #699;
    cursor: pointer;
}


/** Events Editor */

.storify {
    font-size: 12px;
}

.story-wrap {
    margin: 0 0 10px 0;
}

/** Events */

.scrollable {
    margin: 10px 0;
    overflow-y: auto;
    overflow-x: hidden;
    max-height: 72vh;
    padding: 0 8px 0 0;
}

@media all and (min-height: 800px) {
    .scrollable { max-height: 78vh; }
}

.events {
    margin: 0 0 0 14px;
}

.event {
    padding: 4px 0 4px 4px;
}

.eventwell {
    background-color: #F4F4EE;
}

.event-title {
    cursor: pointer;
}

.event-parent {
    color: #ccc;
    font-weight: bold;
}

.event-form-toggler {
    margin: 20px 0;    
}

.editing .event-form-toggler {
    display: none;
}

textarea.event-explainer {
    width: 100%;
    max-width: 400px;
    height: 100px;
}

.icon-star-empty {
    opacity: 0.2;
}

.event-innards {
    margin: 0 0 0 18px;
}

/** articles, in all uses */

.article {
    display: block;
    overflow: hidden;
    padding: 2px;
    margin-bottom: 4px;
    -webkit-transition: opacity 0.2s;
       -moz-transition: opacity 0.2s;
        -ms-transition: opacity 0.2s;
         -o-transition: opacity 0.2s;
            transition: opacity 0.2s;
}

.article:hover {
    background-color: #fff;
}

.article a {
    text-decoration: none;
}

.article-star {float: left; display: block; width: 18px; }

.icon-star:hover, .icon-star-empty:hover { cursor: pointer; }

.article-title {
    font-size: 12px;
    line-height: 14px;
    color: #005689;
    display: inline-block;
}

.article-id { font-size: 1em; color: #999; margin-bottom: 0; font-size: 0.9em; }

.meta {
    color: #BFBF9F;
    font-size: 11px;
    line-height: 1.2em;
}

.event-articles {margin: 0 0 0 2px;}

.event-articles .meta {margin: 2px 0 0 18px;}

/** search results */

.storify-articles {
    padding: 0 8px; 
    background-color: #f4f4ee;
}

.storify-articles .article {
    cursor: move;
    padding-left: 4px;
}

.article .cta {
    display: none;
}

.article:hover .cta {
    display: inline;
}

.article .performance {
    font-size: 11px;
    color: #08c;
    margin: 0 0 0 4px;
}

.article:hover .performance {
    display: none;
}

/** scaffolding */
.storify * {
    font-family: 'Merriweather', serif;
}

.storify h3 {
    font-family: 'Open Sans', sans-serif;
    font-size: 16px;
    font-weight: bold;
    line-height: 1.4em;
    color: #666;
    padding-left: 2px;
    text-shadow: 1px 1px #fff;
}

.storify {
    overflow: hidden;
    display: table;
}

.storify input{
    background-color: #fff;
    color: #000;
    padding: 0 2px;
    margin: 0;
    font-size: 12px;
}


/* Agents & Places */

.event-agents, .event-places {
    font-size: 12px;
    clear: both;
}

.agent {
    background-color: #F2F2E2;
}

.agent__handle {
    display: block;
    height: 100%;
    width: 2%;
    float:left;
    padding: 5px;
}

.agent__handle i {
    margin: 0 auto;
}

.agent__content {
    width: 94%;
    margin-left: 1px;
    float: right;
    background-color: #F4F4EE;
}

.agent, .place {
    clear: both;
    overflow: auto;
    margin: 0 0 10px 0;
}

.agent-name, .place-name {
    font-weight: bold;
}

img.agent-picture {
    float: left;
    margin: 0 10px 10px 0;
}

.event-agents div { margin-left: 0px; }

/* Articles */

.article .article-options {
    padding: 0 0 0px 18px;
    margin: 2px 0 0 -3px;
    position: absolute;
    display: none; 
    background-color: #fff;
}

.article:hover .article-options {
    z-index: 10;
    width: 60%;
    box-shadow: 0px 20px 20px rgba(0,0,0,.4);
    display: block;
}

.quote {
    margin: 4px 0 0 30px;
    color: #666;
    min-height: 50px;
}

.quote-text {
    font-style: italic;
    margin: 4px 0 0 -6px;
    display: inline-block;
}

.quote-text:before, .quote-text:after {
    content: '"';
    color: #999;
}

.quote-url {
    font-size: 11px;
    color: #5C7D91;
    margin: 0 0 0 4px;
}

/* colour picker */

.colour-picker .colour {
    color: #5bb75b;
    display: none;
    cursor: pointer; 
    margin: 0 0 0 2px;
}

.article:hover .colour-picker .colour { display: inline; }

.colour-picker .picked {
    display: inline;
    color: #E0AF1B;
}


.hoverable:hover { color: #5BB75B; cursor: pointer; }

.alerts { 
    right: 0; 
    position: fixed;  
    margin-right: 42px;
}

.alerts span {
    background-repeat: no-repeat;
    width: 32px; height: 32px;
}

.alerts span.pendingSave {
    background-image: url(/assets/images/ajax-loader.gif);
}

.alerts span.failedSave {
    background-image: url(/assets/images/ajax-failed.png);
}

.visible {
    display: block;
}

.color-light, .color-dark { 
    display: inline-block;
    width: 9px; 
    height: 9px;
    font-size: 15px;
    vertical-align: middle;
}

.color-light:hover, .color-dark:hover { 
    cursor: pointer;
}

.color-light:hover, .color-light { 
    color: #FFDB4D;    
}

.cta { 
    font-size: 11px;
    color: #ccc;
}

a.cta, .cta a {
    color: #5bb75b;
}

.cta:hover { 
    cursor: pointer;
}

.synopsis, .story-title, input.story-title, .story-hero, input.story-hero, .event-agents, .event-places { 
    margin-left: 22px;
}

.storify input[type="text"] {
    width: 50%;
}

.storify input.story-hero {
    width: 90%;
}

.storify img {
    max-width: 150px;
}

.storify textarea { 
    width: 90%;
    min-height: 120px;
    clear: both;
}

.muted { font-size: 11px; }

.count {
    color: #E0AF1B;
    font-weight: normal;
    margin: 0 2px;
}

.author {
    font-weight: bold;
    margin: 0 2px;
}

.onDragOver {
    background: #DFF0D8;
}

.onDrop {
    background: #CEE8C3;
}

.notableAssocition span { 
    cursor: pointer;
    font-size: 12px;
}

.hasAssociation, .notableAssocition .muted:hover { 
    color: #E0AF1B;
}


/* FRONTS MANAGER */

.cf:before,
.cf:after{content:"";display:table}
.cf:after{clear:both}
.cf{zoom:1}

.fronts .finder {
    -moz-box-sizing: border-box;
    box-sizing: border-box;
    float: left;
    width: 25%;
}

.fronts .lists {
    -moz-box-sizing: border-box;
    box-sizing: border-box;
    float: left;
    width: 75%;
}

.fronts .finder {
    background-color: #ccc;
    padding: 7px 7px 5px 7px;
}

.fronts .finder input[type="text"] {
    width: 49%;
}

.fronts .list-picker {
    background-color: #ccc;
    padding: 7px 7px 5px 7px;
    float: right;
    width: 75%;
    border-left: 10px solid #fff;
    -moz-box-sizing: border-box;
    box-sizing: border-box;
}

.fronts .list-picker__title,
.fronts .finder__title {
    font-size: 18px;
}

.fronts .finder__title {
    color: #666;
}

.fronts .list-picker__title {
    color: #666;
}

.fronts .list-picker__item {
    color: #214583;
    font-weight: bold;
    display: inline-block;
    padding-right: 5px;
    margin-right:  5px;
    border-right:  1px solid #ccc;
}

.fronts .list-picker__item:last-child {
    font-weight: bold;
    display: inline-block;
    padding-right: 0;
    margin-right:  0;
    border-right:  0;
}

.fronts .lists .connectedList {
    min-height: 50px;
}

.fronts .lists .connectedList.pending {
    pointer-events: none;
    opacity: 0.5;
}

.fronts .list-header {
    background-color: #666;
    color: #fff;
    padding: 0;
    overflow: auto;
}

.fronts .list-header a,
.fronts .list-header a:hover,
.fronts .list-header a:visited {
    color: #fff;
}

.fronts .list-header__title {
    font-size: 18px;
    padding: 3px 0 0 6px;
}

.fronts .list-header__title__part {
    font-size: 18px;
    display: inline-block;
    padding-left: 4px;
    border-left: 1px solid #ccc;
}

.fronts .list-header__title__part:first-child {
    padding-left: 0;
    border-left: 0;
}

.fronts .list-header__meta {
    padding: 0 6px;
    font-size: 10px;
}

.fronts .list-header__meta__last-updated {
    font-weight: bold;
}

.fronts .list-header__status {
}

.fronts .list-header__status__live,
.fronts .list-header__status__draft {
    font-size: 12px;
    float: left;
    padding: 0 6px;    
    margin: 2px 0 0 3px;
    background-color: #ccc;    
    cursor: pointer;
}

.fronts .list-header__status__live.active {
    color: #d61d00;
    background-color: #fff;    
}

.fronts .list-header__status__draft.hasUnPublishedEdits {
    background-color: #f89406;
}

.fronts .list-header__status__draft.active {
    color: #000;
    background-color: #fff;    
}

.fronts .list-header__status__live__title,
.fronts .list-header__status__draft__title {
    font-weight: bold;
}

.fronts a.list-header__status__control {
    color: #f89406;
    cursor: pointer;
    text-transform: uppercase;
    font-size: 10px;
    line-height: 10px;
    font-weight: bold;
    padding: 0 2px;
}

.fronts a.list-header__status__control:hover,
.fronts a.list-header__status__control:visited {
    color: #000;
}

.fronts .list-header__hide {
    float: right;
    font-size: 9px;
    margin: 0 5px 0 0;

}

.fronts .trailblock {
    -moz-box-sizing: border-box;
    box-sizing: border-box;
    width: 33.333%;
    float: left;
    border-top:  10px solid #fff;
    border-left: 10px solid #fff;
}

.fronts .trail {
    cursor: move;
    background-color: #fff;
    padding: 5px 5px 5px 10px;
    border-bottom: 1px solid #ccc;
}

.fronts .trail.redundant {
    opacity: 0.2;
}

.fronts .trail:hover {
    background-color: #eee;
}

.fronts .ui-sortable-placeholder {
    height: 10px;
    border-top: 3px solid #666;
    border-bottom: 3px solid #666;
    background-color: #DFF0D8;
    visibility: visible !important;
}

.fronts .trail .trail__control {
    display: none;
}

.fronts .trailblock .trail:hover .trail__control {
    display: block;
    float: right;
    font-size: 10px;
    margin: -6px -2px 0 0;
}

.fronts .trail img {
    display: none;
    float: left;
    margin: 2px 10px 10px 0;
    width: 42%;
    width: 140px;
    height: 84px;    
    background-color: #eee;
}

.fronts .trailblock .trail img,
.fronts .trail:hover img {
    display: block;    
}

.fronts .trail p {
    margin: 0;
    padding: 0;
}

.fronts .trail .webTitle {
    font-family: EgyptianText, georgia, serif;
    font-size: 15px;
    line-height: 17px;
    font-weight: bold;
    margin: 0;
    padding: 0 0 5px 0;
}

.fronts .trail .trailText {
    color: #666;
    font-family: EgyptianText, georgia, serif;
    font-size: 14px;
    font-weight: normal;
    line-height: 18px;
}

.fronts .trail .trail__meta {
    color: #999;
    font-family: arial, sans-serif;
    font-size: 11px;
    font-weight: normal;
    line-height: 16px;
}

.fronts .trail .trail__meta a {
    display: none;
}

.fronts .trail:hover .trail__meta a {
    display: inline-block;
    color: #666;
    border-left: 1px #ddd solid;
    padding-left: 4px;
}

.fronts input[type="text"] {
}

.fronts select {
    width: 20%;
    margin: -2px 0 0 0;
}

.fronts .clipboard {
    min-height: 20px;
    margin: 5px 0 10px 0;
    background: #ddd;
}

.fronts .needs-more {
    padding: 0 0 0 10px;
    color: #d61d00;
    font-size: 12px;
    text-transform: uppercase;    
}

.fronts .needs-more__num {
    font-weight: bold;
}

<<<<<<< HEAD
/** http://localhost:9003/analytics/browsers */

#usage {
    font-family: Georgia, serif;
}

#usage h1, #usage h2, #usage h3 {
    font-weight: normal; 
}

.browser-table {
    width: 100%;
    max-width: 600px;
}
.browser-table .perc {
    margin-left: 5px;
    float: right;
}

.browser-table caption {
    margin: 5px 0;
    text-align: left;
}

.browser-table thead,
.browser-table tfoot{
    font-weight: bold;
}

.browser-table thead .perc,
.browser-table tfoot .perc {
    color: #000;
}

.browser-table .total {
    min-width: 170px;
}

table, table th, table td {
    border-width: 0px !important; 
}

.table-striped tbody td, .table-striped tbody th {
    background-color: white !important;
    border-bottom: 1px solid #eee;
    border-bottom-width: 1px !important;
=======
.fronts .list-footer {
    padding: 2px 10px 10px 10px;
    font-size: 10px;    
    border-top: 3px solid #ccc;
}

.fronts .list-footer.editable {
    background-color: #eee;
}

.fronts .list-footer a {
    color: #666;
    cursor: pointer;
}

.fronts .list-footer .settings input {
}

.fronts .list-footer .settings input.tiny {
    width: 40px;
    text-align: right;
>>>>>>> 3320175b
}<|MERGE_RESOLUTION|>--- conflicted
+++ resolved
@@ -750,7 +750,29 @@
     font-weight: bold;
 }
 
-<<<<<<< HEAD
+.fronts .list-footer {
+    padding: 2px 10px 10px 10px;
+    font-size: 10px;    
+    border-top: 3px solid #ccc;
+}
+
+.fronts .list-footer.editable {
+    background-color: #eee;
+}
+
+.fronts .list-footer a {
+    color: #666;
+    cursor: pointer;
+}
+
+.fronts .list-footer .settings input {
+}
+
+.fronts .list-footer .settings input.tiny {
+    width: 40px;
+    text-align: right;
+}
+
 /** http://localhost:9003/analytics/browsers */
 
 #usage {
@@ -789,7 +811,7 @@
     min-width: 170px;
 }
 
-table, table th, table td {
+table.browser-table, table.browser-table th, table.browser-table td {
     border-width: 0px !important; 
 }
 
@@ -797,27 +819,4 @@
     background-color: white !important;
     border-bottom: 1px solid #eee;
     border-bottom-width: 1px !important;
-=======
-.fronts .list-footer {
-    padding: 2px 10px 10px 10px;
-    font-size: 10px;    
-    border-top: 3px solid #ccc;
-}
-
-.fronts .list-footer.editable {
-    background-color: #eee;
-}
-
-.fronts .list-footer a {
-    color: #666;
-    cursor: pointer;
-}
-
-.fronts .list-footer .settings input {
-}
-
-.fronts .list-footer .settings input.tiny {
-    width: 40px;
-    text-align: right;
->>>>>>> 3320175b
-}+}
