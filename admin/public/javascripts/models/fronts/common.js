--- conflicted
+++ resolved
@@ -25,24 +25,11 @@
         util: {
             mediator: new EventEmitter(),
 
-<<<<<<< HEAD
-            hasNestedProperty: function (obj /*, level1, level2, ... */) {
-                var args = Array.prototype.slice.call(arguments),
-                    obj = args.shift(),
-                    i;
-
-                for (i = 0; i < args.length; i += 1) {
-                    if (!obj.hasOwnProperty(args[i])) { return false; }
-                    obj = obj[args[i]];
-                }
-                return true;
-=======
             hasNestedProperty: function (obj, path) {
                 if(obj.hasOwnProperty(path[0])) {
                     return path.length === 1 ? true : this.hasNestedProperty(obj[path[0]], _.rest(path));
                 }
                 return false;
->>>>>>> 569f99d5
             },
 
             parseQueryParams: function(url) {
