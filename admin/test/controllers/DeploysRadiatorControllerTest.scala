--- conflicted
+++ resolved
@@ -8,7 +8,6 @@
 import play.api.libs.ws.WSClient
 import play.api.test.FakeRequest
 import play.api.test.Helpers._
-import recorder.HttpRecorder
 import test.{ConfiguredTestSuite, WithTestWsClient}
 
 @DoNotDiscover class DeploysRadiatorControllerTest
@@ -19,38 +18,22 @@
   with BeforeAndAfterAll
   with WithTestWsClient {
 
-<<<<<<< HEAD
-  // this needs to be a recent build - TODO make it automatically find the latest build
-  val existingBuild = "3108"
-=======
   val existingBuild = "3123"
->>>>>>> 57b80e83
 
-  class TestHttpClient(name: String, wsClient: WSClient) extends HttpLike {
+  class TestHttpClient(wsClient: WSClient) extends HttpLike {
     override def GET(url: String, queryString: Map[String, String] = Map.empty, headers: Map[String, String] = Map.empty) = {
-<<<<<<< HEAD
-      val extentedHeaders = headers + ("X-Url" -> (url + queryString.mkString))
-      val normalisedUrl = HttpRecorder.normalise(name, url)
-      DeploysTestHttpRecorder.load(normalisedUrl, extentedHeaders) {
-=======
       import implicits.Strings.string2encodings
       val urlWithParams = url + "?" + queryString.updated("key", "").toList.sortBy(_._1).map(kv=> kv._1 + "=" + kv._2).mkString("&").encodeURIComponent
       DeploysTestHttpRecorder.load(urlWithParams, headers) {
->>>>>>> 57b80e83
         wsClient.url(url).withQueryString(queryString.toSeq: _*).withHeaders(headers.toSeq: _*).withRequestTimeout(10000).get()
       }
     }
   }
 
   class DeploysRadiatorControllerStub extends DeploysRadiatorController {
-<<<<<<< HEAD
-    override val teamcity = new TeamcityService(new TestHttpClient("teamcity", wsClient))
-    override val riffRaff = new RiffRaffService(new TestHttpClient("riffraff", wsClient))
-=======
     private val httpClient = new TestHttpClient(wsClient)
     override val teamcity = new TeamcityService(httpClient)
     override val riffRaff = new RiffRaffService(httpClient)
->>>>>>> 57b80e83
   }
 
   val controller = new DeploysRadiatorControllerStub()
@@ -96,11 +79,7 @@
       (jsonResponse \ "status").as[String] should be("ok")
       (jsonResponse \ "response" \ "number").as[String] should be(existingBuild)
       (jsonResponse \ "response" \ "projectName").as[String] should be("dotcom:master")
-<<<<<<< HEAD
-      ((jsonResponse \ "response" \ "commits").as[JsArray]).value.size should be(6)
-=======
       ((jsonResponse \ "response" \ "commits").as[JsArray]).value.size should be(2)
->>>>>>> 57b80e83
     }
   }
 
