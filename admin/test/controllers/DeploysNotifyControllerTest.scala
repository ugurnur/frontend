package controllers.admin

import common.ExecutionContexts
import controllers.Helpers.DeploysTestHttpRecorder
import model.deploys._
import org.scalatest.{BeforeAndAfterAll, DoNotDiscover, Matchers, WordSpec}
import play.api.libs.json.Json
import play.api.libs.ws.WSClient
import play.api.test.Helpers._
import play.api.test.{FakeHeaders, FakeRequest}
import recorder.HttpRecorder
import test.{ConfiguredTestSuite, WithTestWsClient}

import scala.concurrent.Future

@DoNotDiscover class DeploysNotifyControllerTest
  extends WordSpec
  with Matchers
  with ConfiguredTestSuite
  with ExecutionContexts
  with BeforeAndAfterAll
  with WithTestWsClient {

<<<<<<< HEAD
  val existingBuild = "3108"
=======
  val existingBuild = "3123"
>>>>>>> 57b80e83
  val fakeApiKey = "fake-api-key"

  class RecordingHttpClient(name: String, wsClient: WSClient) extends HttpLike {
    override def GET(url: String, queryString: Map[String, String] = Map.empty, headers: Map[String, String] = Map.empty) = {
<<<<<<< HEAD
      val extentedHeaders = headers + ("X-Url" -> (url + queryString.mkString))
      val normalisedUrl = HttpRecorder.normalise(name, url)
      DeploysTestHttpRecorder.load(normalisedUrl, extentedHeaders) {
=======
      import implicits.Strings.string2encodings
      val urlWithParams = url + "?" + queryString.updated("key", "").toList.sortBy(_._1).map(kv=> kv._1 + "=" + kv._2).mkString("&").encodeURIComponent
      DeploysTestHttpRecorder.load(urlWithParams, headers) {
>>>>>>> 57b80e83
        wsClient.url(url).withQueryString(queryString.toSeq: _*).withHeaders(headers.toSeq: _*).withRequestTimeout(10000).get()
      }
    }
  }



  class DeploysNotifyControllerStub(override val wsClient: WSClient) extends DeploysNotifyController {
    lazy val apiKey = fakeApiKey

<<<<<<< HEAD
    override val teamcity = new TeamcityService(new RecordingHttpClient("teamcity", wsClient))
    override val riffRaff = new RiffRaffService(new RecordingHttpClient("riffraff", wsClient))
=======
    private val httpClient = new RecordingHttpClient(wsClient)
    override val teamcity = new TeamcityService(httpClient)
    override val riffRaff = new RiffRaffService(httpClient)
>>>>>>> 57b80e83

    override protected def sendNotice(step: NoticeStep, notice: Notice): Future[NoticeResponse] = {
      Future.successful(NoticeResponse(notice, "Fake response"))
    }
  }

  val controller = new DeploysNotifyControllerStub(wsClient)

    s"POST /deploys-radiator/api/builds/${existingBuild}/notify" when {

      "No Api key is supplied" should {
        val body = Json.parse("""{"step": "deploy-finished-code",
                                |"notices": [{
                                | "type": "slack",
                                | "data": {
                                | "username": "TestUser",
                                | "hookUrl": "https://hooks.slack.com/services/X/Y/Z"
                                | }}]}""".stripMargin)
        val headers = FakeHeaders(Seq("Content-Type" -> "application/json"))
        val postNotifyRequest = FakeRequest("POST", s"/deploys-radiator/api/builds/${existingBuild}/notify", headers, body)
        "returns 401" in {
          val response = call(controller.notifyStep(existingBuild), postNotifyRequest)
          status(response) should be(UNAUTHORIZED)
        }
      }

      "step doesn't exist" should {
        val body = Json.parse("""{"step": "this step does NOT exist",
                                |"notices": [{
                                | "type": "slack",
                                | "data": {
                                | "username": "TestUser",
                                | "hookUrl": "https://hooks.slack.com/services/X/Y/Z"
                                | }}]}""".stripMargin)
        val headers = FakeHeaders(Seq("Content-Type" -> "application/json", "X-Gu-Api-Key" -> fakeApiKey))
        val postNotifyRequest = FakeRequest("POST", s"/deploys-radiator/api/builds/${existingBuild}/notify", headers, body)
        "returns 400" in {
          val response = call(controller.notifyStep(existingBuild), postNotifyRequest)
          status(response) should be(BAD_REQUEST)
        }
      }

      "notices info is not provided doesn't exist" should {
        val body = Json.parse("""{"step": "deploy-finished-code"}""")
        val headers = FakeHeaders(Seq("Content-Type" -> "application/json", "X-Gu-Api-Key" -> fakeApiKey))
        val postNotifyRequest = FakeRequest("POST", s"/deploys-radiator/api/builds/${existingBuild}/notify", headers, body)
        "returns 400" in {
          val response = call(controller.notifyStep(existingBuild), postNotifyRequest)
          status(response) should be(BAD_REQUEST)
        }
      }

      "notice type doesn't exist" should {
        val body = Json.parse("""{"step": "deploy-finished-code",
                                |"notices": [{
                                | "type": "doesn't exist"
                                | }]}""".stripMargin)
        val headers = FakeHeaders(Seq("Content-Type" -> "application/json", "X-Gu-Api-Key" -> fakeApiKey))
        val postNotifyRequest = FakeRequest("POST", s"/deploys-radiator/api/builds/${existingBuild}/notify", headers, body)
        "returns 400" in {
          val response = call(controller.notifyStep(existingBuild), postNotifyRequest)
          status(response) should be(BAD_REQUEST)
        }
      }

      "Slack data doesn't have a hookUrl" should {
        val body = Json.parse("""{"step": "deploy-finished-code",
                                |"notices": [{
                                | "type": "slack",
                                | "data": {
                                | "username": "TestUser"
                                | }}]}""".stripMargin)
        val headers = FakeHeaders(Seq("Content-Type" -> "application/json", "X-Gu-Api-Key" -> fakeApiKey))
        val postNotifyRequest = FakeRequest("POST", s"/deploys-radiator/api/builds/${existingBuild}/notify", headers, body)
        "returns 400" in {
          val response = call(controller.notifyStep(existingBuild), postNotifyRequest)
          status(response) should be(BAD_REQUEST)
        }
      }

      "data to send a notice to Slack is correct" should {
        val body = Json.parse("""{"step": "deploy-finished-code",
                                |"notices": [{
                                | "type": "slack",
                                | "data": {
                                | "username": "TestUser",
                                | "hookUrl": "https://hooks.slack.com/services/X/Y/Z"
                                | }}]}""".stripMargin)
        val headers = FakeHeaders(Seq("Content-Type" -> "application/json", "X-Gu-Api-Key" -> fakeApiKey))
        val postNotifyRequest = FakeRequest("POST", s"/deploys-radiator/api/builds/${existingBuild}/notify", headers, body)
        "returns 200" in {
          val response = call(controller.notifyStep(existingBuild), postNotifyRequest)
          status(response) should be(OK)
        }
      }

      // RiffRaff hooks, for instance, doesn't give the opportunity to pass headers
      // So we would pass the api-key as query string in this case
      "api-key is passed as query string" should {
        val body = Json.parse("""{"step": "deploy-finished-code",
                                |"notices": [{
                                | "type": "slack",
                                | "data": {
                                | "username": "TestUser",
                                | "hookUrl": "https://hooks.slack.com/services/X/Y/Z"
                                | }}]}""".stripMargin)
        val headers = FakeHeaders(Seq("Content-Type" -> "application/json"))
        val postNotifyRequest = FakeRequest("POST", s"/deploys-radiator/api/builds/${existingBuild}/notify?api-key=${fakeApiKey}", headers, body)
        "returns 200" in {
          val response = call(controller.notifyStep(existingBuild), postNotifyRequest)
          status(response) should be(OK)
        }
      }

    }
}


<|MERGE_RESOLUTION|>--- conflicted
+++ resolved
@@ -8,7 +8,6 @@
 import play.api.libs.ws.WSClient
 import play.api.test.Helpers._
 import play.api.test.{FakeHeaders, FakeRequest}
-import recorder.HttpRecorder
 import test.{ConfiguredTestSuite, WithTestWsClient}
 
 import scala.concurrent.Future
@@ -21,24 +20,14 @@
   with BeforeAndAfterAll
   with WithTestWsClient {
 
-<<<<<<< HEAD
-  val existingBuild = "3108"
-=======
   val existingBuild = "3123"
->>>>>>> 57b80e83
   val fakeApiKey = "fake-api-key"
 
-  class RecordingHttpClient(name: String, wsClient: WSClient) extends HttpLike {
+  class RecordingHttpClient(wsClient: WSClient) extends HttpLike {
     override def GET(url: String, queryString: Map[String, String] = Map.empty, headers: Map[String, String] = Map.empty) = {
-<<<<<<< HEAD
-      val extentedHeaders = headers + ("X-Url" -> (url + queryString.mkString))
-      val normalisedUrl = HttpRecorder.normalise(name, url)
-      DeploysTestHttpRecorder.load(normalisedUrl, extentedHeaders) {
-=======
       import implicits.Strings.string2encodings
       val urlWithParams = url + "?" + queryString.updated("key", "").toList.sortBy(_._1).map(kv=> kv._1 + "=" + kv._2).mkString("&").encodeURIComponent
       DeploysTestHttpRecorder.load(urlWithParams, headers) {
->>>>>>> 57b80e83
         wsClient.url(url).withQueryString(queryString.toSeq: _*).withHeaders(headers.toSeq: _*).withRequestTimeout(10000).get()
       }
     }
@@ -49,14 +38,9 @@
   class DeploysNotifyControllerStub(override val wsClient: WSClient) extends DeploysNotifyController {
     lazy val apiKey = fakeApiKey
 
-<<<<<<< HEAD
-    override val teamcity = new TeamcityService(new RecordingHttpClient("teamcity", wsClient))
-    override val riffRaff = new RiffRaffService(new RecordingHttpClient("riffraff", wsClient))
-=======
     private val httpClient = new RecordingHttpClient(wsClient)
     override val teamcity = new TeamcityService(httpClient)
     override val riffRaff = new RiffRaffService(httpClient)
->>>>>>> 57b80e83
 
     override protected def sendNotice(step: NoticeStep, notice: Notice): Future[NoticeResponse] = {
       Future.successful(NoticeResponse(notice, "Fake response"))
