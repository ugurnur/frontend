package pagepresser

import com.netaporter.uri.Uri.parse
import common.Logging
import org.jsoup.Jsoup
import org.jsoup.nodes.Document

import scala.collection.JavaConversions._
import scala.io.Source

abstract class HtmlCleaner extends Logging {
  def canClean(document: Document): Boolean

  def clean(document: Document): Document

  protected def universalClean(document: Document): Document = {
    log.info("*** universalClean ***")
    removeAds(document)
    removeByClass(document, "top-search-box")
    removeByClass(document, "share-links")
    removeRelatedComponent(document)
    removeByClass(document, "user-details")
    removeByClass(document, "initially-off")
    removeByClass(document, "comment-count")
<<<<<<< HEAD
=======

    //fetch omniture data before stripping it. then rea-dd it for simple page tracking
    val omnitureQueryString = fetchOmnitureTags(document)
    removeScriptsTagsExceptInteractives(document)
    removeByTagName(document, "noscript")
    createSimplePageTracking(document, omnitureQueryString)

    replaceLinks(document)

  }

  def replaceLinks(document: Document): Document = {
    try {
      val newDocumentString = document.html().replaceAll("href=\"http://", "href=\"//")
      Jsoup.parse(newDocumentString)
    }
    catch {
      case e: Exception => {
        log.warn("Unable to convert links for document from http to protocol relative url.")
        document
      }
    }
>>>>>>> 45372317
  }

  def extractOmnitureParams(document: Document): Map[String, Seq[String]] = {
    log.info("*** extractOmnitureParams ***")
    val omnitureNoScript = document.getElementById("omnitureNoScript")
    if (omnitureNoScript != null) {
      parse(omnitureNoScript.getElementsByTag("img").attr("src")).query.paramMap
    } else {
      Map.empty
    }
  }

  def removeScripts(document: Document): Document = {
    log.info("*** removeScripts ***")
    document.getElementsByTag("script").toList.foreach(_.remove())
    document
  }

  def createSimplePageTracking(document: Document): Document = {
    log.info("*** createSimplePageTracking ***")
    val omnitureQueryString = fetchOmnitureTags(document)

    val newOmnitureScriptBase = "https://hits-secure.theguardian.com/b/ss/guardiangu-network/1/JS-1.4.1/s985205503180623100"

    document.getElementsByTag("img").exists { element =>
      element.hasAttr("src") && element.attr("src").contains(newOmnitureScriptBase)
    } match {
      case true =>
        log.info(s"Archive omniture script exists and was not replaced")
        document
      case false =>
        val omnitureTag = "<!---Omniture page tracking for pressed page ---> <img src=\"" + newOmnitureScriptBase + "?" + omnitureQueryString + "\" width=\"1\" height=\"1\"/>"
        document.body().append(omnitureTag)
        log.info("Archive omniture script appended")
        document
    }
  }

  def fetchOmnitureTags(document: Document): String = {
    log.info("*** fetchOmnitureTags ***")
    val params = extractOmnitureParams(document)
    val requiredParams: Map[String, Seq[String]] = params.filterKeys(key => List("pageName", "ch", "g", "ns").contains(key)) ++
      Map("AQB" -> List("1"),
        "ndh" -> List("1"),
        "c19" -> List("frontendarchive"),
        "ce" -> List("UTF-8"),
        "cpd" -> List("2"),
        "AQE" -> List("1"),
        "v14" -> List("D=r"),
        "v9" -> List("D=g"))

    requiredParams.flatMap { case ((key: String, value: Seq[String])) =>
      for (v <- value) yield {
        val updatedValue = if(v.contains("&")) {
          v.replace("&", "%26")
        } else v
        s"$key=$updatedValue"
      }
    }.mkString("&")
  }

  def removeAds(document: Document): Document = {
    log.info("*** removeAds ***")
    val element = document.getElementById("sub-header")

    if (element != null) {
      val ads = element.children().toList.filterNot(e => e.attr("class") == "top-navigation twelve-col top-navigation-js")
      ads.foreach(_.remove())

      val htmlComments = element.childNodes().filter(node => node.nodeName().equals("#comment"))
      htmlComments.foreach(_.remove())

      val promo = document.getElementById("promo")
      if(promo != null) promo.remove()
    }

    document
  }

  def removeRelatedComponent(document: Document): Document = {
    log.info("*** removeRelatedComponent ***")
    val element = document.getElementById("related")
    if(element != null) element.remove()
    document
  }

  def removeByClass(document: Document, className: String): Document = {
    log.info("*** removeByClass ***")
    document.getElementsByClass(className).foreach(_.remove())
    document
  }

  def removeByTagName(document: Document, tagName: String): Document = {
    log.info("*** removeByTagName ***")
    document.getElementsByTag(tagName).foreach(_.remove())
    document
  }
}<|MERGE_RESOLUTION|>--- conflicted
+++ resolved
@@ -22,17 +22,7 @@
     removeByClass(document, "user-details")
     removeByClass(document, "initially-off")
     removeByClass(document, "comment-count")
-<<<<<<< HEAD
-=======
-
-    //fetch omniture data before stripping it. then rea-dd it for simple page tracking
-    val omnitureQueryString = fetchOmnitureTags(document)
-    removeScriptsTagsExceptInteractives(document)
-    removeByTagName(document, "noscript")
-    createSimplePageTracking(document, omnitureQueryString)
-
     replaceLinks(document)
-
   }
 
   def replaceLinks(document: Document): Document = {
@@ -46,7 +36,6 @@
         document
       }
     }
->>>>>>> 45372317
   }
 
   def extractOmnitureParams(document: Document): Map[String, Seq[String]] = {
