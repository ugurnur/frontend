--- conflicted
+++ resolved
@@ -138,11 +138,7 @@
 
             <div class="trail__meta">
                 <span data-bind="html: _humanDate() ? _humanDate : 'Loading...'"></span>
-<<<<<<< HEAD
-                <a data-bind="attr: {href: 'http://m.guardian.co.uk/' + id()}">view</a>
-=======
                 <a data-bind="attr: {href: 'http://www.theguardian.com/' + id()}">view</a>
->>>>>>> 48d62b5c
                 <a data-bind="attr: {href: 'http://dashboard.ophan.co.uk/summary?path=/' + id()}">stats</a>
             </div>
 
