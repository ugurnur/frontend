@(env: String)

@admin_main("Fronts editor", env, isAuthed = true) {

    <div class="splash" data-bind="visible: false">Loading Editor...</div> 

    <div class="fronts" data-bind="visible: true, makeDropabble: true" style="display: none">
        <header>
            <div class="tool-title">Front Collections Editor</div>
            <div class="list-picker">
                <select data-bind="options: configs, value: config, optionsCaption: 'Choose a Front...'"></select>
                <button data-bind="enable: collections().length, click: actions.clearAll">Clear</button>
            </div>
        </header>

        <div class="finder">

            <i class="icon-trash list-tool" data-bind="click: actions.flushClipboard"></i>
            <div class="finder__title">Clipboard</div>
            <div class="clipboard__wrapper">
                <div id="clipboard__overlay" data-bind="visible: clipboard().length === 0">
                    Drag articles and drop them here. <br />Works from Guardian, Ophan, and Google.</div>
                <div id="clipboard" class="connectedList" data-bind="
                    template: {name: 'template_article', foreach: clipboard}"></div>
            </div>

            <div data-bind="with: latestArticles">
                <i class="icon-refresh list-tool" data-bind="click: refresh"></i>
                <div class="finder__title">Latest Articles</div>

                <input id="searchTerm" type="text" placeholder="url or keyword" data-bind='
                    event: {keyup: search, afterpaste: search},
                    value: term,
                    valueUpdate: ["afterkeydown", "afterpaste"]'/>

                <input id="searchSection" type="text" placeholder="section" data-bind='
                    event: {keyup: search, afterpaste: search},
                    value: section,
                    valueUpdate: ["afterkeydown", "afterpaste"]'/>

                <div data-bind="template: {name: 'template_search_controls'}"></div>

                <div id="latest-articles" class="connectedList" data-bind="template: {name: 'template_article', foreach: articles}">Searching...</div>

                <div data-bind="template: {name: 'template_search_controls'}, visible: articles().length > 0"></div>
            </div>

        </div>

        <script type="text/html" id="template_search_controls">
            <div class="finder__controls">
                Page <span data-bind="text: page"></span>
                <a data-bind="click: pageNext">next</a>
                <a data-bind="click: pagePrev, visible: page() > 1">prev</a>
                <a data-bind="click: refresh,  visible: page() > 2">top</a>
            </div>
        </script>

        <div id="trailblocks" data-bind="foreach: collections">
            <div class="trailblock">
                <div class="list-header">
                    <i class="icon-cog list-tool" data-bind="click: toggleEditingConfig"></i>

                    <a data-bind="click: $root.actions.dropCollection" class="list-header__hide" title="Hide this block">HIDE</a>
                    <div class="list-header__title" data-bind="foreach: crumbs">
                        <span class="list-header__title__part" data-bind="text: $data"></span> 
                    </div>
                    <div data-bind="visible: !state.editingConfig()">
                        <div class="list-header__status">
                            <div class="list-header__status__live" data-bind="
                                css: {
                                    active: state.liveMode()
                                }">
                                <span class="list-header__status__live__title" data-bind="click: setLiveMode">LIVE</span>
                            </div>                    
                            <div class="list-header__status__draft" data-bind="
                                css: {
                                    active: !state.liveMode(),
                                    hasUnPublishedEdits: state.hasUnPublishedEdits()
                                }">
                                <span class="list-header__status__draft__title" data-bind="click: setDraftMode">
                                    DRAFT
                                    <span data-bind="if: state.hasUnPublishedEdits()">
                                        has edits
                                    </span>
                                </span>
                                <span data-bind="if: !state.liveMode() && state.hasUnPublishedEdits()">
                                    &middot; <a class="list-header__status__control" data-bind="click: publishDraft">publish</a>
                                    &middot; <a class="list-header__status__control" data-bind="click: discardDraft">discard</a>
                                </span>
                            </div>                    
                        </div>
                        <div class="list-header__meta">
                            <!-- ko if: state.timeAgo -->
                                updated <span class="list-header__meta__last-updated" data-bind="text: state.timeAgo"></span> 
                                by <a class="list-header__meta__user" data-bind="
                                    text: meta.updatedBy,
                                    attr: {href: 'mailto:' + meta.updatedEmail}
                                    "></a>
                            <!-- /ko -->
                            <!-- ko ifnot: state.timeAgo -->
                                Empty
                            <!-- /ko -->
                        </div>
                    </div>                    
                </div>
                <div class="list-config" data-bind="visible: state.editingConfig">
                    <div>
                        Number of articles:
                    </div>
                    <div>
                        <input type="number" class="tiny" data-bind="value: config.min"/> Minumum
                    </div>
                    <div>
                        <input type="number" class="tiny" data-bind="value: config.max"/> Maximum
                    </div>
                    <div>ContentApi query for collection automation:</div>
                    <div>
                        <input type="text" data-bind="value: config.contentApiQuery"/>
                    </div>
                    <input type="submit" class="btn" value="Save" data-bind="click: saveConfig"/>
                    <button class="btn" value="Cancel" data-bind="click: stopEditingConfig">Cancel</button>
                </div>
                <div class="needs-more" data-bind="if: needsMore">
                    Needs at least <span class="needs-more__num" data-bind="text: config.min"></span> 
                    article<span data-bind="text: config.min() > 1 ? 's' : ''"></span>
                </div>
                <div class="connectedList persisted" data-bind="
                    attr: {
                        'data-list-id': id
                    },
                    css: {
                        'pending': state.loadIsPending,
                        'is-live': state.liveMode() 
                    },
                    template: {name: 'template_article', foreach: state.liveMode() ? live : draft}"></div>
            </div>
        </div>
    </div>

    <script type="text/html" id="template_article">
        <div class="trail u-cf" data-bind="
                attr: {'data-url': meta.id},
                css: {redundant: $parent.config && $parent.config.max ? (0 + $index()) >= (0 + $parent.config.max()) : false}
            ">

            <div class="trail_tweaks u-cf" data-bind="visible: state.editingConfig">
                <div>
                    Headline override:
                    <input type="text" data-bind="value: config.webTitle"/>
                </div>
                <input type="submit" class="btn" value="Save" data-bind="click: $parent.saveItemConfig"/>
                <button class="btn" value="Cancel" data-bind="click: $parent.forceRefresh">Cancel</button>
            </div>

            <img data-bind="attr: {src: fields.thumbnail}" />

            <div class="trail__meta">
                <span data-bind="html: humanDate() ? humanDate : 'Loading...'"></span>
                <!--a class="trail__meta__tweak"  data-bind="click: toggleEditingConfig">tweak</a-->
            </div>

<<<<<<< HEAD
            <div class="trail_stats u-cf">
=======
            <div class="trail__actions">
                <i class="icon-trash list-tool trail__actions__remove" data-bind="click: $parent.dropItem"></i>
            </div>

            <a class="trail_stats cf" target="_blank" data-bind="attr: {href: 'http://dashboard.ophan.co.uk/graph/breakdown?path=/' + meta.id()}">
>>>>>>> b6beff73
                <div class="pageviews" data-bind="if: pageViewsCommas(), text: pageViewsCommas"></div>
                <div class="pageviews-graph" data-bind="if: state.pageViewsSeries(), sparkline: state.pageViewsSeries"></div>
            </a>

            <!-- ko if: (config.webTitle() && (meta.webTitle() !== config.webTitle())) -->
            <span class="webTitle webTitle--override" data-bind="html: config.webTitle"></span>
            <!-- /ko -->

            <a class="webTitle" target="_blank" data-bind="
                html: meta.webTitle, 
                attr: {href: 'http://www.theguardian.com/' + meta.id()}"></a>

        </div>
    </script>
    
    <script src="@routes.Assets.at("javascripts/fronts.js")"></script>
}<|MERGE_RESOLUTION|>--- conflicted
+++ resolved
@@ -88,7 +88,7 @@
                                     &middot; <a class="list-header__status__control" data-bind="click: publishDraft">publish</a>
                                     &middot; <a class="list-header__status__control" data-bind="click: discardDraft">discard</a>
                                 </span>
-                            </div>                    
+                            </div>
                         </div>
                         <div class="list-header__meta">
                             <!-- ko if: state.timeAgo -->
@@ -102,7 +102,7 @@
                                 Empty
                             <!-- /ko -->
                         </div>
-                    </div>                    
+                    </div>
                 </div>
                 <div class="list-config" data-bind="visible: state.editingConfig">
                     <div>
@@ -144,7 +144,7 @@
                 css: {redundant: $parent.config && $parent.config.max ? (0 + $index()) >= (0 + $parent.config.max()) : false}
             ">
 
-            <div class="trail_tweaks u-cf" data-bind="visible: state.editingConfig">
+            <div class="trail_tweaks cf" data-bind="visible: state.editingConfig">
                 <div>
                     Headline override:
                     <input type="text" data-bind="value: config.webTitle"/>
@@ -160,15 +160,11 @@
                 <!--a class="trail__meta__tweak"  data-bind="click: toggleEditingConfig">tweak</a-->
             </div>
 
-<<<<<<< HEAD
-            <div class="trail_stats u-cf">
-=======
             <div class="trail__actions">
                 <i class="icon-trash list-tool trail__actions__remove" data-bind="click: $parent.dropItem"></i>
             </div>
 
-            <a class="trail_stats cf" target="_blank" data-bind="attr: {href: 'http://dashboard.ophan.co.uk/graph/breakdown?path=/' + meta.id()}">
->>>>>>> b6beff73
+            <a class="trail_stats u-cf" target="_blank" data-bind="attr: {href: 'http://dashboard.ophan.co.uk/graph/breakdown?path=/' + meta.id()}">
                 <div class="pageviews" data-bind="if: pageViewsCommas(), text: pageViewsCommas"></div>
                 <div class="pageviews-graph" data-bind="if: state.pageViewsSeries(), sparkline: state.pageViewsSeries"></div>
             </a>
