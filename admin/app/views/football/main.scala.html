@(title: String)(content: Html)(implicit context: model.ApplicationContext)

@import controllers.admin.routes.UncachedAssets
@import controllers.admin.routes.UncachedWebAssets
@import play.api.Mode.Dev
@import conf.Static
<<<<<<< HEAD
@import conf.switches.Switches.PillarCards
=======
@import html.HtmlPageHelpers.pillarCardCSSFileContent
>>>>>>> 31cef3f5


@defining(if (PillarCards.isSwitchedOn or mvt.PillarCards.isParticipating) "content.pc" else "content") { contentCSS =>
    <!DOCTYPE html>
    <html lang="en">
        <head>
            <meta charset="utf-8">
            <title>@title</title>
            <meta name="viewport" content="width=device-width, initial-scale=1" />
            <link rel="shortcut icon" type="image/x-icon" href='@UncachedAssets.at("football/images/favicon.ico")' />
            <link rel="stylesheet" href='@UncachedWebAssets.at("lib/bootstrap/css/bootstrap.min.css")' />
            <link rel="stylesheet" media="screen" href='@UncachedAssets.at("football/css/football-main.css")' />
            <link rel="stylesheet" href='@UncachedWebAssets.at("lib/jquery-ui/jquery-ui.min.css")' />

<<<<<<< HEAD
                <!--[if (gt IE 9)|(IEMobile)]><!-->
            @if(context.environment.mode == Dev) {
                <link rel="stylesheet" type="text/css" href="@Static("stylesheets/head.content.css")" />
            } else {
                <style>
                @Html(common.Assets.css.head(None))
                </style>
            }
                <!--<![endif]-->
=======
        <link rel="stylesheet" type="text/css" href="@Static(s"stylesheets/$pillarCardCSSFileContent.css")" />
>>>>>>> 31cef3f5

            <link rel="stylesheet" type="text/css" href="@Static(s"stylesheets/$contentCSS.css")" />

            <script src='@UncachedWebAssets.at("lib/jquery/jquery.min.js")'></script>
            <script src='@UncachedWebAssets.at("lib/jquery-ui/jquery-ui.min.js")'></script>
            <script src='@UncachedWebAssets.at("lib/bootstrap/js/bootstrap.min.js")'></script>
            <script src='@UncachedAssets.at("football/javascripts/browser.js")'></script>
        </head>
        <body>
            <nav class="navbar navbar-default navbar-static-top" role="navigation">
              <div class="container-fluid">
                <div class="navbar-header">
                  <button type="button" class="navbar-toggle" data-toggle="collapse" data-target="#bs-example-navbar-collapse-8">
                    <span class="sr-only">Toggle navigation</span>
                    <span class="icon-bar"></span>
                    <span class="icon-bar"></span>
                    <span class="icon-bar"></span>
                  </button>
                  <a class="navbar-brand" href="/admin/football">PA Browser <sup>ɐʇǝq</sup></a>
                </div>

                <div class="collapse navbar-collapse" id="bs-example-navbar-collapse-8">
                  <ul class="nav navbar-nav">
                      <li><a href="/admin/football/player">Player cards</a></li>
                      <li><a href="/admin/football/tables">Tables</a></li>
                      <li><a href="/admin/football/fronts">Fronts</a></li>
                      <li><a href="/admin/football/browse">API browser</a></li>
                  </ul>
                </div>
              </div>
            </nav>
            <div class="container-fluid">
                @content
            </div>
        </body>
    </html>
}<|MERGE_RESOLUTION|>--- conflicted
+++ resolved
@@ -4,72 +4,61 @@
 @import controllers.admin.routes.UncachedWebAssets
 @import play.api.Mode.Dev
 @import conf.Static
-<<<<<<< HEAD
-@import conf.switches.Switches.PillarCards
-=======
 @import html.HtmlPageHelpers.pillarCardCSSFileContent
->>>>>>> 31cef3f5
 
+<!DOCTYPE html>
+<html lang="en">
+    <head>
+        <meta charset="utf-8">
+        <title>@title</title>
+        <meta name="viewport" content="width=device-width, initial-scale=1" />
+        <link rel="shortcut icon" type="image/x-icon" href='@UncachedAssets.at("football/images/favicon.ico")' />
+        <link rel="stylesheet" href='@UncachedWebAssets.at("lib/bootstrap/css/bootstrap.min.css")' />
+        <link rel="stylesheet" media="screen" href='@UncachedAssets.at("football/css/football-main.css")' />
+        <link rel="stylesheet" href='@UncachedWebAssets.at("lib/jquery-ui/jquery-ui.min.css")' />
 
-@defining(if (PillarCards.isSwitchedOn or mvt.PillarCards.isParticipating) "content.pc" else "content") { contentCSS =>
-    <!DOCTYPE html>
-    <html lang="en">
-        <head>
-            <meta charset="utf-8">
-            <title>@title</title>
-            <meta name="viewport" content="width=device-width, initial-scale=1" />
-            <link rel="shortcut icon" type="image/x-icon" href='@UncachedAssets.at("football/images/favicon.ico")' />
-            <link rel="stylesheet" href='@UncachedWebAssets.at("lib/bootstrap/css/bootstrap.min.css")' />
-            <link rel="stylesheet" media="screen" href='@UncachedAssets.at("football/css/football-main.css")' />
-            <link rel="stylesheet" href='@UncachedWebAssets.at("lib/jquery-ui/jquery-ui.min.css")' />
+            <!--[if (gt IE 9)|(IEMobile)]><!-->
+        @if(context.environment.mode == Dev) {
+            <link rel="stylesheet" type="text/css" href="@Static("stylesheets/head.content.css")" />
+        } else {
+            <style>
+            @Html(common.Assets.css.head(None))
+            </style>
+        }
+            <!--<![endif]-->
 
-<<<<<<< HEAD
-                <!--[if (gt IE 9)|(IEMobile)]><!-->
-            @if(context.environment.mode == Dev) {
-                <link rel="stylesheet" type="text/css" href="@Static("stylesheets/head.content.css")" />
-            } else {
-                <style>
-                @Html(common.Assets.css.head(None))
-                </style>
-            }
-                <!--<![endif]-->
-=======
         <link rel="stylesheet" type="text/css" href="@Static(s"stylesheets/$pillarCardCSSFileContent.css")" />
->>>>>>> 31cef3f5
 
-            <link rel="stylesheet" type="text/css" href="@Static(s"stylesheets/$contentCSS.css")" />
+        <script src='@UncachedWebAssets.at("lib/jquery/jquery.min.js")'></script>
+        <script src='@UncachedWebAssets.at("lib/jquery-ui/jquery-ui.min.js")'></script>
+        <script src='@UncachedWebAssets.at("lib/bootstrap/js/bootstrap.min.js")'></script>
+        <script src='@UncachedAssets.at("football/javascripts/browser.js")'></script>
+    </head>
+    <body>
+        <nav class="navbar navbar-default navbar-static-top" role="navigation">
+          <div class="container-fluid">
+            <div class="navbar-header">
+              <button type="button" class="navbar-toggle" data-toggle="collapse" data-target="#bs-example-navbar-collapse-8">
+                <span class="sr-only">Toggle navigation</span>
+                <span class="icon-bar"></span>
+                <span class="icon-bar"></span>
+                <span class="icon-bar"></span>
+              </button>
+              <a class="navbar-brand" href="/admin/football">PA Browser <sup>ɐʇǝq</sup></a>
+            </div>
 
-            <script src='@UncachedWebAssets.at("lib/jquery/jquery.min.js")'></script>
-            <script src='@UncachedWebAssets.at("lib/jquery-ui/jquery-ui.min.js")'></script>
-            <script src='@UncachedWebAssets.at("lib/bootstrap/js/bootstrap.min.js")'></script>
-            <script src='@UncachedAssets.at("football/javascripts/browser.js")'></script>
-        </head>
-        <body>
-            <nav class="navbar navbar-default navbar-static-top" role="navigation">
-              <div class="container-fluid">
-                <div class="navbar-header">
-                  <button type="button" class="navbar-toggle" data-toggle="collapse" data-target="#bs-example-navbar-collapse-8">
-                    <span class="sr-only">Toggle navigation</span>
-                    <span class="icon-bar"></span>
-                    <span class="icon-bar"></span>
-                    <span class="icon-bar"></span>
-                  </button>
-                  <a class="navbar-brand" href="/admin/football">PA Browser <sup>ɐʇǝq</sup></a>
-                </div>
-
-                <div class="collapse navbar-collapse" id="bs-example-navbar-collapse-8">
-                  <ul class="nav navbar-nav">
-                      <li><a href="/admin/football/player">Player cards</a></li>
-                      <li><a href="/admin/football/tables">Tables</a></li>
-                      <li><a href="/admin/football/fronts">Fronts</a></li>
-                      <li><a href="/admin/football/browse">API browser</a></li>
-                  </ul>
-                </div>
-              </div>
-            </nav>
-            <div class="container-fluid">
-                @content
+            <div class="collapse navbar-collapse" id="bs-example-navbar-collapse-8">
+              <ul class="nav navbar-nav">
+                  <li><a href="/admin/football/player">Player cards</a></li>
+                  <li><a href="/admin/football/tables">Tables</a></li>
+                  <li><a href="/admin/football/fronts">Fronts</a></li>
+                  <li><a href="/admin/football/browse">API browser</a></li>
+              </ul>
             </div>
-        </body>
-    </html>
-}+          </div>
+        </nav>
+        <div class="container-fluid">
+            @content
+        </div>
+    </body>
+</html>