@(competitions: List[pa.Season], teams: List[pa.Team])

@views.html.football.main("Player cards") {
    <div class="row">
        <div class="col-sm-12">
            <hgroup class="page-header">
                <h1>Player cards</h1>
            </hgroup>
        </div>
    </div>

    <div class="row">
        <div class="col-sm-12">
            <form role="form" action="/admin/football/player/card" method="post">
                <div class="row">
                    <div class="col-sm-12">
                        <div class="form-group form-line">
                            <div class="btn-group" data-toggle="buttons">
                                <label class="btn btn-primary active">
                                    <input type="radio" name="playerCardType" value="attack" checked="checked" /> Attack
                                </label>
                                <label class="btn btn-primary">
                                    <input type="radio" name="playerCardType" value="assist" /> Assist
                                </label>
                                <label class="btn btn-primary">
                                    <input type="radio" name="playerCardType" value="discipline" /> Discipline
                                </label>
                                <label class="btn btn-primary">
                                    <input type="radio" name="playerCardType" value="defence" /> Defence
                                </label>
                                <label class="btn btn-primary">
                                    <input type="radio" name="playerCardType" value="goalkeeper" /> Goalkeeper
                                </label>
                            </div>
                        </div>
                    </div>
                </div>

                <div class="row">
                    <div class="col-sm-12">
                        <div class="form-inline form-group">
                            @views.html.football.fragments.chooseLeague("competition", competitions, withEmptyValue = true)
                            <b>Or</b>
                            <input type="text" name="startDate" class="form-control date-picker" placeholder="Choose start date" />
                        </div>
                    </div>
                </div>

                <div class="row">
<<<<<<< HEAD
                    <div class="col-sm-6">
                        @views.html.football.fragments.chooseTeam("team", teams)
                    </div>
                    <div class="col-sm-6">
                        <div class="form-group">
=======
                    <div class="col-sm-12">
                        <div class="form-inline form-group">
                            @views.html.football.fragments.chooseTeam("team", teams)
                        </div>

                        <div class="form-inline form-group">
                            @*<select name="player" id="id-player" class="form-control foot-autocomplete" data-placeholder="Choose player"></select>*@
>>>>>>> c5fab786
                            <input type="text" name="player" id="id-player" class="form-control player-chooser" autocomplete="off" placeholder="Choose player">
                        </div>
                    </div>
                </div>

                <button type="submit" class="btn btn-success">View</button>
            </form>
        </div>
    </div>
}<|MERGE_RESOLUTION|>--- conflicted
+++ resolved
@@ -47,21 +47,12 @@
                 </div>
 
                 <div class="row">
-<<<<<<< HEAD
-                    <div class="col-sm-6">
-                        @views.html.football.fragments.chooseTeam("team", teams)
-                    </div>
-                    <div class="col-sm-6">
-                        <div class="form-group">
-=======
                     <div class="col-sm-12">
                         <div class="form-inline form-group">
                             @views.html.football.fragments.chooseTeam("team", teams)
                         </div>
 
                         <div class="form-inline form-group">
-                            @*<select name="player" id="id-player" class="form-control foot-autocomplete" data-placeholder="Choose player"></select>*@
->>>>>>> c5fab786
                             <input type="text" name="player" id="id-player" class="form-control player-chooser" autocomplete="off" placeholder="Choose player">
                         </div>
                     </div>
