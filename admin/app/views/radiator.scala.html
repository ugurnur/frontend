--- conflicted
+++ resolved
@@ -86,14 +86,7 @@
                                 riffraff.appendChild(li);
                             });
 
-<<<<<<< HEAD
                         }})
-                   
-
-=======
-                        })
-                   })
->>>>>>> aaf8680b
         });
 
 
