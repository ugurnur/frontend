package controllers

import common._
import common.AdminMetrics.{ SwitchesUpdateCounter, SwitchesUpdateErrorCounter }
import conf.{ Switches, Configuration }
import play.api.mvc._
import scala.concurrent.Future
import services.{ Notification, Audit }
import tools.Store

object SwitchboardController extends Controller with AuthLogging with Logging with ExecutionContexts {

  val SwitchPattern = """([a-z\d-]+)=(on|off)""".r

<<<<<<< HEAD
  def renderSwitchboard() = Authenticated.async { request =>
    log("loaded Switchboard", request)

    Future { Store.getSwitches } map { configuration =>
      val nextStateLookup = Properties(configuration getOrElse "")

      Switches.all foreach { switch =>
        nextStateLookup.get(switch.name) foreach {
          case "on" => switch.switchOn()
          case _ => switch.switchOff()
        }
=======
  def render() = AuthAction { implicit request =>
    log("loaded Switchboard", request)

    val promiseOfSwitches = Akka future { Store.getSwitchesWithLastModified }

    Async {
      promiseOfSwitches map { switchesWithLastModified =>
          val configuration = switchesWithLastModified.map(_._1)
          val nextStateLookup = Properties(configuration getOrElse "")

          Switches.all foreach {
            switch =>
              nextStateLookup.get(switch.name) foreach {
                case "on" => switch.switchOn()
                case _ => switch.switchOff()
              }
          }

          val lastModified = switchesWithLastModified.map(_._2).map(_.getMillis).getOrElse(System.currentTimeMillis)
          Ok(views.html.switchboard(Configuration.environment.stage, lastModified))
>>>>>>> a0417125
      }

      Ok(views.html.switchboard(Configuration.environment.stage))
    }
  }

<<<<<<< HEAD
  def save() = Authenticated.async { request =>
    log("saving switchboard", request)
=======
  def save() = AuthAction { implicit request =>
>>>>>>> a0417125

      val form = request.body.asFormUrlEncoded

<<<<<<< HEAD
    Future { saveSwitchesOrError(requester, updates) }
=======
      val localLastModified = form.get("lastModified").head.toLong
      val remoteLastModified = Store.getSwitchesLastModified

      if (remoteLastModified.exists(_.getMillis > localLastModified)) {
        Redirect(routes.SwitchboardController.render()).flashing("error" -> "A more recent change to the switch has been found, please refresh and try again.")
      } else {

        log("saving switchboard", request)

        val requester = Identity(request).get.fullName
        val updates = request.body.asFormUrlEncoded.map { params =>
            Switches.all map { switch =>
                switch.name + "=" + params.get(switch.name).map(v => "on").getOrElse("off")
            }
        }.get

        val promiseOfSavedSwitches = Akka.future {
          saveSwitchesOrError(requester, updates)
        }

        Async {
          promiseOfSavedSwitches
        }
      }
>>>>>>> a0417125
  }

  private def saveSwitchesOrError(requester: String, updates: List[String]) = try {
    val current =  Switches.all map { switch =>
      switch.name + "=" + (if (switch.isSwitchedOn) "on" else "off")
    }

    Store.putSwitches(updates mkString "\n")
    SwitchesUpdateCounter.recordCount(1)

    log.info("switches successfully updated")

    val changes = updates filterNot { current contains _ }
    Notification.onSwitchChanges(requester, Configuration.environment.stage, changes)
    changes foreach { change =>
      Audit(s"Switch change by ${requester}: ${change}")
    }

    Redirect(routes.SwitchboardController.renderSwitchboard())
  } catch { case e: Throwable =>
    log.error("exception saving switches", e)
    SwitchesUpdateErrorCounter.recordCount(1)

    Redirect(routes.SwitchboardController.renderSwitchboard()).flashing(
      "error" -> ("Error saving switches '%s'" format e.getMessage)
    )
  }
}<|MERGE_RESOLUTION|>--- conflicted
+++ resolved
@@ -12,11 +12,11 @@
 
   val SwitchPattern = """([a-z\d-]+)=(on|off)""".r
 
-<<<<<<< HEAD
-  def renderSwitchboard() = Authenticated.async { request =>
+  def renderSwitchboard() = Authenticated.async { implicit request =>
     log("loaded Switchboard", request)
 
-    Future { Store.getSwitches } map { configuration =>
+    Future { Store.getSwitchesWithLastModified } map { switchesWithLastModified =>
+      val configuration = switchesWithLastModified.map(_._1)
       val nextStateLookup = Properties(configuration getOrElse "")
 
       Switches.all foreach { switch =>
@@ -24,71 +24,37 @@
           case "on" => switch.switchOn()
           case _ => switch.switchOff()
         }
-=======
-  def render() = AuthAction { implicit request =>
-    log("loaded Switchboard", request)
-
-    val promiseOfSwitches = Akka future { Store.getSwitchesWithLastModified }
-
-    Async {
-      promiseOfSwitches map { switchesWithLastModified =>
-          val configuration = switchesWithLastModified.map(_._1)
-          val nextStateLookup = Properties(configuration getOrElse "")
-
-          Switches.all foreach {
-            switch =>
-              nextStateLookup.get(switch.name) foreach {
-                case "on" => switch.switchOn()
-                case _ => switch.switchOff()
-              }
-          }
-
-          val lastModified = switchesWithLastModified.map(_._2).map(_.getMillis).getOrElse(System.currentTimeMillis)
-          Ok(views.html.switchboard(Configuration.environment.stage, lastModified))
->>>>>>> a0417125
       }
 
-      Ok(views.html.switchboard(Configuration.environment.stage))
+      val lastModified = switchesWithLastModified.map(_._2).map(_.getMillis).getOrElse(System.currentTimeMillis)
+      Ok(views.html.switchboard(Configuration.environment.stage, lastModified))
     }
   }
 
-<<<<<<< HEAD
-  def save() = Authenticated.async { request =>
-    log("saving switchboard", request)
-=======
-  def save() = AuthAction { implicit request =>
->>>>>>> a0417125
+  def save() = Authenticated.async { implicit request =>
+    val form = request.body.asFormUrlEncoded
 
-      val form = request.body.asFormUrlEncoded
+    val localLastModified = form.get("lastModified").head.toLong
+    val remoteLastModified = Store.getSwitchesLastModified
 
-<<<<<<< HEAD
-    Future { saveSwitchesOrError(requester, updates) }
-=======
-      val localLastModified = form.get("lastModified").head.toLong
-      val remoteLastModified = Store.getSwitchesLastModified
+    if (remoteLastModified.exists(_.getMillis > localLastModified)) {
+      Future {
+        Redirect(routes.SwitchboardController.render()).flashing("error" -> "A more recent change to the switch has been found, please refresh and try again.")
+      }
+    } else {
+      log("saving switchboard", request)
 
-      if (remoteLastModified.exists(_.getMillis > localLastModified)) {
-        Redirect(routes.SwitchboardController.render()).flashing("error" -> "A more recent change to the switch has been found, please refresh and try again.")
-      } else {
+      val requester = Identity(request).get.fullName
+      val updates = request.body.asFormUrlEncoded.map { params =>
+          Switches.all map { switch =>
+              switch.name + "=" + params.get(switch.name).map(v => "on").getOrElse("off")
+          }
+      }.get
 
-        log("saving switchboard", request)
-
-        val requester = Identity(request).get.fullName
-        val updates = request.body.asFormUrlEncoded.map { params =>
-            Switches.all map { switch =>
-                switch.name + "=" + params.get(switch.name).map(v => "on").getOrElse("off")
-            }
-        }.get
-
-        val promiseOfSavedSwitches = Akka.future {
-          saveSwitchesOrError(requester, updates)
-        }
-
-        Async {
-          promiseOfSavedSwitches
-        }
+      Future {
+        saveSwitchesOrError(requester, updates)
       }
->>>>>>> a0417125
+    }
   }
 
   private def saveSwitchesOrError(requester: String, updates: List[String]) = try {
