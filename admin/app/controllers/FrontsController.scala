package controllers

<<<<<<< HEAD
import frontsapi.model.{UpdateList, Block, Section, Trail}
import play.api.mvc.{Action, Controller}
import conf.AdminConfiguration
import tools.S3FrontsApi
import play.api.libs.json._
import common.Logging
import org.joda.time.DateTime
=======
import play.api.mvc.Controller
import conf.Configuration
>>>>>>> b31b566f

object FrontsController extends Controller with Logging {
  implicit val trailRead = Json.reads[Trail]
  implicit val blockRead = Json.reads[Block]
  implicit val sectionRead = Json.reads[Section]
  implicit val updateListRead = Json.reads[UpdateList]

<<<<<<< HEAD
  implicit val trailWrite = Json.writes[Trail]
  implicit val blockWrite = Json.writes[Block]
  implicit val sectionWrite = Json.writes[Section]

  def index = AuthAction{ request =>
    Ok(views.html.fronts(AdminConfiguration.environment.stage))
=======
  def index() = AuthAction{ request =>
    Ok(views.html.fronts(Configuration.environment.stage))
>>>>>>> b31b566f
  }

  def schema = AuthAction{ request =>
    S3FrontsApi.getSchema.map { json: String =>
      Ok(json).as("application/json")
    }.getOrElse(NotFound)
  }


  def readBlock(edition: String, section: String, blockId: String) = AuthAction{ request =>
    S3FrontsApi.getBlock(edition, section, blockId) map { json =>
      Ok(json).as("application/json")
    } getOrElse NotFound
  }

  def updateBlock(edition: String, section: String, blockId: String) = AuthAction{ request =>
    request.body.asJson.map { json =>
      json.asOpt[UpdateList].map { update: UpdateList =>
        S3FrontsApi.getBlock(edition, section, blockId).map { blockJson =>
          Json.parse(blockJson).asOpt[Block] map { block =>
            val index = update.after match {
              case Some(true) => block.trails.indexWhere(_.id == update.position.getOrElse("")) + 1
              case _          => block.trails.indexWhere(_.id == update.position.getOrElse(""))
            }
            val splitList = block.trails.filterNot(_.id == update.item).splitAt(index)
            val trails = splitList._1 ++ List(Trail(update.item, None, None, None)) ++ splitList._2
            val identity = Identity(request).get
            val newBlock = block.copy(trails = trails, lastUpdated = DateTime.now.toString, updatedBy = identity.fullName, updatedEmail = identity.email)
            S3FrontsApi.putBlock(edition, section, block.id, Json.prettyPrint(Json.toJson(newBlock))) //Don't need pretty, only for us devs
            Ok
          } getOrElse InternalServerError("Parse Error")
        } getOrElse {
          val identity = Identity(request).get
          S3FrontsApi.putBlock(edition, section, blockId, Json.prettyPrint(Json.toJson(Block(blockId, None, List(Trail(update.item, None, None, None)), DateTime.now.toString, identity.fullName, identity.email))))
          Created
        }
      } getOrElse NotFound("Invalid JSON")

    } getOrElse NotFound("Problem parsing json")
  }

  /**
   * @todo
   */
  def updateTrail(edition: String, section: String, blockId: String, trailId: String) = AuthAction{ request =>
    request.body.asJson.map{ json =>
    }
    Ok
  }

  def deleteTrail(edition: String, section: String, blockId: String, trailId: String) = AuthAction{ request =>
    S3FrontsApi.getBlock(edition, section, blockId) map { json: String =>
        Json.parse(json).asOpt[Block] map { block: Block =>
          val trails = block.trails.filterNot(_.id == trailId)
          val newBlock = block.copy(trails = trails)
          S3FrontsApi.putBlock(edition, section, block.id, Json.prettyPrint(Json.toJson(newBlock))) //Don't need pretty, only for us devs
          Ok
        } getOrElse InternalServerError("Parse Error")
      } getOrElse NotFound("No edition or section") //To be more silent in the future?
  }

}<|MERGE_RESOLUTION|>--- conflicted
+++ resolved
@@ -1,17 +1,13 @@
 package controllers
 
-<<<<<<< HEAD
 import frontsapi.model.{UpdateList, Block, Section, Trail}
-import play.api.mvc.{Action, Controller}
-import conf.AdminConfiguration
+import play.api.mvc. Controller
 import tools.S3FrontsApi
 import play.api.libs.json._
 import common.Logging
 import org.joda.time.DateTime
-=======
-import play.api.mvc.Controller
 import conf.Configuration
->>>>>>> b31b566f
+
 
 object FrontsController extends Controller with Logging {
   implicit val trailRead = Json.reads[Trail]
@@ -19,17 +15,12 @@
   implicit val sectionRead = Json.reads[Section]
   implicit val updateListRead = Json.reads[UpdateList]
 
-<<<<<<< HEAD
   implicit val trailWrite = Json.writes[Trail]
   implicit val blockWrite = Json.writes[Block]
   implicit val sectionWrite = Json.writes[Section]
 
-  def index = AuthAction{ request =>
-    Ok(views.html.fronts(AdminConfiguration.environment.stage))
-=======
   def index() = AuthAction{ request =>
     Ok(views.html.fronts(Configuration.environment.stage))
->>>>>>> b31b566f
   }
 
   def schema = AuthAction{ request =>
