--- conflicted
+++ resolved
@@ -3,14 +3,9 @@
     'bean',
     'bonzo',
     'lodash/collections/where',
-<<<<<<< HEAD
     'common/utils/$',
-    'common/utils/ajax'
-=======
-    'common/$',
     'common/utils/ajax',
     'common/utils/url'
->>>>>>> cdd36260
 ], function(
     qwery,
     bean,
