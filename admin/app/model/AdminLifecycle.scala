--- conflicted
+++ resolved
@@ -61,12 +61,8 @@
       TravelOffersCacheJob.run()
     }
 
-<<<<<<< HEAD
-    Jobs.schedule("MatchDayRecorderJob", "0 * * * * ?") {
-=======
     // every minute, 22 seconds past the minute (e.g 13:01:22, 13:02:22)
     Jobs.schedule("MatchDayRecorderJob", "22 * * * * ?") {
->>>>>>> b673f208
       MatchDayRecorder.record()
     }
 
