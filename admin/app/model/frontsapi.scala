package frontsapi.model

import play.api.libs.json.{Json, JsValue}
import tools.FrontsApi
import controllers.Identity
import org.joda.time.DateTime
import play.api.templates.HtmlFormat

trait JsonShape

case class Block(
                  id: String,
                  name: Option[String],
                  live: List[Trail],
                  draft: Option[List[Trail]],
                  lastUpdated: String,
                  updatedBy: String,
                  updatedEmail: String,
                  displayName: Option[String]
                  ) extends JsonShape

case class Trail(
                  id: String,
                  title: Option[String],
                  trailImage: Option[String],
                  linkText: Option[String]
                  ) extends JsonShape


case class BlockActionJson(publish: Option[Boolean], discard: Option[Boolean]) extends JsonShape
case class UpdateTrailblockJson(config: UpdateTrailblockConfigJson) extends JsonShape
case class UpdateTrailblockConfigJson(contentApiQuery: Option[String], max: Option[Int], min: Option[Int], displayName: Option[String])
case class UpdateList(item: String, position: Option[String], after: Option[Boolean], live: Boolean, draft: Boolean) extends JsonShape

trait JsonExtract {
  implicit val updateListRead = Json.reads[UpdateList]
  implicit val trailActionRead = Json.reads[Trail]
  implicit val blockActionRead = Json.reads[Block]
  implicit val blockActionJsonRead = Json.reads[BlockActionJson]
  implicit val updateMetaRead = Json.reads[UpdateTrailblockConfigJson]
  implicit val updateTrailblockRead = Json.reads[UpdateTrailblockJson]

  private def extractJson(v: JsValue): Either[String, JsonShape] =
    v.asOpt[Block]
      .orElse{v.asOpt[UpdateList]}
      .orElse{v.asOpt[UpdateTrailblockJson]}
      .orElse{v.asOpt[BlockActionJson]}
      .toRight("Invalid Json")

  def build(v: JsValue) = extractJson(v).right.toOption
}

object JsonExtract extends JsonExtract

trait UpdateActions {

  lazy val defaultMinimumTrailblocks = 0
  lazy val defaultMaximumTrailblocks = 20

  def emptyTrailWithId(id: String) = Trail(id, None, None, None)

  def shouldUpdate[T](cond: Boolean, original: T, updated: => T) = if (cond) updated else original

  def updateCollectionFilter(id: String, update: UpdateList, identity: Identity) = {
    FrontsApi.getBlock(id) map { block: Block =>
      lazy val updatedLive = block.live.filterNot(_.id == update.item)
      lazy val updatedDraft = block.draft map { l =>
        l.filterNot(_.id == update.item)
      } orElse Some(updatedLive)
      updateCollection(id, block, update, identity, updatedDraft, updatedLive)
    }
  }

  def updateCollectionList(id: String, update: UpdateList, identity: Identity) = {
    FrontsApi.getBlock(id) map { block: Block =>
      lazy val updatedDraft: Option[List[Trail]] = block.draft map { l =>
        updateList(update, l)
      } orElse {if (update.draft) Some(updateList(update, block.live)) else None}
      lazy val updatedLive = updateList(update, block.live)
      updateCollection(id, block, update, identity, updatedDraft, updatedLive)
    } getOrElse {
      UpdateActions.createBlock(id, identity, update)
    }
  }

  def updateCollection(id: String, block: Block, update: UpdateList, identity: Identity, updatedDraft: => Option[List[Trail]], updatedLive: => List[Trail]): Unit = {
      val live = shouldUpdate(update.live, block.live, updatedLive)
      val draft = shouldUpdate(update.draft, block.draft, updatedDraft) filter {_ != live}

      val blockWithUpdatedTrails =
        block.copy(draft = draft)
             .copy(live = live)

      val newBlock: Block = updateIdentity(blockWithUpdatedTrails, identity)

      FrontsApi.putBlock(id, newBlock)
      FrontsApi.archive(id, block)
  }

  private def updateList(update: UpdateList, blocks: List[Trail]): List[Trail] = {
    val listWithoutItem = blocks.filterNot(_.id == update.item)
    val index = update.after.filter {_ == true}
      .map {_ => listWithoutItem.indexWhere(_.id == update.position.getOrElse("")) + 1}
      .getOrElse { listWithoutItem.indexWhere(_.id == update.position.getOrElse("")) }
    val splitList = listWithoutItem.splitAt(index)
    splitList._1 ++ List(emptyTrailWithId(update.item)) ++ splitList._2
  }

  def createBlock(id: String, identity: Identity, update: UpdateList) {
<<<<<<< HEAD
    if (update.live)
      FrontsApi.putBlock(id, Block(id, None, List(emptyTrailWithId(update.item)), None, DateTime.now.toString, identity.fullName, identity.email, None, None, None))
    else
      FrontsApi.putBlock(id, Block(id, None, Nil, Some(List(emptyTrailWithId(update.item))), DateTime.now.toString, identity.fullName, identity.email, None, None, None))
=======
    FrontsApi.putBlock(id, Block(id, None, List(emptyTrailWithId(update.item)), List(emptyTrailWithId(update.item)), areEqual = true, DateTime.now.toString, identity.fullName, identity.email, None))
>>>>>>> 62f3b7ba
  }

  def updateTrailblockJson(id: String, updateTrailblock: UpdateTrailblockJson, identity: Identity) = {
    FrontsApi.getBlock(id).map { block =>
      val newBlock = block.copy(
        displayName = updateTrailblock.config.displayName map HtmlFormat.escape map (_.body)
      )
      if (newBlock != block) {
        FrontsApi.putBlock(id, updateIdentity(newBlock, identity))
      }
    }
  }

  def updateIdentity(block: Block, identity: Identity): Block = block.copy(lastUpdated = DateTime.now.toString, updatedBy = identity.fullName, updatedEmail = identity.email)

}

object UpdateActions extends UpdateActions<|MERGE_RESOLUTION|>--- conflicted
+++ resolved
@@ -107,14 +107,10 @@
   }
 
   def createBlock(id: String, identity: Identity, update: UpdateList) {
-<<<<<<< HEAD
     if (update.live)
-      FrontsApi.putBlock(id, Block(id, None, List(emptyTrailWithId(update.item)), None, DateTime.now.toString, identity.fullName, identity.email, None, None, None))
+      FrontsApi.putBlock(id, Block(id, None, List(emptyTrailWithId(update.item)), None, DateTime.now.toString, identity.fullName, identity.email, None))
     else
-      FrontsApi.putBlock(id, Block(id, None, Nil, Some(List(emptyTrailWithId(update.item))), DateTime.now.toString, identity.fullName, identity.email, None, None, None))
-=======
-    FrontsApi.putBlock(id, Block(id, None, List(emptyTrailWithId(update.item)), List(emptyTrailWithId(update.item)), areEqual = true, DateTime.now.toString, identity.fullName, identity.email, None))
->>>>>>> 62f3b7ba
+      FrontsApi.putBlock(id, Block(id, None, Nil, Some(List(emptyTrailWithId(update.item))), DateTime.now.toString, identity.fullName, identity.email, None))
   }
 
   def updateTrailblockJson(id: String, updateTrailblock: UpdateTrailblockJson, identity: Identity) = {
