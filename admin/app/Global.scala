--- conflicted
+++ resolved
@@ -1,90 +1,21 @@
-<<<<<<< HEAD
-import commercial.TravelOffersCacheJob
-import common.{AkkaAsync, Jobs, CloudWatchApplicationMetrics}
-import conf.{Configuration, Gzipper}
-import dfp.DfpDataCacheJob
-import jobs.{SentryReportJob, OmnitureReportJob, RebuildIndexJob, RefreshFrontsJob}
-=======
 import common.CloudWatchApplicationMetrics
 import conf.Gzipper
 import dfp.DfpDataCacheLifecycle
->>>>>>> 659f545c
 import model.AdminLifecycle
 import ophan.SurgingContentAgentLifecycle
 import play.api.mvc.{WithFilters, Results, RequestHeader}
 import scala.concurrent.Future
 
 object Global extends WithFilters(Gzipper)
-  with AdminLifecycle
-  with CloudWatchApplicationMetrics
-  with Results
-  with SurgingContentAgentLifecycle
-  with DfpDataCacheLifecycle {
+with AdminLifecycle
+with CloudWatchApplicationMetrics
+with Results
+with SurgingContentAgentLifecycle
+with DfpDataCacheLifecycle {
 
   override lazy val applicationName = "frontend-admin"
 
   override def onError(request: RequestHeader, ex: Throwable) = Future.successful(InternalServerError(
     views.html.errorPage(ex)
   ))
-<<<<<<< HEAD
-
-  def scheduleJobs() {
-    //Every 3 minutes
-    Jobs.schedule("FrontPressJob", s"0 0/$adminPressJobPushRateInMinutes * 1/1 * ? *") {
-      RefreshFrontsJob.run()
-    }
-
-    Jobs.schedule("RebuildIndexJob", s"0 0/$adminRebuildIndexRateInMinutes * 1/1 * ? *") {
-      RebuildIndexJob.run()
-    }
-
-    // every 30 minutes
-    Jobs.schedule("DfpDataCacheJob", "0 1/30 * * * ? *") {
-      DfpDataCacheJob.run()
-      TravelOffersCacheJob.run()
-    }
-
-    Jobs.schedule("OmnitureReportJob", "0 */5 * * * ?") {
-      OmnitureReportJob.run()
-    }
-
-    Jobs.schedule("SentryReportJob", s"0 0/$adminRebuildIndexRateInMinutes * 1/1 * ? *") {
-      SentryReportJob.run()
-    }
-  }
-
-  def descheduleJobs() {
-    Jobs.deschedule("FrontPressJob")
-    Jobs.deschedule("DfpDataCacheJob")
-    Jobs.deschedule("RebuildIndexJob")
-    Jobs.deschedule("OmnitureReportJob")
-    Jobs.deschedule("SentryReportJob")
-  }
-
-  override def onStart(app: play.api.Application) {
-    super.onStart(app)
-
-    if (!Play.isTest) {
-      descheduleJobs()
-      scheduleJobs()
-
-      AkkaAsync {
-        RebuildIndexJob.run()
-        DfpDataCacheJob.run()
-        TravelOffersCacheJob.run()
-        OmnitureReportJob.run()
-        SentryReportJob.run()
-      }
-    }
-  }
-
-  override def onStop(app: play.api.Application) {
-    if (!Play.isTest) {
-      descheduleJobs()
-    }
-
-    super.onStop(app)
-  }
-=======
->>>>>>> 659f545c
 }