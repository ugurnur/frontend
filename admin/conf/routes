--- conflicted
+++ resolved
@@ -67,18 +67,12 @@
 GET     /countries                       controllers.event.EntityController.findByType(rdfType: String = "http://schema.org/Country")
 GET     /countries*id                    controllers.event.EntityController.read(id, rdfType = "http://schema.org/Country")
 GET     /organisations                   controllers.event.EntityController.findByType(rdfType: String = "http://schema.org/Organization")
-<<<<<<< HEAD
-GET     /organisations*id                controllers.event.EntityController.read(id, rdfType = "http://schema.org/Organization")
-=======
 GET     /organisations*id                controllers.event.EntityController.read(id, rdfType = "http://schema.org/Organization")
 
 # Fronts
 GET     /fronts                          controllers.FrontsController.index()
-GET     /fronts/top-stories              controllers.fronts.TopStoriesController.read()
-POST    /fronts/top-stories              controllers.fronts.TopStoriesController.update()
 
 
 #Metrics
 
-GET /metrics/loadbalancers               controllers.metrics.DashboardController.render()
->>>>>>> 91f69a9f
+GET /metrics/loadbalancers               controllers.metrics.DashboardController.render()