# Routes
# This file defines all application routes (Higher priority routes first)
# ~~~~

# authentication endpoints
GET         /login                           controllers.admin.Login.login
POST        /login                           controllers.admin.Login.loginPost
GET         /openIDCallback                  controllers.admin.Login.openIDCallback
GET         /logout                          controllers.admin.Login.logout

# static files
GET         /assets/*file                    controllers.Assets.at(path="/public", file)

##################### NOTE ############################
#all endpoints below this line should be authenticated#
#######################################################

#Index page
GET         /                                controllers.admin.IndexController.index()
GET         /admin                           controllers.admin.IndexController.admin()

# Admin endpoints
GET         /admin/feature-trailblock        controllers.admin.FeatureTrailblockController.edit()
POST        /admin/feature-trailblock        controllers.admin.FeatureTrailblockController.save()

# API endpoint proxying for https
GET         /api/proxy/*path                 controllers.admin.Api.proxy(path, callback)
GET         /api/tag                         controllers.admin.Api.tag(q, callback)
GET         /api/item/*path                  controllers.admin.Api.item(path, callback)
GET         /json/proxy/*absUrl              controllers.admin.Api.json(absUrl)

# Ophan proxying for https
GET         /ophan/pageviews/*path           controllers.admin.OphanApiController.pageViews(path)
GET         /ophan/pageviews                 controllers.admin.OphanApiController.platformPageViews()

#Development endpoints
GET         /dev/switchboard                 controllers.admin.SwitchboardController.renderSwitchboard()
POST        /dev/switchboard                 controllers.admin.SwitchboardController.save()

# Analytics
GET         /analytics/kpis                  controllers.admin.AnalyticsController.kpis()
GET         /analytics/pageviews             controllers.admin.AnalyticsController.pageviews()
GET         /analytics/browsers              controllers.admin.AnalyticsController.browsers()
GET         /analytics/abtests               controllers.admin.AnalyticsController.abtests()

# Metrics
GET         /metrics/loadbalancers           controllers.admin.DashboardController.renderDashboard()
GET         /metrics/fastly                  controllers.admin.FastlyController.renderFastly()
GET         /metrics/errors                  controllers.admin.DashboardController.renderErrors()
GET         /metrics/errors/4xx              controllers.admin.DashboardController.render4XX()
GET         /metrics/errors/5xx              controllers.admin.DashboardController.render5XX()

# Radiator
GET         /radiator                        controllers.admin.RadiatorController.renderRadiator()
GET         /radiator/pingdom                controllers.admin.RadiatorController.pingdom()
GET         /radiator/commit/*hash           controllers.admin.RadiatorController.commitDetail(hash)
GET         /radiator/livestats              controllers.admin.RadiatorController.liveStats()

# Football Troubleshooter
<<<<<<< HEAD
GET           /troubleshoot/football           controllers.admin.FootballTroubleshooterController.renderFootballTroubleshooter()

# Commercial Components Harness
GET           /admin/commercial                controllers.admin.CommercialComponentsController.renderCommercialComponents()
=======
GET         /troubleshoot/football           controllers.admin.FootballTroubleshooterController.renderFootballTroubleshooter()
>>>>>>> 93630f67
<|MERGE_RESOLUTION|>--- conflicted
+++ resolved
@@ -57,11 +57,7 @@
 GET         /radiator/livestats              controllers.admin.RadiatorController.liveStats()
 
 # Football Troubleshooter
-<<<<<<< HEAD
-GET           /troubleshoot/football           controllers.admin.FootballTroubleshooterController.renderFootballTroubleshooter()
+GET         /troubleshoot/football           controllers.admin.FootballTroubleshooterController.renderFootballTroubleshooter()
 
 # Commercial Components Harness
-GET           /admin/commercial                controllers.admin.CommercialComponentsController.renderCommercialComponents()
-=======
-GET         /troubleshoot/football           controllers.admin.FootballTroubleshooterController.renderFootballTroubleshooter()
->>>>>>> 93630f67
+GET         /admin/commercial                controllers.admin.CommercialComponentsController.renderCommercialComponents()