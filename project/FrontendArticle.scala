import collection.Seq
import com.google.common.io.Files

import java.io.File
import java.security.MessageDigest
import sbt._
import Keys._
import PlayProject._
import sbtassembly.Plugin._
import AssemblyKeys._
import frontend.Frontend._

object FrontendArticle extends Build {

  private val appName = "frontend-article"
  private val appVersion = "1-SNAPSHOT"

  private val appDependencies = Seq(
    //dependencies included in distribution
    "com.gu.openplatform" %% "content-api-client" % "1.13",
    "com.gu" %% "configuration" % "3.6",
    "com.gu" %% "management-play" % "5.7",
    "com.gu" %% "management-logback" % "5.7",
<<<<<<< HEAD

    "com.gu" %% "frontend-common" % "1.3",
=======
    "com.gu" %% "frontend-common" % "1.0",
>>>>>>> 264bee5b

    //dependencies in test only
    "org.scalatest" %% "scalatest" % "1.7.1" % "test"
  )

  val main = PlayProject(appName, appVersion, appDependencies, mainLang = SCALA)
    .settings(frontendSettings: _*)
    .settings(
	    resolvers += "Guardian Github Releases" at "http://guardian.github.com/maven/repo-releases",
	    // Disable Specs options to use ScalaTest
	    testOptions in Test := Nil,
	    jarName in assembly := "%s.jar" format appName,
	    templatesImport ++= Seq(
	      "content.Article",
	      "frontend.common._"
	    ),
	    excludedFiles in assembly := {
	      (base: Seq[File]) =>
	      //todo
	        ((base / "logger.xml") +++ (base / "META-INF" / "MANIFEST.MF")).get
	    }
  )
}<|MERGE_RESOLUTION|>--- conflicted
+++ resolved
@@ -21,12 +21,7 @@
     "com.gu" %% "configuration" % "3.6",
     "com.gu" %% "management-play" % "5.7",
     "com.gu" %% "management-logback" % "5.7",
-<<<<<<< HEAD
-
     "com.gu" %% "frontend-common" % "1.3",
-=======
-    "com.gu" %% "frontend-common" % "1.0",
->>>>>>> 264bee5b
 
     //dependencies in test only
     "org.scalatest" %% "scalatest" % "1.7.1" % "test"
@@ -35,18 +30,13 @@
   val main = PlayProject(appName, appVersion, appDependencies, mainLang = SCALA)
     .settings(frontendSettings: _*)
     .settings(
-	    resolvers += "Guardian Github Releases" at "http://guardian.github.com/maven/repo-releases",
-	    // Disable Specs options to use ScalaTest
-	    testOptions in Test := Nil,
-	    jarName in assembly := "%s.jar" format appName,
-	    templatesImport ++= Seq(
-	      "content.Article",
-	      "frontend.common._"
-	    ),
-	    excludedFiles in assembly := {
-	      (base: Seq[File]) =>
-	      //todo
-	        ((base / "logger.xml") +++ (base / "META-INF" / "MANIFEST.MF")).get
-	    }
+    resolvers += "Guardian Github Releases" at "http://guardian.github.com/maven/repo-releases",
+    // Disable Specs options to use ScalaTest
+    testOptions in Test := Nil,
+    jarName in assembly := "%s.jar" format appName,
+    templatesImport ++= Seq(
+      "content.Article",
+      "frontend.common._"
+    )
   )
 }