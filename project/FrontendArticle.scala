--- conflicted
+++ resolved
@@ -43,42 +43,15 @@
     javacOptions ++= Seq("-source", "1.6", "-target", "1.6", "-encoding", "utf8"),
     scalacOptions ++= Seq("-unchecked", "-optimise", "-deprecation", "-Xcheckinit", "-encoding", "utf8"),
     jarName in assembly := "%s.jar" format appName,
+    templatesImport ++= Seq(
+      "content.Article",
+      "frontend.common._"
+    ),
     excludedFiles in assembly := {
       (base: Seq[File]) =>
       //todo
         ((base / "logger.xml") +++ (base / "META-INF" / "MANIFEST.MF")).get
-<<<<<<< HEAD
-      },
-      templatesImport ++= Seq(
-        "content.Article",
-        "frontend.common._"
-      ),
-      dist <<= myDistTask
-    )
-
-  def myDistTask = (assembly, streams, baseDirectory, target) map { (jar, s, baseDir, outDir) =>
-    val log = s.log
-
-    val distFile = outDir / "artifacts.zip"
-    log.info("Disting %s ..." format distFile)
-
-    if (distFile.exists) distFile.delete()
-
-    val filesToZip = Seq(
-      baseDir / "conf" / "deploy.json" -> "deploy.json",
-      jar                              -> "packages/%s/%s".format(appName, jar.getName)
-    )
-
-    IO.zip(filesToZip, distFile)
-
-    println("##teamcity[publishArtifacts '%s => .']" format distFile)
-
-    log.info("Done disting.")
-    jar
-  }
-=======
     },
     staticPathsFile in Compile <<= (resourceManaged in Compile) / "static-paths.properties"
   )
->>>>>>> f633fa39
 }