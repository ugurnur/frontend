import collection.Seq
import com.google.common.io.Files

import java.io.File
import java.security.MessageDigest
import sbt._
import Keys._
import PlayProject._
import sbtassembly.Plugin._
import AssemblyKeys._
import frontend.Frontend._

object FrontendArticle extends Build {

  private val appName = "frontend-article"
  private val appVersion = "1-SNAPSHOT"

  private val staticPathsFile = SettingKey[File]("static-paths-file",
    "The location of the file that static paths are generated in")

  private val appDependencies = Seq(
    //dependencies included in distribution
    "com.gu.openplatform" %% "content-api-client" % "1.13",
    "com.gu" %% "configuration" % "3.6",
    "com.gu" %% "management-play" % "5.7",
    "com.gu" %% "management-logback" % "5.7",

    "com.gu" %% "frontend-common" % "1.0",

    //dependencies in test only
    "org.scalatest" %% "scalatest" % "1.7.1" % "test"
  )

  val main = PlayProject(appName, appVersion, appDependencies, mainLang = SCALA)
    .settings(frontendSettings: _*)
    .settings(
<<<<<<< HEAD
    resolvers += "Guardian Github Releases" at "http://guardian.github.com/maven/repo-releases",
    // Disable Specs options to use ScalaTest
    testOptions in Test := Nil,
    organization := "com.gu",
    scalaVersion := "2.9.1",
    maxErrors := 20,
    javacOptions ++= Seq("-source", "1.6", "-target", "1.6", "-encoding", "utf8"),
    scalacOptions ++= Seq("-unchecked", "-optimise", "-deprecation", "-Xcheckinit", "-encoding", "utf8"),
    jarName in assembly := "%s.jar" format appName,
    templatesImport ++= Seq(
      "content.Article",
      "frontend.common._"
    ),
    excludedFiles in assembly := {
      (base: Seq[File]) =>
      //todo
        ((base / "logger.xml") +++ (base / "META-INF" / "MANIFEST.MF")).get
    },
    staticPathsFile in Compile <<= (resourceManaged in Compile) / "static-paths.properties"
=======
      resolvers += "Guardian Github Releases" at "http://guardian.github.com/maven/repo-releases",
      // Disable Specs options to use ScalaTest
      testOptions in Test := Nil,
      organization := "com.gu",
      scalaVersion := "2.9.1",
      maxErrors := 20,
      javacOptions ++= Seq("-source", "1.6", "-target", "1.6", "-encoding", "utf8"),
      scalacOptions ++= Seq("-unchecked", "-optimise", "-deprecation", "-Xcheckinit", "-encoding", "utf8"),
      jarName in assembly := "%s.jar" format appName,
      excludedFiles in assembly := {
        (base: Seq[File]) =>
        //todo
          ((base / "logger.xml") +++ (base / "META-INF" / "MANIFEST.MF")).get
      },
      staticPathsFile in Compile <<= (resourceManaged in Compile) / "static-paths.properties"
>>>>>>> 33f94b98
  )
}<|MERGE_RESOLUTION|>--- conflicted
+++ resolved
@@ -34,42 +34,24 @@
   val main = PlayProject(appName, appVersion, appDependencies, mainLang = SCALA)
     .settings(frontendSettings: _*)
     .settings(
-<<<<<<< HEAD
-    resolvers += "Guardian Github Releases" at "http://guardian.github.com/maven/repo-releases",
-    // Disable Specs options to use ScalaTest
-    testOptions in Test := Nil,
-    organization := "com.gu",
-    scalaVersion := "2.9.1",
-    maxErrors := 20,
-    javacOptions ++= Seq("-source", "1.6", "-target", "1.6", "-encoding", "utf8"),
-    scalacOptions ++= Seq("-unchecked", "-optimise", "-deprecation", "-Xcheckinit", "-encoding", "utf8"),
-    jarName in assembly := "%s.jar" format appName,
-    templatesImport ++= Seq(
-      "content.Article",
-      "frontend.common._"
-    ),
-    excludedFiles in assembly := {
-      (base: Seq[File]) =>
-      //todo
-        ((base / "logger.xml") +++ (base / "META-INF" / "MANIFEST.MF")).get
-    },
-    staticPathsFile in Compile <<= (resourceManaged in Compile) / "static-paths.properties"
-=======
-      resolvers += "Guardian Github Releases" at "http://guardian.github.com/maven/repo-releases",
-      // Disable Specs options to use ScalaTest
-      testOptions in Test := Nil,
-      organization := "com.gu",
-      scalaVersion := "2.9.1",
-      maxErrors := 20,
-      javacOptions ++= Seq("-source", "1.6", "-target", "1.6", "-encoding", "utf8"),
-      scalacOptions ++= Seq("-unchecked", "-optimise", "-deprecation", "-Xcheckinit", "-encoding", "utf8"),
-      jarName in assembly := "%s.jar" format appName,
-      excludedFiles in assembly := {
-        (base: Seq[File]) =>
-        //todo
-          ((base / "logger.xml") +++ (base / "META-INF" / "MANIFEST.MF")).get
-      },
-      staticPathsFile in Compile <<= (resourceManaged in Compile) / "static-paths.properties"
->>>>>>> 33f94b98
+	    resolvers += "Guardian Github Releases" at "http://guardian.github.com/maven/repo-releases",
+	    // Disable Specs options to use ScalaTest
+	    testOptions in Test := Nil,
+	    organization := "com.gu",
+	    scalaVersion := "2.9.1",
+	    maxErrors := 20,
+	    javacOptions ++= Seq("-source", "1.6", "-target", "1.6", "-encoding", "utf8"),
+	    scalacOptions ++= Seq("-unchecked", "-optimise", "-deprecation", "-Xcheckinit", "-encoding", "utf8"),
+	    jarName in assembly := "%s.jar" format appName,
+	    templatesImport ++= Seq(
+	      "content.Article",
+	      "frontend.common._"
+	    ),
+	    excludedFiles in assembly := {
+	      (base: Seq[File]) =>
+	      //todo
+	        ((base / "logger.xml") +++ (base / "META-INF" / "MANIFEST.MF")).get
+	    },
+	    staticPathsFile in Compile <<= (resourceManaged in Compile) / "static-paths.properties"
   )
 }