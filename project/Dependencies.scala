--- conflicted
+++ resolved
@@ -14,12 +14,8 @@
   val awsSdk = "com.amazonaws" % "aws-java-sdk" % "1.8.7"
   val commonsHttpClient = "commons-httpclient" % "commons-httpclient" % "3.1"
   val commonsIo = "commons-io" % "commons-io" % "2.4"
-<<<<<<< HEAD
-  val contentApiClient = "com.gu" %% "content-api-client" % "2.20"
+  val contentApiClient = "com.gu" %% "content-api-client" % "3.2"
   val crosswordsApiClient = "com.gu" %% "crosswords-api-client" % "0.4"
-=======
-  val contentApiClient = "com.gu" %% "content-api-client" % "3.2"
->>>>>>> 3090dd35
   val dfpAxis = "com.google.api-ads" % "dfp-axis" % "1.33.0"
   val dnaCommon = "org.jboss.dna" % "dna-common" % "0.6"
   val exactTargetClient = "com.gu" %% "exact-target-client" % "2.23"
