package com.gu

import sbt._

object Dependencies {
  val cucumberVersion = "1.1.5"
  val identityLibVersion = "3.46"
  val seleniumVersion = "2.44.0"
  val slf4jVersion = "1.7.5"
  val awsVersion = "1.10.37"

  val akkaAgent = "com.typesafe.akka" %% "akka-agent" % "2.3.4"
  val akkaContrib = "com.typesafe.akka" %% "akka-contrib" % "2.3.5"
  val apacheCommonsMath3 = "org.apache.commons" % "commons-math3" % "3.2"
  val awsCore = "com.amazonaws" % "aws-java-sdk-core" % awsVersion
  val awsCloudwatch = "com.amazonaws" % "aws-java-sdk-cloudwatch" % awsVersion
  val awsDynamodb = "com.amazonaws" % "aws-java-sdk-dynamodb" % awsVersion
  val awsKinesis = "com.amazonaws" % "aws-java-sdk-kinesis" % awsVersion
  val awsS3 = "com.amazonaws" % "aws-java-sdk-s3" % awsVersion
  val awsSes = "com.amazonaws" % "aws-java-sdk-ses" % awsVersion
  val awsSns = "com.amazonaws" % "aws-java-sdk-sns" % awsVersion
  val awsSqs = "com.amazonaws" % "aws-java-sdk-sqs" % awsVersion
  val awsElasticloadbalancing = "com.amazonaws" % "aws-java-sdk-elasticloadbalancing" % awsVersion
  val closureCompiler = "com.google.javascript" % "closure-compiler" % "v20150901"
  val commonsHttpClient = "commons-httpclient" % "commons-httpclient" % "3.1"
  val commonsIo = "commons-io" % "commons-io" % "2.4"
<<<<<<< HEAD
  val contentApiClient = "com.gu" %% "content-api-client" % "7.16-SNAPSHOT"
  val dfpAxis = "com.google.api-ads" % "dfp-axis" % "2.4.1"
=======
  val contentApiClient = "com.gu" %% "content-api-client" % "7.13"
  val dfpAxis = "com.google.api-ads" % "dfp-axis" % "2.8.0"
>>>>>>> d6d9d928
  val dispatch = "net.databinder.dispatch" %% "dispatch-core" % "0.11.3"
  val dispatchTest = "net.databinder.dispatch" %% "dispatch-core" % "0.11.3" % Test
  val exactTargetClient = "com.gu" %% "exact-target-client" % "2.24"
  val faciaFapiScalaClient = "com.gu" %% "fapi-client" % "0.66"
  val faciaScalaClient = "com.gu" %% "facia-json" % "0.66"
  val flexibleContentBlockToText = "com.gu" %% "flexible-content-block-to-text" % "0.4"
  val flexibleContentBodyParser = "com.gu" %% "flexible-content-body-parser" % "0.6"
  val googleSheetsApi = "com.google.gdata" % "core" % "1.47.1"
  val guardianConfiguration = "com.gu" %% "configuration" % "4.1"
  val guice = "com.google.inject" % "guice" % "3.0"
  val identityCookie = "com.gu.identity" %% "identity-cookie" % identityLibVersion
  val identityModel = "com.gu.identity" %% "identity-model" % identityLibVersion
  val identityRequest = "com.gu.identity" %% "identity-request" % identityLibVersion
  val jacksonCore = "org.codehaus.jackson" % "jackson-core-asl" % "1.9.6"
  val jacksonMapper = "org.codehaus.jackson" % "jackson-mapper-asl" % "1.9.6"
  val jodaTime = "joda-time" % "joda-time" % "2.9.1"
  val jodaConvert = "org.joda" % "joda-convert" % "1.2"
  val jSoup = "org.jsoup" % "jsoup" % "1.7.3"
  val liftJson = "net.liftweb" %% "lift-json" % "2.6-RC2"
  val mockito = "org.mockito" % "mockito-all" % "1.9.5" % Test
  val nScalaTime = "com.github.nscala-time" %% "nscala-time" % "1.2.0"
  val openCsv = "net.sf.opencsv" % "opencsv" % "2.3"
  val paClient = "com.gu" %% "pa-client" % "5.0.1-NG"
  val playGoogleAuth = "com.gu" %% "play-googleauth" % "0.3.0"
  val quartzScheduler = "org.quartz-scheduler" % "quartz" % "2.2.1"
  val rome = "rome" % "rome" % "1.0"
  val romeModules = "org.rometools" % "rome-modules" % "1.0"
  val scalaCheck = "org.scalacheck" %% "scalacheck" % "1.11.5" % "test"
  val scalajTime = "org.scalaj" % "scalaj-time_2.10.2" % "0.7"
  val scalaTest = "org.scalatest" %% "scalatest" % "2.2.5" % Test
  val scalaz = "org.scalaz" %% "scalaz-core" % "7.0.6"
  val scalaUri = "com.netaporter" % "scala-uri_2.11" % "0.4.11"
  val seeGuice = "com.tzavellas" % "sse-guice" % "0.7.1"
  val seleniumJava = "org.seleniumhq.selenium" % "selenium-java" % seleniumVersion
  val shadeMemcached = "com.bionicspirit" %% "shade" % "1.6.0"
  val slf4jExt = "org.slf4j" % "slf4j-ext" % slf4jVersion
  val snappyJava = "org.xerial.snappy" % "snappy-java" % "1.0.5.1"
  val uaDetectorResources = "net.sf.uadetector" % "uadetector-resources" % "2013.04"
  val scalaTestPlus = "org.scalatestplus" %% "play" % "1.4.0-M3" % "test"
  val anormModule = "com.typesafe.play" %% "anorm" % "2.4.0"
  val jerseyCore = "com.sun.jersey" % "jersey-core" % "1.19"
  val jerseyClient = "com.sun.jersey" % "jersey-client" % "1.19"

  // Web jars
  val bootstrap = "org.webjars" % "bootstrap" % "3.3.5"
  val jquery = "org.webjars" % "jquery" % "2.1.4"
  val jqueryui = "org.webjars" % "jquery-ui" % "1.11.4"
  val lodash = "org.webjars" % "lodash" % "3.9.0"
  val react = "org.webjars" % "react" % "0.13.3"
}<|MERGE_RESOLUTION|>--- conflicted
+++ resolved
@@ -24,13 +24,8 @@
   val closureCompiler = "com.google.javascript" % "closure-compiler" % "v20150901"
   val commonsHttpClient = "commons-httpclient" % "commons-httpclient" % "3.1"
   val commonsIo = "commons-io" % "commons-io" % "2.4"
-<<<<<<< HEAD
   val contentApiClient = "com.gu" %% "content-api-client" % "7.16-SNAPSHOT"
-  val dfpAxis = "com.google.api-ads" % "dfp-axis" % "2.4.1"
-=======
-  val contentApiClient = "com.gu" %% "content-api-client" % "7.13"
   val dfpAxis = "com.google.api-ads" % "dfp-axis" % "2.8.0"
->>>>>>> d6d9d928
   val dispatch = "net.databinder.dispatch" %% "dispatch-core" % "0.11.3"
   val dispatchTest = "net.databinder.dispatch" %% "dispatch-core" % "0.11.3" % Test
   val exactTargetClient = "com.gu" %% "exact-target-client" % "2.24"
