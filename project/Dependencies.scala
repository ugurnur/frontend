package com.gu

import sbt._

object Dependencies {
  val cucumberVersion = "1.1.5"
  val identityLibVersion = "3.44"
  val seleniumVersion = "2.44.0"
  val slf4jVersion = "1.7.5"

  val akkaAgent = "com.typesafe.akka" %% "akka-agent" % "2.3.4"
  val akkaContrib = "com.typesafe.akka" %% "akka-contrib" % "2.3.5"
  val apacheCommonsMath3 = "org.apache.commons" % "commons-math3" % "3.2"
  val awsSdk = "com.amazonaws" % "aws-java-sdk" % "1.8.7"
  val commonsHttpClient = "commons-httpclient" % "commons-httpclient" % "3.1"
  val commonsIo = "commons-io" % "commons-io" % "2.4"
  val contentApiClient = "com.gu" %% "content-api-client" % "5.0"
  val crosswordsApiClient = "com.gu" %% "crosswords-api-client" % "0.5"
  val dfpAxis = "com.google.api-ads" % "dfp-axis" % "1.35.1"
<<<<<<< HEAD
  val dnaCommon = "org.jboss.dna" % "dna-common" % "0.6"
  val exactTargetClient = "com.gu" %% "exact-target-client" % "2.23"
  val faciaScalaClient = "com.gu" %% "facia-json" % "0.15-SNAPSHOT"
  val flexibleContentBlockToText = "com.gu" %% "flexible-content-block-to-text" % "0.4"
  val flexibleContentBodyParser = "com.gu" %% "flexible-content-body-parser" % "0.6"
  val guardianConfiguration = "com.gu" %% "configuration" % "3.9"
=======
  val exactTargetClient = "com.gu" %% "exact-target-client" % "2.24"
  val faciaScalaClient = "com.gu" %% "facia-json" % "0.15"
  val flexibleContentBlockToText = "com.gu" %% "flexible-content-block-to-text" % "0.4"
  val flexibleContentBodyParser = "com.gu" %% "flexible-content-body-parser" % "0.6"
  val guardianConfiguration = "com.gu" %% "configuration" % "4.0"
>>>>>>> 62e129b1
  val guice = "com.google.inject" % "guice" % "3.0"
  val identityCookie = "com.gu.identity" %% "identity-cookie" % identityLibVersion
  val identityModel = "com.gu.identity" %% "identity-model" % identityLibVersion
  val identityRequest = "com.gu.identity" %% "identity-request" % identityLibVersion
  val im4java = "org.im4java" % "im4java" % "1.4.0"
  val jacksonCore = "org.codehaus.jackson" % "jackson-core-asl" % "1.9.6"
  val jacksonMapper = "org.codehaus.jackson" % "jackson-mapper-asl" % "1.9.6"
  val jodaTime = "joda-time" % "joda-time" % "2.2"
  val jSoup = "org.jsoup" % "jsoup" % "1.7.3"
  val liftJson = "net.liftweb" %% "lift-json" % "2.6-RC2"
  val mockito = "org.mockito" % "mockito-all" % "1.9.5" % Test
  val nScalaTime = "com.github.nscala-time" %% "nscala-time" % "1.2.0"
  val openCsv = "net.sf.opencsv" % "opencsv" % "2.3"
  val paClient = "com.gu" %% "pa-client" % "5.0.1-NG"
  val playGoogleAuth = "com.gu" %% "play-googleauth" % "0.1.10"
  val playJsonVariants = "org.julienrf" %% "play-json-variants" % "0.2"
  val postgres = "postgresql" % "postgresql" % "8.4-703.jdbc4" from "http://jdbc.postgresql.org/download/postgresql-8.4-703.jdbc4.jar"
  val quartzScheduler = "org.quartz-scheduler" % "quartz" % "2.2.0"
  val rome = "rome" % "rome" % "1.0"
  val romeModules = "org.rometools" % "rome-modules" % "1.0"
  val scalaCheck = "org.scalacheck" %% "scalacheck" % "1.11.5" % "test"
  val scalajTime = "org.scalaj" % "scalaj-time_2.10.2" % "0.7"
  val scalaTest = "org.scalatest" %% "scalatest" % "2.2.1" % Test
  val scalaz = "org.scalaz" %% "scalaz-core" % "7.0.6"
  val seeGuice = "com.tzavellas" % "sse-guice" % "0.7.1"
  val seleniumJava = "org.seleniumhq.selenium" % "selenium-java" % seleniumVersion
  val shadeMemcached = "com.bionicspirit" %% "shade" % "1.6.0"
  val slf4jExt = "org.slf4j" % "slf4j-ext" % slf4jVersion
  val snappyJava = "org.xerial.snappy" % "snappy-java" % "1.0.5.1"
  val uaDetectorResources = "net.sf.uadetector" % "uadetector-resources" % "2013.04"
  val scalaTestPlus = "org.scalatestplus" %% "play" % "1.2.0" % "test"
}<|MERGE_RESOLUTION|>--- conflicted
+++ resolved
@@ -17,20 +17,11 @@
   val contentApiClient = "com.gu" %% "content-api-client" % "5.0"
   val crosswordsApiClient = "com.gu" %% "crosswords-api-client" % "0.5"
   val dfpAxis = "com.google.api-ads" % "dfp-axis" % "1.35.1"
-<<<<<<< HEAD
-  val dnaCommon = "org.jboss.dna" % "dna-common" % "0.6"
-  val exactTargetClient = "com.gu" %% "exact-target-client" % "2.23"
+  val exactTargetClient = "com.gu" %% "exact-target-client" % "2.24"
   val faciaScalaClient = "com.gu" %% "facia-json" % "0.15-SNAPSHOT"
   val flexibleContentBlockToText = "com.gu" %% "flexible-content-block-to-text" % "0.4"
   val flexibleContentBodyParser = "com.gu" %% "flexible-content-body-parser" % "0.6"
-  val guardianConfiguration = "com.gu" %% "configuration" % "3.9"
-=======
-  val exactTargetClient = "com.gu" %% "exact-target-client" % "2.24"
-  val faciaScalaClient = "com.gu" %% "facia-json" % "0.15"
-  val flexibleContentBlockToText = "com.gu" %% "flexible-content-block-to-text" % "0.4"
-  val flexibleContentBodyParser = "com.gu" %% "flexible-content-body-parser" % "0.6"
   val guardianConfiguration = "com.gu" %% "configuration" % "4.0"
->>>>>>> 62e129b1
   val guice = "com.google.inject" % "guice" % "3.0"
   val identityCookie = "com.gu.identity" %% "identity-cookie" % identityLibVersion
   val identityModel = "com.gu.identity" %% "identity-model" % identityLibVersion
