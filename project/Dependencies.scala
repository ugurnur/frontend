package com.gu

import sbt._

object Dependencies {
  val cucumberVersion = "1.1.5"
  val identityLibVersion = "3.44"
  val seleniumVersion = "2.44.0"
  val slf4jVersion = "1.7.5"

  val akkaAgent = "com.typesafe.akka" %% "akka-agent" % "2.3.4"
  val akkaContrib = "com.typesafe.akka" %% "akka-contrib" % "2.3.5"
  val apacheCommonsMath3 = "org.apache.commons" % "commons-math3" % "3.2"
  val awsSdk = "com.amazonaws" % "aws-java-sdk" % "1.9.16"
  val commonsHttpClient = "commons-httpclient" % "commons-httpclient" % "3.1"
  val commonsIo = "commons-io" % "commons-io" % "2.4"
  val contentApiClient = "com.gu" %% "content-api-client" % "5.2"
  val crosswordsApiClient = "com.gu" %% "crosswords-api-client" % "0.5"
  val dfpAxis = "com.google.api-ads" % "dfp-axis" % "2.0.0"
  val exactTargetClient = "com.gu" %% "exact-target-client" % "2.24"
<<<<<<< HEAD
  val faciaFapiScalaClient = "com.gu" %% "fapi-client" % "0.41"
  val faciaScalaClient = "com.gu" %% "facia-json" % "0.41"
=======
  val faciaFapiScalaClient = "com.gu" %% "fapi-client" % "0.42"
  val faciaScalaClient = "com.gu" %% "facia-json" % "0.42"
>>>>>>> dcebaa8a
  val flexibleContentBlockToText = "com.gu" %% "flexible-content-block-to-text" % "0.4"
  val flexibleContentBodyParser = "com.gu" %% "flexible-content-body-parser" % "0.6"
  val googleSheetsApi = "com.google.gdata" % "core" % "1.47.1"
  val guardianConfiguration = "com.gu" %% "configuration" % "4.0"
  val guice = "com.google.inject" % "guice" % "3.0"
  val identityCookie = "com.gu.identity" %% "identity-cookie" % identityLibVersion
  val identityModel = "com.gu.identity" %% "identity-model" % identityLibVersion
  val identityRequest = "com.gu.identity" %% "identity-request" % identityLibVersion
  val im4java = "org.im4java" % "im4java" % "1.4.0"
  val jacksonCore = "org.codehaus.jackson" % "jackson-core-asl" % "1.9.6"
  val jacksonMapper = "org.codehaus.jackson" % "jackson-mapper-asl" % "1.9.6"
  val jodaTime = "joda-time" % "joda-time" % "2.3"
  val jodaConvert = "org.joda" % "joda-convert" % "1.7"
  val jSoup = "org.jsoup" % "jsoup" % "1.7.3"
  val liftJson = "net.liftweb" %% "lift-json" % "2.6-RC2"
  val mockito = "org.mockito" % "mockito-all" % "1.9.5" % Test
  val nScalaTime = "com.github.nscala-time" %% "nscala-time" % "1.2.0"
  val openCsv = "net.sf.opencsv" % "opencsv" % "2.3"
  val paClient = "com.gu" %% "pa-client" % "5.0.1-NG"
  val playGoogleAuth = "com.gu" %% "play-googleauth" % "0.1.11"
  val panDomainAuth = "com.gu" %% "pan-domain-auth-play" % "0.2.6"
  val playJsonVariants = "org.julienrf" %% "play-json-variants" % "0.2"
  val postgres = "postgresql" % "postgresql" % "8.4-703.jdbc4" from "https://jdbc.postgresql.org/download/postgresql-8.4-703.jdbc4.jar"
  val quartzScheduler = "org.quartz-scheduler" % "quartz" % "2.2.1"
  val rome = "rome" % "rome" % "1.0"
  val romeModules = "org.rometools" % "rome-modules" % "1.0"
  val scalaCheck = "org.scalacheck" %% "scalacheck" % "1.11.5" % "test"
  val scalajTime = "org.scalaj" % "scalaj-time_2.10.2" % "0.7"
  val scalaTest = "org.scalatest" %% "scalatest" % "2.2.1" % Test
  val scalaz = "org.scalaz" %% "scalaz-core" % "7.0.6"
  val seeGuice = "com.tzavellas" % "sse-guice" % "0.7.1"
  val seleniumJava = "org.seleniumhq.selenium" % "selenium-java" % seleniumVersion
  val shadeMemcached = "com.bionicspirit" %% "shade" % "1.6.0"
  val slf4jExt = "org.slf4j" % "slf4j-ext" % slf4jVersion
  val snappyJava = "org.xerial.snappy" % "snappy-java" % "1.0.5.1"
  val uaDetectorResources = "net.sf.uadetector" % "uadetector-resources" % "2013.04"
  val scalaTestPlus = "org.scalatestplus" %% "play" % "1.2.0" % "test"
}<|MERGE_RESOLUTION|>--- conflicted
+++ resolved
@@ -18,13 +18,8 @@
   val crosswordsApiClient = "com.gu" %% "crosswords-api-client" % "0.5"
   val dfpAxis = "com.google.api-ads" % "dfp-axis" % "2.0.0"
   val exactTargetClient = "com.gu" %% "exact-target-client" % "2.24"
-<<<<<<< HEAD
-  val faciaFapiScalaClient = "com.gu" %% "fapi-client" % "0.41"
-  val faciaScalaClient = "com.gu" %% "facia-json" % "0.41"
-=======
   val faciaFapiScalaClient = "com.gu" %% "fapi-client" % "0.42"
   val faciaScalaClient = "com.gu" %% "facia-json" % "0.42"
->>>>>>> dcebaa8a
   val flexibleContentBlockToText = "com.gu" %% "flexible-content-block-to-text" % "0.4"
   val flexibleContentBodyParser = "com.gu" %% "flexible-content-body-parser" % "0.6"
   val googleSheetsApi = "com.google.gdata" % "core" % "1.47.1"
