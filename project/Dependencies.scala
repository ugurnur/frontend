--- conflicted
+++ resolved
@@ -13,15 +13,8 @@
   val apacheCommonsMath3 = "org.apache.commons" % "commons-math3" % "3.2"
   val awsSdk = "com.amazonaws" % "aws-java-sdk" % "1.8.7"
   val commonsHttpClient = "commons-httpclient" % "commons-httpclient" % "3.1"
-<<<<<<< HEAD
-  val contentApiClient = "com.gu" %% "content-api-client" % "2.19"
-=======
   val commonsIo = "commons-io" % "commons-io" % "2.4"
   val contentApiClient = "com.gu" %% "content-api-client" % "2.20"
-  val cucumberJava = "info.cukes" % "cucumber-java" % cucumberVersion
-  val cucumberJUnit = "info.cukes" % "cucumber-junit" % cucumberVersion
-  val cucumberPicoContainer = "info.cukes" % "cucumber-picocontainer" % cucumberVersion
->>>>>>> 41d9171f
   val dfpAxis = "com.google.api-ads" % "dfp-axis" % "1.27.0"
   val dnaCommon = "org.jboss.dna" % "dna-common" % "0.6"
   val exactTargetClient = "com.gu" %% "exact-target-client" % "2.23"
@@ -35,15 +28,7 @@
   val jodaTime = "joda-time" % "joda-time" % "2.2"
   val jSoup = "org.jsoup" % "jsoup" % "1.6.3"
   val liftJson = "net.liftweb" %% "lift-json" % "2.5"
-<<<<<<< HEAD
-=======
-  val logbackClassic = "ch.qos.logback" % "logback-classic" % "1.0.7"
-  val mezaAao = "hu.meza" % "aao" % "2.0.0"
-  val mezaConfig = "hu.meza.tools" % "config" % "1.0.1"
-  val mezaGaLib = "hu.meza.tools" % "galib" % "1.0.2"
-  val mezaHttpClientWrapper = "hu.meza.tools" % "http-client-wrapper" % "0.1.9"
   val mockito = "org.mockito" % "mockito-all" % "1.9.5" % Test
->>>>>>> 41d9171f
   val nScalaTime = "com.github.nscala-time" %% "nscala-time" % "1.2.0"
   val openCsv = "net.sf.opencsv" % "opencsv" % "2.3"
   val paClient = "com.gu" %% "pa-client" % "5.0.1-NG"
