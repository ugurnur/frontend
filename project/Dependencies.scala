--- conflicted
+++ resolved
@@ -7,10 +7,7 @@
   val awsVersion = "1.11.181"
   val faciaVersion = "2.5.0"
   val capiVersion = "11.37"
-<<<<<<< HEAD
   val dispatchVersion = "0.13.1"
-=======
->>>>>>> 8a52c91f
   val romeVersion = "1.0"
   val jerseyVersion = "1.19.4"
   val playJsonVersion = "2.6.3"
@@ -69,11 +66,7 @@
   val kinesisLogbackAppender = "com.gu" % "kinesis-logback-appender" % "1.4.0"
   val targetingClient = "com.gu" %% "targeting-client" % "0.14.0"
   val scanamo = "com.gu" %% "scanamo" % "0.9.5"
-<<<<<<< HEAD
   val enumeratumPlayJson = "com.beachape" %% "enumeratum-play-json" % "1.5.12"
-=======
-  val enumeratumPlayJson = "com.beachape" %% "enumeratum-play-json" % "1.5.11"
->>>>>>> 8a52c91f
   val commercialShared = "com.gu" %% "commercial-shared" % "6.1.2"
   val playJson = "com.typesafe.play" %% "play-json" % playJsonVersion
   val playJsonJoda = "com.typesafe.play" %% "play-json-joda" % playJsonVersion
