--- conflicted
+++ resolved
@@ -25,11 +25,7 @@
   val commonsHttpClient = "commons-httpclient" % "commons-httpclient" % "3.1"
   val commonsIo = "commons-io" % "commons-io" % "2.4"
   val cssParser = "net.sourceforge.cssparser" % "cssparser" % "0.9.18"
-<<<<<<< HEAD
-  val contentApiClient = "com.gu" %% "content-api-client" % "7.25"
-=======
   val contentApiClient = "com.gu" %% "content-api-client" % "7.26"
->>>>>>> 0c40759f
   val dfpAxis = "com.google.api-ads" % "dfp-axis" % "2.8.0"
   val dispatch = "net.databinder.dispatch" %% "dispatch-core" % "0.11.3"
   val dispatchTest = "net.databinder.dispatch" %% "dispatch-core" % "0.11.3" % Test
