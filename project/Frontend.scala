import com.gu.deploy.PlayArtifact._
import com.gu.deploy.PlayAssetHash._
import com.typesafe.sbtscalariform.ScalariformPlugin._
import io.Source
import org.sbtidea.SbtIdeaPlugin._
import sbt._
import sbt.Keys._
import sbt.PlayProject._
import sbtassembly.Plugin.AssemblyKeys._
import sbtassembly.Plugin.MergeStrategy
import com.gu.RequireJS._
import com.gu.RequireJS
import com.gu.SbtJshintPlugin
import com.gu.SbtJshintPlugin._
import templemore.xsbt.cucumber.CucumberPlugin
import templemore.xsbt.cucumber.CucumberPlugin._

object Frontend extends Build with Prototypes {

  val version = "1-SNAPSHOT"
<<<<<<< HEAD

  val common = library("common")
=======
    
  // jasmine project
  val jasmine = Project("jasmine", file("integration-tests"),
      settings = Defaults.defaultSettings ++ CucumberPlugin.cucumberSettings ++ 
      Seq (
        CucumberPlugin.cucumberFeaturesDir := new File("./integration-tests/src/test/resources/com/gu/test/common.feature")
      )
    )
  	.settings(
  	  libraryDependencies ++= Seq(
		  "junit" % "junit" % "4.10",
	      "org.seleniumhq.selenium" % "selenium-java" % "2.24.1",
	      "info.cukes" % "cucumber-core" % "1.0.14",
	      "info.cukes" % "cucumber-java" % "1.0.14",
	      "info.cukes" % "cucumber-junit" % "1.0.14",
	      "info.cukes" % "cucumber-picocontainer" % "1.0.14"
	  )
  	  // TODO - doesn't work - cucumber is an input task
  	  // (test in Test) <<= (test in Test) dependsOn (cucumber)
  	)
  	
  val common = library("common").dependsOn(jasmine % "test->test")
  
>>>>>>> 3d16334d
  val commonWithTests = common % "test->test;compile->compile"

  val front = application("front").dependsOn(commonWithTests)
  val article = application("article").dependsOn(commonWithTests)
  val section = application("section").dependsOn(commonWithTests)
  val tag = application("tag").dependsOn(commonWithTests)
  val gallery = application("gallery").dependsOn(commonWithTests)
  val video = application("video").dependsOn(commonWithTests)
  val coreNavigation = application("core-navigation").dependsOn(commonWithTests)

  val router = application("router").dependsOn(commonWithTests)
  val diagnostics = application("diagnostics").dependsOn(commonWithTests)

  val football = application("football").dependsOn(commonWithTests).settings(
      libraryDependencies += "com.gu" %% "pa-client" % "2.4"
  )

  val dev = application("dev-build")
    .dependsOn(front)
    .dependsOn(article)
    .dependsOn(section)
    .dependsOn(tag)
    .dependsOn(video)
    .dependsOn(gallery)
    .dependsOn(football)
    .dependsOn(coreNavigation)
<<<<<<< HEAD
    .dependsOn(router)
    .dependsOn(diagnostics)

  lazy val jasmine = Project(id = "jasmine", base = file("integration-tests"))
  	.settings(
      // use pom for dependency management
  	  externalPom(),
  	  testOptions += Tests.Argument(
		  TestFrameworks.JUnit, "-q", "-v", 
		  "-Dcucumber.options=integration-tests/src/test/resources --tags @jasmine --tags ~@ignore --glue com/gu/test --format pretty",
		  "-Dfrontend.dir=" + System.getProperty("user.dir")
		  
	  )
  	)
=======
>>>>>>> 3d16334d
    
  val main = root().aggregate(
    common, front, article, section, tag, video, gallery, football, coreNavigation, router, diagnostics, dev
  )
  
}

trait Prototypes {

  val features = TaskKey[Seq[File]]("features", "Builds a file with BDD features in it")

  def featuresTask = (sources in Test, target, streams) map { (testFiles, targetDir, s) =>

    import s.log

    val Feature = """.*feature\("(.*)"\).*""".r
    val Scenario = """.*scenario\("(.*)".*""".r  // TODO tags
    val Given = """.*given\("(.*)"\).*""".r
    val When = """.*when\("(.*)"\).*""".r
    val Then = """.*then\("(.*)"\).*""".r
    val And = """.*and\("(.*)"\).*""".r
    val Info = """.*info\("(.*)"\).*""".r

    testFiles.filter(_.getName.endsWith("FeatureTest.scala")).map{ testFile: File =>
      log.info("creating feature file for: " + testFile)
      val name = testFile.getName.replace("FeatureTest.scala", ".feature")
      val featureFile = targetDir / name
      if (featureFile.exists) featureFile.delete()
      featureFile.createNewFile()
      (testFile, featureFile)
    }.map{ case(source, output) =>
      Source.fromFile(source).getLines().foreach{
        case Feature(message) => IO.append(output, "Feature: " + message + "\n")
        case Scenario(message) => IO.append(output, "\n\tScenario: " + message + "\n")
        case Given(message) => IO.append(output, "\t\tGiven " + message + "\n")
        case When(message) => IO.append(output, "\t\tWhen " + message + "\n")
        case Then(message) => IO.append(output, "\t\tThen " + message + "\n")
        case And(message) => IO.append(output, "\t\tAnd " + message + "\n")
        case Info(message) => IO.append(output, "\t" + message + "\n")
        case line => Unit
      }
      output
    }
  }

  val version: String

  def root() = Project("root", base = file("."))
    .settings(ideaSettings: _*)
    .settings(
      parallelExecution in Global := false
    )

  def base(name: String) = PlayProject(name, version, path = file(name), mainLang = SCALA)
    .settings(RequireJS.settings:_*)
    .settings(requireJsConfiguration: _*)
    .settings(jshintSettings:_*)
    .settings(scalariformSettings: _*)
    .settings(playAssetHashDistSettings: _*)
    .settings(
      scalaVersion := "2.9.1",

      maxErrors := 20,
      javacOptions := Seq("-g", "-source", "1.6", "-target", "1.6", "-encoding", "utf8"),
      scalacOptions := Seq("-unchecked", "-optimise", "-deprecation", "-Xcheckinit", "-encoding", "utf8"),

      ivyXML :=
        <dependencies>
          <exclude org="commons-logging"><!-- Conflicts with jcl-over-slf4j in Play. --></exclude>
          <exclude org="org.springframework"><!-- Because I don't like it. --></exclude>
        </dependencies>,

      organization := "com.gu",

      resolvers := Seq(
        "Guardian Github Releases" at "http://guardian.github.com/maven/repo-releases",
        Resolver.url("Typesafe Ivy Releases", url("http://repo.typesafe.com/typesafe/ivy-releases"))(Resolver.ivyStylePatterns),
        "JBoss Releases" at "http://repository.jboss.org/nexus/content/repositories/releases",
        "Typesafe repository" at "http://repo.typesafe.com/typesafe/releases/",
        "Akka" at "http://repo.akka.io/releases"
      ),

      libraryDependencies ++= Seq(
        "org.scalatest" %% "scalatest" % "1.8" % "test"
      ),

      // Use ScalaTest https://groups.google.com/d/topic/play-framework/rZBfNoGtC0M/discussion
      testOptions in Test := Nil,

      // Copy unit test resources https://groups.google.com/d/topic/play-framework/XD3X6R-s5Mc/discussion
      unmanagedClasspath in Test <+= (baseDirectory) map { bd => Attributed.blank(bd / "test") },

      jshintFiles <+= baseDirectory { base =>
        (base / "app" / "assets" / "javascripts" ** "*.js") --- (base / "app" / "assets" / "javascripts" / "vendor" ** "*.js") 
      },

      jshintOptions <+= (baseDirectory) { base =>
        (base.getParentFile / "resources" / "jshint_conf.json")
      },

      (test in Test) <<= (test in Test) dependsOn (jshint),
      
      templatesImport ++= Seq(
        "common._",
        "model._",
        "views._",
        "views.support._",
        "conf._"
      )
    )

  val requireJsConfiguration = Seq(
    //effectively disables built in Play javascript compiler
    javascriptEntryPoints <<= (sourceDirectory in Compile)(base => (base / "assets" ** "*.none")),

    requireJsAppDir <<= (baseDirectory){ base => base / "app" / "assets" / "javascripts" },
    requireJsBaseUrl := ".",
    requireJsDir <<= (resourceManaged) { resources => resources / "main" /"public" / "javascripts"},
    requireJsModules := Seq("bootstraps/article"),
    requireJsPaths := Map(
                            "bonzo" -> "vendor/bonzo-1.2.1",
                            "reqwest" -> "vendor/reqwest-0.4.5",
                            "qwery" -> "vendor/qwery-3.3.11",
                            "bean" -> "vendor/bean-0.4.11-1",
                            "domReady" -> "vendor/domReady-2.0.1",
                            "EventEmitter" -> "vendor/EventEmitter-3.1.5"
                          ),
    requireJsOptimize := true,

    resourceGenerators in Compile <+=  requireJsCompiler
  )

  def library(name: String) = base(name).settings(
    staticFilesPackage := "frontend-static",
    libraryDependencies ++= Seq(
      "com.gu" %% "management-play" % "5.13",
      "com.gu" %% "management-logback" % "5.13",
      "com.gu" %% "configuration" % "3.6",
      "com.gu.openplatform" %% "content-api-client" % "1.17",

      "com.typesafe.akka" % "akka-agent" % "2.0.2",
      "org.scala-tools.time" % "time_2.9.1" % "0.5",
      "com.googlecode.htmlcompressor" % "htmlcompressor" % "1.4",
      "com.yahoo.platform.yui" % "yuicompressor" % "2.4.6",

      "org.codehaus.jackson" % "jackson-core-asl" % "1.9.6",
      "org.codehaus.jackson" % "jackson-mapper-asl" % "1.9.6",
      "org.jsoup" % "jsoup" % "1.6.3",
      "org.jboss.dna" % "dna-common" % "0.6"
    )
  )

  def application(name: String) = base(name).settings(
    features <<= featuresTask,
    staticFilesPackage := "frontend-static",
    executableName := "frontend-%s" format  name,
    jarName in assembly <<= (executableName) { "%s.jar" format _ },
    //these merge strategies are for the htmlcompressor
    mergeStrategy in assembly <<= (mergeStrategy in assembly) { (old) =>
      {
        case s: String if s.startsWith("org/mozilla/javascript/") => MergeStrategy.first
        case s: String if s.startsWith("jargs/gnu/") => MergeStrategy.first
        case "README" => MergeStrategy.first
        case "CHANGELOG" => MergeStrategy.first
        case x => old(x)
      }
    }
  )
}<|MERGE_RESOLUTION|>--- conflicted
+++ resolved
@@ -18,11 +18,7 @@
 object Frontend extends Build with Prototypes {
 
   val version = "1-SNAPSHOT"
-<<<<<<< HEAD
-
-  val common = library("common")
-=======
-    
+
   // jasmine project
   val jasmine = Project("jasmine", file("integration-tests"),
       settings = Defaults.defaultSettings ++ CucumberPlugin.cucumberSettings ++ 
@@ -45,7 +41,6 @@
   	
   val common = library("common").dependsOn(jasmine % "test->test")
   
->>>>>>> 3d16334d
   val commonWithTests = common % "test->test;compile->compile"
 
   val front = application("front").dependsOn(commonWithTests)
@@ -72,26 +67,12 @@
     .dependsOn(gallery)
     .dependsOn(football)
     .dependsOn(coreNavigation)
-<<<<<<< HEAD
     .dependsOn(router)
     .dependsOn(diagnostics)
 
-  lazy val jasmine = Project(id = "jasmine", base = file("integration-tests"))
-  	.settings(
-      // use pom for dependency management
-  	  externalPom(),
-  	  testOptions += Tests.Argument(
-		  TestFrameworks.JUnit, "-q", "-v", 
-		  "-Dcucumber.options=integration-tests/src/test/resources --tags @jasmine --tags ~@ignore --glue com/gu/test --format pretty",
-		  "-Dfrontend.dir=" + System.getProperty("user.dir")
-		  
-	  )
-  	)
-=======
->>>>>>> 3d16334d
     
   val main = root().aggregate(
-    common, front, article, section, tag, video, gallery, football, coreNavigation, router, diagnostics, dev
+    common, front, article, section, tag, video, gallery, football, coreNavigation, router, diagnostics, dev, jasmine
   )
   
 }
