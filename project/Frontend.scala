--- conflicted
+++ resolved
@@ -63,7 +63,7 @@
   val router = application("router").dependsOn(commonWithTests)
   val styleGuide = application("style-guide").dependsOn(commonWithTests)
   val event = application("event").dependsOn(commonWithTests).settings(
-    libraryDependencies += "com.novus" %% "salat" % "1.9.1"
+    libraryDependencies += "com.novus" %% "salat" % "1.9.2-SNAPSHOT"
   )
 
   val football = application("football").dependsOn(commonWithTests).settings(
@@ -110,12 +110,7 @@
     router,
     diagnostics,
     dev,
-<<<<<<< HEAD
-    styleGuide
-  )//.settings(ideaSettings: _*)
-=======
     styleGuide,
     event
-  ).settings(ideaSettings: _*)
->>>>>>> 88b31971
+  )
 }