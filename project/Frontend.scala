--- conflicted
+++ resolved
@@ -32,12 +32,10 @@
       "rome" % "rome" % "1.0",
       "org.rometools" % "rome-modules" % "1.0",
 
-<<<<<<< HEAD
       "com.google.api-ads" % "ads-lib" % "1.26.0",
-      "com.google.api-ads" % "dfp-axis" % "1.26.0"
-=======
+      "com.google.api-ads" % "dfp-axis" % "1.26.0",
+
       filters
->>>>>>> 339448fa
     )
   )
   val paVersion = "4.8"
