import com.gu.deploy.PlayArtifact._
import com.gu.deploy.PlayAssetHash._
import com.typesafe.sbtscalariform.ScalariformPlugin._
import org.sbtidea.SbtIdeaPlugin._
import sbt._
import sbt.Keys._
import sbt.PlayProject._
import sbtassembly.Plugin.AssemblyKeys._

object Frontend extends Build with Prototypes {
  val version = "1-SNAPSHOT"

  val common = library("common")

  val article = application("article").dependsOn(common)
  val gallery = application("gallery").dependsOn(common)

  val tag = application("tag").dependsOn(common)
  val section = application("section").dependsOn(common)
  val front = application("front").dependsOn(common)

  val main = root().aggregate(
    common, article, gallery, tag, section, front
  )
}

trait Prototypes {
  val version: String

  def root() = Project("root", base = file("."))
    .settings(ideaSettings: _*)
    .settings(
      parallelExecution in Global := false
    )

  def base(name: String) = PlayProject(name, version, path = file(name), mainLang = SCALA)
    .settings(playAssetHashDistSettings: _*)
    .settings(scalariformSettings: _*)
    .settings(
      scalaVersion := "2.9.1",

      maxErrors := 20,
      javacOptions := Seq("-g", "-source", "1.6", "-target", "1.6", "-encoding", "utf8"),
      scalacOptions := Seq("-unchecked", "-optimise", "-deprecation", "-Xcheckinit", "-encoding", "utf8"),

      ivyXML :=
        <dependencies>
          <exclude org="commons-logging"><!-- Conflicts with jcl-over-slf4j in Play. --></exclude>
          <exclude org="org.springframework"><!-- Because I don't like it. --></exclude>
        </dependencies>,

      organization := "com.gu",

      libraryDependencies ++= Seq(
        "org.scalatest" %% "scalatest" % "1.7.1" % "test"
      ),

      // Use ScalaTest https://groups.google.com/d/topic/play-framework/rZBfNoGtC0M/discussion
      testOptions in Test := Nil,

      // Copy unit test resources https://groups.google.com/d/topic/play-framework/XD3X6R-s5Mc/discussion
      unmanagedClasspath in Test <+= (baseDirectory) map { bd => Attributed.blank(bd / "test") },

      templatesImport ++= Seq(
        "common._",
        "views._",
        "views.support._"
      )
    )

  val guardianManagementVersion = "5.12"

  def library(name: String) = base(name).settings(
<<<<<<< HEAD
    staticFilesPackage := "frontend-static",
    resolvers += "Guardian Github Releases" at "http://guardian.github.com/maven/repo-releases",
=======
    resolvers ++= Seq(
      "Guardian Github Releases" at "http://guardian.github.com/maven/repo-releases",
      Resolver.url("Typesafe Ivy Releases", url("http://repo.typesafe.com/typesafe/ivy-releases"))(Resolver.ivyStylePatterns)
    ),

>>>>>>> 0ff57228
    libraryDependencies ++= Seq(
      "com.gu" %% "management-play" % guardianManagementVersion,
      "com.gu" %% "management-logback" % guardianManagementVersion,
      "com.gu" %% "configuration" % "3.6",
      "com.gu.openplatform" %% "content-api-client" % "1.15",

      "org.codehaus.jackson" % "jackson-core-asl" % "1.9.6",
      "org.codehaus.jackson" % "jackson-mapper-asl" % "1.9.6",
      "org.jsoup" % "jsoup" % "1.6.2",
      "org.jboss.dna" % "dna-common" % "0.6"
    )
  )

  def application(name: String) = base(name).settings(
    staticFilesPackage := "frontend-static",
    templatesImport ++= Seq(
      "conf.Static"
    ),

    executableName := "frontend-%s" format  name,
    jarName in assembly <<= (executableName) { "%s.jar" format _ }
  )
}<|MERGE_RESOLUTION|>--- conflicted
+++ resolved
@@ -71,16 +71,11 @@
   val guardianManagementVersion = "5.12"
 
   def library(name: String) = base(name).settings(
-<<<<<<< HEAD
     staticFilesPackage := "frontend-static",
-    resolvers += "Guardian Github Releases" at "http://guardian.github.com/maven/repo-releases",
-=======
     resolvers ++= Seq(
       "Guardian Github Releases" at "http://guardian.github.com/maven/repo-releases",
       Resolver.url("Typesafe Ivy Releases", url("http://repo.typesafe.com/typesafe/ivy-releases"))(Resolver.ivyStylePatterns)
     ),
-
->>>>>>> 0ff57228
     libraryDependencies ++= Seq(
       "com.gu" %% "management-play" % guardianManagementVersion,
       "com.gu" %% "management-logback" % guardianManagementVersion,
