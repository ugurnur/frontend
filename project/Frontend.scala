--- conflicted
+++ resolved
@@ -41,11 +41,7 @@
 
       "org.xerial.snappy" % "snappy-java" % "1.0.5.1",
 
-<<<<<<< HEAD
-      "com.gu" %% "play-googleauth" % "0.1.3",
-=======
       "com.gu" %% "play-googleauth" % "0.1.55-SNAPSHOT",
->>>>>>> 589a1087
 
       filters,
       ws
