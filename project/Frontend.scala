package com.gu

import sbt._
import sbt.Keys._
import play.Project._
import SbtGruntPlugin._

object Frontend extends Build with Prototypes {

  val common = grunt("common").settings(
    libraryDependencies ++= Seq(
      "com.gu" %% "configuration" % "3.9",
      "com.gu.openplatform" %% "content-api-client" % "2.6",

      "com.typesafe.akka" %% "akka-agent" % "2.1.0",

      "org.jsoup" % "jsoup" % "1.6.3",
      "com.googlecode.htmlcompressor" % "htmlcompressor" % "1.4",
      "com.yahoo.platform.yui" % "yuicompressor" % "2.4.6",

      "org.codehaus.jackson" % "jackson-core-asl" % "1.9.6",
      "org.codehaus.jackson" % "jackson-mapper-asl" % "1.9.6",

      "com.amazonaws" % "aws-java-sdk" % "1.4.7",

      "org.quartz-scheduler" % "quartz" % "2.2.0",

      "org.jboss.dna" % "dna-common" % "0.6",
      "org.scalaj" % "scalaj-time_2.10.0-M7" % "0.6"
    ),
    (test in Test) <<= (test in Test) dependsOn (gruntTask("test:unit:common"))
  )
  val commonWithTests = common % "test->test;compile->compile"

  val front = application("front").dependsOn(commonWithTests).aggregate(common)
  val facia = application("facia").dependsOn(commonWithTests).aggregate(common)
  val article = application("article").dependsOn(commonWithTests).aggregate(common)
  val interactive = application("interactive").dependsOn(commonWithTests).aggregate(common)
  val applications = application("applications").dependsOn(commonWithTests).aggregate(common)
  val sport = application("sport").dependsOn(commonWithTests).aggregate(common).settings(
    libraryDependencies += "com.gu" %% "pa-client" % "4.0",
    templatesImport ++= Seq(
      "pa._",
      "feed._"
    )
  )
  val coreNavigation = application("core-navigation").dependsOn(commonWithTests).aggregate(common)
  val image = application("image").dependsOn(commonWithTests).aggregate(common).settings(
    libraryDependencies ++= Seq(
      "org.imgscalr" % "imgscalr-lib" % "4.2",
      "org.im4java" % "im4java" % "1.4.0",
      "commons-io" % "commons-io" % "2.0.1",
      "commons-lang" % "commons-lang" % "2.5"
    )
  )
  val discussion = application("discussion").dependsOn(commonWithTests).aggregate(common).settings(
    templatesImport ++= Seq("discussion._")
  )

  val router = application("router")

  val diagnostics = application("diagnostics").settings(
    libraryDependencies ++= Seq(
      "net.sf.uadetector" % "uadetector-resources" % "2013.04",
      "net.sf.opencsv" % "opencsv" % "2.3"
    )
  )

  val admin = application("admin").dependsOn(commonWithTests).aggregate(common).settings(
    (test in Test) <<= (test in Test) dependsOn (gruntTask("test:unit:admin"))
  )
  val faciaTool = application("facia-tool").dependsOn(commonWithTests, admin)
  val porter = application("porter").dependsOn(commonWithTests).aggregate(common).settings(
    libraryDependencies ++= Seq(
      "com.typesafe.slick" %% "slick" % "1.0.0",
      "postgresql" % "postgresql" % "8.4-703.jdbc4" from "http://jdbc.postgresql.org/download/postgresql-8.4-703.jdbc4.jar"
    )
  )

  val identityLibVersion = "3.21"
  val identity = application("identity").dependsOn(commonWithTests).aggregate(common).settings(
    libraryDependencies ++= Seq(
      "com.gu.identity" %% "identity-model" % identityLibVersion,
      "com.gu.identity" %% "identity-request" % identityLibVersion,
      "com.gu.identity" %% "identity-cookie" % identityLibVersion,
      "com.tzavellas" % "sse-guice" % "0.7.1",
      "com.google.inject" % "guice" % "3.0",
      "joda-time" % "joda-time" % "1.6",
      "net.liftweb" %% "lift-json" % "2.5",
      "commons-httpclient" % "commons-httpclient" % "3.1",
      "net.databinder.dispatch" %% "dispatch-core" % "0.11.0",
      "org.slf4j" % "slf4j-ext" % "1.7.5"
    )
  )

  val endtoend = application("fronts-endtoend-tests").settings(
    libraryDependencies ++= Seq(
      "org.slf4j" % "slf4j-api" % "1.7.5",
      "ch.qos.logback" % "logback-classic" % "1.0.7",
      "org.json" % "org.json" % "chargebee-1.0",
      "joda-time" % "joda-time" % "2.2",
      "hu.meza" % "aao" % "2.0.0",
      "hu.meza.tools" % "config" % "1.0.1",
      "hu.meza.tools" % "http-client-wrapper" % "0.1.9",
      "info.cukes" % "cucumber-java" % "1.1.3",
      "info.cukes" % "cucumber-junit" % "1.1.3",
      "info.cukes" % "cucumber-picocontainer" % "1.1.3",
      "junit" % "junit" % "4.11" % "test",
      "com.novocode" % "junit-interface" % "0.10" % "test->default"
    ),
    testOptions += Tests.Argument(TestFrameworks.JUnit, "-q", "-v"),
    javacOptions ++= Seq("-source", "7", "-target", "1.7"),
    autoScalaLibrary := false,
    unmanagedSourceDirectories in Compile <+= baseDirectory(_ / "src"),
    unmanagedSourceDirectories in Test <+= baseDirectory(_ / "src"),
    unmanagedSourceDirectories in Runtime <+= baseDirectory(_ / "src"),
    unmanagedResourceDirectories in Compile <+= baseDirectory(_ / "src" / "main" / "resources"),
    unmanagedResourceDirectories in Runtime <+= baseDirectory(_ / "src" / "main" / "resources"),
    unmanagedResourceDirectories in Test <+= baseDirectory(_ / "src" / "main" / "resources"),
    unmanagedResourceDirectories in Test <+= baseDirectory(_ / "src" / "test" / "resources"),
    unmanagedResourceDirectories in Runtime <+= baseDirectory(_ / "src" / "test" / "resources")
  )

  val dev = application("dev-build").dependsOn(
    front,
    facia,
    article,
    applications,
    interactive,
    sport,
    coreNavigation,
    image,
    discussion,
    router,
    diagnostics,
    identity)

  val faciaDev = application("facia-dev-build").dependsOn(
    facia,
    article,
    applications,
<<<<<<< HEAD
=======
    interactive,
    football,
>>>>>>> a435293a
    sport,
    coreNavigation,
    image,
    discussion,
    router,
    diagnostics,
    identity)

  val main = root().aggregate(
    common,
    front,
    facia,
    article,
    applications,
    interactive,
    sport,
    coreNavigation,
    image,
    discussion,
    router,
    diagnostics,
    admin,
    porter,
    identity
  )
}<|MERGE_RESOLUTION|>--- conflicted
+++ resolved
@@ -139,11 +139,7 @@
     facia,
     article,
     applications,
-<<<<<<< HEAD
-=======
     interactive,
-    football,
->>>>>>> a435293a
     sport,
     coreNavigation,
     image,
