import collection.Seq
import com.google.common.io.Files

import java.io.File
import java.security.MessageDigest
import sbt._
import Keys._
import PlayProject._
import sbtassembly.Plugin._
import AssemblyKeys._
import frontend.Frontend._

object FrontendTag extends Build {

  private val appName = "frontend-tag"
  private val appVersion = "1-SNAPSHOT"

  private val appDependencies = Seq(
    //dependencies included in distribution
    "com.gu.openplatform" %% "content-api-client" % "1.14",
    "com.gu" %% "configuration" % "3.6",
    "com.gu" %% "management-play" % "5.7",
    "com.gu" %% "management-logback" % "5.7",
<<<<<<< HEAD
    "com.gu" %% "frontend-common" % "1.18",
=======
    "com.gu" %% "frontend-common" % "1.16",
>>>>>>> ab8863f1

    //dependencies in test only
    "org.scalatest" %% "scalatest" % "1.7.1" % "test"
  )

  val main = PlayProject(appName, appVersion, appDependencies, mainLang = SCALA)
    .settings(frontendSettings: _*)
    .settings(
    resolvers += "Guardian Github Releases" at "http://guardian.github.com/maven/repo-releases",
    // Disable Specs options to use ScalaTest
    testOptions in Test := Nil,
    jarName in assembly := "%s.jar" format appName,
    templatesImport ++= Seq(
<<<<<<< HEAD
      "common._",
      "views._"
=======
      "frontend.common._",
      "frontend.common.templates._"
>>>>>>> ab8863f1
    )
  )
}<|MERGE_RESOLUTION|>--- conflicted
+++ resolved
@@ -21,11 +21,7 @@
     "com.gu" %% "configuration" % "3.6",
     "com.gu" %% "management-play" % "5.7",
     "com.gu" %% "management-logback" % "5.7",
-<<<<<<< HEAD
-    "com.gu" %% "frontend-common" % "1.18",
-=======
-    "com.gu" %% "frontend-common" % "1.16",
->>>>>>> ab8863f1
+    "com.gu" %% "frontend-common" % "1.19",
 
     //dependencies in test only
     "org.scalatest" %% "scalatest" % "1.7.1" % "test"
@@ -39,13 +35,8 @@
     testOptions in Test := Nil,
     jarName in assembly := "%s.jar" format appName,
     templatesImport ++= Seq(
-<<<<<<< HEAD
       "common._",
       "views._"
-=======
-      "frontend.common._",
-      "frontend.common.templates._"
->>>>>>> ab8863f1
     )
   )
 }