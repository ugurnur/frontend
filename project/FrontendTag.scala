--- conflicted
+++ resolved
@@ -14,11 +14,7 @@
     //dependencies included in distribution
     "com.gu" %% "management-play" % "5.7",
     "com.gu" %% "management-logback" % "5.7",
-<<<<<<< HEAD
     "com.gu" %% "frontend-common" % "1.30",
-=======
-    "com.gu" %% "frontend-common" % "1.29",
->>>>>>> e845176e
 
     //dependencies in test only
     "org.scalatest" %% "scalatest" % "1.7.1" % "test"
@@ -27,7 +23,6 @@
   val main = PlayProject(appName, appVersion, appDependencies, mainLang = SCALA)
     .settings(distSettings: _*)
     .settings(
-<<<<<<< HEAD
     resolvers += "Guardian Github Releases" at "http://guardian.github.com/maven/repo-releases",
     // Disable Specs options to use ScalaTest
     testOptions in Test := Nil,
@@ -38,17 +33,5 @@
       "views.support._",
       "conf.Static"
     )
-=======
-      resolvers += "Guardian Github Releases" at "http://guardian.github.com/maven/repo-releases",
-      // Disable Specs options to use ScalaTest
-      testOptions in Test := Nil,
-      jarName in assembly := "%s.jar" format appName,
-      templatesImport ++= Seq(
-        "common._",
-        "views._",
-        "views.support._",
-        "conf.Static"
-      )
->>>>>>> e845176e
   )
 }