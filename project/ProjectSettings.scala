package com.gu

import com.gu.versioninfo.VersionInfo
import com.typesafe.sbt.packager.universal.UniversalPlugin
import sbt._
import sbt.Keys._
import com.gu.riffraff.artifact.RiffRaffArtifact
import com.gu.riffraff.artifact.RiffRaffArtifact.autoImport._
import Dependencies._
import play.sbt.{PlayAkkaHttpServer, PlayNettyServer, PlayScala}
import com.typesafe.sbt.SbtNativePackager.Universal
import com.typesafe.sbt.packager.Keys.packageName

object ProjectSettings {

  val cleanAll = taskKey[Unit]("Cleans all projects in a build, regardless of dependencies")
  val checkScalastyle = taskKey[Unit]("check scalastyle compliance")

  val frontendCompilationSettings = Seq(
    organization := "com.gu",
    maxErrors := 20,
    javacOptions := Seq("-g","-encoding", "utf8"),
    scalacOptions := Seq("-unchecked", "-deprecation", "-target:jvm-1.8",
      "-Xcheckinit", "-encoding", "utf8", "-feature","-Xfatal-warnings"),
    publishArtifact in (Compile, packageDoc) := false,
    sources in (Compile,doc) := Seq.empty,
    doc in Compile := target.map(_ / "none").value,
    incOptions := incOptions.value.withNameHashing(true),
    scalaVersion := "2.12.4",
    initialize := {
      val _ = initialize.value
      assert(sys.props("java.specification.version") == "1.8",
        "Java 8 is required for this project.")
    },
    cleanAll := Def.taskDyn {
      val allProjects = ScopeFilter(inAnyProject)
      clean.all(allProjects)
    }.value
  )

<<<<<<< HEAD
  val frontendIntegrationTestsSettings = Seq (
    concurrentRestrictions in ThisProject := List(Tags.limit(Tags.Test, 1)),
    testOptions in Test += Tests.Argument("-oDF"),
    resolvers ++= Seq(Resolver.typesafeRepo("releases")),
    libraryDependencies ++= Seq(
      scalaTest,
      scalaTestPlus,
      seleniumJava % Test,
      jodaTime % Test,
      jodaConvert % Test,
      guBox % Test
    )
  )

=======
>>>>>>> 646b56a6
  val frontendDependencyManagementSettings = Seq(
    ivyXML :=
      <dependencies>
        <exclude org="commons-logging"><!-- Conflicts with jcl-over-slf4j in Play. --></exclude>
        <exclude org="org.specs2"><!-- because someone thinks it is acceptable to have this as a prod dependency --></exclude>
      </dependencies>,

    resolvers ++= Seq(
      Resolver.typesafeRepo("releases"),
      Resolver.sonatypeRepo("releases"),
      "Guardian Github Releases" at "http://guardian.github.com/maven/repo-releases",
      "Guardian Frontend Bintray" at "https://dl.bintray.com/guardian/frontend",
      "Guardian Editorial Tools Bintray" at "https://dl.bintray.com/guardian/editorial-tools",
      Resolver.bintrayRepo("guardian", "ophan"),
      "Spy" at "https://files.couchbase.com/maven2/"
    ),

    evictionWarningOptions in update := EvictionWarningOptions.default
      .withWarnTransitiveEvictions(false)
      .withWarnDirectEvictions(false)
      .withWarnScalaVersionEviction(false)
  )

  val frontendTestSettings = Seq(
    // Use ScalaTest https://groups.google.com/d/topic/play-framework/rZBfNoGtC0M/discussion
    testOptions in Test := Nil,
    concurrentRestrictions in Global := List(Tags.limit(Tags.Test, 4)),

    checkScalastyle := org.scalastyle.sbt.ScalastylePlugin.autoImport.scalastyle.in(Test).toTask("").value,
    (test in Test) := (test in Test).dependsOn(checkScalastyle).value,

    // Copy unit test resources https://groups.google.com/d/topic/play-framework/XD3X6R-s5Mc/discussion
    unmanagedClasspath in Test += (baseDirectory map { bd => Attributed.blank(bd / "test") }).value,

    libraryDependencies ++= Seq(
      scalaTest,
      scalaTestPlus,
      mockito
    ),

    // These settings are needed for forking, which in turn is needed for concurrent restrictions.
    javaOptions in Test += "-DAPP_SECRET=this_is_not_a_real_secret_just_for_tests",
    javaOptions in Test += "-Xmx2048M",
    javaOptions in Test += "-XX:+UseConcMarkSweepGC",
    javaOptions in Test += "-XX:ReservedCodeCacheSize=128m",
    baseDirectory in Test := file("."),

    // Set testResultLogger back to the default, fixes an issue with `sbt-teamcity-logger`
    //   See: https://github.com/JetBrains/sbt-tc-logger/issues/9
    testResultLogger in (Test, test) := TestResultLogger.Default
  )

  val testAll = taskKey[Unit]("test all aggregate projects")
  val upload = taskKey[Unit]("upload riff-raff artifact from root project")
  val testThenUpload = taskKey[Unit]("Conditional task that uploads to riff raff only if tests pass")

  def frontendRootSettings: Seq[Def.Setting[Task[Unit]]] = List(
    testAll := (test in Test).all(ScopeFilter(inAggregates(ThisProject, includeRoot = false))).value,
    upload := riffRaffUpload.in(LocalRootProject).value,

    testThenUpload := Def.taskDyn({
     testAll.result.value match {
       case Inc(inc) => Def.task[Unit] {
         println("Tests failed, no riff raff upload will be performed.")
         throw inc
       }
       case Value(_) =>
         println("Tests passed, uploading artifact to riff raff.")
         upload.toTask
     }
    }).value
  )

  def root(): Project = Project("root", base = file("."))
    .enablePlugins(PlayScala, RiffRaffArtifact, PlayNettyServer)
    .disablePlugins(PlayAkkaHttpServer)
    .settings(frontendCompilationSettings)
    .settings(frontendRootSettings)

  def application(applicationName: String): Project = {
    Project(applicationName, file(applicationName))
      .enablePlugins(PlayScala, UniversalPlugin)
      .settings(frontendDependencyManagementSettings)
      .settings(frontendCompilationSettings)
      .settings(frontendTestSettings)
      .settings(VersionInfo.settings)
      .settings(libraryDependencies ++= Seq(macwire, commonsIo))
      .settings(packageName in Universal := applicationName)
      .settingSets(settingSetsOrder)
      .settings(
        mappings in Universal ++= (file("ui/dist") ** "*").get.map { f => f.getAbsoluteFile -> f.toString }
      )
  }

  def library(applicationName: String): Project = {
    Project(applicationName, file(applicationName))
      .enablePlugins(PlayScala, PlayNettyServer)
      .disablePlugins(PlayAkkaHttpServer)
      .settings(frontendDependencyManagementSettings)
      .settings(frontendCompilationSettings)
      .settings(frontendTestSettings)
      .settings(VersionInfo.settings)
      .settings(libraryDependencies ++= Seq(commonsIo))
      .settingSets(settingSetsOrder)
  }

  /**
   * Overrides the default order in which settings are applied.
   * Modified this so that settings from "nonAutoPlugins" (plugins using the older sbt plugin API)
   * are applied before settings defined in build.scala
   *
   * Required for resetting the `testResultLogger` in `frontendTestSettings` above
   *
   * Default:
   *   AddSettings.allDefaults: AddSettings = seq(autoPlugins, buildScalaFiles, userSettings, nonAutoPlugins, defaultSbtFiles)
   */
  lazy val settingSetsOrder = {
    import AddSettings._

    seq(autoPlugins, nonAutoPlugins, buildScalaFiles, userSettings, defaultSbtFiles)
  }

  def filterAssets(testAssets: Seq[(File, String)]): Seq[(File, String)] =
    testAssets.filterNot { case (_, fileName) =>
      // built in sbt plugins did not like the bower files
      fileName.endsWith("bower.json")
    }

  def withTests(project: Project): ClasspathDep[ProjectReference] = project % "test->test;compile->compile"
}<|MERGE_RESOLUTION|>--- conflicted
+++ resolved
@@ -38,23 +38,6 @@
     }.value
   )
 
-<<<<<<< HEAD
-  val frontendIntegrationTestsSettings = Seq (
-    concurrentRestrictions in ThisProject := List(Tags.limit(Tags.Test, 1)),
-    testOptions in Test += Tests.Argument("-oDF"),
-    resolvers ++= Seq(Resolver.typesafeRepo("releases")),
-    libraryDependencies ++= Seq(
-      scalaTest,
-      scalaTestPlus,
-      seleniumJava % Test,
-      jodaTime % Test,
-      jodaConvert % Test,
-      guBox % Test
-    )
-  )
-
-=======
->>>>>>> 646b56a6
   val frontendDependencyManagementSettings = Seq(
     ivyXML :=
       <dependencies>
