--- conflicted
+++ resolved
@@ -6,12 +6,8 @@
 import conf.{Switches, Configuration}
 import metrics._
 import org.joda.time.DateTime
-<<<<<<< HEAD
 import play.api.libs.json.JsNull
-import services.{Draft, FrontPath, Live, PressJob}
-=======
 import services._
->>>>>>> 34afbbf2
 
 import scala.concurrent.Future
 import scala.util.{Failure, Success}
@@ -52,9 +48,6 @@
       else { Future.successful(JsNull) }
 
 
-<<<<<<< HEAD
-    val pressFuture = fapiFormat.flatMap(_ => oldFormat)
-=======
     lazy val forceConfigUpdateFuture: Future[_] =
       if (forceConfigUpdate.exists(identity)) {
         ConfigAgent.refreshAndReturn()}
@@ -63,10 +56,9 @@
 
     val pressFuture = for {
       _ <- forceConfigUpdateFuture
+      _ <- fapiFormat
       _ <- oldFormat
-      _ <- fapiFormat
     } yield Unit
->>>>>>> 34afbbf2
 
     pressFuture onComplete {
       case Success(_) =>
