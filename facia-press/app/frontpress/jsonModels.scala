package frontpress

import com.gu.openplatform.contentapi.model.Asset
import conf.Switches
import model._
import org.joda.time.DateTime
import play.api.libs.json._

object ElementJson {
  implicit val assetFormat = Json.format[Asset]

  implicit val jsonFormat = Json.format[ElementJson]

  def fromElement(element: Element) =
    ElementJson(
      element.id,
      element.delegate.relation,
      element.delegate.`type`,
      element.delegate.assets
    )
}

case class ElementJson(
  id: String,
  relation: String,
  `type`: String,
  assets: List[Asset]
)

object TagJson {
  implicit val jsonFormat = Json.format[TagJson]

  def fromTag(tag: Tag) = TagJson(
    tag.id,
    tag.tagType,
    tag.webTitle,
    tag.webUrl,
    tag.section,
    tag.contributorImagePath,
    tag.contributorLargeImagePath
  )
}

case class TagJson(
  id: String,
  `type`: String,
  webTitle: String,
  webUrl: String,
  section: String,
  bylineImageUrl: Option[String],
  bylineLargeImageUrl: Option[String]
)

object ItemMeta {
<<<<<<< HEAD
  implicit lazy val jsonFormat = Json.format[ItemMeta]

  def fromContent(content: Content): ItemMeta = ItemMeta(
    headline = content.apiContent.metaData.get("headline"),
    trailText = content.apiContent.metaData.get("trailText"),
    byline = content.apiContent.metaData.get("byline"),
    showByline = content.apiContent.metaData.get("showByline").flatMap(_.asOpt[Boolean]),
    group = content.apiContent.metaData.get("group"),
    isBoosted = content.apiContent.metaData.get("isBoosted").flatMap(_.asOpt[Boolean]),
    imageHide = content.apiContent.metaData.get("imageHide").flatMap(_.asOpt[Boolean]),
    isBreaking = content.apiContent.metaData.get("isBreaking").flatMap(_.asOpt[Boolean]),
    supporting = Option(content.supporting.map(item => Json.toJson(TrailJson.fromContent(item)))).filter(_.nonEmpty),
    href = content.apiContent.metaData.get("href"),
    snapType = content.apiContent.metaData.get("snapType"),
    snapCss = content.apiContent.metaData.get("snapCss"),
    snapUri = content.apiContent.metaData.get("snapUri"),
    showKickerTag = content.apiContent.metaData.get("showKickerTag"),
    showKickerSection = content.apiContent.metaData.get("showKickerSection"),
    showBoostedHeadline = content.apiContent.metaData.get("showBoostedHeadline").flatMap(_.asOpt[Boolean]),
    showQuotedHeadline = content.apiContent.metaData.get("showQuotedHeadline").flatMap(_.asOpt[Boolean]),
    showMainVideo = content.apiContent.metaData.get("showMainVideo")
  )
}

case class ItemMeta(
  headline:      Option[JsValue],
  trailText:     Option[JsValue],
  byline:        Option[JsValue],
  showByline:    Option[Boolean],
  group:         Option[JsValue],
  isBoosted:     Option[Boolean],
  imageHide:     Option[Boolean],
  isBreaking:    Option[Boolean],
  supporting:    Option[Seq[JsValue]],
  href:          Option[JsValue],
  snapType:      Option[JsValue],
  snapCss:       Option[JsValue],
  snapUri:       Option[JsValue],
  showKickerTag: Option[JsValue],
  showKickerSection:   Option[JsValue],
  showBoostedHeadline: Option[Boolean],
  showQuotedHeadline:  Option[Boolean],
  showMainVideo: Option[JsValue]
)


=======
  private def flattenedJsObject(xs: (String, Option[JsValue])*) = JsObject(xs collect {
    case (k, Some(v)) => k -> v
  })

  def fromContent(content: Content): JsObject = flattenedJsObject(
    ("headline", content.apiContent.metaData.get("headline")),
    ("trailText", content.apiContent.metaData.get("trailText")),
    ("byline", content.apiContent.metaData.get("byline")),
    ("showByline", content.apiContent.metaData.get("showByline")),
    ("group", content.apiContent.metaData.get("group")),
    ("isBoosted", content.apiContent.metaData.get("isBoosted")),
    ("imageHide", content.apiContent.metaData.get("imageHide")),
    ("imageCutoutReplace", content.apiContent.metaData.get("imageCutoutReplace")),
    ("imageCutoutSrc", content.apiContent.metaData.get("imageCutoutSrc")),
    ("imageCutoutSrcWidth", content.apiContent.metaData.get("imageCutoutSrcWidth")),
    ("imageCutoutSrcHeight", content.apiContent.metaData.get("imageCutoutSrcHeight")),
    ("isBreaking", content.apiContent.metaData.get("isBreaking")),
    ("supporting", Option(content.supporting.map(item => Json.toJson(TrailJson.fromContent(item))))
      .filter(_.nonEmpty)
      .map(JsArray.apply)),
    ("href", content.apiContent.metaData.get("href")),
    ("snapType", content.apiContent.metaData.get("snapType")),
    ("snapCss", content.apiContent.metaData.get("snapCss")),
    ("snapUri", content.apiContent.metaData.get("snapUri")),
    ("showKickerTag", content.apiContent.metaData.get("showKickerTag")),
    ("showKickerSection", content.apiContent.metaData.get("showKickerSection")),
    ("showMainVideo", content.apiContent.metaData.get("showMainVideo"))
  )
}

>>>>>>> 75be7bf1
object TrailJson {
  implicit val jsonFormat = Json.format[TrailJson]

  def fromContent(content: Content) = {
    TrailJson(
      content.webPublicationDate,
      content.sectionName,
      content.section,
      content.id,
      content.webUrl,
      content.tags.map(TagJson.fromTag),
      content.trailText,
      content.byline,
      content.delegate.safeFields,
      content.elements.map(ElementJson.fromElement),
      ItemMeta.fromContent(content)
    )
  }
}

case class TrailJson(
  webPublicationDate: DateTime,
  sectionName: String,
  sectionId: String,
  id: String,
  webUrl: String,
  tags: Seq[TagJson],
  trailText: Option[String],
  byline: Option[String],
  safeFields: Map[String, String],
  elements: Seq[ElementJson],
  meta: JsObject
)

object CollectionJson {
  implicit val jsonFormat = Json.format[CollectionJson]

  def fromCollection(config: Config, collection: Collection) =
    CollectionJson(
      apiQuery       = config.contentApiQuery,
      displayName    = config.displayName.orElse(collection.displayName),
      curated        = collection.curated.map(TrailJson.fromContent),
      editorsPicks   = collection.editorsPicks.map(TrailJson.fromContent),
      mostViewed     = collection.mostViewed.map(TrailJson.fromContent),
      results        = collection.results.map(TrailJson.fromContent),
      lastUpdated    = collection.lastUpdated,
      updatedBy      = collection.updatedBy,
      updatedEmail   = collection.updatedEmail,
      groups         = Option(config.groups).filter(_.nonEmpty),
      href           = collection.href.orElse(config.href),
      `type`         = config.collectionType,
      showTags       = config.showTags,
      showSections   = config.showSections,
      hideKickers    = config.hideKickers,
      showDateHeader = config.showDateHeader,
      showLatestUpdate = config.showLatestUpdate
    )
}

case class CollectionJson(
  apiQuery:     Option[String],
  displayName:  Option[String],
  `type`:       Option[String],
  curated:      Seq[TrailJson],
  editorsPicks: Seq[TrailJson],
  mostViewed:   Seq[TrailJson],
  results:      Seq[TrailJson],
  lastUpdated:  Option[String],
  updatedBy:    Option[String],
  updatedEmail: Option[String],
  groups:       Option[Seq[String]],
  href:         Option[String],
  showTags:     Boolean,
  showSections: Boolean,
  hideKickers:  Boolean,
  showDateHeader: Boolean,
  showLatestUpdate: Boolean
)<|MERGE_RESOLUTION|>--- conflicted
+++ resolved
@@ -52,54 +52,6 @@
 )
 
 object ItemMeta {
-<<<<<<< HEAD
-  implicit lazy val jsonFormat = Json.format[ItemMeta]
-
-  def fromContent(content: Content): ItemMeta = ItemMeta(
-    headline = content.apiContent.metaData.get("headline"),
-    trailText = content.apiContent.metaData.get("trailText"),
-    byline = content.apiContent.metaData.get("byline"),
-    showByline = content.apiContent.metaData.get("showByline").flatMap(_.asOpt[Boolean]),
-    group = content.apiContent.metaData.get("group"),
-    isBoosted = content.apiContent.metaData.get("isBoosted").flatMap(_.asOpt[Boolean]),
-    imageHide = content.apiContent.metaData.get("imageHide").flatMap(_.asOpt[Boolean]),
-    isBreaking = content.apiContent.metaData.get("isBreaking").flatMap(_.asOpt[Boolean]),
-    supporting = Option(content.supporting.map(item => Json.toJson(TrailJson.fromContent(item)))).filter(_.nonEmpty),
-    href = content.apiContent.metaData.get("href"),
-    snapType = content.apiContent.metaData.get("snapType"),
-    snapCss = content.apiContent.metaData.get("snapCss"),
-    snapUri = content.apiContent.metaData.get("snapUri"),
-    showKickerTag = content.apiContent.metaData.get("showKickerTag"),
-    showKickerSection = content.apiContent.metaData.get("showKickerSection"),
-    showBoostedHeadline = content.apiContent.metaData.get("showBoostedHeadline").flatMap(_.asOpt[Boolean]),
-    showQuotedHeadline = content.apiContent.metaData.get("showQuotedHeadline").flatMap(_.asOpt[Boolean]),
-    showMainVideo = content.apiContent.metaData.get("showMainVideo")
-  )
-}
-
-case class ItemMeta(
-  headline:      Option[JsValue],
-  trailText:     Option[JsValue],
-  byline:        Option[JsValue],
-  showByline:    Option[Boolean],
-  group:         Option[JsValue],
-  isBoosted:     Option[Boolean],
-  imageHide:     Option[Boolean],
-  isBreaking:    Option[Boolean],
-  supporting:    Option[Seq[JsValue]],
-  href:          Option[JsValue],
-  snapType:      Option[JsValue],
-  snapCss:       Option[JsValue],
-  snapUri:       Option[JsValue],
-  showKickerTag: Option[JsValue],
-  showKickerSection:   Option[JsValue],
-  showBoostedHeadline: Option[Boolean],
-  showQuotedHeadline:  Option[Boolean],
-  showMainVideo: Option[JsValue]
-)
-
-
-=======
   private def flattenedJsObject(xs: (String, Option[JsValue])*) = JsObject(xs collect {
     case (k, Some(v)) => k -> v
   })
@@ -126,11 +78,12 @@
     ("snapUri", content.apiContent.metaData.get("snapUri")),
     ("showKickerTag", content.apiContent.metaData.get("showKickerTag")),
     ("showKickerSection", content.apiContent.metaData.get("showKickerSection")),
+    ("showBoostedHeadline", content.apiContent.metaData.get("showBoostedHeadline")),
+    ("showQuotedHeadline", content.apiContent.metaData.get("showQuotedHeadline")),
     ("showMainVideo", content.apiContent.metaData.get("showMainVideo"))
   )
 }
 
->>>>>>> 75be7bf1
 object TrailJson {
   implicit val jsonFormat = Json.format[TrailJson]
 
