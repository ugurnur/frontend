--- conflicted
+++ resolved
@@ -68,30 +68,17 @@
 }
 
 case class ItemMeta(
-<<<<<<< HEAD
-  headline:     Option[JsValue],
-  trailText:    Option[JsValue],
-  group:        Option[JsValue],
-  imageAdjust:  Option[JsValue],
-  label:        Option[JsValue],
-  supporting:   Option[Seq[JsValue]],
-  href:         Option[JsValue],
-  snapType:     Option[JsValue],
-  snapCss:      Option[JsValue],
-  snapUri:      Option[JsValue]
-=======
   headline:      Option[JsValue],
   trailText:     Option[JsValue],
   group:         Option[JsValue],
   imageAdjust:   Option[JsValue],
-  isBreaking:    Option[Boolean],
+  label:         Option[JsValue],
   supporting:    Option[Seq[JsValue]],
   href:          Option[JsValue],
   snapType:      Option[JsValue],
   snapCss:       Option[JsValue],
   snapUri:       Option[JsValue],
   showMainVideo: Option[JsValue]
->>>>>>> a16f8cfd
 )
 
 
