package frontpress

import com.gu.facia.client.models.CollectionConfig
import com.gu.openplatform.contentapi.model.Asset
import conf.Switches
import model._
import org.joda.time.DateTime
import play.api.libs.json._

object ElementJson {
  implicit val assetFormat = Json.format[Asset]

  implicit val jsonFormat = Json.format[ElementJson]

  def fromElement(element: Element) =
    ElementJson(
      element.id,
      element.delegate.relation,
      element.delegate.`type`,
      element.delegate.assets
    )
}

case class ElementJson(
  id: String,
  relation: String,
  `type`: String,
  assets: List[Asset]
)

object TagJson {
  implicit val jsonFormat = Json.format[TagJson]

  def fromTag(tag: Tag) = TagJson(
    tag.id,
    tag.tagType,
    tag.webTitle,
    tag.webUrl,
    tag.section,
    tag.contributorImagePath,
    tag.contributorLargeImagePath
  )
}

case class TagJson(
  id: String,
  `type`: String,
  webTitle: String,
  webUrl: String,
  section: String,
  bylineImageUrl: Option[String],
  bylineLargeImageUrl: Option[String]
)

object ItemMeta {
  implicit lazy val jsonFormat = Json.format[ItemMeta]

  def fromContent(content: Content): ItemMeta = ItemMeta(
<<<<<<< HEAD
    headline = content.apiContent.metaData.flatMap(_.headline).map(JsString),
    trailText = content.apiContent.metaData.flatMap(_.trailText).map(JsString),
    group = content.apiContent.metaData.flatMap(_.group).map(JsString),
    isBoosted = content.apiContent.metaData.flatMap(_.isBoosted),
    imageHide = content.apiContent.metaData.flatMap(_.imageHide),
    isBreaking = content.apiContent.metaData.flatMap(_.isBreaking),
=======
    headline = content.apiContent.metaData.get("headline"),
    trailText = content.apiContent.metaData.get("trailText"),
    byline = content.apiContent.metaData.get("byline"),
    showByline = content.apiContent.metaData.get("showByline").flatMap(_.asOpt[Boolean]),
    group = content.apiContent.metaData.get("group"),
    isBoosted = content.apiContent.metaData.get("isBoosted").flatMap(_.asOpt[Boolean]),
    imageHide = content.apiContent.metaData.get("imageHide").flatMap(_.asOpt[Boolean]),
    isBreaking = content.apiContent.metaData.get("isBreaking").flatMap(_.asOpt[Boolean]),
>>>>>>> aa043f9a
    supporting = Option(content.supporting.map(item => Json.toJson(TrailJson.fromContent(item)))).filter(_.nonEmpty),
    href = content.apiContent.metaData.flatMap(_.href).map(JsString),
    snapType = content.apiContent.metaData.flatMap(_.snapType).map(JsString),
    snapCss = content.apiContent.metaData.flatMap(_.snapCss).map(JsString),
    snapUri = content.apiContent.metaData.flatMap(_.snapUri).map(JsString),
    showKickerTag = content.apiContent.metaData.flatMap(_.showKickerTag).map(JsBoolean),
    showKickerSection = content.apiContent.metaData.flatMap(_.showKickerSection).map(JsBoolean),
    showMainVideo = content.apiContent.metaData.flatMap(_.showMainVideo).map(JsBoolean)
  )
}

case class ItemMeta(
  headline:      Option[JsValue],
  trailText:     Option[JsValue],
  byline:        Option[JsValue],
  showByline:    Option[Boolean],
  group:         Option[JsValue],
  isBoosted:     Option[Boolean],
  imageHide:     Option[Boolean],
  isBreaking:    Option[Boolean],
  supporting:    Option[Seq[JsValue]],
  href:          Option[JsValue],
  snapType:      Option[JsValue],
  snapCss:       Option[JsValue],
  snapUri:       Option[JsValue],
  showKickerTag: Option[JsValue],
  showKickerSection: Option[JsValue],
  showMainVideo: Option[JsValue]
)


object TrailJson {
  implicit val jsonFormat = Json.format[TrailJson]

  def fromContent(content: Content) = {
    TrailJson(
      content.webPublicationDate,
      content.sectionName,
      content.section,
      content.id,
      content.webUrl,
      content.tags.map(TagJson.fromTag),
      content.trailText,
      content.byline,
      content.delegate.safeFields,
      content.elements.map(ElementJson.fromElement),
      ItemMeta.fromContent(content)
    )
  }
}

case class TrailJson(
  webPublicationDate: DateTime,
  sectionName: String,
  sectionId: String,
  id: String,
  webUrl: String,
  tags: Seq[TagJson],
  trailText: Option[String],
  byline: Option[String],
  safeFields: Map[String, String],
  elements: Seq[ElementJson],
  meta: ItemMeta
)

object CollectionJson {
  implicit val jsonFormat = Json.format[CollectionJson]

  def fromCollection(config: CollectionConfig, collection: Collection) =
    CollectionJson(
      apiQuery       = config.apiQuery,
      displayName    = config.displayName.orElse(collection.displayName),
      curated        = collection.curated.map(TrailJson.fromContent),
      editorsPicks   = collection.editorsPicks.map(TrailJson.fromContent),
      mostViewed     = collection.mostViewed.map(TrailJson.fromContent),
      results        = collection.results.map(TrailJson.fromContent),
      lastUpdated    = collection.lastUpdated,
      updatedBy      = collection.updatedBy,
      updatedEmail   = collection.updatedEmail,
      groups         = config.groups.filter(_.nonEmpty),
      href           = collection.href.orElse(config.href),
<<<<<<< HEAD
      `type`         = config.`type`,
      showTags       = config.showTags.getOrElse(false),
      showSections   = config.showSections.getOrElse(false)
=======
      `type`         = config.collectionType,
      showTags       = config.showTags,
      showSections   = config.showSections,
      hideKickers    = config.hideKickers
>>>>>>> aa043f9a
    )
}

case class CollectionJson(
  apiQuery:     Option[String],
  displayName:  Option[String],
  `type`:       Option[String],
  curated:      Seq[TrailJson],
  editorsPicks: Seq[TrailJson],
  mostViewed:   Seq[TrailJson],
  results:      Seq[TrailJson],
  lastUpdated:  Option[String],
  updatedBy:    Option[String],
  updatedEmail: Option[String],
  groups:       Option[Seq[String]],
  href:         Option[String],
  showTags:     Boolean,
  showSections: Boolean,
  hideKickers:  Boolean
                           )<|MERGE_RESOLUTION|>--- conflicted
+++ resolved
@@ -56,23 +56,14 @@
   implicit lazy val jsonFormat = Json.format[ItemMeta]
 
   def fromContent(content: Content): ItemMeta = ItemMeta(
-<<<<<<< HEAD
     headline = content.apiContent.metaData.flatMap(_.headline).map(JsString),
     trailText = content.apiContent.metaData.flatMap(_.trailText).map(JsString),
+    byline = content.apiContent.metaData.flatMap(_.byline).map(JsString),
+    showByline = content.apiContent.metaData.flatMap(_.showByline),
     group = content.apiContent.metaData.flatMap(_.group).map(JsString),
     isBoosted = content.apiContent.metaData.flatMap(_.isBoosted),
     imageHide = content.apiContent.metaData.flatMap(_.imageHide),
     isBreaking = content.apiContent.metaData.flatMap(_.isBreaking),
-=======
-    headline = content.apiContent.metaData.get("headline"),
-    trailText = content.apiContent.metaData.get("trailText"),
-    byline = content.apiContent.metaData.get("byline"),
-    showByline = content.apiContent.metaData.get("showByline").flatMap(_.asOpt[Boolean]),
-    group = content.apiContent.metaData.get("group"),
-    isBoosted = content.apiContent.metaData.get("isBoosted").flatMap(_.asOpt[Boolean]),
-    imageHide = content.apiContent.metaData.get("imageHide").flatMap(_.asOpt[Boolean]),
-    isBreaking = content.apiContent.metaData.get("isBreaking").flatMap(_.asOpt[Boolean]),
->>>>>>> aa043f9a
     supporting = Option(content.supporting.map(item => Json.toJson(TrailJson.fromContent(item)))).filter(_.nonEmpty),
     href = content.apiContent.metaData.flatMap(_.href).map(JsString),
     snapType = content.apiContent.metaData.flatMap(_.snapType).map(JsString),
@@ -154,16 +145,10 @@
       updatedEmail   = collection.updatedEmail,
       groups         = config.groups.filter(_.nonEmpty),
       href           = collection.href.orElse(config.href),
-<<<<<<< HEAD
       `type`         = config.`type`,
       showTags       = config.showTags.getOrElse(false),
-      showSections   = config.showSections.getOrElse(false)
-=======
-      `type`         = config.collectionType,
-      showTags       = config.showTags,
-      showSections   = config.showSections,
-      hideKickers    = config.hideKickers
->>>>>>> aa043f9a
+      showSections   = config.showSections.getOrElse(false),
+      hideKickers    = config.hideKickers.getOrElse(false)
     )
 }
 
