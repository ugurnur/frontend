@(page: StoryPage, edition: String)(implicit request: RequestHeader)

@main(page, Switches.all){ }{

    @defining(page.story){ story =>

        <h1 class="article-zone type-1">
            <span class="zone-color">@story.title</span>
        </h1>

<<<<<<< HEAD
        <section class="story-latest">
            @if(story.contentByColour.get("Overview").nonEmpty) {
                @story.contentByColour.get("Overview").map{ content =>
                    @defining(content.sortBy(_.webPublicationDate.getMillis).reverse.sortBy(_.importance).take(1)){ article =>
                        @fragments.latest(article, edition)
                    }
                }
            } else {
                @fragments.latest(story.contentByImportance.take(1), edition)
            }
        </section>

        <div class="story-content">
            @if(story.hasQuotes) {
                @story.contentWithQuotes.headOption.map{ c =>
                    @fragments.quote(c)
                }
            }

            @story.explainer.map{ explainer =>
                <section class="story-overview">

                    <h2 class="article-zone type-2">Background</h2>

                    @story.hero.map{ img =>
                        <figure class="box-indent" itemprop="associatedMedia primaryImageOfPage" itemscope itemtype="http://schema.org/ImageObject">
                            <img class="maxed main-image" src="@story.hero"
                                 itemprop="contentURL"
                                 alt="@StripHtmlTags(story.title)"
                                 title="@StripHtmlTags(story.title)" />
                        </figure>
                    }

                    <p class="story-explainer box-indent from-content-api" itemprop="description" data-link-name="explainer">
                        @cleanTrailText(explainer)
                    </p>
                    <p class="box-indent from-content-api"><a class="back-to-top" href="#top">Back to top</a></p>
                </section>
            }

            @if(story.hasQuotes) {
                @story.contentWithQuotes.drop(1).headOption.map{ story =>
                    @fragments.quote(story)
                }
            }

            @if(story.hasAgents) {
                <section class="story-agents" data-link-name="story-agents">
                    <h2 class="article-zone type-2">People, places & organisations</h2>
                    @defining(story.agents.length){ numAgents =>
                        <div id="js-agents" class="trailblock expandable" data-count="@{numAgents - 3}">
                            <ul class="unstyled agents">
                                @story.agents.take(3).map{ agent =>
                                    @fragments.agent(agent)
                                }
                            </ul>
                            @if(numAgents > 3) {
                                <ul class="unstyled agents panel">
                                    @story.agents.drop(3).map{ agent =>
                                        @fragments.agent(agent)
                                    }
                                </ul>
                            }
                        </div>
                    }
                    <p class="box-indent from-content-api"><a class="back-to-top" href="#top">Back to top</a></p>
                </section>
            }

        </div>

        @if(story.hasContent) {
            <section class="story-popular" data-link-name="story-popular">
                <h2 class="article-zone type-2">Most Popular</h2>
                <div class="trailblock">
                    @fragments.trailblocks.thumbnail(story.contentByPerformance, 3, true, 3)
                </div>
                <p class="box-indent from-content-api"><a class="back-to-top" href="#top">Back to top</a></p>
            </section>
        }

        @if(story.hasEvents) {
            <section class="story-timeline" data-link-name="story-timeline">
                <h2 class="article-zone type-2">Timeline of events</h2>

                @fragments.timeline(story)

                <p class="box-indent from-content-api">
                    <a href="#top" class="back-to-top">Back to top</a>
                </p>
            </section>
        }

        <aside id="js-latest-stories">
            <h3 class="article-zone type-2">
                <a href="/stories" data-link-name="latest stories">Latest stories</a>
            </h3>
        </aside>

=======
        @fragments.latest(story, edition)
        @fragments.quote(story, 0)
        @fragments.explainer(story)
        @fragments.quote(story, 1)
        @fragments.agents(story)
        @fragments.popular(story)
        @fragments.timeline(story)
        @fragments.latestStoriesJS()
>>>>>>> 119e02e7
    }
}<|MERGE_RESOLUTION|>--- conflicted
+++ resolved
@@ -8,115 +8,17 @@
             <span class="zone-color">@story.title</span>
         </h1>
 
-<<<<<<< HEAD
-        <section class="story-latest">
-            @if(story.contentByColour.get("Overview").nonEmpty) {
-                @story.contentByColour.get("Overview").map{ content =>
-                    @defining(content.sortBy(_.webPublicationDate.getMillis).reverse.sortBy(_.importance).take(1)){ article =>
-                        @fragments.latest(article, edition)
-                    }
-                }
-            } else {
-                @fragments.latest(story.contentByImportance.take(1), edition)
-            }
-        </section>
+        @fragments.latest(story, edition)
 
         <div class="story-content">
-            @if(story.hasQuotes) {
-                @story.contentWithQuotes.headOption.map{ c =>
-                    @fragments.quote(c)
-                }
-            }
-
-            @story.explainer.map{ explainer =>
-                <section class="story-overview">
-
-                    <h2 class="article-zone type-2">Background</h2>
-
-                    @story.hero.map{ img =>
-                        <figure class="box-indent" itemprop="associatedMedia primaryImageOfPage" itemscope itemtype="http://schema.org/ImageObject">
-                            <img class="maxed main-image" src="@story.hero"
-                                 itemprop="contentURL"
-                                 alt="@StripHtmlTags(story.title)"
-                                 title="@StripHtmlTags(story.title)" />
-                        </figure>
-                    }
-
-                    <p class="story-explainer box-indent from-content-api" itemprop="description" data-link-name="explainer">
-                        @cleanTrailText(explainer)
-                    </p>
-                    <p class="box-indent from-content-api"><a class="back-to-top" href="#top">Back to top</a></p>
-                </section>
-            }
-
-            @if(story.hasQuotes) {
-                @story.contentWithQuotes.drop(1).headOption.map{ story =>
-                    @fragments.quote(story)
-                }
-            }
-
-            @if(story.hasAgents) {
-                <section class="story-agents" data-link-name="story-agents">
-                    <h2 class="article-zone type-2">People, places & organisations</h2>
-                    @defining(story.agents.length){ numAgents =>
-                        <div id="js-agents" class="trailblock expandable" data-count="@{numAgents - 3}">
-                            <ul class="unstyled agents">
-                                @story.agents.take(3).map{ agent =>
-                                    @fragments.agent(agent)
-                                }
-                            </ul>
-                            @if(numAgents > 3) {
-                                <ul class="unstyled agents panel">
-                                    @story.agents.drop(3).map{ agent =>
-                                        @fragments.agent(agent)
-                                    }
-                                </ul>
-                            }
-                        </div>
-                    }
-                    <p class="box-indent from-content-api"><a class="back-to-top" href="#top">Back to top</a></p>
-                </section>
-            }
-
+            @fragments.quote(story, 0)
+            @fragments.explainer(story)
+            @fragments.quote(story, 1)
+            @fragments.agents(story)
         </div>
 
-        @if(story.hasContent) {
-            <section class="story-popular" data-link-name="story-popular">
-                <h2 class="article-zone type-2">Most Popular</h2>
-                <div class="trailblock">
-                    @fragments.trailblocks.thumbnail(story.contentByPerformance, 3, true, 3)
-                </div>
-                <p class="box-indent from-content-api"><a class="back-to-top" href="#top">Back to top</a></p>
-            </section>
-        }
-
-        @if(story.hasEvents) {
-            <section class="story-timeline" data-link-name="story-timeline">
-                <h2 class="article-zone type-2">Timeline of events</h2>
-
-                @fragments.timeline(story)
-
-                <p class="box-indent from-content-api">
-                    <a href="#top" class="back-to-top">Back to top</a>
-                </p>
-            </section>
-        }
-
-        <aside id="js-latest-stories">
-            <h3 class="article-zone type-2">
-                <a href="/stories" data-link-name="latest stories">Latest stories</a>
-            </h3>
-        </aside>
-
-=======
-        @fragments.latest(story, edition)
-        @fragments.quote(story, 0)
-        @fragments.explainer(story)
-        @fragments.quote(story, 1)
-        @fragments.agents(story)
         @fragments.popular(story)
         @fragments.timeline(story)
         @fragments.latestStoriesJS()
->>>>>>> 119e02e7
     }
 }