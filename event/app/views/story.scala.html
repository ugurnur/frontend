<<<<<<< HEAD
@(page: Page, story: Story, content: List[(Option[Int], Seq[model.Content])])(implicit request: RequestHeader)

@main(page, Switches.all){ }{

<h1 class="article-zone type-1">
    <span class="zone-color">@story.title</span>
</h1>

<section class="story-overview">
    @story.hero.map{ img =>
        <figure itemprop="associatedMedia primaryImageOfPage" itemscope itemtype="http://schema.org/ImageObject">
            <img class="maxed main-image" src="@story.hero"
                 itemprop="contentURL"
                 alt="@StripHtmlTags(story.title)"
                 title="@StripHtmlTags(story.title)" />
        </figure>
    }
    <h2 class="page-head">Overview</h2>
    <p class="story-explainer box-indent type-7" itemprop="description" data-link-name="explainer">
        @cleanTrailText(story.explainer.getOrElse(""))
    </p>
</section>

<ul class="accordion">
    @content.toList.reverse.zipWithRowInfo.map{ case ((tone, c), info) =>
    @
    <li><a href="#">@tone <i class="i i-filter-arrow-right"></i></a>
        <section>
            @fragments.trailblocks.thumbnail(c.sortBy(_.importance).take(2), numItemsVisible = 2, numThumbnails = 2, headingLevel = 3)
        </section>
    </li>
    }
</ul>

<section class="story-players">
    <h2 class="page-head">Key players</h2>
    @{story.events.map { event => event.agents }.flatten.map { agent =>
    <h3 class="box-indent"><a href="#">{agent.name.getOrElse("")}</a></h3>
    <p class="box-indent type-7">{agent.role.getOrElse("")}</p>
    <p class="box-indent type-7">{agent.explainer.getOrElse("")}</p>
    }
    }
</section>

<h2 class="type-2 article-zone" style="color: #63004C;">Timeline</h2>
<div id="experiment" class="trailblock timeline" data-count="@{story.events.size - 4}" data-link-name="Event timeline">
    <ul class="unstyled">
        @story.events.map { event =>
            @event.content.take(1).zipWithRowInfo.map{ case (trail, info) =>
                <li class="trail event-block" data-link-name="trail">
                    @fragments.relativeDate(event.startDate, trail.isLive, isFront=true)
                    <div class="date-line">
                        <h3 class="type-5">@event.title</h3>
=======
@(page: StoryPage, content: List[(String, Seq[model.Content])])(implicit request: RequestHeader)

@main(page, Switches.all){ }{

@defining(page.story){ story =>

    <h2 class="article-zone type-1">
        <span class="zone-color">@story.title</span>
    </h2>

    <section class="story-overview">
        <h2 class="page-head">Overview</h2>
        <p class="story-explainer box-indent type-7" itemprop="description" data-link-name="explainer">
            @cleanTrailText(story.explainer.getOrElse(""))
        </p>
    </section>

    <section class="story-players">
        <h2 class="page-head">Key players</h2>
          @{story.events.map { event => event.agents }.flatten.map { agent =>
              <h3 class="box-indent"><a href="#">{agent.name.getOrElse("")}</a></h3>
              <p class="box-indent type-7">{agent.role.getOrElse("")}</p>
              <p class="box-indent type-7">{agent.explainer.getOrElse("")}</p>
          }
        }
    </section>


    <ul class="accordion">
        @content.toList.reverse.zipWithRowInfo.map{ case ((tone, c), info) =>
        <li><a href="#">@tone <i class="i i-filter-arrow-right"></i></a>
            <section>
                @fragments.trailblocks.thumbnail(c.sortBy(_.importance).take(2), numItemsVisible = 2, numThumbnails = 2, headingLevel = 3)
            </section>
        </li>
        }
    </ul>
>>>>>>> c1d1309d

    <h2 class="type-2 article-zone" style="color: #63004C;">Timeline</h2>
    <div id="experiment" class="trailblock timeline" data-count="@{story.events.size - 4}" data-link-name="Event timeline">
        <ul class="unstyled">
            @story.events.map { event =>
                @event.content.take(1).zipWithRowInfo.map{ case (trail, info) =>
                    <li class="trail event-block" data-link-name="trail">
                        @fragments.relativeDate(event.startDate, trail.isLive, isFront=true)
                        <div class="date-line">
                            <h3 class="type-5">@event.title</h3>

<<<<<<< HEAD
                        <!-- Articles -->
                        @event.content.map{ case (c) =>


                        <!-- People -->
                        @event.agents.filter(_.rdfType == "http://schema.org/Person").map { agent =>
                            <img src="@agent.picture" alt="@agent.name, @agent.role"/>
                        }
                     }
                  </div>
                </li>
              }
        }
    </ul>
</div>
=======
                            <!-- Explainer -->
                            <p class="type-7">
                                @event.explainer
                            </p>

                            <!-- Articles -->
                            @event.content.map{ case (c) =>
                                @if(c.importance.getOrElse(0) > 50) {
                                <!-- <p>@c.headline <small>(@c.importance, @c.colour)</small><p>-->
                                    <p>@cleanTrailText(c.trailText.getOrElse("")) <small>(@c.importance, @c.colour)</small></p>
                                } else {
                                    <p>@c.headline <small>(@c.importance, @c.colour)</small></p>
                                }

                            <!-- People -->
                            @event.agents.filter(_.rdfType == "http://schema.org/People").map { agent =>
                                <img src="@agent.picture" alt="@agent.name, @agent.role"/>
                            }
                         }
                      </div>
                    </li>
                  }
            }
        </ul>
    </div>
    }
>>>>>>> c1d1309d
}<|MERGE_RESOLUTION|>--- conflicted
+++ resolved
@@ -1,7 +1,8 @@
-<<<<<<< HEAD
-@(page: Page, story: Story, content: List[(Option[Int], Seq[model.Content])])(implicit request: RequestHeader)
+@(page: StoryPage, content: List[(String, Seq[model.Content])])(implicit request: RequestHeader)
 
 @main(page, Switches.all){ }{
+
+@defining(page.story){ story =>
 
 <h1 class="article-zone type-1">
     <span class="zone-color">@story.title</span>
@@ -52,45 +53,7 @@
                     @fragments.relativeDate(event.startDate, trail.isLive, isFront=true)
                     <div class="date-line">
                         <h3 class="type-5">@event.title</h3>
-=======
-@(page: StoryPage, content: List[(String, Seq[model.Content])])(implicit request: RequestHeader)
 
-@main(page, Switches.all){ }{
-
-@defining(page.story){ story =>
-
-    <h2 class="article-zone type-1">
-        <span class="zone-color">@story.title</span>
-    </h2>
-
-    <section class="story-overview">
-        <h2 class="page-head">Overview</h2>
-        <p class="story-explainer box-indent type-7" itemprop="description" data-link-name="explainer">
-            @cleanTrailText(story.explainer.getOrElse(""))
-        </p>
-    </section>
-
-    <section class="story-players">
-        <h2 class="page-head">Key players</h2>
-          @{story.events.map { event => event.agents }.flatten.map { agent =>
-              <h3 class="box-indent"><a href="#">{agent.name.getOrElse("")}</a></h3>
-              <p class="box-indent type-7">{agent.role.getOrElse("")}</p>
-              <p class="box-indent type-7">{agent.explainer.getOrElse("")}</p>
-          }
-        }
-    </section>
-
-
-    <ul class="accordion">
-        @content.toList.reverse.zipWithRowInfo.map{ case ((tone, c), info) =>
-        <li><a href="#">@tone <i class="i i-filter-arrow-right"></i></a>
-            <section>
-                @fragments.trailblocks.thumbnail(c.sortBy(_.importance).take(2), numItemsVisible = 2, numThumbnails = 2, headingLevel = 3)
-            </section>
-        </li>
-        }
-    </ul>
->>>>>>> c1d1309d
 
     <h2 class="type-2 article-zone" style="color: #63004C;">Timeline</h2>
     <div id="experiment" class="trailblock timeline" data-count="@{story.events.size - 4}" data-link-name="Event timeline">
@@ -101,8 +64,6 @@
                         @fragments.relativeDate(event.startDate, trail.isLive, isFront=true)
                         <div class="date-line">
                             <h3 class="type-5">@event.title</h3>
-
-<<<<<<< HEAD
                         <!-- Articles -->
                         @event.content.map{ case (c) =>
 
@@ -118,32 +79,5 @@
         }
     </ul>
 </div>
-=======
-                            <!-- Explainer -->
-                            <p class="type-7">
-                                @event.explainer
-                            </p>
 
-                            <!-- Articles -->
-                            @event.content.map{ case (c) =>
-                                @if(c.importance.getOrElse(0) > 50) {
-                                <!-- <p>@c.headline <small>(@c.importance, @c.colour)</small><p>-->
-                                    <p>@cleanTrailText(c.trailText.getOrElse("")) <small>(@c.importance, @c.colour)</small></p>
-                                } else {
-                                    <p>@c.headline <small>(@c.importance, @c.colour)</small></p>
-                                }
-
-                            <!-- People -->
-                            @event.agents.filter(_.rdfType == "http://schema.org/People").map { agent =>
-                                <img src="@agent.picture" alt="@agent.name, @agent.role"/>
-                            }
-                         }
-                      </div>
-                    </li>
-                  }
-            }
-        </ul>
-    </div>
-    }
->>>>>>> c1d1309d
 }