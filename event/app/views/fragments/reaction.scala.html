--- conflicted
+++ resolved
@@ -9,8 +9,7 @@
         <ul class="unstyled">
             @story.reaction.take(4).map{ a => 
                 <li class="story-reaction">
-<<<<<<< HEAD
-                    <h3 class="story-reaction__lead">@a.headline</h3>
+                    <h3 class="story-reaction__lead">@a.headlineOverride</h3>
                     @a.contributors.headOption.map{ c =>
                         <p class="story-reaction__byline">@c.webTitle</p>
                         @c.contributorImagePath.map{ url =>
@@ -23,14 +22,6 @@
                             <i class="i i-arrow-blue-down cta-new__icn"></i>
                         </button>
                     </a>
-=======
-                    <p class="story-reaction-lead">
-                        <a href="@a.url">
-                            @a.headlineOverride
-                        </a>
-                    </p>
-                    @fragments.byline(a.byline, a)
->>>>>>> d4269075
                 </li>
             }
         </ul>
