package model

import org.joda.time.DateTime
import com.mongodb.casbah.Imports._
import com.novus.salat._
import json.{ StringDateStrategy, JSONConfig }
import tools.Mongo
import org.joda.time.format.ISODateTimeFormat
import conf.{ MongoOkCount, MongoErrorCount, ContentApi, MongoTimingMetric }
import com.gu.openplatform.contentapi.model.{ Content => ApiContent }
import common.{ Logging, AkkaSupport }

// model :- Story -> Event -> Articles|Agents|Places

<<<<<<< HEAD
case class Place(id: Option[String] = None)
=======
case class Place(id: Option[String] = None) {}
>>>>>>> fddf877f

case class Agent(
  name: Option[String] = None,
  explainer: Option[String] = None,
  importance: Int = 0,
  role: Option[String] = None,
  picture: Option[String] = None,
  rdfType: Option[String] = None // Eg, http://schema.org/Person
  ) {}

case class Event(
    title: String,
    startDate: DateTime,
    importance: Option[Int] = None,
    agents: Seq[Agent] = Nil,
    places: Seq[Place] = Nil,
    contentIds: Seq[String] = Nil,
    explainer: Option[String] = None,
    content: Seq[Content] = Nil) {
  lazy val hasContent: Boolean = content.nonEmpty
}

object Event {
  def apply(e: ParsedEvent, content: Seq[ApiContent]): Event = Event(
    title = e.title,
    startDate = e.startDate,
    importance = e.importance,
    agents = e.agents,
    places = e.places,
    explainer = e.explainer,
    content = e.content.flatMap { c =>
      val storyItems = Some(StoryItems(c.importance, c.colour, c.quote))
      content.find(_.id == c.id).map(Content(_, storyItems))
    }
  )
}

case class Story(
    id: String,
    title: String,
    events: Seq[Event] = Nil,
    explainer: Option[String] = None,
    hero: Option[String] = None) extends implicits.Collections {

  lazy val hasHero: Boolean = hero.isDefined
  lazy val hasEvents: Boolean = events.nonEmpty
  lazy val content = events.flatMap(_.content).sortBy(_.importance).reverse.distinctBy(_.id)
  lazy val hasContent: Boolean = content.nonEmpty
  lazy val agents = events.flatMap(_.agents)
  lazy val hasAgents: Boolean = agents.nonEmpty
  lazy val contentWithQuotes = contentByImportance.filter(_.quote.isDefined)
  lazy val hasQuotes: Boolean = contentWithQuotes.nonEmpty
  lazy val contentByImportance: Seq[Content] = content.sortBy(_.webPublicationDate.getMillis).reverse.sortBy(_.importance).distinctBy(_.id)
  lazy val contentByTone: List[(String, Seq[Content])] = content.groupBy(_.tones.headOption.map(_.webTitle).getOrElse("News")).toList
  // This is here as a hack, colours should eventually be tones from the content API
  lazy val contentByColour: Map[String, Seq[Content]] = content.groupBy(_.colour).filter(_._1 > 0).map { case (key, value) => toColour(key) -> value }

  private def toColour(i: Int) = i match {
    case 1 => "Overview"
    case 2 => "Background"
    case 3 => "Analysis"
    case 4 => "Reaction"
    case 5 => "Light"
  }
}

object Story {

  implicit val ctx = new Context {
    val name = "ISODateTimeFormat context"

    override val jsonConfig = JSONConfig(dateStrategy =
      StringDateStrategy(dateFormatter = ISODateTimeFormat.dateTime))
  }

  def apply(s: ParsedStory, content: Seq[ApiContent]): Story = Story(
    id = s.id,
    title = s.title,
    explainer = s.explainer,
    hero = s.hero,
    events = s.events.map(Event(_, content))
  )

  import Mongo.Stories

  object mongo {

    def withContent(contentId: String): Option[Story] = {
      if (StoryList.storyExistsForContent(contentId)) {

        val parsedStory = measure(Stories.findOne(Map("events.content.id" -> contentId)).map(grater[ParsedStory].asObject(_)))
        loadContentFor(parsedStory)

      } else {
        None
      }
    }

    def byId(id: String): Option[Story] = {
      if (StoryList.storyExists(id)) {
        val parsedStory = measure(Stories.findOne(Map("id" -> id)).map(grater[ParsedStory].asObject(_)))
        loadContentFor(parsedStory)
      } else {
        None
      }
    }

    def latest(): Seq[Story] = {
      val fields = Map("id" -> 1, "title" -> 1, "hero" -> 1, "explainer" -> 1)
      val stories = measure(Stories.find(DBObject.empty, fields).map(grater[ParsedStory].asObject(_))).toSeq.map(Story(_, Nil))
      stories
    }

    private def loadContentFor(parsedStory: Option[ParsedStory]): Option[Story] = {
      parsedStory.map { parsed =>
        val contentIds = parsed.events.flatMap(_.content.map(_.id)).distinct
        // TODO proper edition
        val content = ContentApi.search("UK").showFields("all").ids(contentIds.mkString(",")).pageSize(50).response.results.toSeq
        Story(parsed, content)
      }
    }
  }

  private def measure[T](block: => T): T = MongoTimingMetric.measure {
    try {
      val result = block
      MongoOkCount.increment()
      result
    } catch {
      case e =>
        MongoErrorCount.increment()
        throw e
    }
  }
}

// just used for parsing from Json
private case class ParsedContent(
  id: String,
  importance: Int,
  colour: Int,
  quote: Option[Quote] = None)

private case class ParsedPlace(id: String)

private case class ParsedStory(
  id: String,
  title: String,
  events: Seq[ParsedEvent] = Nil,
  hero: Option[String] = None,
  explainer: Option[String] = None)

private case class ParsedEvent(
    title: String,
    startDate: DateTime,
    importance: Option[Int] = None,
    agents: Seq[Agent] = Nil,
    places: Seq[Place] = Nil,
    explainer: Option[String] = None,
    content: Seq[ParsedContent] = Nil) {
}<|MERGE_RESOLUTION|>--- conflicted
+++ resolved
@@ -12,11 +12,7 @@
 
 // model :- Story -> Event -> Articles|Agents|Places
 
-<<<<<<< HEAD
-case class Place(id: Option[String] = None)
-=======
 case class Place(id: Option[String] = None) {}
->>>>>>> fddf877f
 
 case class Agent(
   name: Option[String] = None,
