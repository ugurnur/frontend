package model

import org.joda.time.DateTime
import com.mongodb.casbah.Imports._
import com.novus.salat._
import json.{ StringDateStrategy, JSONConfig }
import tools.Mongo
import org.joda.time.format.ISODateTimeFormat
import conf.{ MongoOkCount, MongoErrorCount, ContentApi, MongoTimingMetric }
import com.gu.openplatform.contentapi.model.{ Content => ApiContent }
import common.{ Logging, AkkaSupport }

// model :- Story -> Event -> Articles|Agents|Places

case class Place(id: String) {}

case class Agent(
  name: Option[String] = None,
  explainer: Option[String] = None,
  importance: Int = 0,
  role: Option[String] = None,
  picture: Option[String] = None,
  rdfType: Option[String] = None // Eg, http://schema.org/Person
  ) {}

case class Event(
    title: String,
    startDate: DateTime,
    importance: Option[Int] = None,
    agents: Seq[Agent] = Nil,
    places: Seq[Place] = Nil,
    contentIds: Seq[String] = Nil,
    explainer: Option[String] = None,
    content: Seq[Content] = Nil) {
  lazy val hasContent: Boolean = content.nonEmpty
}

object Event {
  def apply(e: ParsedEvent, content: Seq[ApiContent]): Event = Event(
    title = e.title,
    startDate = e.startDate,
    importance = e.importance,
    agents = e.agents,
    places = e.places,
    explainer = e.explainer,
    content = e.content.flatMap { c =>
      val storyItems = Some(StoryItems(c.importance, c.colour, c.quote))
      content.find(_.id == c.id).map(Content(_, storyItems))
    }
  )
}

case class Story(
    id: String,
    title: String,
    events: Seq[Event] = Nil,
    explainer: Option[String] = None,
    hero: Option[String] = None) extends implicits.Collections {

  lazy val hasEvents: Boolean = events.nonEmpty
  lazy val content = events.flatMap(_.content).sortBy(_.importance).reverse.distinctBy(_.id)
  lazy val hasContent: Boolean = content.nonEmpty
  lazy val agents = events.flatMap(_.agents)
  lazy val hasAgents: Boolean = agents.nonEmpty
<<<<<<< HEAD
  lazy val contentByImportance: Seq[Content] = content.sortBy(_.webPublicationDate.getMillis).sortBy(_.importance).reverse
=======
  lazy val contentWithQuotes = contentByImportance.filter(_.quote.isDefined)
  lazy val hasQuotes: Boolean = contentWithQuotes.nonEmpty
  lazy val contentByImportance: Seq[Content] = content.sortBy(_.webPublicationDate.getMillis).reverse.sortBy(_.importance).distinctBy(_.id)
>>>>>>> 565356e3
  lazy val contentByTone: List[(String, Seq[Content])] = content.groupBy(_.tones.headOption.map(_.webTitle).getOrElse("News")).toList
  // This is here as a hack, colours should eventually be tones from the content API
  lazy val contentByColour: Map[String, Seq[Content]] = content.groupBy(_.colour).filter(_._1 > 0).map { case (key, value) => toColour(key) -> value }

  private def toColour(i: Int) = i match {
    case 1 => "Overview"
    case 2 => "Background"
    case 3 => "Analysis"
    case 4 => "Reaction"
    case 5 => "Light"
  }
}

object Story {

  implicit val ctx = new Context {
    val name = "ISODateTimeFormat context"

    override val jsonConfig = JSONConfig(dateStrategy =
      StringDateStrategy(dateFormatter = ISODateTimeFormat.dateTime))
  }

  def apply(s: ParsedStory, content: Seq[ApiContent]): Story = Story(
    id = s.id,
    title = s.title,
    explainer = s.explainer,
    hero = s.hero,
    events = s.events.map(Event(_, content))
  )

  import Mongo.Stories

  object mongo {

    def withContent(contentId: String): Option[Story] = {
      if (StoryList.storyExistsForContent(contentId)) {

        val parsedStory = measure(Stories.findOne(Map("events.content.id" -> contentId)).map(grater[ParsedStory].asObject(_)))
        loadContentFor(parsedStory)

      } else {
        None
      }
    }

    def byId(id: String): Option[Story] = {
      if (StoryList.storyExists(id)) {
        val parsedStory = measure(Stories.findOne(Map("id" -> id)).map(grater[ParsedStory].asObject(_)))
        loadContentFor(parsedStory)
      } else {
        None
      }
    }

    private def loadContentFor(parsedStory: Option[ParsedStory]): Option[Story] = {
      parsedStory.map { parsed =>
        val contentIds = parsed.events.flatMap(_.content.map(_.id)).distinct
        // TODO proper edition
        val content = ContentApi.search("UK").showFields("all").ids(contentIds.mkString(",")).pageSize(50).response.results.toSeq
        Story(parsed, content)
      }
    }
  }

  private def measure[T](block: => T): T = MongoTimingMetric.measure {
    try {
      val result = block
      MongoOkCount.increment()
      result
    } catch {
      case e =>
        MongoErrorCount.increment()
        throw e
    }
  }
}

// just used for parsing from Json
private case class ParsedContent(
  id: String,
  importance: Int,
  colour: Int,
  quote: Option[Quote] = None)

private case class ParsedPlace(id: String)

private case class ParsedStory(
  id: String,
  title: String,
  events: Seq[ParsedEvent] = Nil,
  hero: Option[String] = None,
  explainer: Option[String] = None)

private case class ParsedEvent(
    title: String,
    startDate: DateTime,
    importance: Option[Int] = None,
    agents: Seq[Agent] = Nil,
    places: Seq[Place] = Nil,
    explainer: Option[String] = None,
    content: Seq[ParsedContent] = Nil) {
}<|MERGE_RESOLUTION|>--- conflicted
+++ resolved
@@ -62,13 +62,9 @@
   lazy val hasContent: Boolean = content.nonEmpty
   lazy val agents = events.flatMap(_.agents)
   lazy val hasAgents: Boolean = agents.nonEmpty
-<<<<<<< HEAD
-  lazy val contentByImportance: Seq[Content] = content.sortBy(_.webPublicationDate.getMillis).sortBy(_.importance).reverse
-=======
   lazy val contentWithQuotes = contentByImportance.filter(_.quote.isDefined)
   lazy val hasQuotes: Boolean = contentWithQuotes.nonEmpty
   lazy val contentByImportance: Seq[Content] = content.sortBy(_.webPublicationDate.getMillis).reverse.sortBy(_.importance).distinctBy(_.id)
->>>>>>> 565356e3
   lazy val contentByTone: List[(String, Seq[Content])] = content.groupBy(_.tones.headOption.map(_.webTitle).getOrElse("News")).toList
   // This is here as a hack, colours should eventually be tones from the content API
   lazy val contentByColour: Map[String, Seq[Content]] = content.groupBy(_.colour).filter(_._1 > 0).map { case (key, value) => toColour(key) -> value }
