--- conflicted
+++ resolved
@@ -21,14 +21,8 @@
       Async {
         promiseOfStory.map { storyOption =>
           storyOption.map { story =>
-<<<<<<< HEAD
-            val page = Page(canonicalUrl = None, "story", "news", story.title, "GFE:story:" + story.title)
             val groupedContent = story.contentByColour
-            Ok(Compressed(views.html.story(page, story, groupedContent)))
-=======
-            val groupedContent = story.contentByTone
             Ok(Compressed(views.html.story(StoryPage(story), groupedContent)))
->>>>>>> c1d1309d
           }.getOrElse(NotFound)
         }
       }
