package controllers

import common._
import play.api.mvc.{ Result, RequestHeader, Action, Controller }
import model._
import play.api.templates.Html
import play.api.libs.concurrent.Akka
import play.api.Play.current

case class StoryPage(story: Story) extends Page(
  canonicalUrl = None,
  "stories/" + story.id,
  "news", story.title,
  "GFE:story:" + story.title) {
  override lazy val metaData: Map[String, Any] = super.metaData + ("content-type" -> "story")
}

object StoryController extends Controller with Logging {

  def byId(id: String) = Action {
    implicit request =>
      val edition = Site(request).edition
      val promiseOfStory = Akka.future(Story.mongo.byId(id))

      Async {
        promiseOfStory.map { storyOption =>
          storyOption.map { story =>
<<<<<<< HEAD
            Cached(60) {
              Ok(Compressed(views.html.story(StoryPage(story))))
            }
=======
            Ok(Compressed(views.html.story(StoryPage(story), edition)))
>>>>>>> 565356e3
          }.getOrElse(NotFound)
        }
      }
  }

  def withContent(id: String) = Action {
    implicit request =>

      val promiseOfStory = Akka.future(Story.mongo.withContent(id))

      Async {
        promiseOfStory.map { storyOption =>

          storyOption.map { story =>

            Cached(60) {
              val html = views.html.fragments.story(story, id)

              JsonComponent(html)
            }

          }.getOrElse(JsonNotFound())
        }
      }
  }
}<|MERGE_RESOLUTION|>--- conflicted
+++ resolved
@@ -25,13 +25,9 @@
       Async {
         promiseOfStory.map { storyOption =>
           storyOption.map { story =>
-<<<<<<< HEAD
             Cached(60) {
-              Ok(Compressed(views.html.story(StoryPage(story))))
+              Ok(Compressed(views.html.story(StoryPage(story), edition)))
             }
-=======
-            Ok(Compressed(views.html.story(StoryPage(story), edition)))
->>>>>>> 565356e3
           }.getOrElse(NotFound)
         }
       }
