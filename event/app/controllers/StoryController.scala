package controllers

import common._
import play.api.mvc.{ Result, RequestHeader, Action, Controller }
import model._
import play.api.templates.Html
import play.api.libs.concurrent.Akka
import play.api.Play.current

case class StoriesPage(stories: Seq[Story]) extends Page(
  canonicalUrl = None,
  "stories",
  "news", "stories",
  "GFE:story:stories") {
  override lazy val metaData: Map[String, Any] = super.metaData + ("content-type" -> "story")
}

case class StoryPage(story: Story) extends Page(
  canonicalUrl = None,
  "stories/" + story.id,
  "news", story.title,
  "GFE:story:" + story.title) {
  override lazy val metaData: Map[String, Any] = super.metaData + ("content-type" -> "story")
}

object StoryController extends Controller with Logging {

  def latest() = Action { implicit request =>
    val promiseOfStories = Akka.future(Story.mongo.latest())

    Async {
      promiseOfStories.map { stories =>
        if (stories.nonEmpty) {
          Cached(60) {
            request.getQueryString("callback").map { callback =>
              val html = views.html.fragments.latestStories(stories)
              JsonComponent(html)
            } getOrElse {
              Cached(60) {
                val html = views.html.latest(StoriesPage(stories))
                Ok(Compressed(html))
              }
            }
          }
        } else {
          JsonNotFound()
        }
      }
    }
  }

  def byId(id: String) = Action {
    implicit request =>
      val edition = Site(request).edition
      val promiseOfStory = Akka.future(Story.mongo.byId(id))

      Async {
        promiseOfStory.map { storyOption =>
          storyOption.map { story =>
            Cached(60) {
              Ok(Compressed(views.html.story(StoryPage(story), edition)))
            }
          }.getOrElse(NotFound)
        }
      }
  }

  def withContent1(id: String) = withContent(id, 1)
  def withContent2(id: String) = withContent(id, 2)

  def withContent(id: String, version: Int) = Action {
    implicit request =>

      val promiseOfStory = Akka.future(Story.mongo.withContent(id))

      Async {
        promiseOfStory.map { storyOption =>

          storyOption.map { story =>

            Cached(60) {
<<<<<<< HEAD
              //val html = views.html.fragments.story(story)

              val html = version match {
                case 1 => views.html.fragments.story1(story)
                case 2 => views.html.fragments.story2(story)
              }

              request.getQueryString("callback").map { callback =>
                JsonComponent(html)
              } getOrElse {
                Cached(60) {
                  Ok(Compressed(html))
                }
              }
=======
              val html = views.html.fragments.story(story, id)

              JsonComponent(html)
>>>>>>> 14bc1fa6
            }

          }.getOrElse(JsonNotFound())
        }
      }
  }
}<|MERGE_RESOLUTION|>--- conflicted
+++ resolved
@@ -79,26 +79,12 @@
           storyOption.map { story =>
 
             Cached(60) {
-<<<<<<< HEAD
-              //val html = views.html.fragments.story(story)
-
               val html = version match {
                 case 1 => views.html.fragments.story1(story)
                 case 2 => views.html.fragments.story2(story)
               }
 
-              request.getQueryString("callback").map { callback =>
-                JsonComponent(html)
-              } getOrElse {
-                Cached(60) {
-                  Ok(Compressed(html))
-                }
-              }
-=======
-              val html = views.html.fragments.story(story, id)
-
               JsonComponent(html)
->>>>>>> 14bc1fa6
             }
 
           }.getOrElse(JsonNotFound())
