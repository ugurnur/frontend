# Routes
# This file defines all application routes (Higher priority routes first)
# ~~~~

# For assets on dev machines
GET     /assets/*path                             dev.DevAssetsController.at(path)

GET     /discussion/comment-box.json              controllers.DiscussionApp.commentBox()

GET     /discussion/comment-counts                controllers.DiscussionApp.commentCount(shortUrls: String)
GET     /discussion/comment-counts.json           controllers.DiscussionApp.commentCountJson(shortUrls: String)

<<<<<<< HEAD
GET     /discussion/top/*shortUrl.json            controllers.DiscussionApp.topCommentsPageJson(shortUrl)
GET     /discussion/top/*shortUrl                 controllers.DiscussionApp.topCommentsPage(shortUrl)

GET     /discussion/*shortUrl.json                controllers.DiscussionApp.commentPageJson(shortUrl)
GET     /discussion/*shortUrl                     controllers.DiscussionApp.commentPage(shortUrl)

GET     /open/article/cta/*shortUrl.json          controllers.DiscussionApp.cta(shortUrl)
=======
GET     /discussion/*discussionKey.json           controllers.DiscussionApp.commentPageJson(discussionKey: discussion.model.DiscussionKey)
GET     /discussion/*discussionKey                controllers.DiscussionApp.commentPage(discussionKey: discussion.model.DiscussionKey)

GET     /open/cta/article/*discussionKey.json     controllers.CtaController.cta(discussionKey: discussion.model.DiscussionKey)
>>>>>>> 36ea809d
<|MERGE_RESOLUTION|>--- conflicted
+++ resolved
@@ -10,17 +10,7 @@
 GET     /discussion/comment-counts                controllers.DiscussionApp.commentCount(shortUrls: String)
 GET     /discussion/comment-counts.json           controllers.DiscussionApp.commentCountJson(shortUrls: String)
 
-<<<<<<< HEAD
-GET     /discussion/top/*shortUrl.json            controllers.DiscussionApp.topCommentsPageJson(shortUrl)
-GET     /discussion/top/*shortUrl                 controllers.DiscussionApp.topCommentsPage(shortUrl)
-
-GET     /discussion/*shortUrl.json                controllers.DiscussionApp.commentPageJson(shortUrl)
-GET     /discussion/*shortUrl                     controllers.DiscussionApp.commentPage(shortUrl)
-
-GET     /open/article/cta/*shortUrl.json          controllers.DiscussionApp.cta(shortUrl)
-=======
 GET     /discussion/*discussionKey.json           controllers.DiscussionApp.commentPageJson(discussionKey: discussion.model.DiscussionKey)
 GET     /discussion/*discussionKey                controllers.DiscussionApp.commentPage(discussionKey: discussion.model.DiscussionKey)
 
-GET     /open/cta/article/*discussionKey.json     controllers.CtaController.cta(discussionKey: discussion.model.DiscussionKey)
->>>>>>> 36ea809d
+GET     /open/cta/article/*discussionKey.json     controllers.CtaController.cta(discussionKey: discussion.model.DiscussionKey)