--- conflicted
+++ resolved
@@ -57,7 +57,6 @@
     }
   }
 
-<<<<<<< HEAD
   private def getCommentJsonForId(id: String, apiUrl: String): Future[Comment] = {
     def onError(r: Response) =
       s"Error loading comment id: $id status: ${r.status} message: ${r.statusText}"
@@ -73,12 +72,8 @@
     getCommentJsonForId(id, s"$apiRoot/comment/$id?displayResponses=true&displayThreaded=true")
   }
 
-  def commentsFor(key: DiscussionKey, page: String, pageSize: String = "", allResponses: Boolean = false): Future[CommentPage] = {
-    getJsonForUri(key, s"$apiRoot/discussion/$key?pageSize=${getPageSize(pageSize)}&page=$page&orderBy=$orderBy&showSwitches=true" + (if(allResponses) "" else "&maxResponses=3"))
-=======
-  def commentsFor(key: DiscussionKey, page: String): Future[CommentPage] = {
-    getJsonForUri(key, s"$apiRoot/discussion/$key?pageSize=$pageSize&page=$page&orderBy=$orderBy&showSwitches=true")
->>>>>>> 0b3777e1
+  def commentsFor(key: DiscussionKey, page: String, allResponses: Boolean = false): Future[CommentPage] = {
+    getJsonForUri(key, s"$apiRoot/discussion/$key?pageSize=$pageSize&page=$page&orderBy=$orderBy&showSwitches=true" + (if(allResponses) "" else "&maxResponses=3"))
   }
 
   def topCommentsFor(key: DiscussionKey, page: String): Future[CommentPage] = {
