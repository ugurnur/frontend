package discussion

import _root_.model.Page
import discussion.model.{DiscussionComments, Comment, Switch}
import play.api.libs.json.JsObject

<<<<<<< HEAD
case class CommentPage(discussionComments: DiscussionComments)
  extends Page(
    id = discussionComments.discussion.key,
    section = "Global",
    webTitle = discussionComments.discussion.title,
    analyticsName = s"GFE:Article:Comment discussion page ${discussionComments.pagination.currentPage}"
  ) {
=======
case class CommentPage(
                        override val id: String,
                        commentPageTitle: String,
                        comments: Seq[Comment],
                        commentCount: Int,
                        topLevelCommentCount: Int,
                        commenterCount: Int,
                        contentUrl: String,
                        currentPage: Int,
                        pages: Int,
                        orderBy: String,
                        isClosedForRecommendation: Boolean,
                        switches: Seq[Switch]
                        ) extends Page(id = id, section = "Global", webTitle = commentPageTitle, analyticsName = s"GFE:Article:Comment discussion page $currentPage") {
>>>>>>> dbcdd5d0

  lazy val discussion = discussionComments.discussion
  lazy val comments = discussionComments.comments
  lazy val paging = discussionComments.pagination
  override lazy val title = discussion.title
  lazy val commentCount = discussionComments.commentCount
  lazy val topLevelCommentCount = discussionComments.topLevelCommentCount
  lazy val commenterCount = discussionComments.commenterCount
  lazy val contentUrl = discussion.webUrl
  lazy val currentPage = paging.currentPage
  lazy val pages = paging.pages
  lazy val orderBy = paging.orderBy
  lazy val isClosedForRecommendation = discussion.isClosedForRecommendation
  lazy val switches = discussionComments.switches

  lazy val hasMore = paging.hasMore
}<|MERGE_RESOLUTION|>--- conflicted
+++ resolved
@@ -4,7 +4,6 @@
 import discussion.model.{DiscussionComments, Comment, Switch}
 import play.api.libs.json.JsObject
 
-<<<<<<< HEAD
 case class CommentPage(discussionComments: DiscussionComments)
   extends Page(
     id = discussionComments.discussion.key,
@@ -12,27 +11,11 @@
     webTitle = discussionComments.discussion.title,
     analyticsName = s"GFE:Article:Comment discussion page ${discussionComments.pagination.currentPage}"
   ) {
-=======
-case class CommentPage(
-                        override val id: String,
-                        commentPageTitle: String,
-                        comments: Seq[Comment],
-                        commentCount: Int,
-                        topLevelCommentCount: Int,
-                        commenterCount: Int,
-                        contentUrl: String,
-                        currentPage: Int,
-                        pages: Int,
-                        orderBy: String,
-                        isClosedForRecommendation: Boolean,
-                        switches: Seq[Switch]
-                        ) extends Page(id = id, section = "Global", webTitle = commentPageTitle, analyticsName = s"GFE:Article:Comment discussion page $currentPage") {
->>>>>>> dbcdd5d0
 
   lazy val discussion = discussionComments.discussion
   lazy val comments = discussionComments.comments
   lazy val paging = discussionComments.pagination
-  override lazy val title = discussion.title
+  lazy val commentPageTitle = discussion.title
   lazy val commentCount = discussionComments.commentCount
   lazy val topLevelCommentCount = discussionComments.topLevelCommentCount
   lazy val commenterCount = discussionComments.commenterCount
