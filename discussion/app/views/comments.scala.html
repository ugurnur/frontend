--- conflicted
+++ resolved
@@ -1,44 +1,21 @@
 @(page: CommentPage)(implicit request: RequestHeader)
 
-<<<<<<< HEAD
 @main(page){ } {
-<div class="content content--comments">
-    <header class="content__head">
+    <div class="content content--comments">
+        <header class="content__head">
+            <div class="gs-container">
+                <div class="content__main-column">
+                    <h1 itemprop="headline" class="content__headline">
+                        <a href="@LinkTo{@page.contentUrl}">@Html(page.commentPageTitle)</a>
+                    </h1>
+                </div>
+            </div>
+        </header>
         <div class="gs-container">
             <div class="content__main-column">
-                <h1 itemprop="headline" class="content__headline">
-                    <a href="@LinkTo {
-                        @page.contentUrl
-                    }">@Html(page.title)</a>
-                </h1>
-=======
-@main(page){ }{
-    <div class="gs-container">
-        <div class="article-wrapper monocolumn-wrapper">
-            <main itemprop="mainContentOfPage" role="main">
-                <div class="article__inner article__inner--head">
-                    <header class="article__head">
-                        <h1 class="article__headline">
-                            <a href="@LinkTo{@page.contentUrl}">@Html(page.commentPageTitle)</a>
-                        </h1>
-                    </header>
-                </div>
-                <div class="article__columning-wrapper">
-                    <div class="article__main-column">
-                        <h2 class="page-sub-header tone-colour">Comments</h2>
-                        @fragments.commentsBody(page)
-                    </div>
-                    <div class="article__secondary-column" aria-hidden="true"></div>
-                </div>
->>>>>>> d2f1ecf1
+                <h2 class="page-sub-header tone-colour">Comments</h2>
+                @fragments.commentsBody(page)
             </div>
         </div>
-    </header>
-    <div class="gs-container">
-        <div class="content__main-column">
-            <h2 class="page-sub-header tone-colour">Comments</h2>
-            @fragments.commentsBody(page)
-        </div>
     </div>
-</div>
 }