--- conflicted
+++ resolved
@@ -45,15 +45,12 @@
         <li class="d-image-fade u-h"></li>
     </ul>
 
-<<<<<<< HEAD
     <div class="show-more__container show-more__container--hidden u-h">
         <a class="d-discussion__show-hidden d-discussion__show-more" data-link-name="Show hidden comments" data-disabled="true" title="Show comments">
             <span class="d-discussion__show-more-button"><i class="i i-plus-white-large"></i></span>
             <span class="d-discussion__show-more-text">Show comments</span>
     </a></div>
 
-=======
->>>>>>> f88ab464
     <div class="show-more__container show-more__container--older">
         @if(page.currentPage + 1 <= page.pages){
         <a class="d-discussion__show-more d-discussion__show-more--older"
