--- conflicted
+++ resolved
@@ -20,13 +20,10 @@
                 </div>
 
                 <div>
-<<<<<<< HEAD
                     @*********************
                     Responding to...
                     <a href="#" class="d-comment__meta-item">@@Kaelig</a> <span class="d-meta-separator">&nbsp;|&nbsp;</span>
                     *********************@
-=======
->>>>>>> 8794ebd7
                     <time class="d-comment__meta-item js-timestamp"
                           datetime="@comment.date.toString("yyyy-MM-dd'T'HH:mm:ss'Z'")" data-timestamp="@comment.date.getMillis">
                         @Format(comment.date, "d MMM y")
