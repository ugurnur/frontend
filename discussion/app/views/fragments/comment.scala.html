--- conflicted
+++ resolved
@@ -31,19 +31,11 @@
             <div class="d-comment__body">
                 @if(comment.isBlocked){<p>@Html(comment.body)</p>}else{@Html(comment.body)}
             </div>
-<<<<<<< HEAD
-            @if(!comment.isBlocked){
-                <div class="d-comment__actions">
-                    <div class="d-comment__actions__main">
-                        <a href="#" class="d-comment__action d-comment__action--report">Report</a>
-                    </div>
-=======
         </div>
         @if(!comment.isBlocked){
             <div class="d-comment__actions">
                 <div class="d-comment__actions__main">
                     <a href="http://discussion.guardian.co.uk/components/report-abuse/@comment.id" class="d-comment__action d-comment__action--report" target="_blank">Report</a>
->>>>>>> 0c3f9055
                 </div>
             }
         </div>
