--- conflicted
+++ resolved
@@ -19,14 +19,9 @@
   }
 }
 
-<<<<<<< HEAD
-class DiscussionApiPlugin(app: Application) extends DiscussionApi with Plugin {
-  protected val apiRoot = Configuration.discussion.apiRoot
-=======
 class DiscussionApiPlugin(app: Application) extends DiscussionApi with Plugin{
   protected val apiRoot =   Configuration.discussion.apiRoot
   override protected val clientHeaderValue:String = Configuration.discussion.apiClientHeader
->>>>>>> db1daa9a
 
   protected def GET(url: String, headers: (String, String)*): Future[Response] =
       WS.url(url).withHeaders(headers: _*).withRequestTimeout(2000).get()
