# Routes
# This file defines all application routes (Higher priority routes first)
# ~~~~

GET            /surveys/*file                                                                                                    dev.DevAssetsController.surveys(file)
GET            /commercial/test-page                                                                                             controllers.commercial.CreativeTestPage.allComponents(k: List[String])

# For dev machines
GET            /assets/admin/lib/*file                                                                                           controllers.admin.UncachedWebAssets.at(file)
GET            /assets/admin/*file                                                                                               controllers.admin.UncachedAssets.at(file, relativePath="lib/admin/")
GET            /assets/internal/*file                                                                                            controllers.Assets.at(path="/public", file)
GET            /assets/*path                                                                                                     dev.DevAssetsController.at(path)

# Diagnostics
GET            /ab.gif                                                                                                           controllers.DiagnosticsController.ab
GET            /js.gif                                                                                                           controllers.DiagnosticsController.js
GET            /count/$prefix<.+>.gif                                                                                            controllers.DiagnosticsController.analytics(prefix)
GET            /counts.gif                                                                                                       controllers.DiagnosticsController.analyticsCounts()
POST           /css                                                                                                              controllers.DiagnosticsController.css
OPTIONS        /css                                                                                                              controllers.DiagnosticsController.cssOptions
POST           /accept-beacon                                                                                                    controllers.DiagnosticsController.acceptBeacon
OPTIONS        /accept-beacon                                                                                                    controllers.DiagnosticsController.acceptBeaconOptions

# Crosswords
# NOTE: Leave this as it is, otherwise we don't render /crosswords/series/prize, for example.
GET            /crosswords/$crosswordType<cryptic|quick|quiptic|prize|everyman|azed|special|genius|speedy>/:id.svg               controllers.CrosswordsController.thumbnail(crosswordType: String, id: Int)
GET            /crosswords/$crosswordType<cryptic|quick|quiptic|prize|everyman|azed|special|genius|speedy>/:id                   controllers.CrosswordsController.crossword(crosswordType: String, id: Int)
GET            /crosswords/accessible/$crosswordType<cryptic|quick|quiptic|prize|everyman|azed|special|genius|speedy>/:id        controllers.CrosswordsController.accessibleCrossword(crosswordType: String, id: Int)

# Crosswords search
GET            /crosswords/search                                                                                                controllers.CrosswordSearchController.search()
GET            /crosswords/lookup                                                                                                controllers.CrosswordSearchController.lookup()

# Email paths
GET            /email                                                                                                            controllers.EmailController.renderPage()
GET            /email-form                                                                                                       controllers.EmailController.renderForm()
GET            /email/:result                                                                                                    controllers.EmailController.subscriptionResult(result: String)
POST           /email                                                                                                            controllers.EmailController.submit()

# Business data
GET            /business-data/stocks.json                                                                                        controllers.StocksController.stocks

#Weather - OLD
GET            /weather/city/:id.json                                                                                            weather.controllers.WeatherController.forCity(id)
GET            /weather/city.json                                                                                                weather.controllers.LocationsController.whatIsMyCity()
GET            /weather/locations                                                                                                weather.controllers.LocationsController.findCity(query: String)
GET            /weather/forecast/:id.json                                                                                        weather.controllers.WeatherController.forecastForCityId(id)

#Weather
GET            /weatherapi/city/:id.json                                                                                         weather.controllers.WeatherController.forCity(id)
GET            /weatherapi/city.json                                                                                             weather.controllers.LocationsController.whatIsMyCity()
GET            /weatherapi/locations                                                                                             weather.controllers.LocationsController.findCity(query: String)
GET            /weatherapi/forecast/:id.json                                                                                     weather.controllers.WeatherController.forecastForCityId(id)

# Analytics
GET            /analytics/abtests                                                                                                controllers.admin.AnalyticsController.abtests()
GET            /analytics/confidence                                                                                             controllers.admin.AnalyticsConfidenceController.renderConfidence()
GET            /analytics/content/video                                                                                          controllers.admin.ContentPerformanceController.renderVideoEncodingsDashboard()
GET            /analytics/commercial                                                                                             controllers.admin.CommercialController.renderCommercial()
GET            /analytics/commercial/specialadunits                                                                              controllers.admin.CommercialController.renderSpecialAdUnits()
GET            /analytics/commercial/sponsorships                                                                                controllers.admin.CommercialController.renderPaidForTags()
GET            /analytics/commercial/pageskins                                                                                   controllers.admin.CommercialController.renderPageskins()
GET            /analytics/commercial/surging                                                                                     controllers.admin.CommercialController.renderSurgingContent()
GET            /analytics/commercial/im-sponsorships                                                                             controllers.admin.CommercialController.renderInlineMerchandisingTargetedTags()
GET            /analytics/commercial/templates                                                                                   controllers.admin.CommercialController.renderCreativeTemplates()
GET            /analytics/commercial/sponsored-containers                                                                        controllers.admin.CommercialController.sponsoredContainers()
GET            /analytics/commercial/adtests                                                                                     controllers.admin.CommercialController.renderAdTests()
GET            /analytics/headlines-test                                                                                         controllers.admin.MetricsController.renderHeadlinesTest()

# Discussion
GET            /discussion/comment-counts                                                                                        controllers.CommentCountController.commentCount(shortUrls: String)
GET            /discussion/comment-counts.json                                                                                   controllers.CommentCountController.commentCountJson(shortUrls: String)
GET            /discussion/comment/*id.json                                                                                      controllers.CommentsController.commentJson(id: Int)
GET            /discussion/comment/*id                                                                                           controllers.CommentsController.comment(id: Int)
GET            /discussion/comment-context/*commentId.json                                                                       controllers.CommentsController.commentContextJson(commentId: Int)
OPTIONS        /discussion/comment-context/*commentId.json                                                                       controllers.CommentsController.commentContextJsonOptions(commentId: Int)
GET            /discussion/top-comments/$discussionKey</?p/\w+>.json                                                             controllers.CommentsController.topCommentsJson(discussionKey: discussion.model.DiscussionKey)
OPTIONS        /discussion/top-comments/$discussionKey</?p/\w+>.json                                                             controllers.CommentsController.topCommentsJsonOptions(discussionKey: discussion.model.DiscussionKey)
GET            /discussion/$discussionKey</?p/\w+>.json                                                                          controllers.CommentsController.commentsJson(discussionKey: discussion.model.DiscussionKey)
OPTIONS        /discussion/$discussionKey</?p/\w+>.json                                                                          controllers.CommentsController.commentsJsonOptions(discussionKey: discussion.model.DiscussionKey)
GET            /discussion/$discussionKey</?p/\w+>                                                                               controllers.CommentsController.comments(discussionKey: discussion.model.DiscussionKey)
GET            /discussion/profile/:id/search/:q.json                                                                            controllers.ProfileActivityController.profileSearch(id: String, q: String)
GET            /discussion/profile/:id/discussions.json                                                                          controllers.ProfileActivityController.profileDiscussions(id: String)
GET            /discussion/profile/:id/replies.json                                                                              controllers.ProfileActivityController.profileReplies(id: String)
GET            /discussion/profile/:id/picks.json                                                                                controllers.ProfileActivityController.profilePicks(id: String)
GET            /discussion/profile/:id/witness.json                                                                              controllers.WitnessActivityController.witnessActivity(id: String)
GET            /open/cta/article/*discussionKey.json                                                                             controllers.CtaController.cta(discussionKey: discussion.model.DiscussionKey)

# Onward
GET            /most-read-facebook.json                                                                                          controllers.MostViewedSocialController.renderMostViewed(socialContext: String = "facebook")
GET            /most-read-twitter.json                                                                                           controllers.MostViewedSocialController.renderMostViewed(socialContext: String = "twitter")
GET            /most-read.json                                                                                                   controllers.MostPopularController.render(path = "")
GET            /most-read/*path.json                                                                                             controllers.MostPopularController.render(path)
GET            /most-read-geo.json                                                                                               controllers.MostPopularController.renderPopularGeo()
GET            /most-read-day.json                                                                                               controllers.MostPopularController.renderPopularDay(countryCode)
GET            /ab-most-read/*path.json                                                                                          controllers.MostPopularController.renderAbTest(path)

GET            /top-stories.json                                                                                                 controllers.TopStoriesController.renderTopStories()
GET            /top-stories/trails.json                                                                                          controllers.TopStoriesController.renderTrails()
GET            /related/*path.json                                                                                               controllers.RelatedController.render(path)
GET            /related/*path                                                                                                    controllers.RelatedController.renderHtml(path)
GET            /popular-in-tag/*tag.json                                                                                         controllers.PopularInTag.render(tag)

GET            /preference/edition/:edition                                                                                      controllers.ChangeEditionController.render(edition)
GET            /preference/front-alphas/:optAction                                                                               controllers.ChangeAlphaController.render(optAction, page)

GET            /cards/opengraph/*path.json                                                                                       controllers.CardController.opengraph(path)
GET            /tagged.json                                                                                                      controllers.TaggedContentController.renderJson(tag: String)

GET            /:mediaType/section/:sectionId/*seriesId.json                                                                     controllers.MediaInSectionController.renderSectionMediaWithSeries(mediaType, sectionId, seriesId)
GET            /:mediaType/section/:sectionId.json                                                                               controllers.MediaInSectionController.renderSectionMedia(mediaType, sectionId)
GET            /video/most-viewed.json                                                                                           controllers.MostViewedVideoController.renderMostViewed()
GET            /audio/most-viewed.json                                                                                           controllers.MostViewedAudioController.renderMostViewed()
GET            /podcast/most-viewed.json                                                                                         controllers.MostViewedAudioController.renderMostViewedPodcast()
GET            /gallery/most-viewed.json                                                                                         controllers.MostViewedGalleryController.renderMostViewed()
GET            /video/end-slate/series/*seriesId.json                                                                            controllers.VideoEndSlateController.renderSeries(seriesId)
GET            /video/end-slate/section/*sectionId.json                                                                          controllers.VideoEndSlateController.renderSection(sectionId)
GET            /embed/card/*path.json                                                                                            controllers.RichLinkController.render(path)
GET            /embed/card/*path                                                                                                 controllers.RichLinkController.renderHtml(path)
# User tech feedback
GET            /info/tech-feedback                                                                                               controllers.TechFeedbackController.techFeedback(path = "")
GET            /info/tech-feedback/*path                                                                                         controllers.TechFeedbackController.techFeedback(path)

# Sport
GET            /sport/cricket/match/:matchId.json                                                                                controllers.CricketMatchController.renderMatchIdJson(matchId)
GET            /sport/cricket/match/:matchId                                                                                     controllers.CricketMatchController.renderMatchId(matchId)

GET            /football/fixtures/more/:year/:month/:day.json                                                                    football.controllers.FixturesController.moreFixturesForJson(year, month, day)
GET            /football/fixtures/more/:year/:month/:day                                                                         football.controllers.FixturesController.moreFixturesFor(year, month, day)
GET            /football/fixtures/:year/:month/:day                                                                              football.controllers.FixturesController.allFixturesFor(year, month, day)
GET            /football/fixtures/:year/:month/:day.json                                                                         football.controllers.FixturesController.allFixturesForJson(year, month, day)
GET            /football/fixtures                                                                                                football.controllers.FixturesController.allFixtures()
GET            /football/fixtures.json                                                                                           football.controllers.FixturesController.allFixturesJson()
GET            /football/:tag/fixtures/:year/:month/:day.json                                                                    football.controllers.FixturesController.tagFixturesForJson(year, month, day, tag)
GET            /football/:tag/fixtures/:year/:month/:day                                                                         football.controllers.FixturesController.tagFixturesFor(year, month, day, tag)
GET            /football/:tag/fixtures                                                                                           football.controllers.FixturesController.tagFixturesJson(tag)
GET            /football/:tag/fixtures.json                                                                                      football.controllers.FixturesController.tagFixtures(tag)

GET            /football/results/:year/:month/:day.json                                                                          football.controllers.ResultsController.allResultsForJson(year, month, day)
GET            /football/results/:year/:month/:day                                                                               football.controllers.ResultsController.allResultsFor(year, month, day)
GET            /football/results/more/:year/:month/:day.json                                                                     football.controllers.ResultsController.moreResultsForJson(year, month, day)
GET            /football/results/more/:year/:month/:day                                                                          football.controllers.ResultsController.moreResultsFor(year, month, day)
GET            /football/results                                                                                                 football.controllers.ResultsController.allResults()
GET            /football/results.json                                                                                            football.controllers.ResultsController.allResultsJson()
GET            /football/:tag/results/:year/:month/:day.json                                                                     football.controllers.ResultsController.tagResultsForJson(year, month, day, tag)
GET            /football/:tag/results/:year/:month/:day                                                                          football.controllers.ResultsController.tagResultsFor(year, month, day, tag)
GET            /football/:tag/results                                                                                            football.controllers.ResultsController.tagResults(tag)
GET            /football/:tag/results.json                                                                                       football.controllers.ResultsController.tagResultsJson(tag)

GET            /football/live                                                                                                    football.controllers.MatchDayController.liveMatches()
GET            /football/live.json                                                                                               football.controllers.MatchDayController.liveMatchesJson()
GET            /football/:competition/live                                                                                       football.controllers.MatchDayController.competitionMatches(competition)
GET            /football/:competition/live.json                                                                                  football.controllers.MatchDayController.competitionMatchesJson(competition)

GET            /football/match-day/:year/:month/:day.json                                                                        football.controllers.MatchDayController.matchesForJson(year, month, day)
GET            /football/match-day/:year/:month/:day                                                                             football.controllers.MatchDayController.matchesFor(year, month, day)
GET            /football/match-day/:competition/:year/:month/:day.json                                                           football.controllers.MatchDayController.competitionMatchesForJson(competition, year, month, day)
GET            /football/match-day/:competition/:year/:month/:day                                                                football.controllers.MatchDayController.competitionMatchesFor(competition, year, month, day)

GET            /football/tables                                                                                                  football.controllers.LeagueTableController.renderLeagueTable()
GET            /football/tables.json                                                                                             football.controllers.LeagueTableController.renderLeagueTableJson()
GET            /football/:competition/table                                                                                      football.controllers.LeagueTableController.renderCompetition(competition)
GET            /football/:competition/table.json                                                                                 football.controllers.LeagueTableController.renderCompetitionJson(competition)
GET            /football/:competition/:group/table                                                                               football.controllers.LeagueTableController.renderCompetitionGroup(competition, group)
GET            /football/:competition/:group/table.json                                                                          football.controllers.LeagueTableController.renderCompetitionGroupJson(competition, group)
GET            /football/:team/fixtures-and-results-container                                                                    football.controllers.FixturesAndResultsContainerController.renderContainer(team)

GET            /football/:competitionTag/overview/embed                                                                          football.controllers.WallchartController.renderWallchartEmbed(competitionTag)
GET            /football/:competitionTag/overview                                                                                football.controllers.WallchartController.renderWallchart(competitionTag)

GET            /football/api/match-nav/:year/:month/:day/:home/:away.json                                                        football.controllers.MoreOnMatchController.matchNavJson(year, month, day, home, away)
GET            /football/api/match-nav/:year/:month/:day/:home/:away                                                             football.controllers.MoreOnMatchController.matchNav(year, month, day, home, away)
GET            /football/api/match-nav/:matchId.json                                                                             football.controllers.MoreOnMatchController.moreOnJson(matchId)
GET            /football/api/match-nav/:matchId                                                                                  football.controllers.MoreOnMatchController.moreOn(matchId)
GET            /football/api/big-match-special/:matchId.json                                                                     football.controllers.MoreOnMatchController.bigMatchSpecial(matchId)

GET            /football/competitions                                                                                            football.controllers.CompetitionListController.renderCompetitionList()
GET            /football/competitions.json                                                                                       football.controllers.CompetitionListController.renderCompetitionListJson()
GET            /football/teams                                                                                                   football.controllers.LeagueTableController.renderTeamlist()
GET            /football/teams.json                                                                                              football.controllers.LeagueTableController.renderTeamlistJson()

GET            /football/match/:year/:month/:day/$home<[\w\d-\.]+>-v-$away<[\w\d-\.]+>.json                                      football.controllers.MatchController.renderMatchJson(year,month,day,home,away)
GET            /football/match/:year/:month/:day/$home<[\w\d-\.]+>-v-$away<[\w\d-\.]+>                                           football.controllers.MatchController.renderMatch(year,month,day,home,away)
GET            /football/match/:matchId.json                                                                                     football.controllers.MatchController.renderMatchIdJson(matchId)
GET            /football/match/:matchId                                                                                          football.controllers.MatchController.renderMatchId(matchId)

GET            /football/match-redirect/:year/:month/:day/:homeTeamId/:awayTeamId                                                football.controllers.MoreOnMatchController.redirectToMatch(year,month,day,homeTeamId,awayTeamId)
GET            /football/match-redirect/:matchId                                                                                 football.controllers.MoreOnMatchController.redirectToMatchId(matchId)

GET            /sport/rugby/api/score/:year/:month/:day/:team1Id/:team2Id.json                                                   rugby.controllers.MatchesController.scoreJson(year, month, day, team1Id, team2Id)
GET            /sport/rugby/api/score/:year/:month/:day/:team1Id/:team2Id                                                        rugby.controllers.MatchesController.score(year, month, day, team1Id, team2Id)

# Admin
# authentication endpoints
GET            /login                                                                                                            controllers.admin.OAuthLoginController.login
POST           /login                                                                                                            controllers.admin.OAuthLoginController.loginAction
GET            /oauth2callback                                                                                                   controllers.admin.OAuthLoginController.oauth2Callback
GET            /logout                                                                                                           controllers.admin.OAuthLoginController.logout
GET            /admin                                                                                                            controllers.admin.AdminIndexController.admin()
GET            /api/proxy/*path                                                                                                  controllers.admin.Api.proxy(path, callback)
GET            /api/tag                                                                                                          controllers.admin.Api.tag(q, callback)
GET            /api/item/*path                                                                                                   controllers.admin.Api.item(path, callback)
GET            /json/proxy/*absUrl                                                                                               controllers.admin.Api.json(absUrl)
GET            /ophan/pageviews/*path                                                                                            controllers.admin.OphanApiController.pageViews(path)
GET            /ophan/pageviews                                                                                                  controllers.admin.OphanApiController.platformPageViews()
GET            /dev/switchboard                                                                                                  controllers.admin.SwitchboardController.renderSwitchboard()
POST           /dev/switchboard                                                                                                  controllers.admin.SwitchboardController.save()
GET            /metrics/loadbalancers                                                                                            controllers.admin.MetricsController.renderLoadBalancers()
GET            /metrics/googlebot/404                                                                                            controllers.admin.MetricsController.renderGooglebot404s()
GET            /metrics/fastly                                                                                                   controllers.admin.FastlyController.renderFastly()
GET            /metrics/errors                                                                                                   controllers.admin.MetricsController.renderErrors()
GET            /metrics/errors/4xx                                                                                               controllers.admin.MetricsController.render4XX()
GET            /metrics/errors/5xx                                                                                               controllers.admin.MetricsController.render5XX()
GET            /metrics/memory                                                                                                   controllers.admin.MetricsController.renderMemory()
GET            /metrics/assets                                                                                                   controllers.admin.MetricsController.renderAssets()
GET            /metrics/afg                                                                                                      controllers.admin.MetricsController.renderAfg()
GET            /deduped                                                                                                          controllers.admin.WhatIsDeduped.index()
GET            /deduped/*path                                                                                                    controllers.admin.WhatIsDeduped.dedupedFor(path)
GET            /radiator                                                                                                         controllers.admin.RadiatorController.renderRadiator()
GET            /radiator/pingdom                                                                                                 controllers.admin.RadiatorController.pingdom()
GET            /radiator/commit/*hash                                                                                            controllers.admin.RadiatorController.commitDetail(hash)
GET            /troubleshoot/football                                                                                            controllers.admin.SportTroubleshooterController.renderFootballTroubleshooter()
GET            /troubleshoot/cricket                                                                                             controllers.admin.SportTroubleshooterController.renderCricketTroubleshooter()
GET            /troubleshoot/pages                                                                                               controllers.admin.TroubleshooterController.index()
GET            /troubleshoot/test                                                                                                controllers.admin.TroubleshooterController.test(id, testPath)
GET            /redirects                                                                                                        controllers.admin.RedirectController.redirect()
POST           /redirect-post                                                                                                    controllers.admin.RedirectController.redirectPost()

# css reports
GET            /css-reports                                                                                                      controllers.admin.CssReportController.entry
GET            /css-reports.json                                                                                                 controllers.admin.CssReportController.index
GET            /css-reports/:date.json                                                                                           controllers.admin.CssReportController.report(date: org.joda.time.LocalDate)


# Football admin

GET            /admin/football                                                                                                   controllers.admin.SiteController.index
GET            /admin/football/browse                                                                                            controllers.admin.PaBrowserController.browse
POST           /admin/football/browserRedirect                                                                                   controllers.admin.PaBrowserController.browserSubstitution
GET            /admin/football/browser/*query                                                                                    controllers.admin.PaBrowserController.browser(query)
GET            /admin/football/player                                                                                            controllers.admin.PlayerController.playerIndex
POST           /admin/football/player/card                                                                                       controllers.admin.PlayerController.redirectToCard
GET            /admin/football/player/card/competition/:cardType/:playerId/:teamId/:compId.json                                  controllers.admin.PlayerController.playerCardCompetitionJson(cardType: String, playerId: String, teamId: String, compId: String)
GET            /admin/football/player/card/competition/:cardType/:playerId/:teamId/:compId                                       controllers.admin.PlayerController.playerCardCompetition(cardType: String, playerId: String, teamId: String, compId: String)
GET            /admin/football/player/card/date/:cardType/:playerId/:teamId/:startDate.json                                      controllers.admin.PlayerController.playerCardDateJson(cardType: String, playerId: String, teamId: String, startDate: String)
GET            /admin/football/player/card/date/:cardType/:playerId/:teamId/:startDate                                           controllers.admin.PlayerController.playerCardDate(cardType: String, playerId: String, teamId: String, startDate: String)
GET            /admin/football/tables                                                                                            controllers.admin.TablesController.tablesIndex
POST           /admin/football/tables/league                                                                                     controllers.admin.TablesController.redirectToTable
GET            /admin/football/tables/league/:competitionId                                                                      controllers.admin.TablesController.leagueTable(competitionId: String)
GET            /admin/football/tables/league/:competitionId/:focus                                                               controllers.admin.TablesController.leagueTableFragment(competitionId: String, focus: String)
GET            /admin/football/tables/league/:competitionId/:team1Id/:team2Id                                                    controllers.admin.TablesController.leagueTable2Teams(competitionId: String, team1Id: String, team2Id: String)
GET            /admin/football/fronts                                                                                            controllers.admin.FrontsController.index
GET            /admin/football/fronts/live                                                                                       controllers.admin.FrontsController.matchDay
POST           /admin/football/fronts/results/redirect                                                                           controllers.admin.FrontsController.resultsRedirect
GET            /admin/football/fronts/results/:competition                                                                       controllers.admin.FrontsController.results(competition: String)
POST           /admin/football/fronts/fixtures/redirect                                                                          controllers.admin.FrontsController.fixturesRedirect
GET            /admin/football/fronts/fixtures/:competition                                                                      controllers.admin.FrontsController.fixtures(competition: String)
POST           /admin/football/fronts/tables/redirect                                                                            controllers.admin.FrontsController.tablesRedirect
GET            /admin/football/fronts/tables/:competition                                                                        controllers.admin.FrontsController.tables(competition: String)
GET            /admin/football/fronts/tables/:competition/:group                                                                 controllers.admin.FrontsController.groupTables(competition, group)
POST           /admin/football/fronts/matches/redirect                                                                           controllers.admin.FrontsController.matchesRedirect
GET            /admin/football/fronts/matches/:competitionId                                                                     controllers.admin.FrontsController.chooseMatchForComp(competitionId)
GET            /admin/football/fronts/matches/:competitionId/:teamId                                                             controllers.admin.FrontsController.chooseMatchForCompAndTeam(competitionId, teamId)
GET            /admin/football/fronts/matches/:competitionId/:team1Id/:team2Id                                                   controllers.admin.FrontsController.chooseMatchForCompAndTeams(competitionId, team1Id, team2Id)
GET            /admin/football/fronts/match/:matchId                                                                             controllers.admin.FrontsController.bigMatchSpecial(matchId)

GET            /admin/football/api/squad/:teamId                                                                                 controllers.admin.PlayerController.squad(teamId: String)


# Commercial
GET            /commercial/travel/offers.json                                                                                    controllers.commercial.TravelOffers.renderTravel
GET            /commercial/jobs.json                                                                                             controllers.commercial.JobAds.renderJobs
GET            /commercial/masterclasses.json                                                                                    controllers.commercial.MasterClasses.renderMasterclasses
GET            /commercial/soulmates/$subgroup<\w+>.json                                                                         controllers.commercial.SoulmatesController.renderSoulmates(subgroup)
GET            /commercial/soulmates-test/$subgroup<\w+>.json                                                                    controllers.commercial.SoulmatesController.renderSoulmatesTest(subgroup)
GET            /commercial/books/book.json                                                                                       controllers.commercial.BookOffersController.renderBook
GET            /commercial/books/books.json                                                                                      controllers.commercial.BookOffersController.renderBooks
GET            /commercial/money/bestbuys.json                                                                                   controllers.commercial.MoneyOffers.renderBestBuys
GET            /commercial/money/savings/:savingsType                                                                            controllers.commercial.MoneyOffers.savings(savingsType)
GET            /commercial/money/current-accounts/:currentAccountType                                                            controllers.commercial.MoneyOffers.currentAccounts(currentAccountType)
GET            /commercial/money/credit-cards/:creditCardType                                                                    controllers.commercial.MoneyOffers.creditCards(creditCardType)
GET            /commercial/money/loans/:loanType                                                                                 controllers.commercial.MoneyOffers.loans(loanType)
GET            /commercial/capi.json                                                                                             controllers.commercial.ContentApiOffersController.itemsJson
GET            /commercial/capi                                                                                                  controllers.commercial.ContentApiOffersController.itemsHtml
GET            /commercial/capi-single.json                                                                                      controllers.commercial.ContentApiOffersController.itemJson
GET            /commercial/capi-single                                                                                           controllers.commercial.ContentApiOffersController.itemHtml
GET            /commercial/capi-single-merch.json                                                                                controllers.commercial.ContentApiOffersController.itemJson
GET            /commercial/capi-single-merch                                                                                     controllers.commercial.ContentApiOffersController.itemHtml

# Commercial Admin
GET            /admin/commercial                                                                                                 controllers.admin.CommercialController.renderCommercialMenu()
GET            /commercialtools/adunits/toapprove                                                                                controllers.admin.CommercialAdUnitController.renderToApprove()
POST           /commercialtools/adunits/toapprove                                                                                controllers.admin.CommercialAdUnitController.approve()
GET            /admin/commercial/fluid250                                                                                        controllers.admin.CommercialController.renderFluidAds()
GET            /commercial/multi.json                                                                                            controllers.commercial.Multi.renderMulti
GET            /admin/commercial/dfp/flush/view                                                                                  controllers.admin.commercial.DfpDataController.renderCacheFlushPage()
GET            /admin/commercial/dfp/flush                                                                                       controllers.admin.commercial.DfpDataController.flushCache()
GET            /admin/commercial/radiator                                                                                        controllers.admin.CommercialController.renderCommercialRadiator()
GET            /admin/commercial/slot/:slotName                                                                                  controllers.admin.commercial.SlotController.viewSlot(slotName)
GET            /admin/commercial/adops/takeovers-empty-mpus                                                                      controllers.admin.commercial.TakeoverWithEmptyMPUsController.viewList()
GET            /admin/commercial/adops/takeovers-empty-mpus/create                                                               controllers.admin.commercial.TakeoverWithEmptyMPUsController.viewForm()
POST           /admin/commercial/adops/takeovers-empty-mpus/create                                                               controllers.admin.commercial.TakeoverWithEmptyMPUsController.create()
POST           /admin/commercial/adops/takeovers-empty-mpus/remove                                                               controllers.admin.commercial.TakeoverWithEmptyMPUsController.remove(url)

# dev-build only
GET            /commercial/magento/token                                                                                         controllers.commercial.magento.AccessTokenGenerator.generate
GET            /commercial/magento/resource                                                                                      controllers.commercial.magento.ApiSandbox.getResource(t: String)
GET            /commercial/magento/books                                                                                         controllers.commercial.magento.ApiSandbox.getBooks(t: String)


# Onward journeys
GET            /series/*path.json                                                                                                controllers.SeriesController.renderSeriesStories(path)

# Applications (must come before wildcard)
GET            /offline-page.json                                                                                                controllers.WebAppController.offlinePage()
GET            /service-worker.js                                                                                                controllers.WebAppController.serviceWorker()
GET            /2015-06-24-manifest.json                                                                                         controllers.WebAppController.manifest()
GET            /preferences                                                                                                      controllers.PreferencesController.indexPrefs()
GET            /embed/video/*path                                                                                                controllers.EmbedController.render(path)

GET            /$shortCode<p/[\w]+>                                                                                              controllers.ShortUrlsController.redirectShortUrl(shortCode)
GET            /$shortCode<p/[\w]+>/:campaignCode                                                                                controllers.ShortUrlsController.fetchCampaignAndRedirectShortCode(shortCode, campaignCode)

GET            /theguardian                                                                                                      controllers.NewspaperController.today()
GET            /theguardian/$year<\d\d\d\d>/$month<\w\w\w>/$day<\d\d>                                                            controllers.NewspaperController.forDate(day, month, year)
GET            /theguardian/$year<\d\d\d\d>/$month<\w\w\w>/$day<\d\d>/all                                                        controllers.NewspaperController.allOn(day, month, year)

GET            /$path<.+/\d\d\d\d/\w\w\w/\d\d>                                                                                   controllers.AllIndexController.on(path)
GET            /$path<.+>/latest                                                                                                 controllers.LatestIndexController.latest(path)
GET            /$path<.+>/$year<\d\d\d\d>/$month<\w\w\w>/$day<\d\d>/all                                                          controllers.AllIndexController.allOn(path, day, month, year)
GET            /$path<.+>/$year<\d\d\d\d>/$month<\w\w\w>/$day<\d\d>/altdate                                                      controllers.AllIndexController.altDate(path, day, month, year)
GET            /$path<.+>/all                                                                                                    controllers.AllIndexController.all(path)

# Facia
GET            /                                                                                                                 controllers.FaciaController.rootEditionRedirect()
GET            /$path<(lifeandstyle/love-and-sex|lifeandstyle/home-and-garden|world/asia|business/companies|football)>           controllers.FaciaController.renderFrontPressSpecial(path)
GET            /rss                                                                                                              controllers.FaciaController.renderRootFrontRss()
GET            /$path<(uk|au|us|international)(/(culture|sport|commentisfree|business|money|travel|rss))?>                       controllers.FaciaController.renderFrontPress(path)
GET            /*path/lite.json                                                                                                  controllers.FaciaController.renderFrontJsonLite(path)
GET            /*path/deduped.json                                                                                               controllers.DedupedController.getDedupedForPath(path)
<<<<<<< HEAD
=======
GET            /container/essential-read/:contentSource/:edition.json                                                            controllers.FaciaController.renderEssentialRead(contentSource: String, edition: String)
>>>>>>> 16de3bad
GET            /container/use-layout/*id.json                                                                                    controllers.FaciaController.renderContainerJsonWithFrontsLayout(id)
GET            /container/*id.json                                                                                               controllers.FaciaController.renderContainerJson(id)
GET            /most-relevant-container/*path.json                                                                               controllers.FaciaController.renderMostRelevantContainerJson(path)


# Editionalised pages
GET            /$path<[^/]+(/[^/]+)?>/rss                                                                                        controllers.FaciaController.renderFrontRss(path)
GET            /$path<[^/]+(/[^/]+)?>.json                                                                                       controllers.FaciaController.renderFrontJson(path)
GET            /$path<[^/]+(/[^/]+)?>                                                                                            controllers.FaciaController.renderFront(path)

GET            /$path<[\w\d-]*(/[\w\d-]*)?/gallery/.*>/lightbox.json                                                             controllers.GalleryController.lightboxJson(path)
GET            /$path<[\w\d-]*(/[\w\d-]*)?/gallery/.*>.json                                                                      controllers.GalleryController.renderJson(path)
GET            /$path<[\w\d-]*(/[\w\d-]*)?/gallery/.*>/amp                                                                       controllers.GalleryController.render(path)
GET            /$path<[\w\d-]*(/[\w\d-]*)?/gallery/.*>                                                                           controllers.GalleryController.render(path)

GET            /$path<[\w\d-]*(/[\w\d-]*)?/(cartoon|graphic|picture)/.*>.json                                                    controllers.ImageContentController.renderJson(path)
GET            /$path<[\w\d-]*(/[\w\d-]*)?/(cartoon|graphic|picture)/.*>                                                         controllers.ImageContentController.render(path)

GET            /$path<[\w\d-]*(/[\w\d-]*)?/(video|audio)/.*>.json                                                                controllers.MediaController.renderJson(path)
GET            /$path<[\w\d-]*(/[\w\d-]*)?/(video|audio)/.*>                                                                     controllers.MediaController.render(path)

GET            /$path<[\w\d-]*(/[\w\d-]*)?/(interactive|ng-interactive)/.*>.json                                                 controllers.InteractiveController.renderInteractiveJson(path)
GET            /$path<[\w\d-]*(/[\w\d-]*)?/(interactive|ng-interactive)/.*>                                                      controllers.InteractiveController.renderInteractive(path)


# Applications
GET            /$path<international>                                                                                             controllers.FaciaController.renderFront(path)
GET            /$path<[\w\d-]*(/[\w\d-]*)?(/[\w\d-]*)?>/trails.json                                                              controllers.IndexController.renderTrailsJson(path)
GET            /$path<[\w\d-]*(/[\w\d-]*)?(/[\w\d-]*)?>/trails                                                                   controllers.IndexController.renderTrails(path)
GET            /$path<[\w\d-]*(/[\w\d-]*)?(/[\w\d-]*)?>.json                                                                     controllers.IndexController.renderJson(path)
GET            /$path<[\w\d-]*(/[\w\d-]*)?(/[\w\d-]*)?>                                                                          controllers.IndexController.render(path)
GET            /$leftSide<[^+]+>+*rightSide                                                                                      controllers.IndexController.renderCombiner(leftSide, rightSide)

# Articles
GET            /*path.json                                                                                                       controllers.ArticleController.renderArticle(path, lastUpdate: Option[String], rendered: Option[Boolean])
GET            /*path/amp                                                                                                        controllers.ArticleController.renderArticle(path, lastUpdate: Option[String], rendered: Option[Boolean])
GET            /*path                                                                                                            controllers.ArticleController.renderArticle(path, lastUpdate: Option[String], rendered: Option[Boolean])<|MERGE_RESOLUTION|>--- conflicted
+++ resolved
@@ -338,10 +338,7 @@
 GET            /$path<(uk|au|us|international)(/(culture|sport|commentisfree|business|money|travel|rss))?>                       controllers.FaciaController.renderFrontPress(path)
 GET            /*path/lite.json                                                                                                  controllers.FaciaController.renderFrontJsonLite(path)
 GET            /*path/deduped.json                                                                                               controllers.DedupedController.getDedupedForPath(path)
-<<<<<<< HEAD
-=======
 GET            /container/essential-read/:contentSource/:edition.json                                                            controllers.FaciaController.renderEssentialRead(contentSource: String, edition: String)
->>>>>>> 16de3bad
 GET            /container/use-layout/*id.json                                                                                    controllers.FaciaController.renderContainerJsonWithFrontsLayout(id)
 GET            /container/*id.json                                                                                               controllers.FaciaController.renderContainerJson(id)
 GET            /most-relevant-container/*path.json                                                                               controllers.FaciaController.renderMostRelevantContainerJson(path)
