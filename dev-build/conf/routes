--- conflicted
+++ resolved
@@ -6,11 +6,7 @@
 GET            /commercial/test-page                                                                                             controllers.commercial.CreativeTestPage.allComponents(k: List[String])
 
 GET            /survey                                                                                                           controllers.SurveyPageController.renderSimpleSurveyPage()
-<<<<<<< HEAD
-GET            /formstacksurvey                                                                                                  controllers.SurveyPageController.renderFormStackSurvey()
-=======
 GET            /survey/:formName                                                                                                 controllers.SurveyPageController.renderFormStackSurvey(formName)
->>>>>>> 4bca9846
 
 # For dev machines
 GET            /assets/admin/lib/*file                                                                                           controllers.admin.UncachedWebAssets.at(file)
