# Routes
# This file defines all application routes (Higher priority routes first)
# ~~~~

GET            /surveys/*file                                                                                                    dev.DevAssetsController.surveys(file)
GET            /commercial/test-page                                                                                             controllers.commercial.CreativeTestPage.allComponents(k: List[String])

<<<<<<< HEAD
GET            /signup/weekendreading                                                                                            controllers.SignupPageController.renderWeekendReadingPage()

GET            /survey/customtodayemail                                                                                          controllers.SurveyPageController.renderCustomEmail404Page()
GET            /survey/mydigest                                                                                                  controllers.SurveyPageController.renderMyDigestExplainerPage()
GET            /survey/mydigest/404                                                                                              controllers.SurveyPageController.renderMyDigest404Page()
=======
GET            /signup/weekendreading                                                                                            controllers.SurveyPageController.renderWeekendReadingPage()
>>>>>>> c499013c
GET            /survey/:formName/show                                                                                            controllers.SurveyPageController.renderFormStackSurvey(formName)
GET            /survey/thankyou                                                                                                  controllers.SurveyPageController.thankYou()

# For dev machines
GET            /assets/admin/lib/*file                                                                                           controllers.admin.UncachedWebAssets.at(file)
GET            /assets/admin/*file                                                                                               controllers.admin.UncachedAssets.at(file, relativePath="lib/admin/")
GET            /assets/internal/*file                                                                                            controllers.Assets.at(path="/public", file)
GET            /assets/*path                                                                                                     dev.DevAssetsController.at(path)

# Diagnostics
GET            /count/$prefix<.+>.gif                                                                                            controllers.DiagnosticsController.analytics(prefix)
GET            /counts.gif                                                                                                       controllers.DiagnosticsController.analyticsCounts()
POST           /css                                                                                                              controllers.DiagnosticsController.css
OPTIONS        /css                                                                                                              controllers.DiagnosticsController.cssOptions
POST           /csp-report                                                                                                       controllers.DiagnosticsController.csp
OPTIONS        /csp-report                                                                                                       controllers.DiagnosticsController.cspOptions
POST           /commercial-report                                                                                                controllers.DiagnosticsController.commercialReport
OPTIONS        /commercial-report                                                                                                controllers.DiagnosticsController.commercialOptions
GET            /commercial-reports/:dateTime                                                                                     controllers.DiagnosticsController.commercialReports(dateTime)
POST           /accept-beacon                                                                                                    controllers.DiagnosticsController.acceptBeacon
OPTIONS        /accept-beacon                                                                                                    controllers.DiagnosticsController.acceptBeaconOptions

# Crosswords
# NOTE: Leave this as it is, otherwise we don't render /crosswords/series/prize, for example.
GET            /crosswords/$crosswordType<cryptic|quick|quiptic|prize|everyman|azed|special|genius|speedy>/:id.svg               controllers.CrosswordPageController.thumbnail(crosswordType: String, id: Int)
GET            /crosswords/$crosswordType<cryptic|quick|quiptic|prize|everyman|azed|special|genius|speedy>/:id                   controllers.CrosswordPageController.crossword(crosswordType: String, id: Int)
GET            /crosswords/$crosswordType<cryptic|quick|quiptic|prize|everyman|special|genius|speedy>/:id/print                  controllers.CrosswordPageController.printableCrossword(crosswordType: String, id: Int)
GET            /crosswords/accessible/$crosswordType<cryptic|quick|quiptic|prize|everyman|azed|special|genius|speedy>/:id        controllers.CrosswordPageController.accessibleCrossword(crosswordType: String, id: Int)

# Crosswords search
GET            /crosswords/search                                                                                                controllers.CrosswordSearchController.search()
GET            /crosswords/lookup                                                                                                controllers.CrosswordSearchController.lookup()

# Email paths
GET            /email                                                                                                            controllers.EmailSignupController.renderPage()
GET            /email/form/$emailType<article|footer|plain|plaindark>/:listId                                                    controllers.EmailSignupController.renderForm(emailType: String, listId: Int)
GET            /email/:result                                                                                                    controllers.EmailSignupController.subscriptionResult(result: String)
POST           /email                                                                                                            controllers.EmailSignupController.submit()
OPTIONS        /email                                                                                                            controllers.EmailSignupController.options()

# Business data
GET            /business-data/stocks.json                                                                                        controllers.StocksController.stocks

#Weather - OLD
GET            /weather/city/:id.json                                                                                            weather.controllers.WeatherController.forCity(id)
GET            /weather/city.json                                                                                                weather.controllers.LocationsController.whatIsMyCity()
GET            /weather/locations                                                                                                weather.controllers.LocationsController.findCity(query: String)
GET            /weather/forecast/:id.json                                                                                        weather.controllers.WeatherController.forecastForCityId(id)

#Weather
GET            /weatherapi/city/:id.json                                                                                         weather.controllers.WeatherController.forCity(id)
GET            /weatherapi/city.json                                                                                             weather.controllers.LocationsController.whatIsMyCity()
GET            /weatherapi/locations                                                                                             weather.controllers.LocationsController.findCity(query: String)
GET            /weatherapi/forecast/:id.json                                                                                     weather.controllers.WeatherController.forecastForCityId(id)

# Analytics
GET            /analytics/abtests                                                                                                controllers.admin.AnalyticsController.abtests()
GET            /analytics/confidence                                                                                             controllers.admin.AnalyticsConfidenceController.renderConfidence()
GET            /analytics/content/video                                                                                          controllers.admin.ContentPerformanceController.renderVideoEncodingsDashboard()
GET            /analytics/quality                                                                                                controllers.admin.AnalyticsController.renderQuality()
GET            /analytics/quality                                                                                                controllers.admin.AnalyticsController.renderQuality()

# Commercial admin

# Discussion
GET            /discussion/comment-counts                                                                                        controllers.CommentCountController.commentCount(shortUrls: String)
GET            /discussion/comment-counts.json                                                                                   controllers.CommentCountController.commentCountJson(shortUrls: String)
GET            /discussion/comment/*id.json                                                                                      controllers.CommentsController.commentJson(id: Int)
GET            /discussion/comment/*id                                                                                           controllers.CommentsController.comment(id: Int)
GET            /discussion/comment-context/*commentId.json                                                                       controllers.CommentsController.commentContextJson(commentId: Int)
OPTIONS        /discussion/comment-context/*commentId.json                                                                       controllers.CommentsController.commentContextJsonOptions(commentId: Int)
GET            /discussion/top-comments/$discussionKey</?p/\w+>.json                                                             controllers.CommentsController.topCommentsJson(discussionKey: discussion.model.DiscussionKey)
OPTIONS        /discussion/top-comments/$discussionKey</?p/\w+>.json                                                             controllers.CommentsController.topCommentsJsonOptions(discussionKey: discussion.model.DiscussionKey)
GET            /discussion/$discussionKey</?p/\w+>.json                                                                          controllers.CommentsController.commentsJson(discussionKey: discussion.model.DiscussionKey)
OPTIONS        /discussion/$discussionKey</?p/\w+>.json                                                                          controllers.CommentsController.commentsJsonOptions(discussionKey: discussion.model.DiscussionKey)
GET            /discussion/$discussionKey</?p/\w+>                                                                               controllers.CommentsController.comments(discussionKey: discussion.model.DiscussionKey)
GET            /discussion/profile/:id/search/:q.json                                                                            controllers.ProfileActivityController.profileSearch(id: String, q: String)
GET            /discussion/profile/:id/discussions.json                                                                          controllers.ProfileActivityController.profileDiscussions(id: String)
GET            /discussion/profile/:id/replies.json                                                                              controllers.ProfileActivityController.profileReplies(id: String)
GET            /discussion/profile/:id/picks.json                                                                                controllers.ProfileActivityController.profilePicks(id: String)
GET            /discussion/profile/:id/witness.json                                                                              controllers.WitnessActivityController.witnessActivity(id: String)
GET            /open/cta/article/*discussionKey.json                                                                             controllers.CtaController.cta(discussionKey: discussion.model.DiscussionKey)
GET            /discussion/report-abuse/:commentId/thankyou                                                                      controllers.CommentsController.reportAbuseThankYou(commentId: Int)
GET            /discussion/report-abuse/*commentId                                                                               controllers.CommentsController.reportAbuseForm(commentId: Int)
POST           /discussion/report-abuse/*commentId                                                                               controllers.CommentsController.reportAbuseSubmission(commentId: Int)

# Onward
GET            /most-read-facebook.json                                                                                          controllers.MostViewedSocialController.renderMostViewed(socialContext: String = "facebook")
GET            /most-read-twitter.json                                                                                           controllers.MostViewedSocialController.renderMostViewed(socialContext: String = "twitter")
GET            /most-read.json                                                                                                   controllers.MostPopularController.render(path = "")
GET            /most-read/*path.json                                                                                             controllers.MostPopularController.render(path)
GET            /most-read-geo.json                                                                                               controllers.MostPopularController.renderPopularGeo()
GET            /most-read-day.json                                                                                               controllers.MostPopularController.renderPopularDay(countryCode)

GET            /top-stories.json                                                                                                 controllers.TopStoriesController.renderTopStories()
GET            /top-stories/trails.json                                                                                          controllers.TopStoriesController.renderTrails()
GET            /related/*path.json                                                                                               controllers.RelatedController.render(path)
GET            /related/*path                                                                                                    controllers.RelatedController.renderHtml(path)
GET            /popular-in-tag/*tag.json                                                                                         controllers.PopularInTag.render(tag)

GET            /preference/edition/:edition                                                                                      controllers.ChangeEditionController.render(edition)
GET            /preference/front-alphas/:optAction                                                                               controllers.ChangeAlphaController.render(optAction, page)

GET            /cards/opengraph/*path.json                                                                                       controllers.CardController.opengraph(path)
GET            /tagged.json                                                                                                      controllers.TaggedContentController.renderJson(tag: String)

GET            /:mediaType/section/:sectionId/*seriesId.json                                                                     controllers.MediaInSectionController.renderSectionMediaWithSeries(mediaType, sectionId, seriesId)
GET            /:mediaType/section/:sectionId.json                                                                               controllers.MediaInSectionController.renderSectionMedia(mediaType, sectionId)
GET            /video/most-viewed.json                                                                                           controllers.MostViewedVideoController.renderMostViewed()
GET            /video/in-series/*series.json                                                                                     controllers.MostViewedVideoController.renderInSeries(series: String)
GET            /audio/most-viewed.json                                                                                           controllers.MostViewedAudioController.renderMostViewed()
GET            /podcast/most-viewed.json                                                                                         controllers.MostViewedAudioController.renderMostViewedPodcast()
GET            /gallery/most-viewed.json                                                                                         controllers.MostViewedGalleryController.renderMostViewed()
GET            /video/end-slate/series/*seriesId.json                                                                            controllers.VideoEndSlateController.renderSeries(seriesId)
GET            /video/end-slate/section/*sectionId.json                                                                          controllers.VideoEndSlateController.renderSection(sectionId)
GET            /embed/card/*path.json                                                                                            controllers.RichLinkController.render(path)
GET            /embed/card/*path                                                                                                 controllers.RichLinkController.renderHtml(path)
# User tech feedback
GET            /info/tech-feedback                                                                                               controllers.TechFeedbackController.techFeedback(path = "")
GET            /info/tech-feedback/*path                                                                                         controllers.TechFeedbackController.techFeedback(path)

# Sport
GET            /sport/cricket/match/:matchDate/:teamId.json                                                                      cricket.controllers.CricketMatchController.renderMatchIdJson(matchDate, teamId)
GET            /sport/cricket/match/:matchDate/:teamId                                                                           cricket.controllers.CricketMatchController.renderMatchId(matchDate, teamId)

GET            /football/fixtures/more/:year/:month/:day.json                                                                    football.controllers.FixturesController.moreFixturesForJson(year, month, day)
GET            /football/fixtures/more/:year/:month/:day                                                                         football.controllers.FixturesController.moreFixturesFor(year, month, day)
GET            /football/fixtures/:year/:month/:day                                                                              football.controllers.FixturesController.allFixturesFor(year, month, day)
GET            /football/fixtures/:year/:month/:day.json                                                                         football.controllers.FixturesController.allFixturesForJson(year, month, day)
GET            /football/fixtures                                                                                                football.controllers.FixturesController.allFixtures()
GET            /football/fixtures.json                                                                                           football.controllers.FixturesController.allFixturesJson()
GET            /football/:tag/fixtures/:year/:month/:day.json                                                                    football.controllers.FixturesController.tagFixturesForJson(year, month, day, tag)
GET            /football/:tag/fixtures/:year/:month/:day                                                                         football.controllers.FixturesController.tagFixturesFor(year, month, day, tag)
GET            /football/:tag/fixtures                                                                                           football.controllers.FixturesController.tagFixturesJson(tag)
GET            /football/:tag/fixtures.json                                                                                      football.controllers.FixturesController.tagFixtures(tag)

GET            /football/results/:year/:month/:day.json                                                                          football.controllers.ResultsController.allResultsForJson(year, month, day)
GET            /football/results/:year/:month/:day                                                                               football.controllers.ResultsController.allResultsFor(year, month, day)
GET            /football/results/more/:year/:month/:day.json                                                                     football.controllers.ResultsController.moreResultsForJson(year, month, day)
GET            /football/results/more/:year/:month/:day                                                                          football.controllers.ResultsController.moreResultsFor(year, month, day)
GET            /football/results                                                                                                 football.controllers.ResultsController.allResults()
GET            /football/results.json                                                                                            football.controllers.ResultsController.allResultsJson()
GET            /football/:tag/results/:year/:month/:day.json                                                                     football.controllers.ResultsController.tagResultsForJson(year, month, day, tag)
GET            /football/:tag/results/:year/:month/:day                                                                          football.controllers.ResultsController.tagResultsFor(year, month, day, tag)
GET            /football/:tag/results                                                                                            football.controllers.ResultsController.tagResults(tag)
GET            /football/:tag/results.json                                                                                       football.controllers.ResultsController.tagResultsJson(tag)

GET            /football/live                                                                                                    football.controllers.MatchDayController.liveMatches()
GET            /football/live.json                                                                                               football.controllers.MatchDayController.liveMatchesJson()
GET            /football/:competition/live                                                                                       football.controllers.MatchDayController.competitionMatches(competition)
GET            /football/:competition/live.json                                                                                  football.controllers.MatchDayController.competitionMatchesJson(competition)

GET            /football/match-day/:year/:month/:day.json                                                                        football.controllers.MatchDayController.matchesForJson(year, month, day)
GET            /football/match-day/:year/:month/:day                                                                             football.controllers.MatchDayController.matchesFor(year, month, day)
GET            /football/match-day/:competition/:year/:month/:day.json                                                           football.controllers.MatchDayController.competitionMatchesForJson(competition, year, month, day)
GET            /football/match-day/:competition/:year/:month/:day                                                                football.controllers.MatchDayController.competitionMatchesFor(competition, year, month, day)

GET            /football/tables                                                                                                  football.controllers.LeagueTableController.renderLeagueTable()
GET            /football/tables.json                                                                                             football.controllers.LeagueTableController.renderLeagueTableJson()
GET            /football/:competition/table                                                                                      football.controllers.LeagueTableController.renderCompetition(competition)
GET            /football/:competition/table.json                                                                                 football.controllers.LeagueTableController.renderCompetitionJson(competition)
GET            /football/:competition/:group/table                                                                               football.controllers.LeagueTableController.renderCompetitionGroup(competition, group)
GET            /football/:competition/:group/table.json                                                                          football.controllers.LeagueTableController.renderCompetitionGroupJson(competition, group)
GET            /football/:team/fixtures-and-results-container                                                                    football.controllers.FixturesAndResultsContainerController.renderContainer(team)

GET            /football/:competitionTag/overview/embed                                                                          football.controllers.WallchartController.renderWallchartEmbed(competitionTag)
GET            /football/:competitionTag/overview                                                                                football.controllers.WallchartController.renderWallchart(competitionTag)

GET            /football/api/match-nav/:year/:month/:day/:home/:away.json                                                        football.controllers.MoreOnMatchController.matchNavJson(year, month, day, home, away)
GET            /football/api/match-nav/:year/:month/:day/:home/:away                                                             football.controllers.MoreOnMatchController.matchNav(year, month, day, home, away)
GET            /football/api/match-nav/:matchId.json                                                                             football.controllers.MoreOnMatchController.moreOnJson(matchId)
GET            /football/api/match-nav/:matchId                                                                                  football.controllers.MoreOnMatchController.moreOn(matchId)
GET            /football/api/big-match-special/:matchId.json                                                                     football.controllers.MoreOnMatchController.bigMatchSpecial(matchId)

GET            /football/competitions                                                                                            football.controllers.CompetitionListController.renderCompetitionList()
GET            /football/competitions.json                                                                                       football.controllers.CompetitionListController.renderCompetitionListJson()
GET            /football/teams                                                                                                   football.controllers.LeagueTableController.renderTeamlist()
GET            /football/teams.json                                                                                              football.controllers.LeagueTableController.renderTeamlistJson()

GET            /football/match/:year/:month/:day/$home<[\w\d-\.]+>-v-$away<[\w\d-\.]+>.json                                      football.controllers.MatchController.renderMatchJson(year,month,day,home,away)
GET            /football/match/:year/:month/:day/$home<[\w\d-\.]+>-v-$away<[\w\d-\.]+>                                           football.controllers.MatchController.renderMatch(year,month,day,home,away)
GET            /football/match/:matchId.json                                                                                     football.controllers.MatchController.renderMatchIdJson(matchId)
GET            /football/match/:matchId                                                                                          football.controllers.MatchController.renderMatchId(matchId)

GET            /football/match-redirect/:year/:month/:day/:homeTeamId/:awayTeamId                                                football.controllers.MoreOnMatchController.redirectToMatch(year,month,day,homeTeamId,awayTeamId)
GET            /football/match-redirect/:matchId                                                                                 football.controllers.MoreOnMatchController.redirectToMatchId(matchId)

GET            /sport/rugby/api/score/:year/:month/:day/:team1Id/:team2Id.json                                                   rugby.controllers.MatchesController.scoreJson(year, month, day, team1Id, team2Id)
GET            /sport/rugby/api/score/:year/:month/:day/:team1Id/:team2Id                                                        rugby.controllers.MatchesController.score(year, month, day, team1Id, team2Id)

# Admin
GET            /login                                                                                                            controllers.admin.OAuthLoginAdminController.login
POST           /login                                                                                                            controllers.admin.OAuthLoginAdminController.loginAction
GET            /oauth2callback                                                                                                   controllers.admin.OAuthLoginAdminController.oauth2Callback
GET            /logout                                                                                                           controllers.admin.OAuthLoginAdminController.logout
GET            /admin                                                                                                            controllers.admin.AdminIndexController.admin()
GET            /api/proxy/*path                                                                                                  controllers.admin.Api.proxy(path, callback)
GET            /api/tag                                                                                                          controllers.admin.Api.tag(q, callback)
GET            /api/item/*path                                                                                                   controllers.admin.Api.item(path, callback)
GET            /json/proxy/*absUrl                                                                                               controllers.admin.Api.json(absUrl)
GET            /ophan/pageviews/*path                                                                                            controllers.admin.OphanApiController.pageViews(path)
GET            /ophan/pageviews                                                                                                  controllers.admin.OphanApiController.platformPageViews()
GET            /dev/switchboard                                                                                                  controllers.admin.SwitchboardController.renderSwitchboard()
POST           /dev/switchboard                                                                                                  controllers.admin.SwitchboardController.save()
GET            /dev/switchboard-plista                                                                                           controllers.admin.SwitchboardPlistaController.renderSwitchboard()
POST           /dev/switchboard-plista                                                                                           controllers.admin.SwitchboardPlistaController.save()
GET            /metrics/loadbalancers                                                                                            controllers.admin.MetricsController.renderLoadBalancers()
GET            /metrics/googlebot/404                                                                                            controllers.admin.MetricsController.renderGooglebot404s()
GET            /metrics/fastly                                                                                                   controllers.admin.FastlyController.renderFastly()
GET            /metrics/errors                                                                                                   controllers.admin.MetricsController.renderErrors()
GET            /metrics/errors/4xx                                                                                               controllers.admin.MetricsController.render4XX()
GET            /metrics/errors/5xx                                                                                               controllers.admin.MetricsController.render5XX()
GET            /metrics/memory                                                                                                   controllers.admin.MetricsController.renderMemory()
GET            /metrics/assets                                                                                                   controllers.admin.MetricsController.renderAssets()
GET            /metrics/afg                                                                                                      controllers.admin.MetricsController.renderAfg()
GET            /deduped                                                                                                          controllers.admin.WhatIsDeduped.index()
GET            /deduped/*path                                                                                                    controllers.admin.WhatIsDeduped.dedupedFor(path)
GET            /radiator                                                                                                         controllers.admin.RadiatorController.renderRadiator()
GET            /radiator/pingdom                                                                                                 controllers.admin.RadiatorController.pingdom()
GET            /radiator/commit/*hash                                                                                            controllers.admin.RadiatorController.commitDetail(hash)
GET            /deploys-radiator/api/deploys                                                                                     controllers.admin.DeploysRadiatorController.getDeploys(pageSize: Option[String], projectName: Option[String], stage: Option[String])
GET            /deploys-radiator/api/builds/:number                                                                              controllers.admin.DeploysRadiatorController.getBuild(number)
GET            /deploys-radiator                                                                                                 controllers.admin.DeploysRadiatorController.renderDeploysRadiator()
GET            /troubleshoot/football                                                                                            controllers.admin.SportTroubleshooterController.renderFootballTroubleshooter()
GET            /troubleshoot/cricket                                                                                             controllers.admin.SportTroubleshooterController.renderCricketTroubleshooter()
GET            /troubleshoot/pages                                                                                               controllers.admin.TroubleshooterController.index()
GET            /troubleshoot/test                                                                                                controllers.admin.TroubleshooterController.test(id, testPath)
GET            /redirects                                                                                                        controllers.admin.RedirectController.redirect()
POST           /redirect-post                                                                                                    controllers.admin.RedirectController.redirectPost()
GET            /press/r2                                                                                                         controllers.admin.R2PressController.pressForm()
POST           /press/r2                                                                                                         controllers.admin.R2PressController.press()
GET            /press/r2/batchupload                                                                                             controllers.admin.R2PressController.pressForm()
POST           /press/r2/batchupload                                                                                             controllers.admin.R2PressController.batchUpload()

# css reports
GET            /css-reports                                                                                                      controllers.admin.CssReportController.entry
GET            /css-reports.json                                                                                                 controllers.admin.CssReportController.index
GET            /css-reports/:date.json                                                                                           controllers.admin.CssReportController.report(date: org.joda.time.LocalDate)


# Football admin

GET            /admin/football                                                                                                   controllers.admin.SiteController.index
GET            /admin/football/browse                                                                                            controllers.admin.PaBrowserController.browse
POST           /admin/football/browserRedirect                                                                                   controllers.admin.PaBrowserController.browserSubstitution
GET            /admin/football/browser/*query                                                                                    controllers.admin.PaBrowserController.browser(query)
GET            /admin/football/player                                                                                            controllers.admin.PlayerController.playerIndex
POST           /admin/football/player/card                                                                                       controllers.admin.PlayerController.redirectToCard
GET            /admin/football/player/card/competition/:cardType/:playerId/:teamId/:compId.json                                  controllers.admin.PlayerController.playerCardCompetitionJson(cardType: String, playerId: String, teamId: String, compId: String)
GET            /admin/football/player/card/competition/:cardType/:playerId/:teamId/:compId                                       controllers.admin.PlayerController.playerCardCompetition(cardType: String, playerId: String, teamId: String, compId: String)
GET            /admin/football/player/card/date/:cardType/:playerId/:teamId/:startDate.json                                      controllers.admin.PlayerController.playerCardDateJson(cardType: String, playerId: String, teamId: String, startDate: String)
GET            /admin/football/player/card/date/:cardType/:playerId/:teamId/:startDate                                           controllers.admin.PlayerController.playerCardDate(cardType: String, playerId: String, teamId: String, startDate: String)
GET            /admin/football/tables                                                                                            controllers.admin.TablesController.tablesIndex
POST           /admin/football/tables/league                                                                                     controllers.admin.TablesController.redirectToTable
GET            /admin/football/tables/league/:competitionId                                                                      controllers.admin.TablesController.leagueTable(competitionId: String)
GET            /admin/football/tables/league/:competitionId/:focus                                                               controllers.admin.TablesController.leagueTableFragment(competitionId: String, focus: String)
GET            /admin/football/tables/league/:competitionId/:team1Id/:team2Id                                                    controllers.admin.TablesController.leagueTable2Teams(competitionId: String, team1Id: String, team2Id: String)
GET            /admin/football/fronts                                                                                            controllers.admin.FrontsController.index
GET            /admin/football/fronts/live                                                                                       controllers.admin.FrontsController.matchDay
POST           /admin/football/fronts/results/redirect                                                                           controllers.admin.FrontsController.resultsRedirect
GET            /admin/football/fronts/results/:competition                                                                       controllers.admin.FrontsController.results(competition: String)
POST           /admin/football/fronts/fixtures/redirect                                                                          controllers.admin.FrontsController.fixturesRedirect
GET            /admin/football/fronts/fixtures/:competition                                                                      controllers.admin.FrontsController.fixtures(competition: String)
POST           /admin/football/fronts/tables/redirect                                                                            controllers.admin.FrontsController.tablesRedirect
GET            /admin/football/fronts/tables/:competition                                                                        controllers.admin.FrontsController.tables(competition: String)
GET            /admin/football/fronts/tables/:competition/:group                                                                 controllers.admin.FrontsController.groupTables(competition, group)
POST           /admin/football/fronts/matches/redirect                                                                           controllers.admin.FrontsController.matchesRedirect
GET            /admin/football/fronts/matches/:competitionId                                                                     controllers.admin.FrontsController.chooseMatchForComp(competitionId)
GET            /admin/football/fronts/matches/:competitionId/:teamId                                                             controllers.admin.FrontsController.chooseMatchForCompAndTeam(competitionId, teamId)
GET            /admin/football/fronts/matches/:competitionId/:team1Id/:team2Id                                                   controllers.admin.FrontsController.chooseMatchForCompAndTeams(competitionId, team1Id, team2Id)
GET            /admin/football/fronts/match/:matchId                                                                             controllers.admin.FrontsController.bigMatchSpecial(matchId)

GET            /admin/football/api/squad/:teamId                                                                                 controllers.admin.PlayerController.squad(teamId: String)


# Commercial
GET            /commercial/travel/offers.json                                                                                    controllers.commercial.TravelOffersController.renderTravel
GET            /commercial/jobs.json                                                                                             controllers.commercial.JobsController.renderJobs
GET            /commercial/masterclasses.json                                                                                    controllers.commercial.MasterclassesController.renderMasterclasses
GET            /commercial/soulmates/$subgroup<\w+>.json                                                                         controllers.commercial.SoulmatesController.renderSoulmates(subgroup)
GET            /commercial/books/book.json                                                                                       controllers.commercial.BookOffersController.renderBook
GET            /commercial/books/books.json                                                                                      controllers.commercial.BookOffersController.renderBooks
GET            /commercial/liveevents/event.json                                                                                 controllers.commercial.LiveEventsController.renderEvent
GET            /commercial/capi.json                                                                                             controllers.commercial.ContentApiOffersController.itemsJson
GET            /commercial/capi                                                                                                  controllers.commercial.ContentApiOffersController.itemsHtml
GET            /commercial/capi-single.json                                                                                      controllers.commercial.ContentApiOffersController.itemJson
GET            /commercial/capi-single                                                                                           controllers.commercial.ContentApiOffersController.itemHtml
GET            /commercial/capi-single-merch.json                                                                                controllers.commercial.ContentApiOffersController.itemJson
GET            /commercial/capi-single-merch                                                                                     controllers.commercial.ContentApiOffersController.itemHtml
GET            /commercial/paid.json                                                                                             controllers.commercial.PaidContentCardController.cardJson
GET            /commercial/paid                                                                                                  controllers.commercial.PaidContentCardController.cardHtml
GET            /commercial/multi.json                                                                                            controllers.commercial.Multi.renderMulti
GET            /$path<commercial-containers>                                                                                     controllers.FaciaController.renderFront(path)
GET            /commercial/advertiser-content/:campaignName/:pageName                                                            controllers.commercial.HostedContentController.renderLegacyHostedPage(campaignName, pageName)
GET            /advertiser-content/:campaignName/:pageName                                                                       controllers.commercial.HostedContentController.renderHostedPage(campaignName, pageName)
GET            /commercial/subscriber-number                                                                                     controllers.commercial.SubscriberNumberPageController.renderSubscriberNumberPage

# Commercial Admin
GET            /commercial                                                                                                       controllers.admin.CommercialController.renderCommercialMenu()
GET            /commercial/specialadunits                                                                                        controllers.admin.CommercialController.renderSpecialAdUnits()
GET            /commercial/sponsorships                                                                                          controllers.admin.CommercialController.renderPaidForTags()
GET            /commercial/pageskins                                                                                             controllers.admin.CommercialController.renderPageskins()
GET            /commercial/surging                                                                                               controllers.admin.CommercialController.renderSurgingContent()
GET            /commercial/inline-merchandising                                                                                  controllers.admin.CommercialController.renderInlineMerchandisingTargetedTags()
GET            /commercial/high-merchandising                                                                                    controllers.admin.CommercialController.renderHighMerchandisingTargetedTags()
GET            /commercial/templates                                                                                             controllers.admin.CommercialController.renderCreativeTemplates()
GET            /commercial/fluid250                                                                                              controllers.admin.CommercialController.renderFluidAds()
GET            /commercial/adtests                                                                                               controllers.admin.CommercialController.renderAdTests()
GET            /commercial/dfp/flush/view                                                                                        controllers.admin.commercial.DfpDataController.renderCacheFlushPage()
GET            /commercial/dfp/flush                                                                                             controllers.admin.commercial.DfpDataController.flushCache()
GET            /commercial/performance/radiator                                                                                  controllers.admin.CommercialController.renderCommercialRadiator()
GET            /commercial/performance/browser-dashboard                                                                         controllers.admin.CommercialController.renderBrowserPerformanceDashboard()
GET            /commercial/slot/:slotName                                                                                        controllers.admin.commercial.SlotController.viewSlot(slotName)
GET            /commercial/adops/takeovers-empty-mpus                                                                            controllers.admin.commercial.TakeoverWithEmptyMPUsController.viewList()
GET            /commercial/adops/takeovers-empty-mpus/create                                                                     controllers.admin.commercial.TakeoverWithEmptyMPUsController.viewForm()
POST           /commercial/adops/takeovers-empty-mpus/create                                                                     controllers.admin.commercial.TakeoverWithEmptyMPUsController.create()
POST           /commercial/adops/takeovers-empty-mpus/remove                                                                     controllers.admin.commercial.TakeoverWithEmptyMPUsController.remove(takeoverStr)

# Breaking News
GET            /news-alert/alerts                                                                                                controllers.NewsAlertController.alerts()
POST           /news-alert/alert                                                                                                 controllers.NewsAlertController.create()

# dev-build only
GET            /commercial/magento/token                                                                                         controllers.commercial.magento.AccessTokenGenerator.generate
GET            /commercial/magento/resource                                                                                      controllers.commercial.magento.ApiSandbox.getResource(t: String)
GET            /commercial/magento/books                                                                                         controllers.commercial.magento.ApiSandbox.getBooks(t: String)

# AMP
GET            /most-read-mf2.json                                                                                               controllers.MostPopularController.renderPopularMicroformat2()
GET            /related-mf2/*path.json                                                                                           controllers.RelatedController.renderMf2(path)
GET            /series-mf2/*path.json                                                                                            controllers.SeriesController.renderMf2SeriesStories(path)

GET            /container/count/:count/offset/:offset/mf2.json                                                                   controllers.FaciaController.renderSomeFrontContainersMf2(count: Int, offset: Int, section = "", edition = "")
GET            /container/count/:count/offset/:offset/section/:section/mf2.json                                                  controllers.FaciaController.renderSomeFrontContainersMf2(count: Int, offset: Int, section, edition = "")
GET            /container/count/:count/offset/:offset/edition/:edition/mf2.json                                                  controllers.FaciaController.renderSomeFrontContainersMf2(count: Int, offset: Int, section = "", edition)
GET            /container/count/:count/offset/:offset/section/:section/edition/:edition/mf2.json                                 controllers.FaciaController.renderSomeFrontContainersMf2(count: Int, offset: Int, section, edition)

GET            /football-mf2/api/match-summary/:year/:month/:day/:home/:away.json                                                football.controllers.MoreOnMatchController.matchSummaryMf2(year, month, day, home, away)

# Onward journeys
GET            /series/*path.json                                                                                                controllers.SeriesController.renderSeriesStories(path)

# Applications (must come before wildcard)
GET            /sitemaps/news.xml                                                                                                controllers.SiteMapController.renderNewsSiteMap()
GET            /sitemaps/video.xml                                                                                               controllers.SiteMapController.renderVideoSiteMap()
GET            /service-worker.js                                                                                                controllers.WebAppController.serviceWorker()

#Notifications Store
POST           /notification/store                                                                                               controllers.NotificationsController.saveSubscription()
POST           /notification/delete                                                                                              controllers.NotificationsController.deleteSubscription()

GET            /2015-06-24-manifest.json                                                                                         controllers.WebAppController.manifest()
GET            /preferences                                                                                                      controllers.PreferencesController.indexPrefs()
GET            /embed/video/*path                                                                                                controllers.EmbedController.render(path)
GET            /index/subjects                                                                                                   controllers.TagIndexController.keywords()
GET            /index/subjects/*index                                                                                            controllers.TagIndexController.keyword(index)
GET            /index/contributors                                                                                               controllers.TagIndexController.contributors()
GET            /index/contributors/*contributor                                                                                  controllers.TagIndexController.contributor(contributor)
GET            /$shortCode<p/[\w]+>                                                                                              controllers.ShortUrlsController.redirectShortUrl(shortCode)
GET            /$shortCode<p/[\w]+>/:campaignCode                                                                                controllers.ShortUrlsController.fetchCampaignAndRedirectShortCode(shortCode, campaignCode)
POST           /atom/quiz/:id/*path                                                                                              controllers.QuizController.submit(id,path)

# Newspaper pages
GET            /theguardian                                                                                                      controllers.NewspaperController.latestGuardianNewspaper()
GET            /theobserver                                                                                                      controllers.NewspaperController.latestObserverNewspaper()
GET            /$path<theguardian|theobserver>/$year<\d\d\d\d>/$month<\w\w\w>/$day<\d\d>                                         controllers.NewspaperController.newspaperForDate(path, day, month, year)
GET            /$path<theguardian|theobserver>/$year<\d\d\d\d>/$month<\w\w\w>/$day<\d\d>/all                                     controllers.NewspaperController.allOn(path, day, month, year)

GET            /$path<.+/\d\d\d\d/\w\w\w/\d\d>                                                                                   controllers.AllIndexController.on(path)
GET            /$path<.+>/latest                                                                                                 controllers.LatestIndexController.latest(path)
GET            /$path<.+>/latest/email                                                                                           controllers.LatestIndexController.latest(path)
GET            /$path<.+>/$year<\d\d\d\d>/$month<\w\w\w>/$day<\d\d>/all                                                          controllers.AllIndexController.allOn(path, day, month, year)
GET            /$path<.+>/$year<\d\d\d\d>/$month<\w\w\w>/$day<\d\d>/altdate                                                      controllers.AllIndexController.altDate(path, day, month, year)
GET            /$path<.+>/all                                                                                                    controllers.AllIndexController.all(path)

# Newspaper pages paths
# gallery format (?)
# e.g. /theobserver/gallery/2013/sep/14/the-10-best-fonts
# article format
# e.g. /theobserver/2015/nov/01/the-big-issue-generation-gap-pensioners-young-people

# multi-part tags
# e.g. /theguardian/2015/nov/04/g2/features
# GET         /$publication<(theguardian|theobserver)>/$year<\d\d\d\d>/$month<\w\w\w>/$day<\d\d>/$tagHead<.+>/$tagTail<.+>    controllers.PublicationController.publishedOn(publication, day, month, year, tagHead, tagTail)
# single-part tag
# e.g. /theguardian/2015/nov/03/mainsection
GET            /$publication<(theguardian|theobserver)>/$year<\d\d\d\d>/$month<\w\w\w>/$day<\d\d>/$tail<.+>                      controllers.PublicationController.publishedOn(publication, year, month, day, tail)

# Facia
GET            /                                                                                                                 controllers.FaciaController.rootEditionRedirect()
GET            /$path<(lifeandstyle/love-and-sex|lifeandstyle/home-and-garden|world/asia|business/companies|football)>           controllers.FaciaController.renderFrontPressSpecial(path)
GET            /rss                                                                                                              controllers.FaciaController.renderRootFrontRss()
GET            /$path<(uk|au|us|international)(/(culture|sport|commentisfree|business|money|travel|rss))?>                       controllers.FaciaController.renderFrontPress(path)
GET            /*path/lite.json                                                                                                  controllers.FaciaController.renderFrontJsonLite(path)
GET            /*path/deduped.json                                                                                               controllers.DedupedController.getDedupedForPath(path)
GET            /container/use-layout/*id.json                                                                                    controllers.FaciaController.renderContainerJsonWithFrontsLayout(id)
GET            /container/*id.json                                                                                               controllers.FaciaController.renderContainerJson(id)
GET            /most-relevant-container/*path.json                                                                               controllers.FaciaController.renderMostRelevantContainerJson(path)


# Editionalised pages
GET            /$path<[^/]+(/[^/]+)?>/rss                                                                                        controllers.FaciaController.renderFrontRss(path)
GET            /$path<[^/]+(/[^/]+)?>.json                                                                                       controllers.FaciaController.renderFrontJson(path)
GET            /$path<[^/]+(/[^/]+)?>                                                                                            controllers.FaciaController.renderFront(path)

GET            /$path<[\w\d-]*(/[\w\d-]*)?/gallery/.*>/lightbox.json                                                             controllers.GalleryController.lightboxJson(path)
GET            /$path<[\w\d-]*(/[\w\d-]*)?/gallery/.*>.json                                                                      controllers.GalleryController.renderJson(path)
GET            /$path<[\w\d-]*(/[\w\d-]*)?/gallery/.*>                                                                           controllers.GalleryController.render(path)

GET            /$path<[\w\d-]*(/[\w\d-]*)?/(cartoon|graphic|picture)/.*>.json                                                    controllers.ImageContentController.renderJson(path)
GET            /$path<[\w\d-]*(/[\w\d-]*)?/(cartoon|graphic|picture)/.*>                                                         controllers.ImageContentController.render(path)

GET            /$path<[\w\d-]*(/[\w\d-]*)?/(video|audio)/.*>/info.json                                                           controllers.MediaController.renderInfoJson(path)
GET            /$path<[\w\d-]*(/[\w\d-]*)?/(video|audio)/.*>.json                                                                controllers.MediaController.renderJson(path)
GET            /$path<[\w\d-]*(/[\w\d-]*)?/(video|audio)/.*>                                                                     controllers.MediaController.render(path)

GET            /$path<[\w\d-]*(/[\w\d-]*)?/(interactive|ng-interactive)/.*>.json                                                 controllers.InteractiveController.renderInteractiveJson(path)
GET            /$path<[\w\d-]*(/[\w\d-]*)?/(interactive|ng-interactive)/.*>                                                      controllers.InteractiveController.renderInteractive(path)


# Applications
GET            /$path<international>                                                                                             controllers.FaciaController.renderFront(path)
GET            /$path<[\w\d-]*(/[\w\d-]*)?(/[\w\d-]*)?>/trails.json                                                              controllers.IndexController.renderTrailsJson(path)
GET            /$path<[\w\d-]*(/[\w\d-]*)?(/[\w\d-]*)?>/trails                                                                   controllers.IndexController.renderTrails(path)
GET            /$path<[\w\d-]*(/[\w\d-]*)?(/[\w\d-]*)?>.json                                                                     controllers.IndexController.renderJson(path)
GET            /$path<[\w\d-]*(/[\w\d-]*)?(/[\w\d-]*)?>                                                                          controllers.IndexController.render(path)
GET            /$leftSide<[^+]+>+*rightSide                                                                                      controllers.IndexController.renderCombiner(leftSide, rightSide)

# Articles
GET            /$path<[^/]+/([^/]+/)?live/.*>.json                                                                               controllers.ArticleController.renderLiveBlogJson(path, lastUpdate: Option[String], rendered: Option[Boolean], isLivePage: Option[Boolean])
GET            /*path.json                                                                                                       controllers.ArticleController.renderJson(path)
GET            /*path/email                                                                                                      controllers.ArticleController.renderArticle(path)
# temp route for live blogs so we can paginate without getting the blocks for all articles
GET            /$path<[^/]+/([^/]+/)?live/.*>                                                                                    controllers.ArticleController.renderLiveBlog(path, page: Option[String], format: Option[String])
GET            /*path                                                                                                            controllers.ArticleController.renderArticle(path)<|MERGE_RESOLUTION|>--- conflicted
+++ resolved
@@ -5,15 +5,8 @@
 GET            /surveys/*file                                                                                                    dev.DevAssetsController.surveys(file)
 GET            /commercial/test-page                                                                                             controllers.commercial.CreativeTestPage.allComponents(k: List[String])
 
-<<<<<<< HEAD
 GET            /signup/weekendreading                                                                                            controllers.SignupPageController.renderWeekendReadingPage()
 
-GET            /survey/customtodayemail                                                                                          controllers.SurveyPageController.renderCustomEmail404Page()
-GET            /survey/mydigest                                                                                                  controllers.SurveyPageController.renderMyDigestExplainerPage()
-GET            /survey/mydigest/404                                                                                              controllers.SurveyPageController.renderMyDigest404Page()
-=======
-GET            /signup/weekendreading                                                                                            controllers.SurveyPageController.renderWeekendReadingPage()
->>>>>>> c499013c
 GET            /survey/:formName/show                                                                                            controllers.SurveyPageController.renderFormStackSurvey(formName)
 GET            /survey/thankyou                                                                                                  controllers.SurveyPageController.thankYou()
 
