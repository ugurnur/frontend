# Routes
# This file defines all application routes (Higher priority routes first)
# ~~~~

GET            /surveys/*file                                                                                                    dev.DevAssetsController.surveys(file)
GET            /commercial/test-page                                                                                             controllers.commercial.CreativeTestPage.allComponents(k: List[String])

# For dev machines
GET            /assets/admin/lib/*file                                                                                           controllers.admin.UncachedWebAssets.at(file)
GET            /assets/admin/*file                                                                                               controllers.admin.UncachedAssets.at(file, relativePath="lib/admin/")
GET            /assets/internal/*file                                                                                            controllers.Assets.at(path="/public", file)
GET            /assets/*path                                                                                                     dev.DevAssetsController.at(path)

# Diagnostics
GET            /ab.gif                                                                                                           controllers.DiagnosticsController.ab
GET            /js.gif                                                                                                           controllers.DiagnosticsController.js
GET            /count/$prefix<.+>.gif                                                                                            controllers.DiagnosticsController.analytics(prefix)
GET            /counts.gif                                                                                                       controllers.DiagnosticsController.analyticsCounts()
POST           /css                                                                                                              controllers.DiagnosticsController.css
OPTIONS        /css                                                                                                              controllers.DiagnosticsController.cssOptions
POST           /accept-beacon                                                                                                    controllers.DiagnosticsController.acceptBeacon
OPTIONS        /accept-beacon                                                                                                    controllers.DiagnosticsController.acceptBeaconOptions

# Crosswords
# NOTE: Leave this as it is, otherwise we don't render /crosswords/series/prize, for example.
GET            /crosswords/$crosswordType<cryptic|quick|quiptic|prize|everyman|azed|special|genius|speedy>/:id.svg               controllers.CrosswordPageController.thumbnail(crosswordType: String, id: Int)
GET            /crosswords/$crosswordType<cryptic|quick|quiptic|prize|everyman|azed|special|genius|speedy>/:id                   controllers.CrosswordPageController.crossword(crosswordType: String, id: Int)
GET            /crosswords/$crosswordType<cryptic|quick|quiptic|prize|everyman|special|genius|speedy>/:id/print                  controllers.CrosswordPageController.printableCrossword(crosswordType: String, id: Int)
GET            /crosswords/accessible/$crosswordType<cryptic|quick|quiptic|prize|everyman|azed|special|genius|speedy>/:id        controllers.CrosswordPageController.accessibleCrossword(crosswordType: String, id: Int)

# Crosswords search
GET            /crosswords/search                                                                                                controllers.CrosswordSearchController.search()
GET            /crosswords/lookup                                                                                                controllers.CrosswordSearchController.lookup()

# Email paths
GET            /email                                                                                                            controllers.EmailSignupController.renderPage()
GET            /email/form/$emailType<article|footer|plain>/:listId                                                              controllers.EmailSignupController.renderForm(emailType: String, listId: Int)
GET            /email/:result                                                                                                    controllers.EmailSignupController.subscriptionResult(result: String)
POST           /email                                                                                                            controllers.EmailSignupController.submit()
OPTIONS        /email                                                                                                            controllers.EmailSignupController.options()

# Business data
GET            /business-data/stocks.json                                                                                        controllers.StocksController.stocks

#Weather - OLD
GET            /weather/city/:id.json                                                                                            weather.controllers.WeatherController.forCity(id)
GET            /weather/city.json                                                                                                weather.controllers.LocationsController.whatIsMyCity()
GET            /weather/locations                                                                                                weather.controllers.LocationsController.findCity(query: String)
GET            /weather/forecast/:id.json                                                                                        weather.controllers.WeatherController.forecastForCityId(id)

#Weather
GET            /weatherapi/city/:id.json                                                                                         weather.controllers.WeatherController.forCity(id)
GET            /weatherapi/city.json                                                                                             weather.controllers.LocationsController.whatIsMyCity()
GET            /weatherapi/locations                                                                                             weather.controllers.LocationsController.findCity(query: String)
GET            /weatherapi/forecast/:id.json                                                                                     weather.controllers.WeatherController.forecastForCityId(id)

# Analytics
GET            /analytics/abtests                                                                                                controllers.admin.AnalyticsController.abtests()
GET            /analytics/confidence                                                                                             controllers.admin.AnalyticsConfidenceController.renderConfidence()
GET            /analytics/content/video                                                                                          controllers.admin.ContentPerformanceController.renderVideoEncodingsDashboard()
GET            /analytics/quality                                                                                                controllers.admin.AnalyticsController.renderQuality()
GET            /analytics/commercial                                                                                             controllers.admin.CommercialController.renderCommercial()
GET            /analytics/commercial/specialadunits                                                                              controllers.admin.CommercialController.renderSpecialAdUnits()
GET            /analytics/commercial/sponsorships                                                                                controllers.admin.CommercialController.renderPaidForTags()
GET            /analytics/commercial/pageskins                                                                                   controllers.admin.CommercialController.renderPageskins()
GET            /analytics/commercial/surging                                                                                     controllers.admin.CommercialController.renderSurgingContent()
GET            /analytics/commercial/im-sponsorships                                                                             controllers.admin.CommercialController.renderInlineMerchandisingTargetedTags()
GET            /analytics/commercial/templates                                                                                   controllers.admin.CommercialController.renderCreativeTemplates()
GET            /analytics/commercial/sponsored-containers                                                                        controllers.admin.CommercialController.sponsoredContainers()
GET            /analytics/commercial/adtests                                                                                     controllers.admin.CommercialController.renderAdTests()
GET            /analytics/headlines-test                                                                                         controllers.admin.MetricsController.renderHeadlinesTest()
GET            /analytics/quality                                                                                                controllers.admin.AnalyticsController.renderQuality()

# Discussion
GET            /discussion/comment-counts                                                                                        controllers.CommentCountController.commentCount(shortUrls: String)
GET            /discussion/comment-counts.json                                                                                   controllers.CommentCountController.commentCountJson(shortUrls: String)
GET            /discussion/comment/*id.json                                                                                      controllers.CommentsController.commentJson(id: Int)
GET            /discussion/comment/*id                                                                                           controllers.CommentsController.comment(id: Int)
GET            /discussion/comment-context/*commentId.json                                                                       controllers.CommentsController.commentContextJson(commentId: Int)
OPTIONS        /discussion/comment-context/*commentId.json                                                                       controllers.CommentsController.commentContextJsonOptions(commentId: Int)
GET            /discussion/top-comments/$discussionKey</?p/\w+>.json                                                             controllers.CommentsController.topCommentsJson(discussionKey: discussion.model.DiscussionKey)
OPTIONS        /discussion/top-comments/$discussionKey</?p/\w+>.json                                                             controllers.CommentsController.topCommentsJsonOptions(discussionKey: discussion.model.DiscussionKey)
GET            /discussion/$discussionKey</?p/\w+>.json                                                                          controllers.CommentsController.commentsJson(discussionKey: discussion.model.DiscussionKey)
OPTIONS        /discussion/$discussionKey</?p/\w+>.json                                                                          controllers.CommentsController.commentsJsonOptions(discussionKey: discussion.model.DiscussionKey)
GET            /discussion/$discussionKey</?p/\w+>                                                                               controllers.CommentsController.comments(discussionKey: discussion.model.DiscussionKey)
GET            /discussion/profile/:id/search/:q.json                                                                            controllers.ProfileActivityController.profileSearch(id: String, q: String)
GET            /discussion/profile/:id/discussions.json                                                                          controllers.ProfileActivityController.profileDiscussions(id: String)
GET            /discussion/profile/:id/replies.json                                                                              controllers.ProfileActivityController.profileReplies(id: String)
GET            /discussion/profile/:id/picks.json                                                                                controllers.ProfileActivityController.profilePicks(id: String)
GET            /discussion/profile/:id/witness.json                                                                              controllers.WitnessActivityController.witnessActivity(id: String)
GET            /open/cta/article/*discussionKey.json                                                                             controllers.CtaController.cta(discussionKey: discussion.model.DiscussionKey)
GET            /discussion/report-abuse/:commentId/thankyou                                                                      controllers.CommentsController.reportAbuseThankYou(commentId: Int)
GET            /discussion/report-abuse/*commentId                                                                               controllers.CommentsController.reportAbuseForm(commentId: Int)
POST           /discussion/report-abuse/*commentId                                                                               controllers.CommentsController.reportAbuseSubmission(commentId: Int)

# Onward
GET            /most-read-facebook.json                                                                                          controllers.MostViewedSocialController.renderMostViewed(socialContext: String = "facebook")
GET            /most-read-twitter.json                                                                                           controllers.MostViewedSocialController.renderMostViewed(socialContext: String = "twitter")
GET            /most-read.json                                                                                                   controllers.MostPopularController.render(path = "")
GET            /most-read/*path.json                                                                                             controllers.MostPopularController.render(path)
GET            /most-read-geo.json                                                                                               controllers.MostPopularController.renderPopularGeo()
GET            /most-read-day.json                                                                                               controllers.MostPopularController.renderPopularDay(countryCode)

GET            /top-stories.json                                                                                                 controllers.TopStoriesController.renderTopStories()
GET            /top-stories/trails.json                                                                                          controllers.TopStoriesController.renderTrails()
GET            /related/*path.json                                                                                               controllers.RelatedController.render(path)
GET            /related/*path                                                                                                    controllers.RelatedController.renderHtml(path)
GET            /popular-in-tag/*tag.json                                                                                         controllers.PopularInTag.render(tag)

GET            /preference/edition/:edition                                                                                      controllers.ChangeEditionController.render(edition)
GET            /preference/front-alphas/:optAction                                                                               controllers.ChangeAlphaController.render(optAction, page)

GET            /cards/opengraph/*path.json                                                                                       controllers.CardController.opengraph(path)
GET            /tagged.json                                                                                                      controllers.TaggedContentController.renderJson(tag: String)

GET            /:mediaType/section/:sectionId/*seriesId.json                                                                     controllers.MediaInSectionController.renderSectionMediaWithSeries(mediaType, sectionId, seriesId)
GET            /:mediaType/section/:sectionId.json                                                                               controllers.MediaInSectionController.renderSectionMedia(mediaType, sectionId)
GET            /video/most-viewed.json                                                                                           controllers.MostViewedVideoController.renderMostViewed()
GET            /audio/most-viewed.json                                                                                           controllers.MostViewedAudioController.renderMostViewed()
GET            /podcast/most-viewed.json                                                                                         controllers.MostViewedAudioController.renderMostViewedPodcast()
GET            /gallery/most-viewed.json                                                                                         controllers.MostViewedGalleryController.renderMostViewed()
GET            /video/end-slate/series/*seriesId.json                                                                            controllers.VideoEndSlateController.renderSeries(seriesId)
GET            /video/end-slate/section/*sectionId.json                                                                          controllers.VideoEndSlateController.renderSection(sectionId)
GET            /embed/card/*path.json                                                                                            controllers.RichLinkController.render(path)
GET            /embed/card/*path                                                                                                 controllers.RichLinkController.renderHtml(path)
# User tech feedback
GET            /info/tech-feedback                                                                                               controllers.TechFeedbackController.techFeedback(path = "")
GET            /info/tech-feedback/*path                                                                                         controllers.TechFeedbackController.techFeedback(path)

# Sport
GET            /sport/cricket/match/:matchDate/:teamId.json                                                                      controllers.CricketMatchController.renderMatchIdJson(matchDate, teamId)
GET            /sport/cricket/match/:matchDate/:teamId                                                                           controllers.CricketMatchController.renderMatchId(matchDate, teamId)

GET            /football/fixtures/more/:year/:month/:day.json                                                                    football.controllers.FixturesController.moreFixturesForJson(year, month, day)
GET            /football/fixtures/more/:year/:month/:day                                                                         football.controllers.FixturesController.moreFixturesFor(year, month, day)
GET            /football/fixtures/:year/:month/:day                                                                              football.controllers.FixturesController.allFixturesFor(year, month, day)
GET            /football/fixtures/:year/:month/:day.json                                                                         football.controllers.FixturesController.allFixturesForJson(year, month, day)
GET            /football/fixtures                                                                                                football.controllers.FixturesController.allFixtures()
GET            /football/fixtures.json                                                                                           football.controllers.FixturesController.allFixturesJson()
GET            /football/:tag/fixtures/:year/:month/:day.json                                                                    football.controllers.FixturesController.tagFixturesForJson(year, month, day, tag)
GET            /football/:tag/fixtures/:year/:month/:day                                                                         football.controllers.FixturesController.tagFixturesFor(year, month, day, tag)
GET            /football/:tag/fixtures                                                                                           football.controllers.FixturesController.tagFixturesJson(tag)
GET            /football/:tag/fixtures.json                                                                                      football.controllers.FixturesController.tagFixtures(tag)

GET            /football/results/:year/:month/:day.json                                                                          football.controllers.ResultsController.allResultsForJson(year, month, day)
GET            /football/results/:year/:month/:day                                                                               football.controllers.ResultsController.allResultsFor(year, month, day)
GET            /football/results/more/:year/:month/:day.json                                                                     football.controllers.ResultsController.moreResultsForJson(year, month, day)
GET            /football/results/more/:year/:month/:day                                                                          football.controllers.ResultsController.moreResultsFor(year, month, day)
GET            /football/results                                                                                                 football.controllers.ResultsController.allResults()
GET            /football/results.json                                                                                            football.controllers.ResultsController.allResultsJson()
GET            /football/:tag/results/:year/:month/:day.json                                                                     football.controllers.ResultsController.tagResultsForJson(year, month, day, tag)
GET            /football/:tag/results/:year/:month/:day                                                                          football.controllers.ResultsController.tagResultsFor(year, month, day, tag)
GET            /football/:tag/results                                                                                            football.controllers.ResultsController.tagResults(tag)
GET            /football/:tag/results.json                                                                                       football.controllers.ResultsController.tagResultsJson(tag)

GET            /football/live                                                                                                    football.controllers.MatchDayController.liveMatches()
GET            /football/live.json                                                                                               football.controllers.MatchDayController.liveMatchesJson()
GET            /football/:competition/live                                                                                       football.controllers.MatchDayController.competitionMatches(competition)
GET            /football/:competition/live.json                                                                                  football.controllers.MatchDayController.competitionMatchesJson(competition)

GET            /football/match-day/:year/:month/:day.json                                                                        football.controllers.MatchDayController.matchesForJson(year, month, day)
GET            /football/match-day/:year/:month/:day                                                                             football.controllers.MatchDayController.matchesFor(year, month, day)
GET            /football/match-day/:competition/:year/:month/:day.json                                                           football.controllers.MatchDayController.competitionMatchesForJson(competition, year, month, day)
GET            /football/match-day/:competition/:year/:month/:day                                                                football.controllers.MatchDayController.competitionMatchesFor(competition, year, month, day)

GET            /football/tables                                                                                                  football.controllers.LeagueTableController.renderLeagueTable()
GET            /football/tables.json                                                                                             football.controllers.LeagueTableController.renderLeagueTableJson()
GET            /football/:competition/table                                                                                      football.controllers.LeagueTableController.renderCompetition(competition)
GET            /football/:competition/table.json                                                                                 football.controllers.LeagueTableController.renderCompetitionJson(competition)
GET            /football/:competition/:group/table                                                                               football.controllers.LeagueTableController.renderCompetitionGroup(competition, group)
GET            /football/:competition/:group/table.json                                                                          football.controllers.LeagueTableController.renderCompetitionGroupJson(competition, group)
GET            /football/:team/fixtures-and-results-container                                                                    football.controllers.FixturesAndResultsContainerController.renderContainer(team)

GET            /football/:competitionTag/overview/embed                                                                          football.controllers.WallchartController.renderWallchartEmbed(competitionTag)
GET            /football/:competitionTag/overview                                                                                football.controllers.WallchartController.renderWallchart(competitionTag)

GET            /football/api/match-nav/:year/:month/:day/:home/:away.json                                                        football.controllers.MoreOnMatchController.matchNavJson(year, month, day, home, away)
GET            /football/api/match-nav/:year/:month/:day/:home/:away                                                             football.controllers.MoreOnMatchController.matchNav(year, month, day, home, away)
GET            /football/api/match-nav/:matchId.json                                                                             football.controllers.MoreOnMatchController.moreOnJson(matchId)
GET            /football/api/match-nav/:matchId                                                                                  football.controllers.MoreOnMatchController.moreOn(matchId)
GET            /football/api/big-match-special/:matchId.json                                                                     football.controllers.MoreOnMatchController.bigMatchSpecial(matchId)

GET            /football/competitions                                                                                            football.controllers.CompetitionListController.renderCompetitionList()
GET            /football/competitions.json                                                                                       football.controllers.CompetitionListController.renderCompetitionListJson()
GET            /football/teams                                                                                                   football.controllers.LeagueTableController.renderTeamlist()
GET            /football/teams.json                                                                                              football.controllers.LeagueTableController.renderTeamlistJson()

GET            /football/match/:year/:month/:day/$home<[\w\d-\.]+>-v-$away<[\w\d-\.]+>.json                                      football.controllers.MatchController.renderMatchJson(year,month,day,home,away)
GET            /football/match/:year/:month/:day/$home<[\w\d-\.]+>-v-$away<[\w\d-\.]+>                                           football.controllers.MatchController.renderMatch(year,month,day,home,away)
GET            /football/match/:matchId.json                                                                                     football.controllers.MatchController.renderMatchIdJson(matchId)
GET            /football/match/:matchId                                                                                          football.controllers.MatchController.renderMatchId(matchId)

GET            /football/match-redirect/:year/:month/:day/:homeTeamId/:awayTeamId                                                football.controllers.MoreOnMatchController.redirectToMatch(year,month,day,homeTeamId,awayTeamId)
GET            /football/match-redirect/:matchId                                                                                 football.controllers.MoreOnMatchController.redirectToMatchId(matchId)

GET            /sport/rugby/api/score/:year/:month/:day/:team1Id/:team2Id.json                                                   rugby.controllers.MatchesController.scoreJson(year, month, day, team1Id, team2Id)
GET            /sport/rugby/api/score/:year/:month/:day/:team1Id/:team2Id                                                        rugby.controllers.MatchesController.score(year, month, day, team1Id, team2Id)

# Admin
# authentication endpoints
GET            /login                                                                                                            controllers.admin.OAuthLoginController.login
POST           /login                                                                                                            controllers.admin.OAuthLoginController.loginAction
GET            /oauth2callback                                                                                                   controllers.admin.OAuthLoginController.oauth2Callback
GET            /logout                                                                                                           controllers.admin.OAuthLoginController.logout
GET            /admin                                                                                                            controllers.admin.AdminIndexController.admin()
GET            /api/proxy/*path                                                                                                  controllers.admin.Api.proxy(path, callback)
GET            /api/tag                                                                                                          controllers.admin.Api.tag(q, callback)
GET            /api/item/*path                                                                                                   controllers.admin.Api.item(path, callback)
GET            /json/proxy/*absUrl                                                                                               controllers.admin.Api.json(absUrl)
GET            /ophan/pageviews/*path                                                                                            controllers.admin.OphanApiController.pageViews(path)
GET            /ophan/pageviews                                                                                                  controllers.admin.OphanApiController.platformPageViews()
GET            /dev/switchboard                                                                                                  controllers.admin.SwitchboardController.renderSwitchboard()
POST           /dev/switchboard                                                                                                  controllers.admin.SwitchboardController.save()
GET            /dev/switchboard-plista                                                                                           controllers.admin.SwitchboardPlistaController.renderSwitchboard()
POST           /dev/switchboard-plista                                                                                           controllers.admin.SwitchboardPlistaController.save()
GET            /metrics/loadbalancers                                                                                            controllers.admin.MetricsController.renderLoadBalancers()
GET            /metrics/googlebot/404                                                                                            controllers.admin.MetricsController.renderGooglebot404s()
GET            /metrics/fastly                                                                                                   controllers.admin.FastlyController.renderFastly()
GET            /metrics/errors                                                                                                   controllers.admin.MetricsController.renderErrors()
GET            /metrics/errors/4xx                                                                                               controllers.admin.MetricsController.render4XX()
GET            /metrics/errors/5xx                                                                                               controllers.admin.MetricsController.render5XX()
GET            /metrics/memory                                                                                                   controllers.admin.MetricsController.renderMemory()
GET            /metrics/assets                                                                                                   controllers.admin.MetricsController.renderAssets()
GET            /metrics/afg                                                                                                      controllers.admin.MetricsController.renderAfg()
GET            /deduped                                                                                                          controllers.admin.WhatIsDeduped.index()
GET            /deduped/*path                                                                                                    controllers.admin.WhatIsDeduped.dedupedFor(path)
GET            /radiator                                                                                                         controllers.admin.RadiatorController.renderRadiator()
GET            /radiator/pingdom                                                                                                 controllers.admin.RadiatorController.pingdom()
GET            /radiator/commit/*hash                                                                                            controllers.admin.RadiatorController.commitDetail(hash)
GET            /deploys-radiator/api/deploys                                                                                     controllers.admin.DeploysRadiatorController.getDeploys(pageSize: Option[String], projectName: Option[String], stage: Option[String])
GET            /deploys-radiator/api/builds/:number                                                                              controllers.admin.DeploysRadiatorController.getBuild(number)
GET            /deploys-radiator                                                                                                 controllers.admin.DeploysRadiatorController.renderDeploysRadiator()
GET            /troubleshoot/football                                                                                            controllers.admin.SportTroubleshooterController.renderFootballTroubleshooter()
GET            /troubleshoot/cricket                                                                                             controllers.admin.SportTroubleshooterController.renderCricketTroubleshooter()
GET            /troubleshoot/pages                                                                                               controllers.admin.TroubleshooterController.index()
GET            /troubleshoot/test                                                                                                controllers.admin.TroubleshooterController.test(id, testPath)
GET            /redirects                                                                                                        controllers.admin.RedirectController.redirect()
POST           /redirect-post                                                                                                    controllers.admin.RedirectController.redirectPost()

# css reports
GET            /css-reports                                                                                                      controllers.admin.CssReportController.entry
GET            /css-reports.json                                                                                                 controllers.admin.CssReportController.index
GET            /css-reports/:date.json                                                                                           controllers.admin.CssReportController.report(date: org.joda.time.LocalDate)


# Football admin

GET            /admin/football                                                                                                   controllers.admin.SiteController.index
GET            /admin/football/browse                                                                                            controllers.admin.PaBrowserController.browse
POST           /admin/football/browserRedirect                                                                                   controllers.admin.PaBrowserController.browserSubstitution
GET            /admin/football/browser/*query                                                                                    controllers.admin.PaBrowserController.browser(query)
GET            /admin/football/player                                                                                            controllers.admin.PlayerController.playerIndex
POST           /admin/football/player/card                                                                                       controllers.admin.PlayerController.redirectToCard
GET            /admin/football/player/card/competition/:cardType/:playerId/:teamId/:compId.json                                  controllers.admin.PlayerController.playerCardCompetitionJson(cardType: String, playerId: String, teamId: String, compId: String)
GET            /admin/football/player/card/competition/:cardType/:playerId/:teamId/:compId                                       controllers.admin.PlayerController.playerCardCompetition(cardType: String, playerId: String, teamId: String, compId: String)
GET            /admin/football/player/card/date/:cardType/:playerId/:teamId/:startDate.json                                      controllers.admin.PlayerController.playerCardDateJson(cardType: String, playerId: String, teamId: String, startDate: String)
GET            /admin/football/player/card/date/:cardType/:playerId/:teamId/:startDate                                           controllers.admin.PlayerController.playerCardDate(cardType: String, playerId: String, teamId: String, startDate: String)
GET            /admin/football/tables                                                                                            controllers.admin.TablesController.tablesIndex
POST           /admin/football/tables/league                                                                                     controllers.admin.TablesController.redirectToTable
GET            /admin/football/tables/league/:competitionId                                                                      controllers.admin.TablesController.leagueTable(competitionId: String)
GET            /admin/football/tables/league/:competitionId/:focus                                                               controllers.admin.TablesController.leagueTableFragment(competitionId: String, focus: String)
GET            /admin/football/tables/league/:competitionId/:team1Id/:team2Id                                                    controllers.admin.TablesController.leagueTable2Teams(competitionId: String, team1Id: String, team2Id: String)
GET            /admin/football/fronts                                                                                            controllers.admin.FrontsController.index
GET            /admin/football/fronts/live                                                                                       controllers.admin.FrontsController.matchDay
POST           /admin/football/fronts/results/redirect                                                                           controllers.admin.FrontsController.resultsRedirect
GET            /admin/football/fronts/results/:competition                                                                       controllers.admin.FrontsController.results(competition: String)
POST           /admin/football/fronts/fixtures/redirect                                                                          controllers.admin.FrontsController.fixturesRedirect
GET            /admin/football/fronts/fixtures/:competition                                                                      controllers.admin.FrontsController.fixtures(competition: String)
POST           /admin/football/fronts/tables/redirect                                                                            controllers.admin.FrontsController.tablesRedirect
GET            /admin/football/fronts/tables/:competition                                                                        controllers.admin.FrontsController.tables(competition: String)
GET            /admin/football/fronts/tables/:competition/:group                                                                 controllers.admin.FrontsController.groupTables(competition, group)
POST           /admin/football/fronts/matches/redirect                                                                           controllers.admin.FrontsController.matchesRedirect
GET            /admin/football/fronts/matches/:competitionId                                                                     controllers.admin.FrontsController.chooseMatchForComp(competitionId)
GET            /admin/football/fronts/matches/:competitionId/:teamId                                                             controllers.admin.FrontsController.chooseMatchForCompAndTeam(competitionId, teamId)
GET            /admin/football/fronts/matches/:competitionId/:team1Id/:team2Id                                                   controllers.admin.FrontsController.chooseMatchForCompAndTeams(competitionId, team1Id, team2Id)
GET            /admin/football/fronts/match/:matchId                                                                             controllers.admin.FrontsController.bigMatchSpecial(matchId)

GET            /admin/football/api/squad/:teamId                                                                                 controllers.admin.PlayerController.squad(teamId: String)


# Commercial
GET            /commercial/travel/offers.json                                                                                    controllers.commercial.TravelOffers.renderTravel
GET            /commercial/jobs.json                                                                                             controllers.commercial.JobAds.renderJobs
GET            /commercial/masterclasses.json                                                                                    controllers.commercial.MasterClasses.renderMasterclasses
GET            /commercial/soulmates/$subgroup<\w+>.json                                                                         controllers.commercial.SoulmatesController.renderSoulmates(subgroup)
GET            /commercial/soulmates-test/$subgroup<\w+>.json                                                                    controllers.commercial.SoulmatesController.renderSoulmatesTest(subgroup)
GET            /commercial/books/book.json                                                                                       controllers.commercial.BookOffersController.renderBook
GET            /commercial/books/books.json                                                                                      controllers.commercial.BookOffersController.renderBooks
GET            /commercial/money/bestbuys.json                                                                                   controllers.commercial.MoneyOffers.renderBestBuys
GET            /commercial/money/savings/:savingsType                                                                            controllers.commercial.MoneyOffers.savings(savingsType)
GET            /commercial/money/current-accounts/:currentAccountType                                                            controllers.commercial.MoneyOffers.currentAccounts(currentAccountType)
GET            /commercial/money/credit-cards/:creditCardType                                                                    controllers.commercial.MoneyOffers.creditCards(creditCardType)
GET            /commercial/money/loans/:loanType                                                                                 controllers.commercial.MoneyOffers.loans(loanType)
GET            /commercial/capi.json                                                                                             controllers.commercial.ContentApiOffersController.itemsJson
GET            /commercial/capi                                                                                                  controllers.commercial.ContentApiOffersController.itemsHtml
GET            /commercial/capi-single.json                                                                                      controllers.commercial.ContentApiOffersController.itemJson
GET            /commercial/capi-single                                                                                           controllers.commercial.ContentApiOffersController.itemHtml
GET            /commercial/capi-single-merch.json                                                                                controllers.commercial.ContentApiOffersController.itemJson
GET            /commercial/capi-single-merch                                                                                     controllers.commercial.ContentApiOffersController.itemHtml
GET            /commercial/paid.json                                                                                             controllers.commercial.PaidContentCardController.cardJson
GET            /commercial/paid                                                                                                  controllers.commercial.PaidContentCardController.cardHtml
<<<<<<< HEAD
GET        /commercial/survey-simple                                     controllers.commercial.StaticPageController.renderSurveySimplePage()
=======
GET            /commercial/multi.json                                                                                                   controllers.commercial.Multi.renderMulti
>>>>>>> 4a129038

# Commercial Admin
GET            /admin/commercial                                                                                                 controllers.admin.CommercialController.renderCommercialMenu()
GET            /commercialtools/adunits/toapprove                                                                                controllers.admin.CommercialAdUnitController.renderToApprove()
POST           /commercialtools/adunits/toapprove                                                                                controllers.admin.CommercialAdUnitController.approve()
GET            /admin/commercial/fluid250                                                                                        controllers.admin.CommercialController.renderFluidAds()
GET            /admin/commercial/dfp/flush/view                                                                                  controllers.admin.commercial.DfpDataController.renderCacheFlushPage()
GET            /admin/commercial/dfp/flush                                                                                       controllers.admin.commercial.DfpDataController.flushCache()
GET            /admin/commercial/radiator                                                                                        controllers.admin.CommercialController.renderCommercialRadiator()
GET            /admin/commercial/slot/:slotName                                                                                  controllers.admin.commercial.SlotController.viewSlot(slotName)
GET            /admin/commercial/adops/takeovers-empty-mpus                                                                      controllers.admin.commercial.TakeoverWithEmptyMPUsController.viewList()
GET            /admin/commercial/adops/takeovers-empty-mpus/create                                                               controllers.admin.commercial.TakeoverWithEmptyMPUsController.viewForm()
POST           /admin/commercial/adops/takeovers-empty-mpus/create                                                               controllers.admin.commercial.TakeoverWithEmptyMPUsController.create()
POST           /admin/commercial/adops/takeovers-empty-mpus/remove                                                               controllers.admin.commercial.TakeoverWithEmptyMPUsController.remove(url)

# Breaking News
GET             /news-alert/alerts                                                                                               controllers.NewsAlertController.alerts()
POST            /news-alert/alert                                                                                                controllers.NewsAlertController.create()

# dev-build only
GET            /commercial/magento/token                                                                                         controllers.commercial.magento.AccessTokenGenerator.generate
GET            /commercial/magento/resource                                                                                      controllers.commercial.magento.ApiSandbox.getResource(t: String)
GET            /commercial/magento/books                                                                                         controllers.commercial.magento.ApiSandbox.getBooks(t: String)

# AMP
GET            /most-read-mf2.json                                                                                               controllers.MostPopularController.renderPopularMicroformat2()
GET            /related-mf2/*path.json                                                                                           controllers.RelatedController.renderMf2(path)
GET            /series-mf2/*path.json                                                                                            controllers.SeriesController.renderMf2SeriesStories(path)

GET            /container/count/:count/offset/:offset/mf2.json                                                                   controllers.FaciaController.renderSomeFrontContainersMf2(count: Int, offset: Int, section = "", edition = "")
GET            /container/count/:count/offset/:offset/section/:section/mf2.json                                                  controllers.FaciaController.renderSomeFrontContainersMf2(count: Int, offset: Int, section, edition = "")
GET            /container/count/:count/offset/:offset/edition/:edition/mf2.json                                                  controllers.FaciaController.renderSomeFrontContainersMf2(count: Int, offset: Int, section = "", edition)
GET            /container/count/:count/offset/:offset/section/:section/edition/:edition/mf2.json                                 controllers.FaciaController.renderSomeFrontContainersMf2(count: Int, offset: Int, section, edition)

# Onward journeys
GET            /series/*path.json                                                                                                controllers.SeriesController.renderSeriesStories(path)

# Applications (must come before wildcard)
GET            /sitemaps/news.xml                                                                                                controllers.SiteMapController.renderNewsSiteMap()
GET            /sitemaps/video.xml                                                                                               controllers.SiteMapController.renderVideoSiteMap()
GET            /offline-page.json                                                                                                controllers.WebAppController.offlinePage()
GET            /service-worker.js                                                                                                controllers.WebAppController.serviceWorker()
GET            /2015-06-24-manifest.json                                                                                         controllers.WebAppController.manifest()
GET            /preferences                                                                                                      controllers.PreferencesController.indexPrefs()
GET            /embed/video/*path                                                                                                controllers.EmbedController.render(path)
GET            /index/subjects                                                                                                   controllers.TagIndexController.keywords()
GET            /index/subjects/*index                                                                                            controllers.TagIndexController.keyword(index)
GET            /index/contributors                                                                                               controllers.TagIndexController.contributors()
GET            /index/contributors/*contributor                                                                                  controllers.TagIndexController.contributor(contributor)
GET            /$shortCode<p/[\w]+>                                                                                              controllers.ShortUrlsController.redirectShortUrl(shortCode)
GET            /$shortCode<p/[\w]+>/:campaignCode                                                                                controllers.ShortUrlsController.fetchCampaignAndRedirectShortCode(shortCode, campaignCode)
POST           /atom/quiz/:id/*path                                                                                              controllers.QuizController.submit(id,path)

# Newspaper pages
GET            /theguardian                                                                                                      controllers.NewspaperController.latestGuardianNewspaper()
GET            /theobserver                                                                                                      controllers.NewspaperController.latestObserverNewspaper()
GET            /$path<theguardian|theobserver>/$year<\d\d\d\d>/$month<\w\w\w>/$day<\d\d>                                         controllers.NewspaperController.newspaperForDate(path, day, month, year)
GET            /$path<theguardian|theobserver>/$year<\d\d\d\d>/$month<\w\w\w>/$day<\d\d>/all                                     controllers.NewspaperController.allOn(path, day, month, year)

GET            /$path<.+/\d\d\d\d/\w\w\w/\d\d>                                                                                   controllers.AllIndexController.on(path)
GET            /$path<.+>/latest                                                                                                 controllers.LatestIndexController.latest(path)
GET            /$path<.+>/latest/email                                                                                           controllers.LatestIndexController.latest(path)
GET            /$path<.+>/$year<\d\d\d\d>/$month<\w\w\w>/$day<\d\d>/all                                                          controllers.AllIndexController.allOn(path, day, month, year)
GET            /$path<.+>/$year<\d\d\d\d>/$month<\w\w\w>/$day<\d\d>/altdate                                                      controllers.AllIndexController.altDate(path, day, month, year)
GET            /$path<.+>/all                                                                                                    controllers.AllIndexController.all(path)

# Newspaper pages paths
# gallery format (?)
# e.g. /theobserver/gallery/2013/sep/14/the-10-best-fonts
# article format
# e.g. /theobserver/2015/nov/01/the-big-issue-generation-gap-pensioners-young-people

# multi-part tags
# e.g. /theguardian/2015/nov/04/g2/features
# GET         /$publication<(theguardian|theobserver)>/$year<\d\d\d\d>/$month<\w\w\w>/$day<\d\d>/$tagHead<.+>/$tagTail<.+>    controllers.PublicationController.publishedOn(publication, day, month, year, tagHead, tagTail)
# single-part tag
# e.g. /theguardian/2015/nov/03/mainsection
GET            /$publication<(theguardian|theobserver)>/$year<\d\d\d\d>/$month<\w\w\w>/$day<\d\d>/$tail<.+>                      controllers.PublicationController.publishedOn(publication, year, month, day, tail)

# Facia
GET            /                                                                                                                 controllers.FaciaController.rootEditionRedirect()
GET            /$path<(lifeandstyle/love-and-sex|lifeandstyle/home-and-garden|world/asia|business/companies|football)>           controllers.FaciaController.renderFrontPressSpecial(path)
GET            /rss                                                                                                              controllers.FaciaController.renderRootFrontRss()
GET            /$path<(uk|au|us|international)(/(culture|sport|commentisfree|business|money|travel|rss))?>                       controllers.FaciaController.renderFrontPress(path)
GET            /*path/lite.json                                                                                                  controllers.FaciaController.renderFrontJsonLite(path)
GET            /*path/deduped.json                                                                                               controllers.DedupedController.getDedupedForPath(path)
GET            /container/*path/some/:num/:offset/:containerNameToFilter/:edition.json                                           controllers.FaciaController.renderSomeFrontContainers(path, num, offset, containerNameToFilter, edition)
GET            /container/use-layout/*id.json                                                                                    controllers.FaciaController.renderContainerJsonWithFrontsLayout(id)
GET            /container/*id.json                                                                                               controllers.FaciaController.renderContainerJson(id)
GET            /most-relevant-container/*path.json                                                                               controllers.FaciaController.renderMostRelevantContainerJson(path)


# Editionalised pages
GET            /$path<[^/]+(/[^/]+)?>/rss                                                                                        controllers.FaciaController.renderFrontRss(path)
GET            /$path<[^/]+(/[^/]+)?>.json                                                                                       controllers.FaciaController.renderFrontJson(path)
GET            /$path<[^/]+(/[^/]+)?>                                                                                            controllers.FaciaController.renderFront(path)

GET            /$path<[\w\d-]*(/[\w\d-]*)?/gallery/.*>/lightbox.json                                                             controllers.GalleryController.lightboxJson(path)
GET            /$path<[\w\d-]*(/[\w\d-]*)?/gallery/.*>.json                                                                      controllers.GalleryController.renderJson(path)
GET            /$path<[\w\d-]*(/[\w\d-]*)?/gallery/.*>                                                                           controllers.GalleryController.render(path)

GET            /$path<[\w\d-]*(/[\w\d-]*)?/(cartoon|graphic|picture)/.*>.json                                                    controllers.ImageContentController.renderJson(path)
GET            /$path<[\w\d-]*(/[\w\d-]*)?/(cartoon|graphic|picture)/.*>                                                         controllers.ImageContentController.render(path)

GET            /$path<[\w\d-]*(/[\w\d-]*)?/(video|audio)/.*>.json                                                                controllers.MediaController.renderJson(path)
GET            /$path<[\w\d-]*(/[\w\d-]*)?/(video|audio)/.*>                                                                     controllers.MediaController.render(path)

GET            /$path<[\w\d-]*(/[\w\d-]*)?/(interactive|ng-interactive)/.*>.json                                                 controllers.InteractiveController.renderInteractiveJson(path)
GET            /$path<[\w\d-]*(/[\w\d-]*)?/(interactive|ng-interactive)/.*>                                                      controllers.InteractiveController.renderInteractive(path)


# Applications
GET            /$path<international>                                                                                             controllers.FaciaController.renderFront(path)
GET            /$path<[\w\d-]*(/[\w\d-]*)?(/[\w\d-]*)?>/trails.json                                                              controllers.IndexController.renderTrailsJson(path)
GET            /$path<[\w\d-]*(/[\w\d-]*)?(/[\w\d-]*)?>/trails                                                                   controllers.IndexController.renderTrails(path)
GET            /$path<[\w\d-]*(/[\w\d-]*)?(/[\w\d-]*)?>.json                                                                     controllers.IndexController.renderJson(path)
GET            /$path<[\w\d-]*(/[\w\d-]*)?(/[\w\d-]*)?>                                                                          controllers.IndexController.render(path)
GET            /$leftSide<[^+]+>+*rightSide                                                                                      controllers.IndexController.renderCombiner(leftSide, rightSide)

# Articles
GET            /$path<[^/]+/([^/]+/)?live/.*>.json                                                                               controllers.ArticleController.renderLiveBlogJson(path, lastUpdate: Option[String], rendered: Option[Boolean], isLivePage: Option[Boolean])
GET            /*path.json                                                                                                       controllers.ArticleController.renderJson(path)
GET            /*path/email                                                                                                      controllers.ArticleController.renderArticle(path)
# temp route for live blogs so we can paginate without getting the blocks for all articles
GET            /$path<[^/]+/([^/]+/)?live/.*>                                                                                    controllers.ArticleController.renderLiveBlog(path, page: Option[String])
GET            /*path                                                                                                            controllers.ArticleController.renderArticle(path)<|MERGE_RESOLUTION|>--- conflicted
+++ resolved
@@ -299,11 +299,8 @@
 GET            /commercial/capi-single-merch                                                                                     controllers.commercial.ContentApiOffersController.itemHtml
 GET            /commercial/paid.json                                                                                             controllers.commercial.PaidContentCardController.cardJson
 GET            /commercial/paid                                                                                                  controllers.commercial.PaidContentCardController.cardHtml
-<<<<<<< HEAD
-GET        /commercial/survey-simple                                     controllers.commercial.StaticPageController.renderSurveySimplePage()
-=======
+GET            /commercial/survey-simple                                     controllers.commercial.StaticPageController.renderSurveySimplePage()
 GET            /commercial/multi.json                                                                                                   controllers.commercial.Multi.renderMulti
->>>>>>> 4a129038
 
 # Commercial Admin
 GET            /admin/commercial                                                                                                 controllers.admin.CommercialController.renderCommercialMenu()
