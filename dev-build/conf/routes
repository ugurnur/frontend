# Routes
# This file defines all application routes (Higher priority routes first)
# ~~~~

# For dev machines
GET     /assets/*file                         controllers.Assets.at(path="/public", file)


#Note the order of these is important


#Core nav
GET    /most-read.json                                      controllers.MostPopularController.renderJson(path = "")
GET    /most-read/*path.json                                controllers.MostPopularController.renderJson(path)
GET    /most-read                                           controllers.MostPopularController.renderNoJavascript(path = "")
GET    /most-read/*path                                     controllers.MostPopularController.renderNoJavascript(path)
GET    /top-stories                                         controllers.TopStoriesController.render()
GET    /top-stories.json                                    controllers.TopStoriesController.renderJson()
GET     /related/*path                                      controllers.RelatedController.render(path)

#Stories
<<<<<<< HEAD
GET    /stories/storymodule01/*id                         controllers.StoryController.withContent(id)
=======
GET    /stories/storymodule01/*id                           controllers.StoryController.withContent(id)
>>>>>>> 565356e3
GET    /stories/*id                                         controllers.StoryController.byId(id)

#Style-guide
GET     /style-guide                                        controllers.StyleGuideController.renderIndex
GET     /style-guide/zones                                  controllers.StyleGuideController.renderZones
GET     /style-guide/typography                             controllers.StyleGuideController.renderTypography
GET     /style-guide/modules                                controllers.StyleGuideController.renderModules
GET     /style-guide/sprites                                controllers.StyleGuideController.renderSprites
GET     /style-guide/csshelpers                             controllers.StyleGuideController.cssHelpers
GET     /style-guide/codingstandards                        controllers.StyleGuideController.codingStandards

#Football
GET     /football/fixtures/:year/:month/:day                controllers.FixturesController.renderFor(year, month, day)
GET     /football/fixtures                                  controllers.FixturesController.render()
GET     /football/:competition/fixtures/:year/:month/:day   controllers.CompetitionFixturesController.renderFor(year, month, day, competition)
GET     /football/:tag/fixtures                             controllers.FixturesController.renderTag(tag)

GET     /football/results/:year/:month/:day                 controllers.ResultsController.renderFor(year, month, day)
GET     /football/results                                   controllers.ResultsController.render()
GET     /football/:competition/results/:year/:month/:day    controllers.CompetitionResultsController.renderFor(year, month, day, competition)
GET     /football/:tag/results                              controllers.ResultsController.renderTag(tag)

GET     /football/live                                      controllers.LiveMatchesController.render()
GET     /football/:competition/live                         controllers.LiveMatchesController.renderFor(competition)

GET     /football/tables                                    controllers.LeagueTableController.render()
GET     /football/:competition/table                        controllers.LeagueTableController.renderCompetition(competition)

GET     /football/api/frontscores                           controllers.FrontScoresController.render()
GET     /football/api/competitiontable                      controllers.CompetitionTablesController.renderCompetition()
GET     /football/api/teamtable/:teamId                     controllers.CompetitionTablesController.renderTeam(teamId)
GET     /football/api/teamfixtures/:teamId                  controllers.TeamFixturesController.renderComponent(teamId)
GET     /football/api/match-nav/:matchId                          controllers.MoreOnMatchController.moreOn(matchId)
GET     /football/api/match-nav/:year/:month/:day/:home/:away     controllers.MoreOnMatchController.matchNav(year, month, day, home, away)


GET     /football/competitions                              controllers.CompetitionListController.render()
GET     /football/teams                                     controllers.LeagueTableController.renderTeamlist()

GET     /football/match/:year/:month/:day/$home<[\w\d-\.]+>-v-$away<[\w\d-\.]+> controllers.MatchController.renderMatch(year,month,day,home,away)
GET     /football/match/:matchId                            controllers.MatchController.renderMatchId(matchId)

#Front
GET     /_warmup                                            controllers.FrontController.warmup()
GET     /_up                                                controllers.FrontController.isUp()
GET     /                                                   controllers.FrontController.render(path = "front")
GET     /$path<culture|sport>                               controllers.FrontController.render(path)
GET     /$path<culture|sport>.json                          controllers.FrontController.renderJson(path)

#Video
GET     /$path<.*/video/.*>                                 controllers.VideoController.render(path)

#Gallery
GET     /$path<.*/gallery/.*>                               controllers.GalleryController.render(path)

#Tag
GET     /$path<[\w\d-]*/[\w\d-]*>                           controllers.TagController.render(path)
GET     /$path<[\w\d-]*/[\w\d-]*>.json                      controllers.TagController.renderJson(path)
GET     /$path<[\w\d-]*/[\w\d-]*/[\w\d-]*>                  controllers.TagController.render(path)
GET     /$path<[\w\d-]*/[\w\d-]*/[\w\d-]*>.json             controllers.TagController.renderJson(path)

#Section
GET		/sections							               controllers.SectionsController.render()
# culture and sport sections now live in front
GET    /$path<(?!culture|sport)[\w\d-]*>                   controllers.SectionController.render(path)
GET    /$path<(?!culture|sport)[\w\d-]*>.json              controllers.SectionController.renderJson(path)

#Articles
GET     /*path                                             controllers.ArticleController.render(path)<|MERGE_RESOLUTION|>--- conflicted
+++ resolved
@@ -19,11 +19,7 @@
 GET     /related/*path                                      controllers.RelatedController.render(path)
 
 #Stories
-<<<<<<< HEAD
-GET    /stories/storymodule01/*id                         controllers.StoryController.withContent(id)
-=======
 GET    /stories/storymodule01/*id                           controllers.StoryController.withContent(id)
->>>>>>> 565356e3
 GET    /stories/*id                                         controllers.StoryController.byId(id)
 
 #Style-guide
