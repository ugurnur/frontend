--- conflicted
+++ resolved
@@ -9,16 +9,10 @@
 #Note the order of these is important
 
 #Identity
-<<<<<<< HEAD
 GET     /identity/signin                                    @controllers.SigninController.renderForm
 POST    /identity/signin                                    @controllers.SigninController.processForm
-GET     /identity/fragments/topbar/signin                   @controllers.TopBarFragments.signin
-GET     /identity/fragments/topbar/signin.json              @controllers.TopBarFragments.signin2
-=======
-GET     /identity/signin                               @controllers.SigninController.renderForm
-POST    /identity/signin                               @controllers.SigninController.processForm
-GET     /identity/fragments/account-nav                @controllers.TopBarFragments.signin
->>>>>>> 61b01e4b
+GET     /identity/fragments/account-nav                     @controllers.TopBarFragments.signin
+GET     /identity/fragments/account-nav.json                @controllers.TopBarFragments.signin2
 
 # Discussion
 GET     /discussion/comment-counts                          controllers.CommentCountController.render(shortUrls: String)
