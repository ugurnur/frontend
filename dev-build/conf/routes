# Routes
# This file defines all application routes (Higher priority routes first)
# ~~~~

# For dev machines
GET     /assets/*file                         controllers.Assets.at(path="/public", file)


#Note the order of these is important

# Discussion
GET     /discussion/*shortUrl.json                          controllers.CommentPageController.render(shortUrl)
GET     /discussion/*shortUrl                               controllers.CommentPageController.render(shortUrl)

#Core nav
GET    /most-read                                           controllers.MostPopularController.render(path = "")
GET    /most-read.json                                      controllers.MostPopularController.render(path = "")
GET    /most-read/*path.json                                controllers.MostPopularController.render(path)
GET    /most-read/*path                                     controllers.MostPopularController.render(path)
GET    /top-stories                                         controllers.TopStoriesController.render()
GET    /top-stories.json                                    controllers.TopStoriesController.renderJson()
GET    /top-stories/trails                                  controllers.TopStoriesController.renderTrails()
GET    /top-stories/trails.json                             controllers.TopStoriesController.renderJsonTrails()
GET    /related/*path.json                                  controllers.RelatedController.render(path)
GET    /related/*path                                       controllers.RelatedController.render(path)
# more stories for swipe
GET    /most-viewed                                         controllers.MoreStoriesController.renderMostViewed(path = "")
GET    /most-viewed.json                                    controllers.MoreStoriesController.renderMostViewed(path = "")
GET    /most-viewed/*path.json                              controllers.MoreStoriesController.renderMostViewed(path)
GET    /most-viewed/*path                                   controllers.MoreStoriesController.renderMostViewed(path)
GET    /front-trails                                        controllers.MoreStoriesController.renderFrontTrails(path)
GET    /front-trails.json                                   controllers.MoreStoriesController.renderFrontTrails(path)
GET    /front-trails/*path.json                             controllers.MoreStoriesController.renderFrontTrails(path)
GET    /front-trails/*path                                  controllers.MoreStoriesController.renderFrontTrails(path)

#Stories
GET    /stories                                             controllers.StoryController.latest()
GET    /stories.json                                        controllers.StoryController.latestJson()
GET    /stories/articles                                    controllers.StoryController.latestWithContent()
GET    /stories/storymodule01/*id                           controllers.StoryController.headerAndBlock(id)
GET    /stories/*id.json                                    controllers.StoryController.byId(id)
GET    /stories/*id                                         controllers.StoryController.byId(id)

#Style-guide
GET     /style-guide                                        controllers.StyleGuideController.renderIndex
GET     /style-guide/zones                                  controllers.StyleGuideController.renderZones
GET     /style-guide/typography                             controllers.StyleGuideController.renderTypography
GET     /style-guide/modules                                controllers.StyleGuideController.renderModules
GET     /style-guide/sprites                                controllers.StyleGuideController.renderSprites
GET     /style-guide/csshelpers                             controllers.StyleGuideController.cssHelpers
GET     /style-guide/codingstandards                        controllers.StyleGuideController.codingStandards

#Football
GET     /football/fixtures/:year/:month/:day.json                 controllers.FixturesController.renderForJson(year, month, day)
GET     /football/fixtures/:year/:month/:day                      controllers.FixturesController.renderFor(year, month, day)
GET     /football/fixtures                                        controllers.FixturesController.render()
GET     /football/fixtures.json                                   controllers.FixturesController.renderJson()
GET     /football/:competition/fixtures/:year/:month/:day.json    controllers.CompetitionFixturesController.renderForJson(year, month, day, competition)
GET     /football/:competition/fixtures/:year/:month/:day         controllers.CompetitionFixturesController.renderFor(year, month, day, competition)
GET     /football/:competition/fixtures                           controllers.FixturesController.renderTag(competition)
GET     /football/:competition/fixtures.json                      controllers.FixturesController.renderTag(competition)

GET     /football/results/:year/:month/:day.json                  controllers.ResultsController.renderForJson(year, month, day)
GET     /football/results/:year/:month/:day                       controllers.ResultsController.renderFor(year, month, day)
GET     /football/results                                         controllers.ResultsController.render()
GET     /football/results.json                                    controllers.ResultsController.renderJson()
GET     /football/:competition/results/:year/:month/:day.json     controllers.CompetitionResultsController.renderForJson(year, month, day, competition)
GET     /football/:competition/results/:year/:month/:day          controllers.CompetitionResultsController.renderFor(year, month, day, competition)
GET     /football/:tag/results                                    controllers.ResultsController.renderTag(tag)
GET     /football/:tag/results,json                               controllers.ResultsController.renderTag(tag)

GET     /football/live                                            controllers.LiveMatchesController.render()
GET     /football/live.json                                       controllers.LiveMatchesController.renderJson()
GET     /football/:competition/live                               controllers.LiveMatchesController.renderFor(competition)
GET     /football/:competition/live.json                          controllers.LiveMatchesController.renderFor(competition)

GET     /football/tables                                          controllers.LeagueTableController.render()
GET     /football/tables.json                                     controllers.LeagueTableController.renderJson()
GET     /football/:competition/table                              controllers.LeagueTableController.renderCompetition(competition)
GET     /football/:competition/table.json                         controllers.LeagueTableController.renderCompetition(competition)

GET     /football/api/frontscores                                 controllers.FrontScoresController.render()
GET     /football/api/frontscores.json                            controllers.FrontScoresController.renderJson()
GET     /football/api/competitiontable                            controllers.CompetitionTablesController.renderCompetition()
GET     /football/api/competitiontable.json                       controllers.CompetitionTablesController.renderCompetitionJson()
GET     /football/api/teamtable/:teamId.json                      controllers.CompetitionTablesController.renderTeam(teamId)
GET     /football/api/teamtable/:teamId                           controllers.CompetitionTablesController.renderTeam(teamId)
GET     /football/api/teamfixtures/:teamId.json                   controllers.TeamFixturesController.renderComponent(teamId)
GET     /football/api/teamfixtures/:teamId                        controllers.TeamFixturesController.renderComponent(teamId)

GET     /football/api/match-nav/:year/:month/:day/:home/:away.json    controllers.MoreOnMatchController.matchNavJson(year, month, day, home, away)
GET     /football/api/match-nav/:year/:month/:day/:home/:away         controllers.MoreOnMatchController.matchNav(year, month, day, home, away)
GET     /football/api/match-nav/:matchId.json                         controllers.MoreOnMatchController.moreOn(matchId)
GET     /football/api/match-nav/:matchId                              controllers.MoreOnMatchController.moreOn(matchId)

GET     /football/competitions                                        controllers.CompetitionListController.render()
GET     /football/competitions.json                                   controllers.CompetitionListController.renderJson()
GET     /football/teams                                               controllers.LeagueTableController.renderTeamlist()
GET     /football/teams.json                                          controllers.LeagueTableController.renderTeamlistJson()

GET     /football/match/:year/:month/:day/$home<[\w\d-\.]+>-v-$away<[\w\d-\.]+>.json    controllers.MatchController.renderMatchJson(year,month,day,home,away)
GET     /football/match/:year/:month/:day/$home<[\w\d-\.]+>-v-$away<[\w\d-\.]+>         controllers.MatchController.renderMatch(year,month,day,home,away)
GET     /football/match/:matchId.json                                                   controllers.MatchController.renderMatchId(matchId)
GET     /football/match/:matchId                                                        controllers.MatchController.renderMatchId(matchId)

#Front
GET     /_warmup                                            controllers.FrontController.warmup()
GET     /_up                                                controllers.FrontController.isUp()
GET     /                                                   controllers.FrontController.render(path = "front")
GET     /.json                                              controllers.FrontController.render(path = "front")
GET     /$path<culture|sport|australia>                     controllers.FrontController.render(path)
GET     /$path<culture|sport|australia>.json                controllers.FrontController.render(path)
GET     /$path<culture|sport|australia>/trails              controllers.FrontController.renderTrails(path)
GET     /$path<culture|sport|australia>/trails.json         controllers.FrontController.renderTrails(path)

#Video
GET     /$path<[\w\d-]*/video/.*>.json              controllers.VideoController.render(path)
GET     /$path<[\w\d-]*/video/.*>                   controllers.VideoController.render(path)
GET     /$path<[\w\d-]*/[\w\d-]*/video/.*>.json     controllers.VideoController.render(path)
GET     /$path<[\w\d-]*/[\w\d-]*/video/.*>          controllers.VideoController.render(path)

#Gallery
GET     /$path<[\w\d-]*/gallery/.*>.json            controllers.GalleryController.render(path)
GET     /$path<[\w\d-]*/gallery/.*>                 controllers.GalleryController.render(path)
GET     /$path<[\w\d-]*/[\w\d-]*/gallery/.*>.json   controllers.GalleryController.render(path)
GET     /$path<[\w\d-]*/[\w\d-]*/gallery/.*>        controllers.GalleryController.render(path)

#Section
GET     /sections                                                  controllers.SectionsController.render()
GET     /sections.json                                             controllers.SectionsController.render()
# culture and sport sections now live in front
GET    /$path<[\w\d-]*(/\w\w-edition)?>/trails.json          controllers.SectionController.renderJsonTrails(path)
GET    /$path<[\w\d-]*(/\w\w-edition)?>/trails               controllers.SectionController.renderTrails(path)
GET    /$path<[\w\d-]*(/\w\w-edition)?>.json                 controllers.SectionController.renderJson(path)
GET    /$path<[\w\d-]*(/\w\w-edition)?>                      controllers.SectionController.render(path)


#Tag
# note: reg ex so this doesn't interfer with $section/trails
GET     /$path<[\w\d-]*/(?!trails)[\w\d-]*>                       controllers.TagController.render(path)
GET     /$path<[\w\d-]*/(?!trails)[\w\d-]*>.json                  controllers.TagController.render(path)
GET     /$path<[\w\d-]*/(?!trails)[\w\d-]*>/trails                controllers.TagController.renderTrails(path)
GET     /$path<[\w\d-]*/(?!trails)[\w\d-]*>/trails.json           controllers.TagController.renderTrails(path)
GET     /$path<[\w\d-]*/[\w\d-]*/[\w\d-]*>                        controllers.TagController.render(path)
GET     /$path<[\w\d-]*/[\w\d-]*/[\w\d-]*>.json                   controllers.TagController.render(path)
GET     /$path<[\w\d-]*/[\w\d-]*/[\w\d-]*>/trails                 controllers.TagController.renderTrails(path)
GET     /$path<[\w\d-]*/[\w\d-]*/[\w\d-]*>/trails.json            controllers.TagController.renderTrails(path)

<<<<<<< HEAD
=======
#Section
GET     /sections                                                  controllers.SectionsController.render()
GET     /sections.json                                             controllers.SectionsController.renderJson()
# culture and sport sections now live in front
GET     /$path<(?!culture|sport|australia)[\w\d-]*>/trails         controllers.SectionController.renderTrails(path)
GET     /$path<(?!culture|sport|australia)[\w\d-]*>/trails.json    controllers.SectionController.renderTrails(path)
GET     /$path<(?!culture|sport|australia)[\w\d-]*>                controllers.SectionController.render(path)
GET     /$path<(?!culture|sport|australia)[\w\d-]*>.json           controllers.SectionController.render(path)

>>>>>>> 2db86f49
#Articles
GET     /*path.json                 controllers.ArticleController.render(path)
GET     /*path                      controllers.ArticleController.render(path)<|MERGE_RESOLUTION|>--- conflicted
+++ resolved
@@ -146,18 +146,6 @@
 GET     /$path<[\w\d-]*/[\w\d-]*/[\w\d-]*>/trails                 controllers.TagController.renderTrails(path)
 GET     /$path<[\w\d-]*/[\w\d-]*/[\w\d-]*>/trails.json            controllers.TagController.renderTrails(path)
 
-<<<<<<< HEAD
-=======
-#Section
-GET     /sections                                                  controllers.SectionsController.render()
-GET     /sections.json                                             controllers.SectionsController.renderJson()
-# culture and sport sections now live in front
-GET     /$path<(?!culture|sport|australia)[\w\d-]*>/trails         controllers.SectionController.renderTrails(path)
-GET     /$path<(?!culture|sport|australia)[\w\d-]*>/trails.json    controllers.SectionController.renderTrails(path)
-GET     /$path<(?!culture|sport|australia)[\w\d-]*>                controllers.SectionController.render(path)
-GET     /$path<(?!culture|sport|australia)[\w\d-]*>.json           controllers.SectionController.render(path)
-
->>>>>>> 2db86f49
 #Articles
 GET     /*path.json                 controllers.ArticleController.render(path)
 GET     /*path                      controllers.ArticleController.render(path)