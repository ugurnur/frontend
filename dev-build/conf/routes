# Routes
# This file defines all application routes (Higher priority routes first)
# ~~~~

GET            /surveys/*file                                                                                                    dev.DevAssetsController.surveys(file)
GET            /commercial/test-page                                                                                             commercial.controllers.CreativeTestPage.allComponents(k: List[String])

GET            /signup/weekendreading                                                                                            controllers.SignupPageController.renderWeekendReadingPage()

GET            /survey/:formName/show                                                                                            controllers.SurveyPageController.renderFormStackSurvey(formName)
GET            /survey/thankyou                                                                                                  controllers.SurveyPageController.thankYou()

# For dev machines
GET            /assets/admin/lib/*file                                                                                           controllers.admin.UncachedWebAssets.at(file)
GET            /assets/admin/*file                                                                                               controllers.admin.UncachedAssets.at(file, relativePath="lib/admin/")
GET            /assets/internal/*file                                                                                            controllers.Assets.at(path="/public", file)
GET            /assets/*path                                                                                                     dev.DevAssetsController.at(path)

# Diagnostics
GET            /count/$prefix<.+>.gif                                                                                            controllers.DiagnosticsController.analytics(prefix)
GET            /counts.gif                                                                                                       controllers.DiagnosticsController.analyticsCounts()
POST           /css                                                                                                              controllers.DiagnosticsController.css
OPTIONS        /css                                                                                                              controllers.DiagnosticsController.cssOptions
POST           /csp-report                                                                                                       controllers.DiagnosticsController.csp
OPTIONS        /csp-report                                                                                                       controllers.DiagnosticsController.cspOptions
POST           /commercial-report                                                                                                controllers.DiagnosticsController.commercialReport
OPTIONS        /commercial-report                                                                                                controllers.DiagnosticsController.commercialOptions
GET            /commercial-reports/:dateTime                                                                                     controllers.DiagnosticsController.commercialReports(dateTime)
POST           /accept-beacon                                                                                                    controllers.DiagnosticsController.acceptBeacon
OPTIONS        /accept-beacon                                                                                                    controllers.DiagnosticsController.acceptBeaconOptions

# Crosswords
# NOTE: Leave this as it is, otherwise we don't render /crosswords/series/prize, for example.
GET            /crosswords/$crosswordType<cryptic|quick|quiptic|prize|everyman|azed|special|genius|speedy>/:id.svg               controllers.CrosswordPageController.thumbnail(crosswordType: String, id: Int)
GET            /crosswords/$crosswordType<cryptic|quick|quiptic|prize|everyman|azed|special|genius|speedy>/:id                   controllers.CrosswordPageController.crossword(crosswordType: String, id: Int)
GET            /crosswords/$crosswordType<cryptic|quick|quiptic|prize|everyman|special|genius|speedy>/:id/print                  controllers.CrosswordPageController.printableCrossword(crosswordType: String, id: Int)
GET            /crosswords/accessible/$crosswordType<cryptic|quick|quiptic|prize|everyman|azed|special|genius|speedy>/:id        controllers.CrosswordPageController.accessibleCrossword(crosswordType: String, id: Int)

# Crosswords search
GET            /crosswords/search                                                                                                controllers.CrosswordSearchController.search()
GET            /crosswords/lookup                                                                                                controllers.CrosswordSearchController.lookup()

# Email paths
GET            /email                                                                                                            controllers.EmailSignupController.renderPage()
GET            /email/form/$emailType<article|footer|plain|plaindark>/:listId                                                    controllers.EmailSignupController.renderForm(emailType: String, listId: Int)
GET            /email/:result                                                                                                    controllers.EmailSignupController.subscriptionResult(result: String)
POST           /email                                                                                                            controllers.EmailSignupController.submit()
OPTIONS        /email                                                                                                            controllers.EmailSignupController.options()

# Business data
GET            /business-data/stocks.json                                                                                        controllers.StocksController.stocks

#Weather - OLD
GET            /weather/city/:id.json                                                                                            weather.controllers.WeatherController.forCity(id)
GET            /weather/city.json                                                                                                weather.controllers.LocationsController.whatIsMyCity()
GET            /weather/locations                                                                                                weather.controllers.LocationsController.findCity(query: String)
GET            /weather/forecast/:id.json                                                                                        weather.controllers.WeatherController.forecastForCityId(id)

#Weather
GET            /weatherapi/city/:id.json                                                                                         weather.controllers.WeatherController.forCity(id)
GET            /weatherapi/city.json                                                                                             weather.controllers.LocationsController.whatIsMyCity()
GET            /weatherapi/locations                                                                                             weather.controllers.LocationsController.findCity(query: String)
GET            /weatherapi/forecast/:id.json                                                                                     weather.controllers.WeatherController.forecastForCityId(id)

# Analytics
GET            /analytics/abtests                                                                                                controllers.admin.AnalyticsController.abtests()
GET            /analytics/confidence                                                                                             controllers.admin.AnalyticsConfidenceController.renderConfidence()
GET            /analytics/content/video                                                                                          controllers.admin.ContentPerformanceController.renderVideoEncodingsDashboard()
GET            /analytics/quality                                                                                                controllers.admin.AnalyticsController.renderQuality()
GET            /analytics/quality                                                                                                controllers.admin.AnalyticsController.renderQuality()

# Commercial admin

# Discussion
GET            /discussion/comment-counts                                                                                        controllers.CommentCountController.commentCount(shortUrls: String)
GET            /discussion/comment-counts.json                                                                                   controllers.CommentCountController.commentCountJson(shortUrls: String)
GET            /discussion/comment/*id.json                                                                                      controllers.CommentsController.commentJson(id: Int)
GET            /discussion/comment/*id                                                                                           controllers.CommentsController.comment(id: Int)
GET            /discussion/comment-context/*commentId.json                                                                       controllers.CommentsController.commentContextJson(commentId: Int)
OPTIONS        /discussion/comment-context/*commentId.json                                                                       controllers.CommentsController.commentContextJsonOptions(commentId: Int)
GET            /discussion/top-comments/$discussionKey</?p/\w+>.json                                                             controllers.CommentsController.topCommentsJson(discussionKey: discussion.model.DiscussionKey)
OPTIONS        /discussion/top-comments/$discussionKey</?p/\w+>.json                                                             controllers.CommentsController.topCommentsJsonOptions(discussionKey: discussion.model.DiscussionKey)
GET            /discussion/$discussionKey</?p/\w+>.json                                                                          controllers.CommentsController.commentsJson(discussionKey: discussion.model.DiscussionKey)
OPTIONS        /discussion/$discussionKey</?p/\w+>.json                                                                          controllers.CommentsController.commentsJsonOptions(discussionKey: discussion.model.DiscussionKey)
GET            /discussion/$discussionKey</?p/\w+>                                                                               controllers.CommentsController.comments(discussionKey: discussion.model.DiscussionKey)
GET            /discussion/profile/:id/search/:q.json                                                                            controllers.ProfileActivityController.profileSearch(id: String, q: String)
GET            /discussion/profile/:id/discussions.json                                                                          controllers.ProfileActivityController.profileDiscussions(id: String)
GET            /discussion/profile/:id/replies.json                                                                              controllers.ProfileActivityController.profileReplies(id: String)
GET            /discussion/profile/:id/picks.json                                                                                controllers.ProfileActivityController.profilePicks(id: String)
GET            /discussion/profile/:id/witness.json                                                                              controllers.WitnessActivityController.witnessActivity(id: String)
GET            /open/cta/article/*discussionKey.json                                                                             controllers.CtaController.cta(discussionKey: discussion.model.DiscussionKey)
GET            /discussion/report-abuse/:commentId/thankyou                                                                      controllers.CommentsController.reportAbuseThankYou(commentId: Int)
GET            /discussion/report-abuse/*commentId                                                                               controllers.CommentsController.reportAbuseForm(commentId: Int)
POST           /discussion/report-abuse/*commentId                                                                               controllers.CommentsController.reportAbuseSubmission(commentId: Int)

# Onward
GET            /most-read-facebook.json                                                                                          controllers.MostViewedSocialController.renderMostViewed(socialContext: String = "facebook")
GET            /most-read-twitter.json                                                                                           controllers.MostViewedSocialController.renderMostViewed(socialContext: String = "twitter")
GET            /most-read.json                                                                                                   controllers.MostPopularController.render(path = "")
GET            /most-read/*path.json                                                                                             controllers.MostPopularController.render(path)
GET            /most-read-geo.json                                                                                               controllers.MostPopularController.renderPopularGeo()
GET            /most-read-day.json                                                                                               controllers.MostPopularController.renderPopularDay(countryCode)

GET            /top-stories.json                                                                                                 controllers.TopStoriesController.renderTopStories()
GET            /top-stories/trails.json                                                                                          controllers.TopStoriesController.renderTrails()
GET            /related/*path.json                                                                                               controllers.RelatedController.render(path)
GET            /related/*path                                                                                                    controllers.RelatedController.renderHtml(path)
GET            /popular-in-tag/*tag.json                                                                                         controllers.PopularInTag.render(tag)

GET            /preference/edition/:edition                                                                                      controllers.ChangeEditionController.render(edition)
GET            /preference/front-alphas/:optAction                                                                               controllers.ChangeAlphaController.render(optAction, page)

GET            /cards/opengraph/*path.json                                                                                       controllers.CardController.opengraph(path)
GET            /tagged.json                                                                                                      controllers.TaggedContentController.renderJson(tag: String)

GET            /:mediaType/section/:sectionId/*seriesId.json                                                                     controllers.MediaInSectionController.renderSectionMediaWithSeries(mediaType, sectionId, seriesId)
GET            /:mediaType/section/:sectionId.json                                                                               controllers.MediaInSectionController.renderSectionMedia(mediaType, sectionId)
GET            /video/most-viewed.json                                                                                           controllers.MostViewedVideoController.renderMostViewed()
GET            /video/in-series/*series.json                                                                                     controllers.MostViewedVideoController.renderInSeries(series: String)
GET            /audio/most-viewed.json                                                                                           controllers.MostViewedAudioController.renderMostViewed()
GET            /podcast/most-viewed.json                                                                                         controllers.MostViewedAudioController.renderMostViewedPodcast()
GET            /gallery/most-viewed.json                                                                                         controllers.MostViewedGalleryController.renderMostViewed()
GET            /video/end-slate/series/*seriesId.json                                                                            controllers.VideoEndSlateController.renderSeries(seriesId)
GET            /video/end-slate/section/*sectionId.json                                                                          controllers.VideoEndSlateController.renderSection(sectionId)
GET            /embed/card/*path.json                                                                                            controllers.RichLinkController.render(path)
GET            /embed/card/*path                                                                                                 controllers.RichLinkController.renderHtml(path)
# User tech feedback
GET            /info/tech-feedback                                                                                               controllers.TechFeedbackController.techFeedback(path = "")
GET            /info/tech-feedback/*path                                                                                         controllers.TechFeedbackController.techFeedback(path)

# Sport
GET            /sport/cricket/match/:matchDate/:teamId.json                                                                      cricket.controllers.CricketMatchController.renderMatchIdJson(matchDate, teamId)
GET            /sport/cricket/match/:matchDate/:teamId                                                                           cricket.controllers.CricketMatchController.renderMatchId(matchDate, teamId)

GET            /football/fixtures/more/:year/:month/:day.json                                                                    football.controllers.FixturesController.moreFixturesForJson(year, month, day)
GET            /football/fixtures/more/:year/:month/:day                                                                         football.controllers.FixturesController.moreFixturesFor(year, month, day)
GET            /football/fixtures/:year/:month/:day                                                                              football.controllers.FixturesController.allFixturesFor(year, month, day)
GET            /football/fixtures/:year/:month/:day.json                                                                         football.controllers.FixturesController.allFixturesForJson(year, month, day)
GET            /football/fixtures                                                                                                football.controllers.FixturesController.allFixtures()
GET            /football/fixtures.json                                                                                           football.controllers.FixturesController.allFixturesJson()
GET            /football/:tag/fixtures/:year/:month/:day.json                                                                    football.controllers.FixturesController.tagFixturesForJson(year, month, day, tag)
GET            /football/:tag/fixtures/:year/:month/:day                                                                         football.controllers.FixturesController.tagFixturesFor(year, month, day, tag)
GET            /football/:tag/fixtures                                                                                           football.controllers.FixturesController.tagFixturesJson(tag)
GET            /football/:tag/fixtures.json                                                                                      football.controllers.FixturesController.tagFixtures(tag)

GET            /football/results/:year/:month/:day.json                                                                          football.controllers.ResultsController.allResultsForJson(year, month, day)
GET            /football/results/:year/:month/:day                                                                               football.controllers.ResultsController.allResultsFor(year, month, day)
GET            /football/results/more/:year/:month/:day.json                                                                     football.controllers.ResultsController.moreResultsForJson(year, month, day)
GET            /football/results/more/:year/:month/:day                                                                          football.controllers.ResultsController.moreResultsFor(year, month, day)
GET            /football/results                                                                                                 football.controllers.ResultsController.allResults()
GET            /football/results.json                                                                                            football.controllers.ResultsController.allResultsJson()
GET            /football/:tag/results/:year/:month/:day.json                                                                     football.controllers.ResultsController.tagResultsForJson(year, month, day, tag)
GET            /football/:tag/results/:year/:month/:day                                                                          football.controllers.ResultsController.tagResultsFor(year, month, day, tag)
GET            /football/:tag/results                                                                                            football.controllers.ResultsController.tagResults(tag)
GET            /football/:tag/results.json                                                                                       football.controllers.ResultsController.tagResultsJson(tag)

GET            /football/live                                                                                                    football.controllers.MatchDayController.liveMatches()
GET            /football/live.json                                                                                               football.controllers.MatchDayController.liveMatchesJson()
GET            /football/:competition/live                                                                                       football.controllers.MatchDayController.competitionMatches(competition)
GET            /football/:competition/live.json                                                                                  football.controllers.MatchDayController.competitionMatchesJson(competition)

GET            /football/match-day/:year/:month/:day.json                                                                        football.controllers.MatchDayController.matchesForJson(year, month, day)
GET            /football/match-day/:year/:month/:day                                                                             football.controllers.MatchDayController.matchesFor(year, month, day)
GET            /football/match-day/:competition/:year/:month/:day.json                                                           football.controllers.MatchDayController.competitionMatchesForJson(competition, year, month, day)
GET            /football/match-day/:competition/:year/:month/:day                                                                football.controllers.MatchDayController.competitionMatchesFor(competition, year, month, day)

GET            /football/tables                                                                                                  football.controllers.LeagueTableController.renderLeagueTable()
GET            /football/tables.json                                                                                             football.controllers.LeagueTableController.renderLeagueTableJson()
GET            /football/:competition/table                                                                                      football.controllers.LeagueTableController.renderCompetition(competition)
GET            /football/:competition/table.json                                                                                 football.controllers.LeagueTableController.renderCompetitionJson(competition)
GET            /football/:competition/:group/table                                                                               football.controllers.LeagueTableController.renderCompetitionGroup(competition, group)
GET            /football/:competition/:group/table.json                                                                          football.controllers.LeagueTableController.renderCompetitionGroupJson(competition, group)
GET            /football/:team/fixtures-and-results-container                                                                    football.controllers.FixturesAndResultsContainerController.renderContainer(team)

GET            /football/:competitionTag/overview/embed                                                                          football.controllers.WallchartController.renderWallchartEmbed(competitionTag)
GET            /football/:competitionTag/overview                                                                                football.controllers.WallchartController.renderWallchart(competitionTag)

GET            /football/api/match-nav/:year/:month/:day/:home/:away.json                                                        football.controllers.MoreOnMatchController.matchNavJson(year, month, day, home, away)
GET            /football/api/match-nav/:year/:month/:day/:home/:away                                                             football.controllers.MoreOnMatchController.matchNav(year, month, day, home, away)
GET            /football/api/match-nav/:matchId.json                                                                             football.controllers.MoreOnMatchController.moreOnJson(matchId)
GET            /football/api/match-nav/:matchId                                                                                  football.controllers.MoreOnMatchController.moreOn(matchId)
GET            /football/api/big-match-special/:matchId.json                                                                     football.controllers.MoreOnMatchController.bigMatchSpecial(matchId)

GET            /football/competitions                                                                                            football.controllers.CompetitionListController.renderCompetitionList()
GET            /football/competitions.json                                                                                       football.controllers.CompetitionListController.renderCompetitionListJson()
GET            /football/teams                                                                                                   football.controllers.LeagueTableController.renderTeamlist()
GET            /football/teams.json                                                                                              football.controllers.LeagueTableController.renderTeamlistJson()

GET            /football/match/:year/:month/:day/$home<[\w\d-\.]+>-v-$away<[\w\d-\.]+>.json                                      football.controllers.MatchController.renderMatchJson(year,month,day,home,away)
GET            /football/match/:year/:month/:day/$home<[\w\d-\.]+>-v-$away<[\w\d-\.]+>                                           football.controllers.MatchController.renderMatch(year,month,day,home,away)
GET            /football/match/:matchId.json                                                                                     football.controllers.MatchController.renderMatchIdJson(matchId)
GET            /football/match/:matchId                                                                                          football.controllers.MatchController.renderMatchId(matchId)

GET            /football/match-redirect/:year/:month/:day/:homeTeamId/:awayTeamId                                                football.controllers.MoreOnMatchController.redirectToMatch(year,month,day,homeTeamId,awayTeamId)
GET            /football/match-redirect/:matchId                                                                                 football.controllers.MoreOnMatchController.redirectToMatchId(matchId)

GET            /sport/rugby/api/score/:year/:month/:day/:team1Id/:team2Id.json                                                   rugby.controllers.MatchesController.scoreJson(year, month, day, team1Id, team2Id)
GET            /sport/rugby/api/score/:year/:month/:day/:team1Id/:team2Id                                                        rugby.controllers.MatchesController.score(year, month, day, team1Id, team2Id)

# Admin
GET            /login                                                                                                            controllers.admin.OAuthLoginAdminController.login
POST           /login                                                                                                            controllers.admin.OAuthLoginAdminController.loginAction
GET            /oauth2callback                                                                                                   controllers.admin.OAuthLoginAdminController.oauth2Callback
GET            /logout                                                                                                           controllers.admin.OAuthLoginAdminController.logout
GET            /admin                                                                                                            controllers.admin.AdminIndexController.admin()
GET            /api/proxy/*path                                                                                                  controllers.admin.Api.proxy(path, callback)
GET            /api/tag                                                                                                          controllers.admin.Api.tag(q, callback)
GET            /api/item/*path                                                                                                   controllers.admin.Api.item(path, callback)
GET            /json/proxy/*absUrl                                                                                               controllers.admin.Api.json(absUrl)
GET            /ophan/pageviews/*path                                                                                            controllers.admin.OphanApiController.pageViews(path)
GET            /ophan/pageviews                                                                                                  controllers.admin.OphanApiController.platformPageViews()
GET            /dev/switchboard                                                                                                  controllers.admin.SwitchboardController.renderSwitchboard()
POST           /dev/switchboard                                                                                                  controllers.admin.SwitchboardController.save()
GET            /dev/switchboard-plista                                                                                           controllers.admin.SwitchboardPlistaController.renderSwitchboard()
POST           /dev/switchboard-plista                                                                                           controllers.admin.SwitchboardPlistaController.save()
GET            /metrics/loadbalancers                                                                                            controllers.admin.MetricsController.renderLoadBalancers()
GET            /metrics/googlebot/404                                                                                            controllers.admin.MetricsController.renderGooglebot404s()
GET            /metrics/fastly                                                                                                   controllers.admin.FastlyController.renderFastly()
GET            /metrics/errors                                                                                                   controllers.admin.MetricsController.renderErrors()
GET            /metrics/errors/4xx                                                                                               controllers.admin.MetricsController.render4XX()
GET            /metrics/errors/5xx                                                                                               controllers.admin.MetricsController.render5XX()
GET            /metrics/memory                                                                                                   controllers.admin.MetricsController.renderMemory()
GET            /metrics/assets                                                                                                   controllers.admin.MetricsController.renderAssets()
GET            /metrics/afg                                                                                                      controllers.admin.MetricsController.renderAfg()
GET            /deduped                                                                                                          controllers.admin.WhatIsDeduped.index()
GET            /deduped/*path                                                                                                    controllers.admin.WhatIsDeduped.dedupedFor(path)
GET            /radiator                                                                                                         controllers.admin.RadiatorController.renderRadiator()
GET            /radiator/pingdom                                                                                                 controllers.admin.RadiatorController.pingdom()
GET            /radiator/commit/*hash                                                                                            controllers.admin.RadiatorController.commitDetail(hash)
GET            /deploys-radiator/api/deploys                                                                                     controllers.admin.DeploysRadiatorController.getDeploys(pageSize: Option[String], projectName: Option[String], stage: Option[String])
GET            /deploys-radiator/api/builds/:number                                                                              controllers.admin.DeploysRadiatorController.getBuild(number)
GET            /deploys-radiator                                                                                                 controllers.admin.DeploysRadiatorController.renderDeploysRadiator()
GET            /troubleshoot/football                                                                                            controllers.admin.SportTroubleshooterController.renderFootballTroubleshooter()
GET            /troubleshoot/cricket                                                                                             controllers.admin.SportTroubleshooterController.renderCricketTroubleshooter()
GET            /troubleshoot/pages                                                                                               controllers.admin.TroubleshooterController.index()
GET            /troubleshoot/test                                                                                                controllers.admin.TroubleshooterController.test(id, testPath)
GET            /redirects                                                                                                        controllers.admin.RedirectController.redirect()
POST           /redirect-post                                                                                                    controllers.admin.RedirectController.redirectPost()
GET            /press/r2                                                                                                         controllers.admin.R2PressController.pressForm()
POST           /press/r2                                                                                                         controllers.admin.R2PressController.press()
GET            /press/r2/batchupload                                                                                             controllers.admin.R2PressController.pressForm()
POST           /press/r2/batchupload                                                                                             controllers.admin.R2PressController.batchUpload()

# css reports
GET            /css-reports                                                                                                      controllers.admin.CssReportController.entry
GET            /css-reports.json                                                                                                 controllers.admin.CssReportController.index
GET            /css-reports/:date.json                                                                                           controllers.admin.CssReportController.report(date: org.joda.time.LocalDate)


# Football admin

GET            /admin/football                                                                                                   controllers.admin.SiteController.index
GET            /admin/football/browse                                                                                            controllers.admin.PaBrowserController.browse
POST           /admin/football/browserRedirect                                                                                   controllers.admin.PaBrowserController.browserSubstitution
GET            /admin/football/browser/*query                                                                                    controllers.admin.PaBrowserController.browser(query)
GET            /admin/football/player                                                                                            controllers.admin.PlayerController.playerIndex
POST           /admin/football/player/card                                                                                       controllers.admin.PlayerController.redirectToCard
GET            /admin/football/player/card/competition/:cardType/:playerId/:teamId/:compId.json                                  controllers.admin.PlayerController.playerCardCompetitionJson(cardType: String, playerId: String, teamId: String, compId: String)
GET            /admin/football/player/card/competition/:cardType/:playerId/:teamId/:compId                                       controllers.admin.PlayerController.playerCardCompetition(cardType: String, playerId: String, teamId: String, compId: String)
GET            /admin/football/player/card/date/:cardType/:playerId/:teamId/:startDate.json                                      controllers.admin.PlayerController.playerCardDateJson(cardType: String, playerId: String, teamId: String, startDate: String)
GET            /admin/football/player/card/date/:cardType/:playerId/:teamId/:startDate                                           controllers.admin.PlayerController.playerCardDate(cardType: String, playerId: String, teamId: String, startDate: String)
GET            /admin/football/tables                                                                                            controllers.admin.TablesController.tablesIndex
POST           /admin/football/tables/league                                                                                     controllers.admin.TablesController.redirectToTable
GET            /admin/football/tables/league/:competitionId                                                                      controllers.admin.TablesController.leagueTable(competitionId: String)
GET            /admin/football/tables/league/:competitionId/:focus                                                               controllers.admin.TablesController.leagueTableFragment(competitionId: String, focus: String)
GET            /admin/football/tables/league/:competitionId/:team1Id/:team2Id                                                    controllers.admin.TablesController.leagueTable2Teams(competitionId: String, team1Id: String, team2Id: String)
GET            /admin/football/fronts                                                                                            controllers.admin.FrontsController.index
GET            /admin/football/fronts/live                                                                                       controllers.admin.FrontsController.matchDay
POST           /admin/football/fronts/results/redirect                                                                           controllers.admin.FrontsController.resultsRedirect
GET            /admin/football/fronts/results/:competition                                                                       controllers.admin.FrontsController.results(competition: String)
POST           /admin/football/fronts/fixtures/redirect                                                                          controllers.admin.FrontsController.fixturesRedirect
GET            /admin/football/fronts/fixtures/:competition                                                                      controllers.admin.FrontsController.fixtures(competition: String)
POST           /admin/football/fronts/tables/redirect                                                                            controllers.admin.FrontsController.tablesRedirect
GET            /admin/football/fronts/tables/:competition                                                                        controllers.admin.FrontsController.tables(competition: String)
GET            /admin/football/fronts/tables/:competition/:group                                                                 controllers.admin.FrontsController.groupTables(competition, group)
POST           /admin/football/fronts/matches/redirect                                                                           controllers.admin.FrontsController.matchesRedirect
GET            /admin/football/fronts/matches/:competitionId                                                                     controllers.admin.FrontsController.chooseMatchForComp(competitionId)
GET            /admin/football/fronts/matches/:competitionId/:teamId                                                             controllers.admin.FrontsController.chooseMatchForCompAndTeam(competitionId, teamId)
GET            /admin/football/fronts/matches/:competitionId/:team1Id/:team2Id                                                   controllers.admin.FrontsController.chooseMatchForCompAndTeams(competitionId, team1Id, team2Id)
GET            /admin/football/fronts/match/:matchId                                                                             controllers.admin.FrontsController.bigMatchSpecial(matchId)

GET            /admin/football/api/squad/:teamId                                                                                 controllers.admin.PlayerController.squad(teamId: String)


# Commercial
GET            /commercial/travel/offers.json                                                                                    commercial.controllers.TravelOffersController.renderTravel
GET            /commercial/travel/api/offers.json                                                                                commercial.controllers.TravelOffersController.getTravel
GET            /commercial/jobs.json                                                                                             commercial.controllers.JobsController.renderJobs
GET            /commercial/jobs/api/jobs.json                                                                                    commercial.controllers.JobsController.getJobs
GET            /commercial/masterclasses.json                                                                                    commercial.controllers.MasterclassesController.renderMasterclasses
GET            /commercial/soulmates/$subgroup<\w+>.json                                                                         commercial.controllers.SoulmatesController.renderSoulmates(subgroup)
GET            /commercial/api/soulmates.json                                                                                    commercial.controllers.SoulmatesController.getSoulmates
GET            /commercial/books/book.json                                                                                       commercial.controllers.BookOffersController.renderBook
GET            /commercial/books/books.json                                                                                      commercial.controllers.BookOffersController.renderBooks
GET            /commercial/books/api/books.json                                                                                  commercial.controllers.BookOffersController.getBooks
GET            /commercial/liveevents/event.json                                                                                 commercial.controllers.LiveEventsController.renderEvent
GET            /commercial/capi.json                                                                                             commercial.controllers.ContentApiOffersController.itemsJson
GET            /commercial/capi                                                                                                  commercial.controllers.ContentApiOffersController.itemsHtml
GET            /commercial/capi-single.json                                                                                      commercial.controllers.ContentApiOffersController.itemJson
GET            /commercial/capi-single                                                                                           commercial.controllers.ContentApiOffersController.itemHtml
GET            /commercial/api/capi-single.json                                                                                  commercial.controllers.ContentApiOffersController.nativeJson
GET            /commercial/api/capi-multiple.json                                                                                commercial.controllers.ContentApiOffersController.nativeJsonMulti
GET            /commercial/capi-single-merch.json                                                                                commercial.controllers.ContentApiOffersController.itemJson
GET            /commercial/capi-single-merch                                                                                     commercial.controllers.ContentApiOffersController.itemHtml
GET            /commercial/api/traffic-driver.json                                                                               commercial.controllers.TrafficDriverController.renderJson
GET            /commercial/paid.json                                                                                             commercial.controllers.PaidContentCardController.cardJson
GET            /commercial/paid                                                                                                  commercial.controllers.PaidContentCardController.cardHtml
GET            /commercial/multi.json                                                                                            commercial.controllers.Multi.renderMulti
GET            /commercial/api/multi.json                                                                                        commercial.controllers.Multi.getMulti
GET            /$path<commercial-containers>                                                                                     controllers.FaciaController.renderFront(path)
<<<<<<< HEAD
GET            /commercial/advertiser-content/:campaignName/:pageName                                                            controllers.commercial.HostedContentController.renderLegacyHostedPage(campaignName, pageName)
GET            /advertiser-content/:campaignName/:pageName                                                                       controllers.commercial.HostedContentController.renderHostedPage(campaignName, pageName)
GET            /advertiser-content/:campaignName/:pageName/:cType/onward.json                                                    controllers.commercial.HostedContentController.renderOnwardComponent(campaignName, pageName, cType, items: Option[Int])
GET            /commercial/subscriber-number                                                                                     controllers.commercial.SubscriberNumberPageController.renderSubscriberNumberPage
GET            /commercial/contributor-email                                                                                     controllers.commercial.ContributorEmailPageController.renderContributorEmailPage
GET            /commercial/contributor-email/do                                                                                  controllers.commercial.ContributorEmailPageController.renderContributorEmailPageResult
=======
GET            /commercial/advertiser-content/:campaignName/:pageName                                                            commercial.controllers.HostedContentController.renderLegacyHostedPage(campaignName, pageName)
GET            /advertiser-content/:campaignName/:pageName                                                                       commercial.controllers.HostedContentController.renderHostedPage(campaignName, pageName)
GET            /advertiser-content/:campaignName/:pageName/:cType/onward.json                                                    commercial.controllers.HostedContentController.renderOnwardComponent(campaignName, pageName, cType)
GET            /commercial/subscriber-number                                                                                     commercial.controllers.SubscriberNumberPageController.renderSubscriberNumberPage
GET            /commercial/contributor-email                                                                                     commercial.controllers.ContributorEmailPageController.renderContributorEmailPage
GET            /commercial/contributor-email/do                                                                                  commercial.controllers.ContributorEmailPageController.renderContributorEmailPageResult
>>>>>>> e7e9122b

# Commercial Admin
GET            /commercial                                                                                                       controllers.admin.CommercialController.renderCommercialMenu()
GET            /commercial/specialadunits                                                                                        controllers.admin.CommercialController.renderSpecialAdUnits()
GET            /commercial/pageskins                                                                                             controllers.admin.CommercialController.renderPageskins()
GET            /commercial/surging                                                                                               controllers.admin.CommercialController.renderSurgingContent()
GET            /commercial/inline-merchandising                                                                                  controllers.admin.CommercialController.renderInlineMerchandisingTargetedTags()
GET            /commercial/high-merchandising                                                                                    controllers.admin.CommercialController.renderHighMerchandisingTargetedTags()
GET            /commercial/templates                                                                                             controllers.admin.CommercialController.renderCreativeTemplates()
GET            /commercial/fluid250                                                                                              controllers.admin.CommercialController.renderFluidAds()
GET            /commercial/adtests                                                                                               controllers.admin.CommercialController.renderAdTests()
GET            /commercial/dfp/flush/view                                                                                        controllers.admin.commercial.DfpDataController.renderCacheFlushPage()
GET            /commercial/dfp/flush                                                                                             controllers.admin.commercial.DfpDataController.flushCache()
GET            /commercial/performance/radiator                                                                                  controllers.admin.CommercialController.renderCommercialRadiator()
GET            /commercial/performance/browser-dashboard                                                                         controllers.admin.CommercialController.renderBrowserPerformanceDashboard()
GET            /commercial/performance/programmatic-dashboard                                                                    controllers.admin.CommercialController.renderProgrammaticPerformanceDashboard()
GET            /commercial/slot/:slotName                                                                                        controllers.admin.commercial.SlotController.viewSlot(slotName)
GET            /commercial/adops/takeovers-empty-mpus                                                                            controllers.admin.commercial.TakeoverWithEmptyMPUsController.viewList()
GET            /commercial/adops/takeovers-empty-mpus/create                                                                     controllers.admin.commercial.TakeoverWithEmptyMPUsController.viewForm()
POST           /commercial/adops/takeovers-empty-mpus/create                                                                     controllers.admin.commercial.TakeoverWithEmptyMPUsController.create()
POST           /commercial/adops/takeovers-empty-mpus/remove                                                                     controllers.admin.commercial.TakeoverWithEmptyMPUsController.remove(takeoverStr)

# Breaking News
GET            /news-alert/alerts                                                                                                controllers.NewsAlertController.alerts()
POST           /news-alert/alert                                                                                                 controllers.NewsAlertController.create()

# dev-build only
GET            /commercial/magento/token                                                                                         controllers.commercial.magento.AccessTokenGenerator.generate
GET            /commercial/magento/resource                                                                                      controllers.commercial.magento.ApiSandbox.getResource(t: String)
GET            /commercial/magento/books                                                                                         controllers.commercial.magento.ApiSandbox.getBooks(t: String)

# AMP
GET            /most-read-mf2.json                                                                                               controllers.MostPopularController.renderPopularMicroformat2()
GET            /related-mf2/*path.json                                                                                           controllers.RelatedController.renderMf2(path)
GET            /series-mf2/*path.json                                                                                            controllers.SeriesController.renderMf2SeriesStories(path)

GET            /container/count/:count/offset/:offset/mf2.json                                                                   controllers.FaciaController.renderSomeFrontContainersMf2(count: Int, offset: Int, section = "", edition = "")
GET            /container/count/:count/offset/:offset/section/:section/mf2.json                                                  controllers.FaciaController.renderSomeFrontContainersMf2(count: Int, offset: Int, section, edition = "")
GET            /container/count/:count/offset/:offset/edition/:edition/mf2.json                                                  controllers.FaciaController.renderSomeFrontContainersMf2(count: Int, offset: Int, section = "", edition)
GET            /container/count/:count/offset/:offset/section/:section/edition/:edition/mf2.json                                 controllers.FaciaController.renderSomeFrontContainersMf2(count: Int, offset: Int, section, edition)

GET            /football-mf2/api/match-summary/:year/:month/:day/:home/:away.json                                                football.controllers.MoreOnMatchController.matchSummaryMf2(year, month, day, home, away)

# Onward journeys
GET            /series/*path.json                                                                                                controllers.SeriesController.renderSeriesStories(path)

# Applications (must come before wildcard)
GET            /sitemaps/news.xml                                                                                                controllers.SiteMapController.renderNewsSiteMap()
GET            /sitemaps/video.xml                                                                                               controllers.SiteMapController.renderVideoSiteMap()
GET            /service-worker.js                                                                                                controllers.WebAppController.serviceWorker()

#Notifications Store
POST           /notification/store                                                                                               controllers.NotificationsController.saveSubscription()
POST           /notification/delete                                                                                              controllers.NotificationsController.deleteSubscription()

GET            /2015-06-24-manifest.json                                                                                         controllers.WebAppController.manifest()
GET            /preferences                                                                                                      controllers.PreferencesController.indexPrefs()
GET            /embed/video/*path                                                                                                controllers.EmbedController.render(path)
GET            /index/subjects                                                                                                   controllers.TagIndexController.keywords()
GET            /index/subjects/*index                                                                                            controllers.TagIndexController.keyword(index)
GET            /index/contributors                                                                                               controllers.TagIndexController.contributors()
GET            /index/contributors/*contributor                                                                                  controllers.TagIndexController.contributor(contributor)
GET            /$shortCode<p/[\w]+>                                                                                              controllers.ShortUrlsController.redirectShortUrl(shortCode)
GET            /$shortCode<p/[\w]+>/:campaignCode                                                                                controllers.ShortUrlsController.fetchCampaignAndRedirectShortCode(shortCode, campaignCode)
POST           /atom/quiz/:id/*path                                                                                              controllers.QuizController.submit(id,path)

# Newspaper pages
GET            /theguardian                                                                                                      controllers.NewspaperController.latestGuardianNewspaper()
GET            /theobserver                                                                                                      controllers.NewspaperController.latestObserverNewspaper()
GET            /$path<theguardian|theobserver>/$year<\d\d\d\d>/$month<\w\w\w>/$day<\d\d>                                         controllers.NewspaperController.newspaperForDate(path, day, month, year)
GET            /$path<theguardian|theobserver>/$year<\d\d\d\d>/$month<\w\w\w>/$day<\d\d>/all                                     controllers.NewspaperController.allOn(path, day, month, year)

GET            /$path<.+/\d\d\d\d/\w\w\w/\d\d>                                                                                   controllers.AllIndexController.on(path)
GET            /$path<.+>/latest                                                                                                 controllers.LatestIndexController.latest(path)
GET            /$path<.+>/latest/email                                                                                           controllers.LatestIndexController.latest(path)
GET            /$path<.+>/$year<\d\d\d\d>/$month<\w\w\w>/$day<\d\d>/all                                                          controllers.AllIndexController.allOn(path, day, month, year)
GET            /$path<.+>/$year<\d\d\d\d>/$month<\w\w\w>/$day<\d\d>/altdate                                                      controllers.AllIndexController.altDate(path, day, month, year)
GET            /$path<.+>/all                                                                                                    controllers.AllIndexController.all(path)

# Newspaper pages paths
# gallery format (?)
# e.g. /theobserver/gallery/2013/sep/14/the-10-best-fonts
# article format
# e.g. /theobserver/2015/nov/01/the-big-issue-generation-gap-pensioners-young-people

# multi-part tags
# e.g. /theguardian/2015/nov/04/g2/features
# GET         /$publication<(theguardian|theobserver)>/$year<\d\d\d\d>/$month<\w\w\w>/$day<\d\d>/$tagHead<.+>/$tagTail<.+>    controllers.PublicationController.publishedOn(publication, day, month, year, tagHead, tagTail)
# single-part tag
# e.g. /theguardian/2015/nov/03/mainsection
GET            /$publication<(theguardian|theobserver)>/$year<\d\d\d\d>/$month<\w\w\w>/$day<\d\d>/$tail<.+>                      controllers.PublicationController.publishedOn(publication, year, month, day, tail)

# Facia
GET            /                                                                                                                 controllers.FaciaController.rootEditionRedirect()
GET            /$path<(lifeandstyle/love-and-sex|lifeandstyle/home-and-garden|world/asia|business/companies|football)>           controllers.FaciaController.renderFrontPressSpecial(path)
GET            /rss                                                                                                              controllers.FaciaController.renderRootFrontRss()
GET            /$path<(uk|au|us|international)(/(culture|sport|commentisfree|business|money|travel|rss))?>                       controllers.FaciaController.renderFrontPress(path)
GET            /*path/lite.json                                                                                                  controllers.FaciaController.renderFrontJsonLite(path)
GET            /*path/deduped.json                                                                                               controllers.DedupedController.getDedupedForPath(path)
GET            /container/use-layout/*id.json                                                                                    controllers.FaciaController.renderContainerJsonWithFrontsLayout(id)
GET            /container/*id.json                                                                                               controllers.FaciaController.renderContainerJson(id)
GET            /most-relevant-container/*path.json                                                                               controllers.FaciaController.renderMostRelevantContainerJson(path)


# Editionalised pages
GET            /$path<[^/]+(/[^/]+)?>/rss                                                                                        controllers.FaciaController.renderFrontRss(path)
GET            /$path<[^/]+(/[^/]+)?>.json                                                                                       controllers.FaciaController.renderFrontJson(path)
GET            /$path<[^/]+(/[^/]+)?>                                                                                            controllers.FaciaController.renderFront(path)

GET            /$path<[\w\d-]*(/[\w\d-]*)?/gallery/.*>/lightbox.json                                                             controllers.GalleryController.lightboxJson(path)
GET            /$path<[\w\d-]*(/[\w\d-]*)?/gallery/.*>.json                                                                      controllers.GalleryController.renderJson(path)
GET            /$path<[\w\d-]*(/[\w\d-]*)?/gallery/.*>                                                                           controllers.GalleryController.render(path)

GET            /$path<[\w\d-]*(/[\w\d-]*)?/(cartoon|graphic|picture)/.*>.json                                                    controllers.ImageContentController.renderJson(path)
GET            /$path<[\w\d-]*(/[\w\d-]*)?/(cartoon|graphic|picture)/.*>                                                         controllers.ImageContentController.render(path)

GET            /$path<[\w\d-]*(/[\w\d-]*)?/(video|audio)/.*>/info.json                                                           controllers.MediaController.renderInfoJson(path)
GET            /$path<[\w\d-]*(/[\w\d-]*)?/(video|audio)/.*>.json                                                                controllers.MediaController.renderJson(path)
GET            /$path<[\w\d-]*(/[\w\d-]*)?/(video|audio)/.*>                                                                     controllers.MediaController.render(path)

GET            /$path<[\w\d-]*(/[\w\d-]*)?/(interactive|ng-interactive)/.*>.json                                                 controllers.InteractiveController.renderInteractiveJson(path)
GET            /$path<[\w\d-]*(/[\w\d-]*)?/(interactive|ng-interactive)/.*>                                                      controllers.InteractiveController.renderInteractive(path)


# Applications
GET            /$path<international>                                                                                             controllers.FaciaController.renderFront(path)
GET            /$path<[\w\d-]*(/[\w\d-]*)?(/[\w\d-]*)?>/trails.json                                                              controllers.IndexController.renderTrailsJson(path)
GET            /$path<[\w\d-]*(/[\w\d-]*)?(/[\w\d-]*)?>/trails                                                                   controllers.IndexController.renderTrails(path)
GET            /$path<[\w\d-]*(/[\w\d-]*)?(/[\w\d-]*)?>.json                                                                     controllers.IndexController.renderJson(path)
GET            /$path<[\w\d-]*(/[\w\d-]*)?(/[\w\d-]*)?>                                                                          controllers.IndexController.render(path)
GET            /$leftSide<[^+]+>+*rightSide                                                                                      controllers.IndexController.renderCombiner(leftSide, rightSide)

# Articles
GET            /$path<[^/]+/([^/]+/)?live/.*>.json                                                                               controllers.ArticleController.renderLiveBlogJson(path, lastUpdate: Option[String], rendered: Option[Boolean], isLivePage: Option[Boolean])
GET            /*path.json                                                                                                       controllers.ArticleController.renderJson(path)
GET            /*path/email                                                                                                      controllers.ArticleController.renderArticle(path)
# temp route for live blogs so we can paginate without getting the blocks for all articles
GET            /$path<[^/]+/([^/]+/)?live/.*>                                                                                    controllers.ArticleController.renderLiveBlog(path, page: Option[String], format: Option[String])
GET            /*path                                                                                                            controllers.ArticleController.renderArticle(path)<|MERGE_RESOLUTION|>--- conflicted
+++ resolved
@@ -307,22 +307,13 @@
 GET            /commercial/paid                                                                                                  commercial.controllers.PaidContentCardController.cardHtml
 GET            /commercial/multi.json                                                                                            commercial.controllers.Multi.renderMulti
 GET            /commercial/api/multi.json                                                                                        commercial.controllers.Multi.getMulti
-GET            /$path<commercial-containers>                                                                                     controllers.FaciaController.renderFront(path)
-<<<<<<< HEAD
-GET            /commercial/advertiser-content/:campaignName/:pageName                                                            controllers.commercial.HostedContentController.renderLegacyHostedPage(campaignName, pageName)
-GET            /advertiser-content/:campaignName/:pageName                                                                       controllers.commercial.HostedContentController.renderHostedPage(campaignName, pageName)
-GET            /advertiser-content/:campaignName/:pageName/:cType/onward.json                                                    controllers.commercial.HostedContentController.renderOnwardComponent(campaignName, pageName, cType, items: Option[Int])
-GET            /commercial/subscriber-number                                                                                     controllers.commercial.SubscriberNumberPageController.renderSubscriberNumberPage
-GET            /commercial/contributor-email                                                                                     controllers.commercial.ContributorEmailPageController.renderContributorEmailPage
-GET            /commercial/contributor-email/do                                                                                  controllers.commercial.ContributorEmailPageController.renderContributorEmailPageResult
-=======
+GET            /$path<commercial-containers>                                                                                                controllers.FaciaController.renderFront(path)
 GET            /commercial/advertiser-content/:campaignName/:pageName                                                            commercial.controllers.HostedContentController.renderLegacyHostedPage(campaignName, pageName)
 GET            /advertiser-content/:campaignName/:pageName                                                                       commercial.controllers.HostedContentController.renderHostedPage(campaignName, pageName)
-GET            /advertiser-content/:campaignName/:pageName/:cType/onward.json                                                    commercial.controllers.HostedContentController.renderOnwardComponent(campaignName, pageName, cType)
+GET            /advertiser-content/:campaignName/:pageName/:cType/onward.json                                                    commercial.controllers.HostedContentController.renderOnwardComponent(campaignName, pageName, cType, items: Option[Int])
 GET            /commercial/subscriber-number                                                                                     commercial.controllers.SubscriberNumberPageController.renderSubscriberNumberPage
 GET            /commercial/contributor-email                                                                                     commercial.controllers.ContributorEmailPageController.renderContributorEmailPage
-GET            /commercial/contributor-email/do                                                                                  commercial.controllers.ContributorEmailPageController.renderContributorEmailPageResult
->>>>>>> e7e9122b
+GET            /commercial/contributor-email/do                                                                        controllers.commercial.ContributorEmailPageController.renderContributorEmailPageResult
 
 # Commercial Admin
 GET            /commercial                                                                                                       controllers.admin.CommercialController.renderCommercialMenu()
