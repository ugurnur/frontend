# Routes
# This file defines all application routes (Higher priority routes first)
# ~~~~

# For dev machines
GET         /assets/internal/*file                                                                    controllers.Assets.at(path="/public", file)
GET         /assets/*path                                                                             dev.DevAssetsController.at(path)

# Discussion
<<<<<<< HEAD
GET        /discussion/comment-box.json                                                              controllers.DiscussionApp.commentBox()
GET        /discussion/comment-counts                                                                controllers.DiscussionApp.commentCount(shortUrls: String)
GET        /discussion/comment-counts.json                                                           controllers.DiscussionApp.commentCountJson(shortUrls: String)
GET        /discussion/*shortUrl.json                                                                controllers.DiscussionApp.commentPageJson(shortUrl)
GET        /discussion/*shortUrl                                                                     controllers.DiscussionApp.commentPage(shortUrl)
=======
GET         /discussion/comment-counts                                                                controllers.DiscussionApp.commentCount(shortUrls: String)
GET         /discussion/comment-counts.json                                                           controllers.DiscussionApp.commentCountJson(shortUrls: String)
GET         /discussion/*shortUrl.json                                                                controllers.DiscussionApp.commentPageJson(shortUrl)
GET         /discussion/*shortUrl                                                                     controllers.DiscussionApp.commentPage(shortUrl)
>>>>>>> 68741120

# Core Navigation
GET         /most-read                                                                                controllers.MostPopularController.render(path = "")
GET         /most-read.json                                                                           controllers.MostPopularController.render(path = "")
GET         /most-read/card.json                                                                      controllers.MostPopularController.renderCard()
GET         /most-read/expandable/*path.json                                                          controllers.MostPopularController.renderExpandableJson(path)
GET         /most-read/expandable/*path                                                               controllers.MostPopularController.renderExpandable(path)
GET         /most-read/*path.json                                                                     controllers.MostPopularController.renderJson(path)
GET         /most-read/*path                                                                          controllers.MostPopularController.render(path)

GET         /most-read-facebook                                                                       controllers.MostPopularFromFacebookController.render(path = "")
GET         /most-read-facebook.json                                                                  controllers.MostPopularFromFacebookController.render(path = "")
GET         /most-read-facebook/*path.json                                                            controllers.MostPopularFromFacebookController.render(path)
GET         /most-read-facebook/*path                                                                 controllers.MostPopularFromFacebookController.renderJson(path)
GET         /most-read-facebook/card.json                                                             controllers.MostPopularFromFacebookController.renderCard()
GET         /most-read/expandable-facebook/*path.json                                                 controllers.MostPopularFromFacebookController.renderExpandableJson(path)
GET         /most-read/expandable-facebook/*path                                                      controllers.MostPopularFromFacebookController.renderExpandable(path)

GET         /top-stories                                                                              controllers.TopStoriesController.renderTopStories()
GET         /top-stories.json                                                                         controllers.TopStoriesController.renderTopStoriesJson()
GET         /top-stories/trails                                                                       controllers.TopStoriesController.renderTrails()
GET         /top-stories/trails.json                                                                  controllers.TopStoriesController.renderJsonTrails()
GET         /related/*path.json                                                                       controllers.RelatedController.renderJson(path)
GET         /related/*path                                                                            controllers.RelatedController.render(path)
GET         /recent/card.json                                                                         controllers.RecentController.renderRecent()

GET         /preference/platform/:platform                                                            controllers.ChangeViewController.render(platform, page)

GET         /cards/opengraph/*path                                                                    controllers.CardController.opengraph(path)

# Sport
GET         /sport/cricket/match/:matchId.json                                                        controllers.CricketMatchController.renderMatchIdJson(matchId)
GET         /sport/cricket/match/:matchId                                                             controllers.CricketMatchController.renderMatchId(matchId)

GET         /football/fixtures/:year/:month/:day.json                                                 football.controllers.FixturesController.renderForJson(year, month, day)
GET         /football/fixtures/:year/:month/:day                                                      football.controllers.FixturesController.renderFor(year, month, day)
GET         /football/fixtures                                                                        football.controllers.FixturesController.render()
GET         /football/fixtures.json                                                                   football.controllers.FixturesController.renderJson()
GET         /football/:competition/fixtures/:year/:month/:day.json                                    football.controllers.CompetitionFixturesController.renderForJson(year, month, day, competition)
GET         /football/:competition/fixtures/:year/:month/:day                                         football.controllers.CompetitionFixturesController.renderFor(year, month, day, competition)
GET         /football/:competition/fixtures                                                           football.controllers.FixturesController.renderTag(competition)
GET         /football/:competition/fixtures.json                                                      football.controllers.FixturesController.renderTagJson(competition)

GET         /football/results/:year/:month/:day.json                                                  football.controllers.ResultsController.renderForJson(year, month, day)
GET         /football/results/:year/:month/:day                                                       football.controllers.ResultsController.renderFor(year, month, day)
GET         /football/results                                                                         football.controllers.ResultsController.render()
GET         /football/results.json                                                                    football.controllers.ResultsController.renderJson()
GET         /football/:competition/results/:year/:month/:day.json                                     football.controllers.CompetitionResultsController.renderForJson(year, month, day, competition)
GET         /football/:competition/results/:year/:month/:day                                          football.controllers.CompetitionResultsController.renderFor(year, month, day, competition)
GET         /football/:tag/results                                                                    football.controllers.ResultsController.renderTag(tag)
GET         /football/:tag/results.json                                                               football.controllers.ResultsController.renderTagJson(tag)

GET         /football/live                                                                            football.controllers.LiveMatchesController.renderLiveMatches()
GET         /football/live.json                                                                       football.controllers.LiveMatchesController.renderLiveMatchesJson()
GET         /football/:competition/live                                                               football.controllers.LiveMatchesController.renderLiveMatchesFor(competition)
GET         /football/:competition/live.json                                                          football.controllers.LiveMatchesController.renderLiveMatchesJsonFor(competition)

GET         /football/tables                                                                          football.controllers.LeagueTableController.renderLeagueTable()
GET         /football/tables.json                                                                     football.controllers.LeagueTableController.renderLeagueTableJson()
GET         /football/:competition/table                                                              football.controllers.LeagueTableController.renderCompetition(competition)
GET         /football/:competition/table.json                                                         football.controllers.LeagueTableController.renderCompetitionJson(competition)

GET         /football/api/frontscores                                                                 football.controllers.FrontScoresController.renderFrontScores()
GET         /football/api/frontscores.json                                                            football.controllers.FrontScoresController.renderFrontScoresJson()
GET         /football/api/competitiontable                                                            football.controllers.CompetitionTablesController.renderCompetition()
GET         /football/api/competitiontable.json                                                       football.controllers.CompetitionTablesController.renderCompetitionJson()
GET         /football/api/teamtable/:teamId.json                                                      football.controllers.CompetitionTablesController.renderTeamJson(teamId)
GET         /football/api/teamtable/:teamId                                                           football.controllers.CompetitionTablesController.renderTeam(teamId)
GET         /football/api/teamfixtures/:teamId.json                                                   football.controllers.TeamFixturesController.renderComponentJson(teamId)
GET         /football/api/teamfixtures/:teamId                                                        football.controllers.TeamFixturesController.renderComponent(teamId)

GET         /football/api/match-nav/:year/:month/:day/:home/:away.json                                football.controllers.MoreOnMatchController.matchNavJson(year, month, day, home, away)
GET         /football/api/match-nav/:year/:month/:day/:home/:away                                     football.controllers.MoreOnMatchController.matchNav(year, month, day, home, away)
GET         /football/api/match-nav/:matchId.json                                                     football.controllers.MoreOnMatchController.moreOnJson(matchId)
GET         /football/api/match-nav/:matchId                                                          football.controllers.MoreOnMatchController.moreOn(matchId)

GET         /football/competitions                                                                    football.controllers.CompetitionListController.renderCompetitionList()
GET         /football/competitions.json                                                               football.controllers.CompetitionListController.renderCompetitionListJson()
GET         /football/teams                                                                           football.controllers.LeagueTableController.renderTeamlist()
GET         /football/teams.json                                                                      football.controllers.LeagueTableController.renderTeamlistJson()

GET         /football/match/:year/:month/:day/$home<[\w\d-\.]+>-v-$away<[\w\d-\.]+>.json              football.controllers.MatchController.renderMatchJson(year,month,day,home,away)
GET         /football/match/:year/:month/:day/$home<[\w\d-\.]+>-v-$away<[\w\d-\.]+>                   football.controllers.MatchController.renderMatch(year,month,day,home,away)
GET         /football/match/:matchId.json                                                             football.controllers.MatchController.renderMatchIdJson(matchId)
GET         /football/match/:matchId                                                                  football.controllers.MatchController.renderMatchId(matchId)

# Admin
GET         /login                                                                                    controllers.admin.Login.login
POST        /login                                                                                    controllers.admin.Login.loginPost
GET         /openIDCallback                                                                           controllers.admin.Login.openIDCallback
GET         /logout                                                                                   controllers.admin.Login.logout
GET         /admin                                                                                    controllers.admin.IndexController.admin()
GET         /admin/feature-trailblock                                                                 controllers.admin.FeatureTrailblockController.edit()
POST        /admin/feature-trailblock                                                                 controllers.admin.FeatureTrailblockController.save()
GET         /api/proxy/*path                                                                          controllers.admin.Api.proxy(path, callback)
GET         /api/tag                                                                                  controllers.admin.Api.tag(q, callback)
GET         /api/item/*path                                                                           controllers.admin.Api.item(path, callback)
GET         /json/proxy/*absUrl                                                                       controllers.admin.Api.json(absUrl)
GET         /ophan/pageviews/*path                                                                    controllers.admin.OphanApiController.pageViews(path)
GET         /ophan/pageviews                                                                          controllers.admin.OphanApiController.platformPageViews()
GET         /dev/switchboard                                                                          controllers.admin.SwitchboardController.renderSwitchboard()
POST        /dev/switchboard                                                                          controllers.admin.SwitchboardController.save()
GET         /analytics/kpis                                                                           controllers.admin.AnalyticsController.kpis()
GET         /analytics/pageviews                                                                      controllers.admin.AnalyticsController.pageviews()
GET         /analytics/browsers                                                                       controllers.admin.AnalyticsController.browsers()
GET         /analytics/abtests                                                                        controllers.admin.AnalyticsController.abtests()
GET         /metrics/loadbalancers                                                                    controllers.admin.DashboardController.renderDashboard()
GET         /metrics/fastly                                                                           controllers.admin.FastlyController.renderFastly()
GET         /radiator                                                                                 controllers.admin.RadiatorController.renderRadiator()
GET         /radiator/pingdom                                                                         controllers.admin.RadiatorController.pingdom()
GET         /radiator/commit/*hash                                                                    controllers.admin.RadiatorController.commitDetail(hash)
GET         /troubleshoot/football                                                                    controllers.admin.FootballTroubleshooterController.renderFootballTroubleshooter()

# Front
GET         /$path<(\w\w-edition)?>                                                                   controllers.FrontController.renderFront(path)
GET         /$path<(\w\w-edition)?>.json                                                              controllers.FrontController.renderFrontJson(path)

GET         /$path<(us|uk|au)?>                                                                       controllers.FrontController.renderEditionFront(path)
GET         /$path<(us|uk|au)?>.json                                                                  controllers.FrontController.renderEditionFrontJson(path)
GET         /$path<(\w\w/)?(culture|sport|australia|commentisfree|business|money)>                    controllers.FrontController.renderEditionSectionFront(path)
GET         /$path<(\w\w/)?(culture|sport|australia|commentisfree|business|money)>.json               controllers.FrontController.renderEditionSectionFrontJson(path)
GET         /$path<(\w\w/)?(culture|sport|australia|commentisfree|business|money)>/trails             controllers.FrontController.renderTrails(path)
GET         /$path<(\w\w/)?(culture|sport|australia|commentisfree|business|money)>/trails.json        controllers.FrontController.renderTrailsJson(path)

# Applications
GET         /sections                                                                                 controllers.SectionsController.renderSections()
GET         /sections.json                                                                            controllers.SectionsController.renderSectionsJson()

GET         /$path<[\w\d-]*(/[\w\d-]*)?/gallery/.*>/lightbox.json                                     controllers.GalleryController.renderLightbox(path)
GET         /$path<[\w\d-]*(/[\w\d-]*)?/gallery/.*>.json                                              controllers.GalleryController.renderJson(path)
GET         /$path<[\w\d-]*(/[\w\d-]*)?/gallery/.*>                                                   controllers.GalleryController.render(path)

GET         /$path<[\w\d-]*(/[\w\d-]*)?/(cartoon|graphic|picture)/.*>.json                            controllers.ImageContentController.renderJson(path)
GET         /$path<[\w\d-]*(/[\w\d-]*)?/(cartoon|graphic|picture)/.*>                                 controllers.ImageContentController.render(path)

GET         /$path<[\w\d-]*(/[\w\d-]*)?/video/.*>.json                                                controllers.VideoController.renderJson(path)
GET         /$path<[\w\d-]*(/[\w\d-]*)?/video/.*>                                                     controllers.VideoController.render(path)


GET         /$path<[\w\d-]*(/[\w\d-]*)?(/[\w\d-]*)?>/trails.json                                      controllers.IndexController.renderTrailsJson(path)
GET         /$path<[\w\d-]*(/[\w\d-]*)?(/[\w\d-]*)?>/trails                                           controllers.IndexController.renderTrails(path)
GET         /$path<[\w\d-]*(/[\w\d-]*)?(/[\w\d-]*)?>.json                                             controllers.IndexController.renderJson(path)
GET         /$path<[\w\d-]*(/[\w\d-]*)?(/[\w\d-]*)?>                                                  controllers.IndexController.render(path)
GET         /$leftSide<[\w\d-]*(/[\w\d-]*)?(/[\w\d-]*)?>+$rightSide<[\w\d-]*(/[\w\d-]*)?(/[\w\d-]*)?> controllers.IndexController.renderCombiner(leftSide, rightSide)


# Articles
GET         /*path.json                                                                               controllers.ArticleController.renderLatest(path, lastUpdate: Option[String])
GET         /*path                                                                                    controllers.ArticleController.renderArticle(path)<|MERGE_RESOLUTION|>--- conflicted
+++ resolved
@@ -7,18 +7,11 @@
 GET         /assets/*path                                                                             dev.DevAssetsController.at(path)
 
 # Discussion
-<<<<<<< HEAD
 GET        /discussion/comment-box.json                                                              controllers.DiscussionApp.commentBox()
 GET        /discussion/comment-counts                                                                controllers.DiscussionApp.commentCount(shortUrls: String)
 GET        /discussion/comment-counts.json                                                           controllers.DiscussionApp.commentCountJson(shortUrls: String)
 GET        /discussion/*shortUrl.json                                                                controllers.DiscussionApp.commentPageJson(shortUrl)
 GET        /discussion/*shortUrl                                                                     controllers.DiscussionApp.commentPage(shortUrl)
-=======
-GET         /discussion/comment-counts                                                                controllers.DiscussionApp.commentCount(shortUrls: String)
-GET         /discussion/comment-counts.json                                                           controllers.DiscussionApp.commentCountJson(shortUrls: String)
-GET         /discussion/*shortUrl.json                                                                controllers.DiscussionApp.commentPageJson(shortUrl)
-GET         /discussion/*shortUrl                                                                     controllers.DiscussionApp.commentPage(shortUrl)
->>>>>>> 68741120
 
 # Core Navigation
 GET         /most-read                                                                                controllers.MostPopularController.render(path = "")
