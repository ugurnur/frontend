# Routes
# This file defines all application routes (Higher priority routes first)
# ~~~~

GET         /humans.txt                                                                                              dev.DevAssetsController.humans()
GET         /surveys/*file                                                                                           dev.DevAssetsController.surveys(file)
<<<<<<< HEAD
GET         /commercial/test-page                                                                                    controllers.commercial.CreativeTestPage.allComponents(k: List[String])
=======
GET         /commercial/test-page                                     												 controllers.commercial.CreativeTestPage.allComponents(k: List[String])
>>>>>>> 345c92a5

# For dev machines
GET         /assets/internal/*file                                                                                   controllers.Assets.at(path="/public", file)
GET         /assets/*path                                                                                            dev.DevAssetsController.at(path)

# Diagnostics
GET         /ab.gif                                                                                                  controllers.DiagnosticsController.ab
GET         /js.gif                                                                                                  controllers.DiagnosticsController.js
GET         /count/$prefix<.+>.gif                                                                                   controllers.DiagnosticsController.analytics(prefix)
GET         /counts.gif                                                                                              controllers.DiagnosticsController.analyticsCounts()
POST        /tech-feedback                                                                                           controllers.DiagnosticsController.techFeedback()
GET         /tech-feedback                                                                                           controllers.DiagnosticsController.techFeedback()
POST        /css                                                                                                     controllers.DiagnosticsController.css
OPTIONS     /css                                                                                                     controllers.DiagnosticsController.cssOptions
POST        /accept-beacon                                                                                           controllers.DiagnosticsController.acceptBeacon
OPTIONS     /accept-beacon                                                                                           controllers.DiagnosticsController.acceptBeaconOptions

# Crosswords
# NOTE: Leave this as it is, otherwise we don't render /crosswords/series/prize, for example.
GET        /crosswords/$crosswordType<cryptic|quick|quiptic|prize|everyman|azed|special|genius|speedy>/:id.svg       controllers.CrosswordsController.thumbnail(crosswordType: CrosswordType, id: Int)
GET        /crosswords/$crosswordType<cryptic|quick|quiptic|prize|everyman|azed|special|genius|speedy>/:id           controllers.CrosswordsController.crossword(crosswordType: CrosswordType, id: Int)

# Business data
GET        /business-data/stocks.json                 controllers.StocksController.stocks

#Weather - OLD
GET         /weather/city/:id.json                                                                                   controllers.WeatherController.forCity(id)
GET         /weather/city.json                                                                                       controllers.LocationsController.whatIsMyCity()
GET         /weather/locations                                                                                       controllers.LocationsController.findCity(query: String)
GET         /weather/forecast/:id.json                                                                               controllers.WeatherController.forecastForCityId(id)

#Weather
GET         /weatherapi/city/:id.json                                                                                controllers.WeatherController.forCity(id)
GET         /weatherapi/city.json                                                                                    controllers.LocationsController.whatIsMyCity()
GET         /weatherapi/locations                                                                                    controllers.LocationsController.findCity(query: String)
GET         /weatherapi/forecast/:id.json                                                                            controllers.WeatherController.forecastForCityId(id)

# Analytics
GET         /analytics/abtests                                                                                       controllers.admin.AnalyticsController.abtests()
GET         /analytics/confidence                                                                                    controllers.admin.AnalyticsConfidenceController.renderConfidence()
GET         /analytics/google-referrers                                                                              controllers.admin.GoogleReferrerController.renderGoogleReferrerDashboard()
GET         /analytics/content/gallery                                                                               controllers.admin.ContentPerformanceController.renderGalleryDashboard()
GET         /analytics/content/liveblog                                                                              controllers.admin.ContentPerformanceController.renderLiveBlogDashboard()
GET         /analytics/content/video                                                                                 controllers.admin.ContentPerformanceController.renderVideoEncodingsDashboard()
GET         /analytics/omniture/segments/:rsid                                                                       controllers.admin.OmnitureReportController.getSegments(rsid)
GET         /analytics/omniture/*reportName                                                                          controllers.admin.OmnitureReportController.getReport(reportName)
GET         /analytics/commercial                                                                                    controllers.admin.CommercialController.renderCommercial()
GET         /analytics/commercial/specialadunits                                                                     controllers.admin.CommercialController.renderSpecialAdUnits()
GET         /analytics/commercial/sponsorships                                                                       controllers.admin.CommercialController.renderPaidForTags()
GET         /analytics/commercial/pageskins                                                                          controllers.admin.CommercialController.renderPageskins()
GET         /analytics/commercial/surging                                                                            controllers.admin.CommercialController.renderSurgingContent()
GET         /analytics/commercial/im-sponsorships                                                                    controllers.admin.CommercialController.renderInlineMerchandisingTargetedTags()
GET         /analytics/commercial/templates                                                                          controllers.admin.CommercialController.renderCreativeTemplates()
GET         /analytics/commercial/sponsored-containers                                                               controllers.admin.CommercialController.sponsoredContainers()
GET         /analytics/commercial/adtests                                                                            controllers.admin.CommercialController.renderAdTests()


# Discussion
GET         /discussion/comment-counts                                                                               controllers.CommentCountController.commentCount(shortUrls: String)
GET         /discussion/comment-counts.json                                                                          controllers.CommentCountController.commentCountJson(shortUrls: String)
GET         /discussion/comment/*id.json                                                                             controllers.CommentsController.commentJson(id: Int)
GET         /discussion/comment/*id                                                                                  controllers.CommentsController.comment(id: Int)
GET         /discussion/comment-context/*commentId.json                                                              controllers.CommentsController.commentContextJson(commentId: Int)
OPTIONS     /discussion/comment-context/*commentId.json                                                              controllers.CommentsController.commentContextJsonOptions(commentId: Int)
GET         /discussion/top-comments/$discussionKey</?p/\w+>.json                                                    controllers.CommentsController.topCommentsJson(discussionKey: discussion.model.DiscussionKey)
OPTIONS     /discussion/top-comments/$discussionKey</?p/\w+>.json                                                    controllers.CommentsController.topCommentsJsonOptions(discussionKey: discussion.model.DiscussionKey)
GET         /discussion/$discussionKey</?p/\w+>.json                                                                 controllers.CommentsController.commentsJson(discussionKey: discussion.model.DiscussionKey)
OPTIONS     /discussion/$discussionKey</?p/\w+>.json                                                                 controllers.CommentsController.commentsJsonOptions(discussionKey: discussion.model.DiscussionKey)
GET         /discussion/$discussionKey</?p/\w+>                                                                      controllers.CommentsController.comments(discussionKey: discussion.model.DiscussionKey)
GET         /discussion/profile/:id/search/:q.json                                                                   controllers.ProfileActivityController.profileSearch(id: String, q: String)
GET         /discussion/profile/:id/discussions.json                                                                 controllers.ProfileActivityController.profileDiscussions(id: String)
GET         /discussion/profile/:id/replies.json                                                                     controllers.ProfileActivityController.profileReplies(id: String)
GET         /discussion/profile/:id/picks.json                                                                       controllers.ProfileActivityController.profilePicks(id: String)
GET         /discussion/profile/:id/witness.json                                                                     controllers.WitnessActivityController.witnessActivity(id: String)
GET         /open/cta/article/*discussionKey.json                                                                    controllers.CtaController.cta(discussionKey: discussion.model.DiscussionKey)

# Onward
GET         /most-read.json                                                                                          controllers.MostPopularController.render(path = "")
GET         /most-read/*path.json                                                                                    controllers.MostPopularController.render(path)
GET         /most-read-geo.json                                                                                      controllers.MostPopularController.renderPopularGeo()
GET         /most-read-day.json                                                                                      controllers.MostPopularController.renderPopularDay(countryCode)

GET         /top-stories.json                                                                                        controllers.TopStoriesController.renderTopStories()
GET         /top-stories/trails.json                                                                                 controllers.TopStoriesController.renderTrails()
GET         /related/*path.json                                                                                      controllers.RelatedController.render(path)
GET         /related/*path                                                                                           controllers.RelatedController.renderHtml(path)
GET         /popular-in-tag/*tag.json                                                                                controllers.PopularInTag.render(tag)

GET         /preference/edition/:edition                                                                             controllers.ChangeEditionController.render(edition)
GET         /preference/front-alphas/:optAction                                                                      controllers.ChangeAlphaController.render(optAction, page)

GET         /cards/opengraph/*path.json                                                                              controllers.CardController.opengraph(path)
GET         /tagged.json                                                                                             controllers.TaggedContentController.renderJson(tag: String)

GET         /:mediaType/section/:sectionId/*seriesId.json                                                            controllers.MediaInSectionController.renderSectionMediaWithSeries(mediaType, sectionId, seriesId)
GET         /:mediaType/section/:sectionId.json                                                                      controllers.MediaInSectionController.renderSectionMedia(mediaType, sectionId)
GET         /video/most-viewed.json                                                                                  controllers.MostViewedVideoController.renderMostViewed()
GET         /audio/most-viewed.json                                                                                  controllers.MostViewedAudioController.renderMostViewed()
GET         /podcast/most-viewed.json                                                                                controllers.MostViewedAudioController.renderMostViewedPodcast()
GET         /gallery/most-viewed.json                                                                                controllers.MostViewedGalleryController.renderMostViewed()
GET         /video/end-slate/series/*seriesId.json                                                                   controllers.VideoEndSlateController.renderSeries(seriesId)
GET         /video/end-slate/section/*sectionId.json                                                                 controllers.VideoEndSlateController.renderSection(sectionId)
GET         /embed/card/*path.json                                                                                   controllers.RichLinkController.render(path)
GET         /embed/card/*path                                                                                        controllers.RichLinkController.renderHtml(path)

# Sport
GET         /sport/cricket/match/:matchId.json                                                                       controllers.CricketMatchController.renderMatchIdJson(matchId)
GET         /sport/cricket/match/:matchId                                                                            controllers.CricketMatchController.renderMatchId(matchId)

GET         /football/fixtures/more/:year/:month/:day.json                                                           football.controllers.FixturesController.moreFixturesForJson(year, month, day)
GET         /football/fixtures/more/:year/:month/:day                                                                football.controllers.FixturesController.moreFixturesFor(year, month, day)
GET         /football/fixtures/:year/:month/:day                                                                     football.controllers.FixturesController.allFixturesFor(year, month, day)
GET         /football/fixtures/:year/:month/:day.json                                                                football.controllers.FixturesController.allFixturesForJson(year, month, day)
GET         /football/fixtures                                                                                       football.controllers.FixturesController.allFixtures()
GET         /football/fixtures.json                                                                                  football.controllers.FixturesController.allFixturesJson()
GET         /football/:tag/fixtures/:year/:month/:day.json                                                           football.controllers.FixturesController.tagFixturesForJson(year, month, day, tag)
GET         /football/:tag/fixtures/:year/:month/:day                                                                football.controllers.FixturesController.tagFixturesFor(year, month, day, tag)
GET         /football/:tag/fixtures                                                                                  football.controllers.FixturesController.tagFixturesJson(tag)
GET         /football/:tag/fixtures.json                                                                             football.controllers.FixturesController.tagFixtures(tag)

GET         /football/results/:year/:month/:day.json                                                                 football.controllers.ResultsController.allResultsForJson(year, month, day)
GET         /football/results/:year/:month/:day                                                                      football.controllers.ResultsController.allResultsFor(year, month, day)
GET         /football/results/more/:year/:month/:day.json                                                            football.controllers.ResultsController.moreResultsForJson(year, month, day)
GET         /football/results/more/:year/:month/:day                                                                 football.controllers.ResultsController.moreResultsFor(year, month, day)
GET         /football/results                                                                                        football.controllers.ResultsController.allResults()
GET         /football/results.json                                                                                   football.controllers.ResultsController.allResultsJson()
GET         /football/:tag/results/:year/:month/:day.json                                                            football.controllers.ResultsController.tagResultsForJson(year, month, day, tag)
GET         /football/:tag/results/:year/:month/:day                                                                 football.controllers.ResultsController.tagResultsFor(year, month, day, tag)
GET         /football/:tag/results                                                                                   football.controllers.ResultsController.tagResults(tag)
GET         /football/:tag/results.json                                                                              football.controllers.ResultsController.tagResultsJson(tag)

GET         /football/live                                                                                           football.controllers.MatchDayController.liveMatches()
GET         /football/live.json                                                                                      football.controllers.MatchDayController.liveMatchesJson()
GET         /football/:competition/live                                                                              football.controllers.MatchDayController.competitionMatches(competition)
GET         /football/:competition/live.json                                                                         football.controllers.MatchDayController.competitionMatchesJson(competition)

GET         /football/match-day/:year/:month/:day.json                                                               football.controllers.MatchDayController.matchesForJson(year, month, day)
GET         /football/match-day/:year/:month/:day                                                                    football.controllers.MatchDayController.matchesFor(year, month, day)
GET         /football/match-day/:competition/:year/:month/:day.json                                                  football.controllers.MatchDayController.competitionMatchesForJson(competition, year, month, day)
GET         /football/match-day/:competition/:year/:month/:day                                                       football.controllers.MatchDayController.competitionMatchesFor(competition, year, month, day)

GET         /football/tables                                                                                         football.controllers.LeagueTableController.renderLeagueTable()
GET         /football/tables.json                                                                                    football.controllers.LeagueTableController.renderLeagueTableJson()
GET         /football/:competition/table                                                                             football.controllers.LeagueTableController.renderCompetition(competition)
GET         /football/:competition/table.json                                                                        football.controllers.LeagueTableController.renderCompetitionJson(competition)
GET         /football/:competition/:group/table                                                                      football.controllers.LeagueTableController.renderCompetitionGroup(competition, group)
GET         /football/:competition/:group/table.json                                                                 football.controllers.LeagueTableController.renderCompetitionGroupJson(competition, group)
GET         /football/:team/fixtures-and-results-container                                                           football.controllers.FixturesAndResultsContainerController.renderContainer(team)

GET         /football/:competitionTag/overview/embed                                                                 football.controllers.WallchartController.renderWallchartEmbed(competitionTag)
GET         /football/:competitionTag/overview                                                                       football.controllers.WallchartController.renderWallchart(competitionTag)

GET         /football/api/match-nav/:year/:month/:day/:home/:away.json                                               football.controllers.MoreOnMatchController.matchNavJson(year, month, day, home, away)
GET         /football/api/match-nav/:year/:month/:day/:home/:away                                                    football.controllers.MoreOnMatchController.matchNav(year, month, day, home, away)
GET         /football/api/match-nav/:matchId.json                                                                    football.controllers.MoreOnMatchController.moreOnJson(matchId)
GET         /football/api/match-nav/:matchId                                                                         football.controllers.MoreOnMatchController.moreOn(matchId)
GET         /football/api/big-match-special/:matchId.json                                                            football.controllers.MoreOnMatchController.bigMatchSpecial(matchId)

GET         /football/competitions                                                                                   football.controllers.CompetitionListController.renderCompetitionList()
GET         /football/competitions.json                                                                              football.controllers.CompetitionListController.renderCompetitionListJson()
GET         /football/teams                                                                                          football.controllers.LeagueTableController.renderTeamlist()
GET         /football/teams.json                                                                                     football.controllers.LeagueTableController.renderTeamlistJson()

GET         /football/match/:year/:month/:day/$home<[\w\d-\.]+>-v-$away<[\w\d-\.]+>.json                             football.controllers.MatchController.renderMatchJson(year,month,day,home,away)
GET         /football/match/:year/:month/:day/$home<[\w\d-\.]+>-v-$away<[\w\d-\.]+>                                  football.controllers.MatchController.renderMatch(year,month,day,home,away)
GET         /football/match/:matchId.json                                                                            football.controllers.MatchController.renderMatchIdJson(matchId)
GET         /football/match/:matchId                                                                                 football.controllers.MatchController.renderMatchId(matchId)

GET         /football/match-redirect/:year/:month/:day/:homeTeamId/:awayTeamId                                       football.controllers.MoreOnMatchController.redirectToMatch(year,month,day,homeTeamId,awayTeamId)
GET         /football/match-redirect/:matchId                                                                        football.controllers.MoreOnMatchController.redirectToMatchId(matchId)

# Admin
# authentication endpoints
GET         /login                                                                                                   controllers.admin.OAuthLoginController.login
POST        /login                                                                                                   controllers.admin.OAuthLoginController.loginAction
GET         /oauth2callback                                                                                          controllers.admin.OAuthLoginController.oauth2Callback
GET         /logout                                                                                                  controllers.admin.OAuthLoginController.logout
GET         /admin                                                                                                   controllers.admin.AdminIndexController.admin()
GET         /api/proxy/*path                                                                                         controllers.admin.Api.proxy(path, callback)
GET         /api/tag                                                                                                 controllers.admin.Api.tag(q, callback)
GET         /api/item/*path                                                                                          controllers.admin.Api.item(path, callback)
GET         /json/proxy/*absUrl                                                                                      controllers.admin.Api.json(absUrl)
GET         /ophan/pageviews/*path                                                                                   controllers.admin.OphanApiController.pageViews(path)
GET         /ophan/pageviews                                                                                         controllers.admin.OphanApiController.platformPageViews()
GET         /dev/switchboard                                                                                         controllers.admin.SwitchboardController.renderSwitchboard()
POST        /dev/switchboard                                                                                         controllers.admin.SwitchboardController.save()
GET         /metrics/loadbalancers                                                                                   controllers.admin.MetricsController.renderLoadBalancers()
GET         /metrics/googlebot/404                                                                                   controllers.admin.MetricsController.renderGooglebot404s()
GET         /metrics/fastly                                                                                          controllers.admin.FastlyController.renderFastly()
GET         /metrics/errors                                                                                          controllers.admin.MetricsController.renderErrors()
GET         /metrics/errors/4xx                                                                                      controllers.admin.MetricsController.render4XX()
GET         /metrics/errors/5xx                                                                                      controllers.admin.MetricsController.render5XX()
GET         /metrics/memory                                                                                          controllers.admin.MetricsController.renderMemory()
GET         /metrics/assets                                                                                          controllers.admin.MetricsController.renderAssets()
GET         /metrics/afg                                                                                             controllers.admin.MetricsController.renderAfg()
GET         /radiator                                                                                                controllers.admin.RadiatorController.renderRadiator()
GET         /radiator/pingdom                                                                                        controllers.admin.RadiatorController.pingdom()
GET         /radiator/commit/*hash                                                                                   controllers.admin.RadiatorController.commitDetail(hash)
GET         /troubleshoot/football                                                                                   controllers.admin.SportTroubleshooterController.renderFootballTroubleshooter()
GET         /troubleshoot/cricket                                                                                    controllers.admin.SportTroubleshooterController.renderCricketTroubleshooter()
GET         /troubleshoot/pages                                                                                      controllers.admin.TroubleshooterController.index()
GET         /troubleshoot/test                                                                                       controllers.admin.TroubleshooterController.test(id, testPath)
GET         /redirects                                                                                               controllers.admin.RedirectController.redirect()
POST        /redirect-post                                                                                           controllers.admin.RedirectController.redirectPost()

# css reports
GET         /css-reports                                                                                             controllers.admin.CssReportController.entry
GET         /css-reports.json                                                                                        controllers.admin.CssReportController.index
GET         /css-reports/:date.json                                                                                  controllers.admin.CssReportController.report(date: org.joda.time.LocalDate)


# Football admin

GET         /admin/football                                                                                          controllers.admin.SiteController.index
GET         /admin/football/browse                                                                                   controllers.admin.PaBrowserController.browse
POST        /admin/football/browserRedirect                                                                          controllers.admin.PaBrowserController.browserSubstitution
GET         /admin/football/browser/*query                                                                           controllers.admin.PaBrowserController.browser(query)
GET         /admin/football/player                                                                                   controllers.admin.PlayerController.playerIndex
POST        /admin/football/player/card                                                                              controllers.admin.PlayerController.redirectToCard
GET         /admin/football/player/card/competition/:cardType/:playerId/:teamId/:compId.json                         controllers.admin.PlayerController.playerCardCompetitionJson(cardType: String, playerId: String, teamId: String, compId: String)
GET         /admin/football/player/card/competition/:cardType/:playerId/:teamId/:compId                              controllers.admin.PlayerController.playerCardCompetition(cardType: String, playerId: String, teamId: String, compId: String)
GET         /admin/football/player/card/date/:cardType/:playerId/:teamId/:startDate.json                             controllers.admin.PlayerController.playerCardDateJson(cardType: String, playerId: String, teamId: String, startDate: String)
GET         /admin/football/player/card/date/:cardType/:playerId/:teamId/:startDate                                  controllers.admin.PlayerController.playerCardDate(cardType: String, playerId: String, teamId: String, startDate: String)
GET         /admin/football/tables                                                                                   controllers.admin.TablesController.tablesIndex
POST        /admin/football/tables/league                                                                            controllers.admin.TablesController.redirectToTable
GET         /admin/football/tables/league/:competitionId                                                             controllers.admin.TablesController.leagueTable(competitionId: String)
GET         /admin/football/tables/league/:competitionId/:focus                                                      controllers.admin.TablesController.leagueTableFragment(competitionId: String, focus: String)
GET         /admin/football/tables/league/:competitionId/:team1Id/:team2Id                                           controllers.admin.TablesController.leagueTable2Teams(competitionId: String, team1Id: String, team2Id: String)
GET         /admin/football/fronts                                                                                   controllers.admin.FrontsController.index
GET         /admin/football/fronts/live                                                                              controllers.admin.FrontsController.matchDay
POST        /admin/football/fronts/results/redirect                                                                  controllers.admin.FrontsController.resultsRedirect
GET         /admin/football/fronts/results/:competition                                                              controllers.admin.FrontsController.results(competition: String)
POST        /admin/football/fronts/fixtures/redirect                                                                 controllers.admin.FrontsController.fixturesRedirect
GET         /admin/football/fronts/fixtures/:competition                                                             controllers.admin.FrontsController.fixtures(competition: String)
POST        /admin/football/fronts/tables/redirect                                                                   controllers.admin.FrontsController.tablesRedirect
GET         /admin/football/fronts/tables/:competition                                                               controllers.admin.FrontsController.tables(competition: String)
GET         /admin/football/fronts/tables/:competition/:group                                                        controllers.admin.FrontsController.groupTables(competition, group)
POST        /admin/football/fronts/matches/redirect                                                                  controllers.admin.FrontsController.matchesRedirect
GET         /admin/football/fronts/matches/:competitionId                                                            controllers.admin.FrontsController.chooseMatchForComp(competitionId)
GET         /admin/football/fronts/matches/:competitionId/:teamId                                                    controllers.admin.FrontsController.chooseMatchForCompAndTeam(competitionId, teamId)
GET         /admin/football/fronts/matches/:competitionId/:team1Id/:team2Id                                          controllers.admin.FrontsController.chooseMatchForCompAndTeams(competitionId, team1Id, team2Id)
GET         /admin/football/fronts/match/:matchId                                                                    controllers.admin.FrontsController.bigMatchSpecial(matchId)

GET         /admin/football/api/squad/:teamId                                                                        controllers.admin.PlayerController.squad(teamId: String)

# Commercial
GET         /commercial/travel/offers.json                                                                           controllers.commercial.TravelOffers.renderTravel

GET         /commercial/jobs.json                                                                                    controllers.commercial.JobAds.renderJobs

GET         /commercial/masterclasses.json                                                                           controllers.commercial.MasterClasses.renderMasterclasses

GET         /commercial/soulmates/$subgroup<\w+>.json                                                                controllers.commercial.SoulmatesController.renderSoulmates(subgroup)

GET         /commercial/books/book.json                                                                              controllers.commercial.BookOffersController.renderBook
GET         /commercial/books/books.json                                                                             controllers.commercial.BookOffersController.renderBooks

GET         /commercial/money/bestbuys.json                                                                          controllers.commercial.MoneyOffers.renderBestBuys
GET         /commercial/money/savings/:savingsType                                                                   controllers.commercial.MoneyOffers.savings(savingsType)
GET         /commercial/money/current-accounts/:currentAccountType                                                   controllers.commercial.MoneyOffers.currentAccounts(currentAccountType)
GET         /commercial/money/credit-cards/:creditCardType                                                           controllers.commercial.MoneyOffers.creditCards(creditCardType)
GET         /commercial/money/loans/:loanType                                                                        controllers.commercial.MoneyOffers.loans(loanType)

GET         /commercial/capi.json                                                                                    controllers.commercial.ContentApiOffers.itemsJson
GET         /commercial/capi                                                                                         controllers.commercial.ContentApiOffers.itemsHtml
GET         /commercial/capi-single.json                                                                             controllers.commercial.ContentApiOffers.itemJson
GET         /commercial/capi-single                                                                                  controllers.commercial.ContentApiOffers.itemHtml
GET         /commercial/capi-single-merch.json                                                                       controllers.commercial.ContentApiOffers.itemJson
GET         /commercial/capi-single-merch                                                                            controllers.commercial.ContentApiOffers.itemHtml

GET         /commercialtools/adunits/toapprove                                                                       controllers.admin.CommercialAdUnitController.renderToApprove()
POST        /commercialtools/adunits/toapprove                                                                       controllers.admin.CommercialAdUnitController.approve()
GET         /admin/commercial/fluid250                                                                               controllers.admin.CommercialController.renderFluidAds()
GET         /commercial/multi.json                                                                                   controllers.commercial.Multi.renderMulti
GET         /admin/commercial/dfp/flush/view                                                                         controllers.admin.commercial.DfpDataController.renderCacheFlushPage()
GET         /admin/commercial/dfp/flush                                                                              controllers.admin.commercial.DfpDataController.flushCache()
GET         /admin/commercial/radiator                                                                               controllers.admin.CommercialController.renderCommercialRadiator()


# dev-build only
GET         /commercial/magento/token                                                                                controllers.commercial.magento.AccessTokenGenerator.generate
GET         /commercial/magento/resource                                                                             controllers.commercial.magento.ApiSandbox.getResource(t: String)
GET         /commercial/magento/books                                                                                controllers.commercial.magento.ApiSandbox.getBooks(t: String)


# Onward journeys
GET         /series/*path.json                                                                                       controllers.SeriesController.renderSeriesStories(path)

GET        /$path<.+/\d\d\d\d/\w\w\w/\d\d>                                                                           controllers.AllIndexController.on(path)
GET        /$path<.+>/latest                                                                                         controllers.LatestIndexController.latest(path)
GET        /$path<.+>/$year<\d\d\d\d>/$month<\w\w\w>/$day<\d\d>/newer                                                controllers.AllIndexController.newer(path, day, month, year)
GET        /$path<.+>/$year<\d\d\d\d>/$month<\w\w\w>/$day<\d\d>/all                                                  controllers.AllIndexController.allOn(path, day, month, year)
GET        /$path<.+>/all                                                                                            controllers.AllIndexController.all(path)


# Facia
GET         /                                                                                                        controllers.FaciaController.editionRedirect(path = "")
GET         /$path<(lifeandstyle/love-and-sex|lifeandstyle/home-and-garden|world/asia|business/companies|football)>  controllers.FaciaController.renderFrontPressSpecial(path)
GET         /$path<(uk|au|us)(/(culture|sport|commentisfree|business|money|travel|rss))?>                            controllers.FaciaController.renderFrontPress(path)
GET         /*path/lite.json                                                                                         controllers.FaciaController.renderFrontJsonLite(path)
GET         /container/*id.json                                                                                      controllers.FaciaController.renderContainerJson(id)

# Applications
GET         /$path<international>                                                                                    controllers.FaciaController.renderFront(path)
GET         /preferences                                                                                             controllers.PreferencesController.userPrefs()
GET         /$path<[\w\d-]*(/[\w\d-]*)?(/[\w\d-]*)?>/trails.json                                                     controllers.IndexController.renderTrailsJson(path)
GET         /$path<[\w\d-]*(/[\w\d-]*)?(/[\w\d-]*)?>/trails                                                          controllers.IndexController.renderTrails(path)
GET         /$path<[\w\d-]*(/[\w\d-]*)?(/[\w\d-]*)?>.json                                                            controllers.IndexController.renderJson(path)
GET         /$path<[\w\d-]*(/[\w\d-]*)?(/[\w\d-]*)?>                                                                 controllers.IndexController.render(path)
GET         /$leftSide<[^+]+>+*rightSide                                                                             controllers.IndexController.renderCombiner(leftSide, rightSide)
GET         /embed/video/*path                                                                                       controllers.EmbedController.render(path)


# Editionalised pages
GET         /$path<[^/]+(/[^/]+)?>/rss                                                                               controllers.FaciaController.renderFrontRss(path)
GET         /$path<[^/]+(/[^/]+)?>.json                                                                              controllers.FaciaController.renderFrontJson(path)
GET         /$path<[^/]+(/[^/]+)?>                                                                                   controllers.FaciaController.renderFront(path)

GET         /$path<[\w\d-]*(/[\w\d-]*)?/gallery/.*>/lightbox.json                                                    controllers.GalleryController.lightboxJson(path)
GET         /$path<[\w\d-]*(/[\w\d-]*)?/gallery/.*>.json                                                             controllers.GalleryController.renderJson(path)
GET         /$path<[\w\d-]*(/[\w\d-]*)?/gallery/.*>                                                                  controllers.GalleryController.render(path)

GET         /$path<[\w\d-]*(/[\w\d-]*)?/(cartoon|graphic|picture)/.*>.json                                           controllers.ImageContentController.renderJson(path)
GET         /$path<[\w\d-]*(/[\w\d-]*)?/(cartoon|graphic|picture)/.*>                                                controllers.ImageContentController.render(path)

GET         /$path<[\w\d-]*(/[\w\d-]*)?/(video|audio)/.*>.json                                                       controllers.MediaController.renderJson(path)
GET         /$path<[\w\d-]*(/[\w\d-]*)?/(video|audio)/.*>                                                            controllers.MediaController.render(path)

GET         /$path<[\w\d-]*(/[\w\d-]*)?/(interactive|ng-interactive)/.*>.json                                        controllers.InteractiveController.renderInteractiveJson(path)
GET         /$path<[\w\d-]*(/[\w\d-]*)?/(interactive|ng-interactive)/.*>                                             controllers.InteractiveController.renderInteractive(path)

# Articles
GET         /*path.json                                                                                              controllers.ArticleController.renderArticle(path, lastUpdate: Option[String], rendered: Option[Boolean])
GET         /*path                                                                                                   controllers.ArticleController.renderArticle(path, lastUpdate: Option[String], rendered: Option[Boolean])<|MERGE_RESOLUTION|>--- conflicted
+++ resolved
@@ -4,11 +4,7 @@
 
 GET         /humans.txt                                                                                              dev.DevAssetsController.humans()
 GET         /surveys/*file                                                                                           dev.DevAssetsController.surveys(file)
-<<<<<<< HEAD
-GET         /commercial/test-page                                                                                    controllers.commercial.CreativeTestPage.allComponents(k: List[String])
-=======
 GET         /commercial/test-page                                     												 controllers.commercial.CreativeTestPage.allComponents(k: List[String])
->>>>>>> 345c92a5
 
 # For dev machines
 GET         /assets/internal/*file                                                                                   controllers.Assets.at(path="/public", file)
