--- conflicted
+++ resolved
@@ -148,12 +148,6 @@
 GET         /commercial/books/bestsellers.json                                                                       controllers.commercial.BookOffers.bestsellers(format="json")
 
 # Onward journeys
-<<<<<<< HEAD
-GET         /onward/popular-onward/*path.json                                                                        controllers.MostPopularOnwardController.popularOnward(path)
-=======
-GET         /onward/card/*path.json                                                                                  controllers.OnwardCardController.renderCard(path)
-GET         /onward/trail/*path.json                                                                                 controllers.OnwardCardController.renderTrail(path)
->>>>>>> 3533b1d1
 GET         /onward/most-read.json                                                                                   controllers.MostPopularOnwardController.mostRead()
 GET         /onward/latest.json                                                                                      controllers.LatestContentController.renderLatest()
 GET         /onward/recently-published                                                                               controllers.LatestContentController.recentlyPublished()
