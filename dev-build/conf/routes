--- conflicted
+++ resolved
@@ -75,15 +75,10 @@
 GET     /$path<[\w\d-]*/[\w\d-]*/[\w\d-]*>.:format    controllers.TagController.render(path, format)
 
 #Section
-<<<<<<< HEAD
 GET		/sections							         controllers.SectionsController.render()
 # culture and sport sections now live in front
 GET     /$path<(?!culture|sport)[\w\d-]*>            controllers.SectionController.render(path, format = "html")
 GET     /$path<(?!culture|sport)[\w\d-]*>.:format    controllers.SectionController.render(path, format)
-=======
-GET     /sections                             controllers.SectionsController.render()
-GET     /$path<[\w\d-]*>                      controllers.SectionController.render(path)
->>>>>>> d06555be
 
 #Articles
 GET     /*path                                controllers.ArticleController.render(path)