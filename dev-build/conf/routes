--- conflicted
+++ resolved
@@ -348,17 +348,10 @@
 GET            /2015-06-24-manifest.json                                                                                         controllers.WebAppController.manifest()
 GET            /preferences                                                                                                      controllers.PreferencesController.indexPrefs()
 GET            /embed/video/*path                                                                                                controllers.EmbedController.render(path)
-<<<<<<< HEAD
 GET            /embed/atom/:atomType/:id                                                                                         controllers.AtomPageController.render(atomType: String, id: String, isJsEnabled: Boolean = true)
 GET            /embed/atom/:atomType/:id/nojs                                                                                    controllers.AtomPageController.render(atomType: String, id: String, isJsEnabled: Boolean = false)
 POST           /story-questions/answers/signup                                                                                   controllers.AtomPageController.signup()
-=======
-GET            /embed/atom/media/:id                                                                                             controllers.MediaAtomEmbedController.render(id)
-GET            /embed/atom/story-questions/:id                                                                                   controllers.StoryQuestionsAtomEmbedController.render(id)
-POST           /story-questions/answers/signup                                                                                   controllers.StoryQuestionsAtomEmbedController.signup()
-OPTIONS        /story-questions/answers/signup                                                                                   controllers.StoryQuestionsAtomEmbedController.options()
-
->>>>>>> 4289de63
+OPTIONS        /story-questions/answers/signup                                                                                   controllers.AtomPageController.options()
 
 GET            /index/subjects                                                                                                   controllers.TagIndexController.keywords()
 GET            /index/subjects/*index                                                                                            controllers.TagIndexController.keyword(index)
