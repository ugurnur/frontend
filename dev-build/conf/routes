# Routes
# This file defines all application routes (Higher priority routes first)
# ~~~~

GET         /humans.txt                                                                                           controllers.Assets.at(path="/public", file="humans.txt")
GET         /commercial/test-page                                                                                 controllers.commercial.CreativeTestPage.allComponents

# For dev machines
GET         /assets/internal/*file                                                                                controllers.Assets.at(path="/public", file)
GET         /assets/*path                                                                                         dev.DevAssetsController.at(path)

# Diagnostics
GET         /ab.gif                                                                                               controllers.DiagnosticsController.ab
GET         /js.gif                                                                                               controllers.DiagnosticsController.js
GET         /count/$prefix<.+>.gif                                                                                controllers.DiagnosticsController.analytics(prefix)

# Analytics
GET         /analytics/abtests                                                                                    controllers.admin.AnalyticsController.abtests()
GET         /analytics/confidence                                                                                 controllers.admin.AnalyticsConfidenceController.renderConfidence()
GET         /analytics/commercial                                                                                 controllers.admin.CommercialController.renderCommercial()
GET         /analytics/commercial/sponsorships                                                                    controllers.admin.CommercialController.renderSponsorships()
GET         /analytics/commercial/pageskins                                                                       controllers.admin.CommercialController.renderPageskins()
GET         /analytics/commercial/surging                                                                         controllers.admin.CommercialController.renderSurgingContent()

# Discussion
GET         /discussion/comment-box.json                                                                          controllers.DiscussionApp.commentBox()

GET         /discussion/comment-counts                                                                            controllers.DiscussionApp.commentCount(shortUrls: String)
GET         /discussion/comment-counts.json                                                                       controllers.DiscussionApp.commentCountJson(shortUrls: String)

GET         /discussion/comment/*id.json                                                                          controllers.DiscussionApp.commentJson(id: Int)
GET         /discussion/comment/*id                                                                               controllers.DiscussionApp.comment(id: Int)

GET         /discussion/comment-context/*commentId.json                                                           controllers.DiscussionApp.commentContextJson(commentId: Int)

GET         /discussion/non-threaded/$discussionKey</?p/\w+>.json                                                 controllers.DiscussionApp.commentsListJson(discussionKey: discussion.model.DiscussionKey)
GET         /discussion/non-threaded/$discussionKey</?p/\w+>                                                      controllers.DiscussionApp.commentsList(discussionKey: discussion.model.DiscussionKey)
GET         /discussion/$discussionKey</?p/\w+>.json                                                              controllers.DiscussionApp.commentsJson(discussionKey: discussion.model.DiscussionKey)
GET         /discussion/$discussionKey</?p/\w+>                                                                   controllers.DiscussionApp.comments(discussionKey: discussion.model.DiscussionKey)

GET         /discussion/profile/:id/search/:q.json                                                                controllers.DiscussionApp.profileSearch(id: String, q: String)
GET         /discussion/profile/:id/discussions.json                                                              controllers.DiscussionApp.profileDiscussions(id: String)
GET         /discussion/profile/:id/replies.json                                                                  controllers.DiscussionApp.profileReplies(id: String)
GET         /discussion/profile/:id/picks.json                                                                    controllers.DiscussionApp.profilePicks(id: String)
GET         /discussion/profile/:id/witness.json                                                                  controllers.WitnessActivityController.witnessActivity(id: String)

GET         /open/cta/article/*discussionKey.json                                                                 controllers.CtaController.cta(discussionKey: discussion.model.DiscussionKey)


<<<<<<< HEAD
# Core Navigation
GET         /most-read.json                                                                                       controllers.MostPopularController.render(path = "")
GET         /most-read/*path.json                                                                                 controllers.MostPopularController.render(path)
GET         /most-read-geo.json                                                                                   controllers.MostPopularController.renderPopularGeo()
GET         /most-read-day.json                                                                                   controllers.MostPopularController.renderPopularDay(countryCode)
GET         /video/most-viewed.json                                                                               controllers.MostViewedVideoController.renderMostViewed()

GET         /top-stories.json                                                                                     controllers.TopStoriesController.renderTopStories()
GET         /top-stories/trails.json                                                                              controllers.TopStoriesController.renderTrails()
GET         /related/*path.json                                                                                   controllers.RelatedController.render(path)
GET         /popular-in-tag/*tag.json                                                                             controllers.PopularInTag.render(tag)

GET         /preference/platform/:platform                                                                        controllers.ChangeViewController.render(platform, page)
GET         /preference/edition/:edition                                                                          controllers.ChangeEditionController.render(edition)
GET         /preference/front-alphas/:optAction                                                                   controllers.ChangeAlphaController.render(optAction, page)

GET         /cards/opengraph/*path.json                                                                           controllers.CardController.opengraph(path)
GET         /tagged.json                                                                                          controllers.TaggedContentController.renderJson(tag: String)
=======
# Onward
GET         /most-read                                                                                               controllers.MostPopularController.render(path = "")
GET         /most-read.json                                                                                          controllers.MostPopularController.render(path = "")
GET         /most-read/*path.json                                                                                    controllers.MostPopularController.renderJson(path)
GET         /most-read/*path                                                                                         controllers.MostPopularController.render(path)
GET         /most-read-geo.json                                                                                      controllers.MostPopularController.renderPopularGeoJson()
GET         /most-read-day.json                                                                                      controllers.MostPopularController.renderPopularDayJson(countryCode)

GET         /top-stories                                                                                             controllers.TopStoriesController.renderTopStories()
GET         /top-stories.json                                                                                        controllers.TopStoriesController.renderTopStoriesJson()
GET         /top-stories/trails                                                                                      controllers.TopStoriesController.renderTrails()
GET         /top-stories/trails.json                                                                                 controllers.TopStoriesController.renderJsonTrails()
GET         /related/*path.json                                                                                      controllers.RelatedController.renderJson(path)
GET         /related/*path                                                                                           controllers.RelatedController.render(path)
GET         /popular-in-tag/*tag.json                                                                                controllers.PopularInTag.renderJson(tag)

GET         /preference/platform/:platform                                                                           controllers.ChangeViewController.render(platform, page)
GET         /preference/edition/:edition                                                                             controllers.ChangeEditionController.render(edition)
GET         /preference/front-alphas/:optAction                                                                      controllers.ChangeAlphaController.render(optAction, page)

GET         /cards/opengraph/*path.json                                                                              controllers.CardController.opengraph(path)
GET         /tagged.json                                                                                             controllers.TaggedContentController.renderJson(tag: String)
>>>>>>> ec419674

GET         /video/section/*sectionId.json                                                                           controllers.VideoInSectionController.renderSectionVideos(sectionId)

# Sport
GET         /sport/cricket/match/:matchId                                                                         controllers.CricketMatchController.renderMatchId(matchId)

GET         /football/fixtures/:year/:month/:day.json                                                             football.controllers.FixturesController.allFixturesForJson(year, month, day)
GET         /football/fixtures/:year/:month/:day                                                                  football.controllers.FixturesController.allFixturesFor(year, month, day)
GET         /football/fixtures                                                                                    football.controllers.FixturesController.allFixtures()
GET         /football/fixtures.json                                                                               football.controllers.FixturesController.allFixturesJson()
GET         /football/:tag/fixtures/:year/:month/:day.json                                                        football.controllers.FixturesController.tagFixturesForJson(year, month, day, tag)
GET         /football/:tag/fixtures/:year/:month/:day                                                             football.controllers.FixturesController.tagFixturesFor(year, month, day, tag)
GET         /football/:tag/fixtures                                                                               football.controllers.FixturesController.tagFixturesJson(tag)
GET         /football/:tag/fixtures.json                                                                          football.controllers.FixturesController.tagFixtures(tag)

GET         /football/results/:year/:month/:day.json                                                              football.controllers.ResultsController.allResultsForJson(year, month, day)
GET         /football/results/:year/:month/:day                                                                   football.controllers.ResultsController.allResultsFor(year, month, day)
GET         /football/results                                                                                     football.controllers.ResultsController.allResults()
GET         /football/results.json                                                                                football.controllers.ResultsController.allResultsJson()
GET         /football/:tag/results/:year/:month/:day.json                                                         football.controllers.ResultsController.tagResultsForJson(year, month, day, tag)
GET         /football/:tag/results/:year/:month/:day                                                              football.controllers.ResultsController.tagResultsFor(year, month, day, tag)
GET         /football/:tag/results                                                                                football.controllers.ResultsController.tagResults(tag)
GET         /football/:tag/results.json                                                                           football.controllers.ResultsController.tagResultsJson(tag)

GET         /football/live                                                                                        football.controllers.MatchDayController.liveMatches()
GET         /football/live.json                                                                                   football.controllers.MatchDayController.liveMatchesJson()
GET         /football/:competition/live                                                                           football.controllers.MatchDayController.competitionMatches(competition)
GET         /football/:competition/live.json                                                                      football.controllers.MatchDayController.competitionMatchesJson(competition)

GET         /football/match-day/:year/:month/:day.json                                                            football.controllers.MatchDayController.matchesForJson(year, month, day)
GET         /football/match-day/:year/:month/:day                                                                 football.controllers.MatchDayController.matchesFor(year, month, day)
GET         /football/match-day/:competition/:year/:month/:day.json                                               football.controllers.MatchDayController.competitionMatchesForJson(competition, year, month, day)
GET         /football/match-day/:competition/:year/:month/:day                                                    football.controllers.MatchDayController.competitionMatchesFor(competition, year, month, day)

GET         /football/tables                                                                                      football.controllers.LeagueTableController.renderLeagueTable()
GET         /football/tables.json                                                                                 football.controllers.LeagueTableController.renderLeagueTableJson()
GET         /football/:competition/table                                                                          football.controllers.LeagueTableController.renderCompetition(competition)
GET         /football/:competition/table.json                                                                     football.controllers.LeagueTableController.renderCompetitionJson(competition)
GET         /football/:competition/:group/table                                                                   football.controllers.LeagueTableController.renderCompetitionGroup(competition, group)
GET         /football/:competition/:group/table.json                                                              football.controllers.LeagueTableController.renderCompetitionGroupJson(competition, group)

GET         /football/:competitionTag/overview/embed                                                              football.controllers.WallchartController.renderWallchartEmbed(competitionTag)
GET         /football/:competitionTag/overview                                                                    football.controllers.WallchartController.renderWallchart(competitionTag)

GET         /football/api/match-nav/:year/:month/:day/:home/:away.json                                            football.controllers.MoreOnMatchController.matchNavJson(year, month, day, home, away)
GET         /football/api/match-nav/:year/:month/:day/:home/:away                                                 football.controllers.MoreOnMatchController.matchNav(year, month, day, home, away)
GET         /football/api/match-nav/:matchId.json                                                                 football.controllers.MoreOnMatchController.moreOnJson(matchId)
GET         /football/api/match-nav/:matchId                                                                      football.controllers.MoreOnMatchController.moreOn(matchId)
GET         /football/api/big-match-special/:matchId.json                                                         football.controllers.MoreOnMatchController.bigMatchSpecial(matchId)

GET         /football/competitions                                                                                football.controllers.CompetitionListController.renderCompetitionList()
GET         /football/competitions.json                                                                           football.controllers.CompetitionListController.renderCompetitionListJson()
GET         /football/teams                                                                                       football.controllers.LeagueTableController.renderTeamlist()
GET         /football/teams.json                                                                                  football.controllers.LeagueTableController.renderTeamlistJson()

GET         /football/match/:year/:month/:day/$home<[\w\d-\.]+>-v-$away<[\w\d-\.]+>.json                          football.controllers.MatchController.renderMatchJson(year,month,day,home,away)
GET         /football/match/:year/:month/:day/$home<[\w\d-\.]+>-v-$away<[\w\d-\.]+>                               football.controllers.MatchController.renderMatch(year,month,day,home,away)
GET         /football/match/:matchId.json                                                                         football.controllers.MatchController.renderMatchIdJson(matchId)
GET         /football/match/:matchId                                                                              football.controllers.MatchController.renderMatchId(matchId)

GET         /football/match-redirect/:year/:month/:day/:homeTeamId/:awayTeamId                                    football.controllers.MoreOnMatchController.redirectToMatch(year,month,day,homeTeamId,awayTeamId)
GET         /football/match-redirect/:matchId                                                                     football.controllers.MoreOnMatchController.redirectToMatchId(matchId)

GET         /football/world-cup-2014/r2-front-world-cup-embed                                                     football.controllers.WallchartController.renderR2FrontWorldCupEmbed()

# Admin
GET         /login                                                                                                controllers.admin.Login.login
POST        /login                                                                                                controllers.admin.Login.loginPost
GET         /openIDCallback                                                                                       controllers.admin.Login.openIDCallback
GET         /logout                                                                                               controllers.admin.Login.logout
GET         /admin                                                                                                controllers.admin.IndexController.admin()
GET         /api/proxy/*path                                                                                      controllers.admin.Api.proxy(path, callback)
GET         /api/tag                                                                                              controllers.admin.Api.tag(q, callback)
GET         /api/item/*path                                                                                       controllers.admin.Api.item(path, callback)
GET         /json/proxy/*absUrl                                                                                   controllers.admin.Api.json(absUrl)
GET         /ophan/pageviews/*path                                                                                controllers.admin.OphanApiController.pageViews(path)
GET         /ophan/pageviews                                                                                      controllers.admin.OphanApiController.platformPageViews()
GET         /dev/switchboard                                                                                      controllers.admin.SwitchboardController.renderSwitchboard()
POST        /dev/switchboard                                                                                      controllers.admin.SwitchboardController.save()
GET         /metrics/loadbalancers                                                                                controllers.admin.DashboardController.renderDashboard()
GET         /metrics/googlebot/404                                                                                controllers.admin.DashboardController.renderGooglebot404s()
GET         /metrics/fastly                                                                                       controllers.admin.FastlyController.renderFastly()
GET         /metrics/errors                                                                                       controllers.admin.DashboardController.renderErrors()
GET         /metrics/errors/4xx                                                                                   controllers.admin.DashboardController.render4XX()
GET         /metrics/errors/5xx                                                                                   controllers.admin.DashboardController.render5XX()
GET         /metrics/memory                                                                                       controllers.admin.DashboardController.renderMemory()
GET         /metrics/assets                                                                                       controllers.admin.DashboardController.renderAssets()
GET         /radiator                                                                                             controllers.admin.RadiatorController.renderRadiator()
GET         /radiator/pingdom                                                                                     controllers.admin.RadiatorController.pingdom()
GET         /radiator/commit/*hash                                                                                controllers.admin.RadiatorController.commitDetail(hash)
GET         /troubleshoot/football                                                                                controllers.admin.FootballTroubleshooterController.renderFootballTroubleshooter()
GET         /troubleshoot/pages                                                                                   controllers.admin.TroubleshooterController.index()
GET         /troubleshoot/test                                                                                    controllers.admin.TroubleshooterController.test(id, testPath)
GET         /redirects                                                                                            controllers.admin.RedirectController.redirect()
POST        /redirect-post                                                                                        controllers.admin.RedirectController.redirectPost()

# Football admin

GET         /admin/football                                                                                       controllers.admin.SiteController.index
GET         /admin/football/browse                                                                                controllers.admin.PaBrowserController.browse
POST        /admin/football/browserRedirect                                                                       controllers.admin.PaBrowserController.browserSubstitution
GET         /admin/football/browser/*query                                                                        controllers.admin.PaBrowserController.browser(query)
GET         /admin/football/player                                                                                controllers.admin.PlayerController.playerIndex
POST        /admin/football/player/card                                                                           controllers.admin.PlayerController.redirectToCard
GET         /admin/football/player/card/competition/:cardType/:playerId/:teamId/:compId                           controllers.admin.PlayerController.playerCardCompetition(cardType: String, playerId: String, teamId: String, compId: String)
GET         /admin/football/player/card/date/:cardType/:playerId/:teamId/:startDate                               controllers.admin.PlayerController.playerCardDate(cardType: String, playerId: String, teamId: String, startDate: String)
GET         /admin/football/tables                                                                                controllers.admin.TablesController.tablesIndex
POST        /admin/football/tables/league                                                                         controllers.admin.TablesController.redirectToTable
GET         /admin/football/tables/league/:competitionId                                                          controllers.admin.TablesController.leagueTable(competitionId: String)
GET         /admin/football/tables/league/:competitionId/:focus                                                   controllers.admin.TablesController.leagueTableFragment(competitionId: String, focus: String)
GET         /admin/football/tables/league/:competitionId/:team1Id/:team2Id                                        controllers.admin.TablesController.leagueTable2Teams(competitionId: String, team1Id: String, team2Id: String)
GET         /admin/football/fronts                                                                                controllers.admin.FrontsController.index
GET         /admin/football/fronts/live                                                                           controllers.admin.FrontsController.matchDay
POST        /admin/football/fronts/results/redirect                                                               controllers.admin.FrontsController.resultsRedirect
GET         /admin/football/fronts/results/:competition                                                           controllers.admin.FrontsController.results(competition: String)
POST        /admin/football/fronts/fixtures/redirect                                                              controllers.admin.FrontsController.fixturesRedirect
GET         /admin/football/fronts/fixtures/:competition                                                          controllers.admin.FrontsController.fixtures(competition: String)
POST        /admin/football/fronts/tables/redirect                                                                controllers.admin.FrontsController.tablesRedirect
GET         /admin/football/fronts/tables/:competition                                                            controllers.admin.FrontsController.tables(competition: String)
GET         /admin/football/fronts/tables/:competition/:group                                                     controllers.admin.FrontsController.groupTables(competition, group)
POST        /admin/football/fronts/matches/redirect                                                               controllers.admin.FrontsController.matchesRedirect
GET         /admin/football/fronts/matches/:competitionId                                                         controllers.admin.FrontsController.chooseMatchForComp(competitionId)
GET         /admin/football/fronts/matches/:competitionId/:teamId                                                 controllers.admin.FrontsController.chooseMatchForCompAndTeam(competitionId, teamId)
GET         /admin/football/fronts/matches/:competitionId/:team1Id/:team2Id                                       controllers.admin.FrontsController.chooseMatchForCompAndTeams(competitionId, team1Id, team2Id)
GET         /admin/football/fronts/match/:matchId                                                                 controllers.admin.FrontsController.bigMatchSpecial(matchId)

GET         /admin/football/api/squad/:teamId                                                                     controllers.admin.PlayerController.squad(teamId: String)

# Commercial
GET         /commercial/travel/offers                                                                             controllers.commercial.TravelOffers.travelOffersLowHtml
GET         /commercial/travel/offers.json                                                                        controllers.commercial.TravelOffers.travelOffersLowJson
GET         /commercial/travel/offers-high                                                                        controllers.commercial.TravelOffers.travelOffersHighHtml
GET         /commercial/travel/offers-high.json                                                                   controllers.commercial.TravelOffers.travelOffersHighJson
GET         /commercial/jobs                                                                                      controllers.commercial.JobAds.jobsLowHtml
GET         /commercial/jobs.json                                                                                 controllers.commercial.JobAds.jobsLowJson
GET         /commercial/jobs-high                                                                                 controllers.commercial.JobAds.jobsHighHtml
GET         /commercial/jobs-high.json                                                                            controllers.commercial.JobAds.jobsHighJson
GET         /commercial/masterclasses                                                                             controllers.commercial.MasterClasses.masterclassesLowHtml
GET         /commercial/masterclasses.json                                                                        controllers.commercial.MasterClasses.masterclassesLowJson
GET         /commercial/masterclasses-high                                                                        controllers.commercial.MasterClasses.masterclassesHighHtml
GET         /commercial/masterclasses-high.json                                                                   controllers.commercial.MasterClasses.masterclassesHighJson
GET         /commercial/soulmates/mixed                                                                           controllers.commercial.SoulmateAds.mixedLowHtml
GET         /commercial/soulmates/mixed.json                                                                      controllers.commercial.SoulmateAds.mixedLowJson
GET         /commercial/soulmates/mixed-high                                                                      controllers.commercial.SoulmateAds.mixedHighHtml
GET         /commercial/soulmates/mixed-high.json                                                                 controllers.commercial.SoulmateAds.mixedHighJson
GET         /commercial/books/bestsellers                                                                         controllers.commercial.BookOffers.bestsellersLowHtml
GET         /commercial/books/bestsellers.json                                                                    controllers.commercial.BookOffers.bestsellersLowJson
GET         /commercial/books/bestsellers-medium                                                                  controllers.commercial.BookOffers.bestsellersMediumHtml
GET         /commercial/books/bestsellers-medium.json                                                             controllers.commercial.BookOffers.bestsellersMediumJson
GET         /commercial/books/bestsellers-high                                                                    controllers.commercial.BookOffers.bestsellersHighHtml
GET         /commercial/books/bestsellers-high.json                                                               controllers.commercial.BookOffers.bestsellersHighJson
GET         /commercial/books/book/*pageId.json                                                                   controllers.commercial.BookOffers.singleBookJson(pageId)
GET         /commercial/books/book/*pageId                                                                        controllers.commercial.BookOffers.singleBookHtml(pageId)
GET         /commercial/money/bestbuys                                                                            controllers.commercial.MoneyOffers.bestBuysLowHtml
GET         /commercial/money/bestbuys.json                                                                       controllers.commercial.MoneyOffers.bestBuysLowJson
GET         /commercial/money/bestbuys-high                                                                       controllers.commercial.MoneyOffers.bestBuysHighHtml
GET         /commercial/money/bestbuys-high.json                                                                  controllers.commercial.MoneyOffers.bestBuysHighJson
GET         /commercial/money/savings/:savingsType                                                                controllers.commercial.MoneyOffers.savings(savingsType)
GET         /commercial/money/current-accounts/:currentAccountType                                                controllers.commercial.MoneyOffers.currentAccounts(currentAccountType)
GET         /commercial/money/credit-cards/:creditCardType                                                        controllers.commercial.MoneyOffers.creditCards(creditCardType)
GET         /commercial/money/loans/:loanType                                                                     controllers.commercial.MoneyOffers.loans(loanType)

# Onward journeys
GET         /onward/recently-published                                                                            controllers.LatestContentController.recentlyPublished()
GET         /series/*path.json                                                                                    controllers.SeriesController.renderSeriesStories(path)

GET         /$path<.+/\d\d\d\d/\w\w\w/\d\d>                                                                       controllers.AllIndexController.on(path)
GET         /$path<.+>/latest                                                                                     controllers.LatestIndexController.latest(path)
GET         /$path<.+>/$year<\d\d\d\d>/$month<\w\w\w>/$day<\d\d>/newer                                            controllers.AllIndexController.newer(path, day, month, year)
GET         /$path<.+>/$year<\d\d\d\d>/$month<\w\w\w>/$day<\d\d>/all                                              controllers.AllIndexController.allOn(path, day, month, year)
GET         /$path<.+>/all                                                                                        controllers.AllIndexController.all(path)


<<<<<<< HEAD
# Applications
GET         /sections                                                                                             controllers.SectionsController.renderSections()
GET         /sections.json                                                                                        controllers.SectionsController.renderSectionsJson()

=======
>>>>>>> ec419674
# Facia
GET         /                                                                                                     controllers.FaciaController.editionRedirect(path = "")
GET         /$path<(lifeandstyle/love-and-sex|lifeandstyle/home-and-garden|world/asia|business/companies)>        controllers.FaciaController.renderFrontPressSpecial(path)
GET         /$path<(uk|au|us)(/(culture|sport|commentisfree|business|money|travel|rss))?>                         controllers.FaciaController.renderFrontPress(path)

GET         /*path/lite.json                                                                                      controllers.FaciaController.renderFrontJsonLite(path)

GET         /container/*id.json                                                                                   controllers.FaciaController.renderContainerJson(id)
GET         /$path<[\w\d-]*(/[\w\d-]*)?(/[\w\d-]*)?>/trails.json                                                  controllers.IndexController.renderTrailsJson(path)
GET         /$path<[\w\d-]*(/[\w\d-]*)?(/[\w\d-]*)?>/trails                                                       controllers.IndexController.renderTrails(path)
GET         /$path<[\w\d-]*(/[\w\d-]*)?(/[\w\d-]*)?>.json                                                         controllers.IndexController.renderJson(path)
GET         /$path<[\w\d-]*(/[\w\d-]*)?(/[\w\d-]*)?>                                                              controllers.IndexController.render(path)

# Editionalised pages
GET         /$path<[^/]+(/[^/]+)?>/rss                                                                            controllers.FaciaController.renderFrontRss(path)
GET         /$path<[^/]+(/[^/]+)?>.json                                                                           controllers.FaciaController.renderFrontJson(path)
GET         /$path<[^/]+(/[^/]+)?>                                                                                controllers.FaciaController.renderFront(path)

GET         /$path<[\w\d-]*(/[\w\d-]*)?/gallery/.*>/lightbox.json                                                 controllers.GalleryController.renderLightbox(path)
GET         /$path<[\w\d-]*(/[\w\d-]*)?/gallery/.*>.json                                                          controllers.GalleryController.renderJson(path)
GET         /$path<[\w\d-]*(/[\w\d-]*)?/gallery/.*>                                                               controllers.GalleryController.render(path)

GET         /$path<[\w\d-]*(/[\w\d-]*)?/(cartoon|graphic|picture)/.*>.json                                        controllers.ImageContentController.renderJson(path)
GET         /$path<[\w\d-]*(/[\w\d-]*)?/(cartoon|graphic|picture)/.*>                                             controllers.ImageContentController.render(path)

GET         /$path<[\w\d-]*(/[\w\d-]*)?/video/.*>.json                                                            controllers.VideoController.renderJson(path)
GET         /$path<[\w\d-]*(/[\w\d-]*)?/video/.*>                                                                 controllers.VideoController.render(path)

GET         /$path<[\w\d-]*(/[\w\d-]*)?/(interactive|ng-interactive)/.*>.json                                     controllers.InteractiveController.renderInteractiveJson(path)
GET         /$path<[\w\d-]*(/[\w\d-]*)?/(interactive|ng-interactive)/.*>                                          controllers.InteractiveController.renderInteractive(path)

# Articles
GET         /*path.json                                                                                           controllers.ArticleController.renderLatest(path, lastUpdate: Option[String])
GET         /*path                                                                                                controllers.ArticleController.renderArticle(path)<|MERGE_RESOLUTION|>--- conflicted
+++ resolved
@@ -2,86 +2,61 @@
 # This file defines all application routes (Higher priority routes first)
 # ~~~~
 
-GET         /humans.txt                                                                                           controllers.Assets.at(path="/public", file="humans.txt")
-GET         /commercial/test-page                                                                                 controllers.commercial.CreativeTestPage.allComponents
+GET         /humans.txt                                                                                              controllers.Assets.at(path="/public", file="humans.txt")
+GET         /commercial/test-page                                                                                    controllers.commercial.CreativeTestPage.allComponents
 
 # For dev machines
-GET         /assets/internal/*file                                                                                controllers.Assets.at(path="/public", file)
-GET         /assets/*path                                                                                         dev.DevAssetsController.at(path)
+GET         /assets/internal/*file                                                                                   controllers.Assets.at(path="/public", file)
+GET         /assets/*path                                                                                            dev.DevAssetsController.at(path)
 
 # Diagnostics
-GET         /ab.gif                                                                                               controllers.DiagnosticsController.ab
-GET         /js.gif                                                                                               controllers.DiagnosticsController.js
-GET         /count/$prefix<.+>.gif                                                                                controllers.DiagnosticsController.analytics(prefix)
+GET         /ab.gif                                                                                                  controllers.DiagnosticsController.ab
+GET         /js.gif                                                                                                  controllers.DiagnosticsController.js
+GET         /count/$prefix<.+>.gif                                                                                   controllers.DiagnosticsController.analytics(prefix)
 
 # Analytics
-GET         /analytics/abtests                                                                                    controllers.admin.AnalyticsController.abtests()
-GET         /analytics/confidence                                                                                 controllers.admin.AnalyticsConfidenceController.renderConfidence()
-GET         /analytics/commercial                                                                                 controllers.admin.CommercialController.renderCommercial()
-GET         /analytics/commercial/sponsorships                                                                    controllers.admin.CommercialController.renderSponsorships()
-GET         /analytics/commercial/pageskins                                                                       controllers.admin.CommercialController.renderPageskins()
-GET         /analytics/commercial/surging                                                                         controllers.admin.CommercialController.renderSurgingContent()
+GET         /analytics/abtests                                                                                       controllers.admin.AnalyticsController.abtests()
+GET         /analytics/confidence                                                                                    controllers.admin.AnalyticsConfidenceController.renderConfidence()
+GET         /analytics/commercial                                                                                    controllers.admin.CommercialController.renderCommercial()
+GET         /analytics/commercial/sponsorships                                                                       controllers.admin.CommercialController.renderSponsorships()
+GET         /analytics/commercial/pageskins                                                                          controllers.admin.CommercialController.renderPageskins()
+GET         /analytics/commercial/surging                                                                            controllers.admin.CommercialController.renderSurgingContent()
 
 # Discussion
-GET         /discussion/comment-box.json                                                                          controllers.DiscussionApp.commentBox()
-
-GET         /discussion/comment-counts                                                                            controllers.DiscussionApp.commentCount(shortUrls: String)
-GET         /discussion/comment-counts.json                                                                       controllers.DiscussionApp.commentCountJson(shortUrls: String)
-
-GET         /discussion/comment/*id.json                                                                          controllers.DiscussionApp.commentJson(id: Int)
-GET         /discussion/comment/*id                                                                               controllers.DiscussionApp.comment(id: Int)
-
-GET         /discussion/comment-context/*commentId.json                                                           controllers.DiscussionApp.commentContextJson(commentId: Int)
-
-GET         /discussion/non-threaded/$discussionKey</?p/\w+>.json                                                 controllers.DiscussionApp.commentsListJson(discussionKey: discussion.model.DiscussionKey)
-GET         /discussion/non-threaded/$discussionKey</?p/\w+>                                                      controllers.DiscussionApp.commentsList(discussionKey: discussion.model.DiscussionKey)
-GET         /discussion/$discussionKey</?p/\w+>.json                                                              controllers.DiscussionApp.commentsJson(discussionKey: discussion.model.DiscussionKey)
-GET         /discussion/$discussionKey</?p/\w+>                                                                   controllers.DiscussionApp.comments(discussionKey: discussion.model.DiscussionKey)
-
-GET         /discussion/profile/:id/search/:q.json                                                                controllers.DiscussionApp.profileSearch(id: String, q: String)
-GET         /discussion/profile/:id/discussions.json                                                              controllers.DiscussionApp.profileDiscussions(id: String)
-GET         /discussion/profile/:id/replies.json                                                                  controllers.DiscussionApp.profileReplies(id: String)
-GET         /discussion/profile/:id/picks.json                                                                    controllers.DiscussionApp.profilePicks(id: String)
-GET         /discussion/profile/:id/witness.json                                                                  controllers.WitnessActivityController.witnessActivity(id: String)
-
-GET         /open/cta/article/*discussionKey.json                                                                 controllers.CtaController.cta(discussionKey: discussion.model.DiscussionKey)
-
-
-<<<<<<< HEAD
-# Core Navigation
-GET         /most-read.json                                                                                       controllers.MostPopularController.render(path = "")
-GET         /most-read/*path.json                                                                                 controllers.MostPopularController.render(path)
-GET         /most-read-geo.json                                                                                   controllers.MostPopularController.renderPopularGeo()
-GET         /most-read-day.json                                                                                   controllers.MostPopularController.renderPopularDay(countryCode)
-GET         /video/most-viewed.json                                                                               controllers.MostViewedVideoController.renderMostViewed()
-
-GET         /top-stories.json                                                                                     controllers.TopStoriesController.renderTopStories()
-GET         /top-stories/trails.json                                                                              controllers.TopStoriesController.renderTrails()
-GET         /related/*path.json                                                                                   controllers.RelatedController.render(path)
-GET         /popular-in-tag/*tag.json                                                                             controllers.PopularInTag.render(tag)
-
-GET         /preference/platform/:platform                                                                        controllers.ChangeViewController.render(platform, page)
-GET         /preference/edition/:edition                                                                          controllers.ChangeEditionController.render(edition)
-GET         /preference/front-alphas/:optAction                                                                   controllers.ChangeAlphaController.render(optAction, page)
-
-GET         /cards/opengraph/*path.json                                                                           controllers.CardController.opengraph(path)
-GET         /tagged.json                                                                                          controllers.TaggedContentController.renderJson(tag: String)
-=======
+GET         /discussion/comment-box.json                                                                             controllers.DiscussionApp.commentBox()
+
+GET         /discussion/comment-counts                                                                               controllers.DiscussionApp.commentCount(shortUrls: String)
+GET         /discussion/comment-counts.json                                                                          controllers.DiscussionApp.commentCountJson(shortUrls: String)
+
+GET         /discussion/comment/*id.json                                                                             controllers.DiscussionApp.commentJson(id: Int)
+GET         /discussion/comment/*id                                                                                  controllers.DiscussionApp.comment(id: Int)
+
+GET         /discussion/comment-context/*commentId.json                                                              controllers.DiscussionApp.commentContextJson(commentId: Int)
+
+GET         /discussion/non-threaded/$discussionKey</?p/\w+>.json                                                    controllers.DiscussionApp.commentsListJson(discussionKey: discussion.model.DiscussionKey)
+GET         /discussion/non-threaded/$discussionKey</?p/\w+>                                                         controllers.DiscussionApp.commentsList(discussionKey: discussion.model.DiscussionKey)
+GET         /discussion/$discussionKey</?p/\w+>.json                                                                 controllers.DiscussionApp.commentsJson(discussionKey: discussion.model.DiscussionKey)
+GET         /discussion/$discussionKey</?p/\w+>                                                                      controllers.DiscussionApp.comments(discussionKey: discussion.model.DiscussionKey)
+
+GET         /discussion/profile/:id/search/:q.json                                                                   controllers.DiscussionApp.profileSearch(id: String, q: String)
+GET         /discussion/profile/:id/discussions.json                                                                 controllers.DiscussionApp.profileDiscussions(id: String)
+GET         /discussion/profile/:id/replies.json                                                                     controllers.DiscussionApp.profileReplies(id: String)
+GET         /discussion/profile/:id/picks.json                                                                       controllers.DiscussionApp.profilePicks(id: String)
+GET         /discussion/profile/:id/witness.json                                                                     controllers.WitnessActivityController.witnessActivity(id: String)
+
+GET         /open/cta/article/*discussionKey.json                                                                    controllers.CtaController.cta(discussionKey: discussion.model.DiscussionKey)
+
+
 # Onward
-GET         /most-read                                                                                               controllers.MostPopularController.render(path = "")
 GET         /most-read.json                                                                                          controllers.MostPopularController.render(path = "")
-GET         /most-read/*path.json                                                                                    controllers.MostPopularController.renderJson(path)
-GET         /most-read/*path                                                                                         controllers.MostPopularController.render(path)
-GET         /most-read-geo.json                                                                                      controllers.MostPopularController.renderPopularGeoJson()
-GET         /most-read-day.json                                                                                      controllers.MostPopularController.renderPopularDayJson(countryCode)
-
-GET         /top-stories                                                                                             controllers.TopStoriesController.renderTopStories()
-GET         /top-stories.json                                                                                        controllers.TopStoriesController.renderTopStoriesJson()
-GET         /top-stories/trails                                                                                      controllers.TopStoriesController.renderTrails()
-GET         /top-stories/trails.json                                                                                 controllers.TopStoriesController.renderJsonTrails()
-GET         /related/*path.json                                                                                      controllers.RelatedController.renderJson(path)
-GET         /related/*path                                                                                           controllers.RelatedController.render(path)
-GET         /popular-in-tag/*tag.json                                                                                controllers.PopularInTag.renderJson(tag)
+GET         /most-read/*path.json                                                                                    controllers.MostPopularController.render(path)
+GET         /most-read-geo.json                                                                                      controllers.MostPopularController.renderPopularGeo()
+GET         /most-read-day.json                                                                                      controllers.MostPopularController.renderPopularDay(countryCode)
+
+GET         /top-stories.json                                                                                        controllers.TopStoriesController.renderTopStories()
+GET         /top-stories/trails.json                                                                                 controllers.TopStoriesController.renderTrails()
+GET         /related/*path.json                                                                                      controllers.RelatedController.render(path)
+GET         /popular-in-tag/*tag.json                                                                                controllers.PopularInTag.render(tag)
 
 GET         /preference/platform/:platform                                                                           controllers.ChangeViewController.render(platform, page)
 GET         /preference/edition/:edition                                                                             controllers.ChangeEditionController.render(edition)
@@ -89,218 +64,211 @@
 
 GET         /cards/opengraph/*path.json                                                                              controllers.CardController.opengraph(path)
 GET         /tagged.json                                                                                             controllers.TaggedContentController.renderJson(tag: String)
->>>>>>> ec419674
 
 GET         /video/section/*sectionId.json                                                                           controllers.VideoInSectionController.renderSectionVideos(sectionId)
+GET         /video/most-viewed.json                                                                                  controllers.MostViewedVideoController.renderMostViewed()
 
 # Sport
-GET         /sport/cricket/match/:matchId                                                                         controllers.CricketMatchController.renderMatchId(matchId)
-
-GET         /football/fixtures/:year/:month/:day.json                                                             football.controllers.FixturesController.allFixturesForJson(year, month, day)
-GET         /football/fixtures/:year/:month/:day                                                                  football.controllers.FixturesController.allFixturesFor(year, month, day)
-GET         /football/fixtures                                                                                    football.controllers.FixturesController.allFixtures()
-GET         /football/fixtures.json                                                                               football.controllers.FixturesController.allFixturesJson()
-GET         /football/:tag/fixtures/:year/:month/:day.json                                                        football.controllers.FixturesController.tagFixturesForJson(year, month, day, tag)
-GET         /football/:tag/fixtures/:year/:month/:day                                                             football.controllers.FixturesController.tagFixturesFor(year, month, day, tag)
-GET         /football/:tag/fixtures                                                                               football.controllers.FixturesController.tagFixturesJson(tag)
-GET         /football/:tag/fixtures.json                                                                          football.controllers.FixturesController.tagFixtures(tag)
-
-GET         /football/results/:year/:month/:day.json                                                              football.controllers.ResultsController.allResultsForJson(year, month, day)
-GET         /football/results/:year/:month/:day                                                                   football.controllers.ResultsController.allResultsFor(year, month, day)
-GET         /football/results                                                                                     football.controllers.ResultsController.allResults()
-GET         /football/results.json                                                                                football.controllers.ResultsController.allResultsJson()
-GET         /football/:tag/results/:year/:month/:day.json                                                         football.controllers.ResultsController.tagResultsForJson(year, month, day, tag)
-GET         /football/:tag/results/:year/:month/:day                                                              football.controllers.ResultsController.tagResultsFor(year, month, day, tag)
-GET         /football/:tag/results                                                                                football.controllers.ResultsController.tagResults(tag)
-GET         /football/:tag/results.json                                                                           football.controllers.ResultsController.tagResultsJson(tag)
-
-GET         /football/live                                                                                        football.controllers.MatchDayController.liveMatches()
-GET         /football/live.json                                                                                   football.controllers.MatchDayController.liveMatchesJson()
-GET         /football/:competition/live                                                                           football.controllers.MatchDayController.competitionMatches(competition)
-GET         /football/:competition/live.json                                                                      football.controllers.MatchDayController.competitionMatchesJson(competition)
-
-GET         /football/match-day/:year/:month/:day.json                                                            football.controllers.MatchDayController.matchesForJson(year, month, day)
-GET         /football/match-day/:year/:month/:day                                                                 football.controllers.MatchDayController.matchesFor(year, month, day)
-GET         /football/match-day/:competition/:year/:month/:day.json                                               football.controllers.MatchDayController.competitionMatchesForJson(competition, year, month, day)
-GET         /football/match-day/:competition/:year/:month/:day                                                    football.controllers.MatchDayController.competitionMatchesFor(competition, year, month, day)
-
-GET         /football/tables                                                                                      football.controllers.LeagueTableController.renderLeagueTable()
-GET         /football/tables.json                                                                                 football.controllers.LeagueTableController.renderLeagueTableJson()
-GET         /football/:competition/table                                                                          football.controllers.LeagueTableController.renderCompetition(competition)
-GET         /football/:competition/table.json                                                                     football.controllers.LeagueTableController.renderCompetitionJson(competition)
-GET         /football/:competition/:group/table                                                                   football.controllers.LeagueTableController.renderCompetitionGroup(competition, group)
-GET         /football/:competition/:group/table.json                                                              football.controllers.LeagueTableController.renderCompetitionGroupJson(competition, group)
-
-GET         /football/:competitionTag/overview/embed                                                              football.controllers.WallchartController.renderWallchartEmbed(competitionTag)
-GET         /football/:competitionTag/overview                                                                    football.controllers.WallchartController.renderWallchart(competitionTag)
-
-GET         /football/api/match-nav/:year/:month/:day/:home/:away.json                                            football.controllers.MoreOnMatchController.matchNavJson(year, month, day, home, away)
-GET         /football/api/match-nav/:year/:month/:day/:home/:away                                                 football.controllers.MoreOnMatchController.matchNav(year, month, day, home, away)
-GET         /football/api/match-nav/:matchId.json                                                                 football.controllers.MoreOnMatchController.moreOnJson(matchId)
-GET         /football/api/match-nav/:matchId                                                                      football.controllers.MoreOnMatchController.moreOn(matchId)
-GET         /football/api/big-match-special/:matchId.json                                                         football.controllers.MoreOnMatchController.bigMatchSpecial(matchId)
-
-GET         /football/competitions                                                                                football.controllers.CompetitionListController.renderCompetitionList()
-GET         /football/competitions.json                                                                           football.controllers.CompetitionListController.renderCompetitionListJson()
-GET         /football/teams                                                                                       football.controllers.LeagueTableController.renderTeamlist()
-GET         /football/teams.json                                                                                  football.controllers.LeagueTableController.renderTeamlistJson()
-
-GET         /football/match/:year/:month/:day/$home<[\w\d-\.]+>-v-$away<[\w\d-\.]+>.json                          football.controllers.MatchController.renderMatchJson(year,month,day,home,away)
-GET         /football/match/:year/:month/:day/$home<[\w\d-\.]+>-v-$away<[\w\d-\.]+>                               football.controllers.MatchController.renderMatch(year,month,day,home,away)
-GET         /football/match/:matchId.json                                                                         football.controllers.MatchController.renderMatchIdJson(matchId)
-GET         /football/match/:matchId                                                                              football.controllers.MatchController.renderMatchId(matchId)
-
-GET         /football/match-redirect/:year/:month/:day/:homeTeamId/:awayTeamId                                    football.controllers.MoreOnMatchController.redirectToMatch(year,month,day,homeTeamId,awayTeamId)
-GET         /football/match-redirect/:matchId                                                                     football.controllers.MoreOnMatchController.redirectToMatchId(matchId)
-
-GET         /football/world-cup-2014/r2-front-world-cup-embed                                                     football.controllers.WallchartController.renderR2FrontWorldCupEmbed()
+GET         /sport/cricket/match/:matchId                                                                            controllers.CricketMatchController.renderMatchId(matchId)
+
+GET         /football/fixtures/:year/:month/:day.json                                                                football.controllers.FixturesController.allFixturesForJson(year, month, day)
+GET         /football/fixtures/:year/:month/:day                                                                     football.controllers.FixturesController.allFixturesFor(year, month, day)
+GET         /football/fixtures                                                                                       football.controllers.FixturesController.allFixtures()
+GET         /football/fixtures.json                                                                                  football.controllers.FixturesController.allFixturesJson()
+GET         /football/:tag/fixtures/:year/:month/:day.json                                                           football.controllers.FixturesController.tagFixturesForJson(year, month, day, tag)
+GET         /football/:tag/fixtures/:year/:month/:day                                                                football.controllers.FixturesController.tagFixturesFor(year, month, day, tag)
+GET         /football/:tag/fixtures                                                                                  football.controllers.FixturesController.tagFixturesJson(tag)
+GET         /football/:tag/fixtures.json                                                                             football.controllers.FixturesController.tagFixtures(tag)
+
+GET         /football/results/:year/:month/:day.json                                                                 football.controllers.ResultsController.allResultsForJson(year, month, day)
+GET         /football/results/:year/:month/:day                                                                      football.controllers.ResultsController.allResultsFor(year, month, day)
+GET         /football/results                                                                                        football.controllers.ResultsController.allResults()
+GET         /football/results.json                                                                                   football.controllers.ResultsController.allResultsJson()
+GET         /football/:tag/results/:year/:month/:day.json                                                            football.controllers.ResultsController.tagResultsForJson(year, month, day, tag)
+GET         /football/:tag/results/:year/:month/:day                                                                 football.controllers.ResultsController.tagResultsFor(year, month, day, tag)
+GET         /football/:tag/results                                                                                   football.controllers.ResultsController.tagResults(tag)
+GET         /football/:tag/results.json                                                                              football.controllers.ResultsController.tagResultsJson(tag)
+
+GET         /football/live                                                                                           football.controllers.MatchDayController.liveMatches()
+GET         /football/live.json                                                                                      football.controllers.MatchDayController.liveMatchesJson()
+GET         /football/:competition/live                                                                              football.controllers.MatchDayController.competitionMatches(competition)
+GET         /football/:competition/live.json                                                                         football.controllers.MatchDayController.competitionMatchesJson(competition)
+
+GET         /football/match-day/:year/:month/:day.json                                                               football.controllers.MatchDayController.matchesForJson(year, month, day)
+GET         /football/match-day/:year/:month/:day                                                                    football.controllers.MatchDayController.matchesFor(year, month, day)
+GET         /football/match-day/:competition/:year/:month/:day.json                                                  football.controllers.MatchDayController.competitionMatchesForJson(competition, year, month, day)
+GET         /football/match-day/:competition/:year/:month/:day                                                       football.controllers.MatchDayController.competitionMatchesFor(competition, year, month, day)
+
+GET         /football/tables                                                                                         football.controllers.LeagueTableController.renderLeagueTable()
+GET         /football/tables.json                                                                                    football.controllers.LeagueTableController.renderLeagueTableJson()
+GET         /football/:competition/table                                                                             football.controllers.LeagueTableController.renderCompetition(competition)
+GET         /football/:competition/table.json                                                                        football.controllers.LeagueTableController.renderCompetitionJson(competition)
+GET         /football/:competition/:group/table                                                                      football.controllers.LeagueTableController.renderCompetitionGroup(competition, group)
+GET         /football/:competition/:group/table.json                                                                 football.controllers.LeagueTableController.renderCompetitionGroupJson(competition, group)
+
+GET         /football/:competitionTag/overview/embed                                                                 football.controllers.WallchartController.renderWallchartEmbed(competitionTag)
+GET         /football/:competitionTag/overview                                                                       football.controllers.WallchartController.renderWallchart(competitionTag)
+
+GET         /football/api/match-nav/:year/:month/:day/:home/:away.json                                               football.controllers.MoreOnMatchController.matchNavJson(year, month, day, home, away)
+GET         /football/api/match-nav/:year/:month/:day/:home/:away                                                    football.controllers.MoreOnMatchController.matchNav(year, month, day, home, away)
+GET         /football/api/match-nav/:matchId.json                                                                    football.controllers.MoreOnMatchController.moreOnJson(matchId)
+GET         /football/api/match-nav/:matchId                                                                         football.controllers.MoreOnMatchController.moreOn(matchId)
+GET         /football/api/big-match-special/:matchId.json                                                            football.controllers.MoreOnMatchController.bigMatchSpecial(matchId)
+
+GET         /football/competitions                                                                                   football.controllers.CompetitionListController.renderCompetitionList()
+GET         /football/competitions.json                                                                              football.controllers.CompetitionListController.renderCompetitionListJson()
+GET         /football/teams                                                                                          football.controllers.LeagueTableController.renderTeamlist()
+GET         /football/teams.json                                                                                     football.controllers.LeagueTableController.renderTeamlistJson()
+
+GET         /football/match/:year/:month/:day/$home<[\w\d-\.]+>-v-$away<[\w\d-\.]+>.json                             football.controllers.MatchController.renderMatchJson(year,month,day,home,away)
+GET         /football/match/:year/:month/:day/$home<[\w\d-\.]+>-v-$away<[\w\d-\.]+>                                  football.controllers.MatchController.renderMatch(year,month,day,home,away)
+GET         /football/match/:matchId.json                                                                            football.controllers.MatchController.renderMatchIdJson(matchId)
+GET         /football/match/:matchId                                                                                 football.controllers.MatchController.renderMatchId(matchId)
+
+GET         /football/match-redirect/:year/:month/:day/:homeTeamId/:awayTeamId                                       football.controllers.MoreOnMatchController.redirectToMatch(year,month,day,homeTeamId,awayTeamId)
+GET         /football/match-redirect/:matchId                                                                        football.controllers.MoreOnMatchController.redirectToMatchId(matchId)
+
+GET         /football/world-cup-2014/r2-front-world-cup-embed                                                        football.controllers.WallchartController.renderR2FrontWorldCupEmbed()
 
 # Admin
-GET         /login                                                                                                controllers.admin.Login.login
-POST        /login                                                                                                controllers.admin.Login.loginPost
-GET         /openIDCallback                                                                                       controllers.admin.Login.openIDCallback
-GET         /logout                                                                                               controllers.admin.Login.logout
-GET         /admin                                                                                                controllers.admin.IndexController.admin()
-GET         /api/proxy/*path                                                                                      controllers.admin.Api.proxy(path, callback)
-GET         /api/tag                                                                                              controllers.admin.Api.tag(q, callback)
-GET         /api/item/*path                                                                                       controllers.admin.Api.item(path, callback)
-GET         /json/proxy/*absUrl                                                                                   controllers.admin.Api.json(absUrl)
-GET         /ophan/pageviews/*path                                                                                controllers.admin.OphanApiController.pageViews(path)
-GET         /ophan/pageviews                                                                                      controllers.admin.OphanApiController.platformPageViews()
-GET         /dev/switchboard                                                                                      controllers.admin.SwitchboardController.renderSwitchboard()
-POST        /dev/switchboard                                                                                      controllers.admin.SwitchboardController.save()
-GET         /metrics/loadbalancers                                                                                controllers.admin.DashboardController.renderDashboard()
-GET         /metrics/googlebot/404                                                                                controllers.admin.DashboardController.renderGooglebot404s()
-GET         /metrics/fastly                                                                                       controllers.admin.FastlyController.renderFastly()
-GET         /metrics/errors                                                                                       controllers.admin.DashboardController.renderErrors()
-GET         /metrics/errors/4xx                                                                                   controllers.admin.DashboardController.render4XX()
-GET         /metrics/errors/5xx                                                                                   controllers.admin.DashboardController.render5XX()
-GET         /metrics/memory                                                                                       controllers.admin.DashboardController.renderMemory()
-GET         /metrics/assets                                                                                       controllers.admin.DashboardController.renderAssets()
-GET         /radiator                                                                                             controllers.admin.RadiatorController.renderRadiator()
-GET         /radiator/pingdom                                                                                     controllers.admin.RadiatorController.pingdom()
-GET         /radiator/commit/*hash                                                                                controllers.admin.RadiatorController.commitDetail(hash)
-GET         /troubleshoot/football                                                                                controllers.admin.FootballTroubleshooterController.renderFootballTroubleshooter()
-GET         /troubleshoot/pages                                                                                   controllers.admin.TroubleshooterController.index()
-GET         /troubleshoot/test                                                                                    controllers.admin.TroubleshooterController.test(id, testPath)
-GET         /redirects                                                                                            controllers.admin.RedirectController.redirect()
-POST        /redirect-post                                                                                        controllers.admin.RedirectController.redirectPost()
+GET         /login                                                                                                   controllers.admin.Login.login
+POST        /login                                                                                                   controllers.admin.Login.loginPost
+GET         /openIDCallback                                                                                          controllers.admin.Login.openIDCallback
+GET         /logout                                                                                                  controllers.admin.Login.logout
+GET         /admin                                                                                                   controllers.admin.IndexController.admin()
+GET         /api/proxy/*path                                                                                         controllers.admin.Api.proxy(path, callback)
+GET         /api/tag                                                                                                 controllers.admin.Api.tag(q, callback)
+GET         /api/item/*path                                                                                          controllers.admin.Api.item(path, callback)
+GET         /json/proxy/*absUrl                                                                                      controllers.admin.Api.json(absUrl)
+GET         /ophan/pageviews/*path                                                                                   controllers.admin.OphanApiController.pageViews(path)
+GET         /ophan/pageviews                                                                                         controllers.admin.OphanApiController.platformPageViews()
+GET         /dev/switchboard                                                                                         controllers.admin.SwitchboardController.renderSwitchboard()
+POST        /dev/switchboard                                                                                         controllers.admin.SwitchboardController.save()
+GET         /metrics/loadbalancers                                                                                   controllers.admin.DashboardController.renderDashboard()
+GET         /metrics/googlebot/404                                                                                   controllers.admin.DashboardController.renderGooglebot404s()
+GET         /metrics/fastly                                                                                          controllers.admin.FastlyController.renderFastly()
+GET         /metrics/errors                                                                                          controllers.admin.DashboardController.renderErrors()
+GET         /metrics/errors/4xx                                                                                      controllers.admin.DashboardController.render4XX()
+GET         /metrics/errors/5xx                                                                                      controllers.admin.DashboardController.render5XX()
+GET         /metrics/memory                                                                                          controllers.admin.DashboardController.renderMemory()
+GET         /metrics/assets                                                                                          controllers.admin.DashboardController.renderAssets()
+GET         /radiator                                                                                                controllers.admin.RadiatorController.renderRadiator()
+GET         /radiator/pingdom                                                                                        controllers.admin.RadiatorController.pingdom()
+GET         /radiator/commit/*hash                                                                                   controllers.admin.RadiatorController.commitDetail(hash)
+GET         /troubleshoot/football                                                                                   controllers.admin.FootballTroubleshooterController.renderFootballTroubleshooter()
+GET         /troubleshoot/pages                                                                                      controllers.admin.TroubleshooterController.index()
+GET         /troubleshoot/test                                                                                       controllers.admin.TroubleshooterController.test(id, testPath)
+GET         /redirects                                                                                               controllers.admin.RedirectController.redirect()
+POST        /redirect-post                                                                                           controllers.admin.RedirectController.redirectPost()
 
 # Football admin
 
-GET         /admin/football                                                                                       controllers.admin.SiteController.index
-GET         /admin/football/browse                                                                                controllers.admin.PaBrowserController.browse
-POST        /admin/football/browserRedirect                                                                       controllers.admin.PaBrowserController.browserSubstitution
-GET         /admin/football/browser/*query                                                                        controllers.admin.PaBrowserController.browser(query)
-GET         /admin/football/player                                                                                controllers.admin.PlayerController.playerIndex
-POST        /admin/football/player/card                                                                           controllers.admin.PlayerController.redirectToCard
-GET         /admin/football/player/card/competition/:cardType/:playerId/:teamId/:compId                           controllers.admin.PlayerController.playerCardCompetition(cardType: String, playerId: String, teamId: String, compId: String)
-GET         /admin/football/player/card/date/:cardType/:playerId/:teamId/:startDate                               controllers.admin.PlayerController.playerCardDate(cardType: String, playerId: String, teamId: String, startDate: String)
-GET         /admin/football/tables                                                                                controllers.admin.TablesController.tablesIndex
-POST        /admin/football/tables/league                                                                         controllers.admin.TablesController.redirectToTable
-GET         /admin/football/tables/league/:competitionId                                                          controllers.admin.TablesController.leagueTable(competitionId: String)
-GET         /admin/football/tables/league/:competitionId/:focus                                                   controllers.admin.TablesController.leagueTableFragment(competitionId: String, focus: String)
-GET         /admin/football/tables/league/:competitionId/:team1Id/:team2Id                                        controllers.admin.TablesController.leagueTable2Teams(competitionId: String, team1Id: String, team2Id: String)
-GET         /admin/football/fronts                                                                                controllers.admin.FrontsController.index
-GET         /admin/football/fronts/live                                                                           controllers.admin.FrontsController.matchDay
-POST        /admin/football/fronts/results/redirect                                                               controllers.admin.FrontsController.resultsRedirect
-GET         /admin/football/fronts/results/:competition                                                           controllers.admin.FrontsController.results(competition: String)
-POST        /admin/football/fronts/fixtures/redirect                                                              controllers.admin.FrontsController.fixturesRedirect
-GET         /admin/football/fronts/fixtures/:competition                                                          controllers.admin.FrontsController.fixtures(competition: String)
-POST        /admin/football/fronts/tables/redirect                                                                controllers.admin.FrontsController.tablesRedirect
-GET         /admin/football/fronts/tables/:competition                                                            controllers.admin.FrontsController.tables(competition: String)
-GET         /admin/football/fronts/tables/:competition/:group                                                     controllers.admin.FrontsController.groupTables(competition, group)
-POST        /admin/football/fronts/matches/redirect                                                               controllers.admin.FrontsController.matchesRedirect
-GET         /admin/football/fronts/matches/:competitionId                                                         controllers.admin.FrontsController.chooseMatchForComp(competitionId)
-GET         /admin/football/fronts/matches/:competitionId/:teamId                                                 controllers.admin.FrontsController.chooseMatchForCompAndTeam(competitionId, teamId)
-GET         /admin/football/fronts/matches/:competitionId/:team1Id/:team2Id                                       controllers.admin.FrontsController.chooseMatchForCompAndTeams(competitionId, team1Id, team2Id)
-GET         /admin/football/fronts/match/:matchId                                                                 controllers.admin.FrontsController.bigMatchSpecial(matchId)
-
-GET         /admin/football/api/squad/:teamId                                                                     controllers.admin.PlayerController.squad(teamId: String)
+GET         /admin/football                                                                                          controllers.admin.SiteController.index
+GET         /admin/football/browse                                                                                   controllers.admin.PaBrowserController.browse
+POST        /admin/football/browserRedirect                                                                          controllers.admin.PaBrowserController.browserSubstitution
+GET         /admin/football/browser/*query                                                                           controllers.admin.PaBrowserController.browser(query)
+GET         /admin/football/player                                                                                   controllers.admin.PlayerController.playerIndex
+POST        /admin/football/player/card                                                                              controllers.admin.PlayerController.redirectToCard
+GET         /admin/football/player/card/competition/:cardType/:playerId/:teamId/:compId                              controllers.admin.PlayerController.playerCardCompetition(cardType: String, playerId: String, teamId: String, compId: String)
+GET         /admin/football/player/card/date/:cardType/:playerId/:teamId/:startDate                                  controllers.admin.PlayerController.playerCardDate(cardType: String, playerId: String, teamId: String, startDate: String)
+GET         /admin/football/tables                                                                                   controllers.admin.TablesController.tablesIndex
+POST        /admin/football/tables/league                                                                            controllers.admin.TablesController.redirectToTable
+GET         /admin/football/tables/league/:competitionId                                                             controllers.admin.TablesController.leagueTable(competitionId: String)
+GET         /admin/football/tables/league/:competitionId/:focus                                                      controllers.admin.TablesController.leagueTableFragment(competitionId: String, focus: String)
+GET         /admin/football/tables/league/:competitionId/:team1Id/:team2Id                                           controllers.admin.TablesController.leagueTable2Teams(competitionId: String, team1Id: String, team2Id: String)
+GET         /admin/football/fronts                                                                                   controllers.admin.FrontsController.index
+GET         /admin/football/fronts/live                                                                              controllers.admin.FrontsController.matchDay
+POST        /admin/football/fronts/results/redirect                                                                  controllers.admin.FrontsController.resultsRedirect
+GET         /admin/football/fronts/results/:competition                                                              controllers.admin.FrontsController.results(competition: String)
+POST        /admin/football/fronts/fixtures/redirect                                                                 controllers.admin.FrontsController.fixturesRedirect
+GET         /admin/football/fronts/fixtures/:competition                                                             controllers.admin.FrontsController.fixtures(competition: String)
+POST        /admin/football/fronts/tables/redirect                                                                   controllers.admin.FrontsController.tablesRedirect
+GET         /admin/football/fronts/tables/:competition                                                               controllers.admin.FrontsController.tables(competition: String)
+GET         /admin/football/fronts/tables/:competition/:group                                                        controllers.admin.FrontsController.groupTables(competition, group)
+POST        /admin/football/fronts/matches/redirect                                                                  controllers.admin.FrontsController.matchesRedirect
+GET         /admin/football/fronts/matches/:competitionId                                                            controllers.admin.FrontsController.chooseMatchForComp(competitionId)
+GET         /admin/football/fronts/matches/:competitionId/:teamId                                                    controllers.admin.FrontsController.chooseMatchForCompAndTeam(competitionId, teamId)
+GET         /admin/football/fronts/matches/:competitionId/:team1Id/:team2Id                                          controllers.admin.FrontsController.chooseMatchForCompAndTeams(competitionId, team1Id, team2Id)
+GET         /admin/football/fronts/match/:matchId                                                                    controllers.admin.FrontsController.bigMatchSpecial(matchId)
+
+GET         /admin/football/api/squad/:teamId                                                                        controllers.admin.PlayerController.squad(teamId: String)
 
 # Commercial
-GET         /commercial/travel/offers                                                                             controllers.commercial.TravelOffers.travelOffersLowHtml
-GET         /commercial/travel/offers.json                                                                        controllers.commercial.TravelOffers.travelOffersLowJson
-GET         /commercial/travel/offers-high                                                                        controllers.commercial.TravelOffers.travelOffersHighHtml
-GET         /commercial/travel/offers-high.json                                                                   controllers.commercial.TravelOffers.travelOffersHighJson
-GET         /commercial/jobs                                                                                      controllers.commercial.JobAds.jobsLowHtml
-GET         /commercial/jobs.json                                                                                 controllers.commercial.JobAds.jobsLowJson
-GET         /commercial/jobs-high                                                                                 controllers.commercial.JobAds.jobsHighHtml
-GET         /commercial/jobs-high.json                                                                            controllers.commercial.JobAds.jobsHighJson
-GET         /commercial/masterclasses                                                                             controllers.commercial.MasterClasses.masterclassesLowHtml
-GET         /commercial/masterclasses.json                                                                        controllers.commercial.MasterClasses.masterclassesLowJson
-GET         /commercial/masterclasses-high                                                                        controllers.commercial.MasterClasses.masterclassesHighHtml
-GET         /commercial/masterclasses-high.json                                                                   controllers.commercial.MasterClasses.masterclassesHighJson
-GET         /commercial/soulmates/mixed                                                                           controllers.commercial.SoulmateAds.mixedLowHtml
-GET         /commercial/soulmates/mixed.json                                                                      controllers.commercial.SoulmateAds.mixedLowJson
-GET         /commercial/soulmates/mixed-high                                                                      controllers.commercial.SoulmateAds.mixedHighHtml
-GET         /commercial/soulmates/mixed-high.json                                                                 controllers.commercial.SoulmateAds.mixedHighJson
-GET         /commercial/books/bestsellers                                                                         controllers.commercial.BookOffers.bestsellersLowHtml
-GET         /commercial/books/bestsellers.json                                                                    controllers.commercial.BookOffers.bestsellersLowJson
-GET         /commercial/books/bestsellers-medium                                                                  controllers.commercial.BookOffers.bestsellersMediumHtml
-GET         /commercial/books/bestsellers-medium.json                                                             controllers.commercial.BookOffers.bestsellersMediumJson
-GET         /commercial/books/bestsellers-high                                                                    controllers.commercial.BookOffers.bestsellersHighHtml
-GET         /commercial/books/bestsellers-high.json                                                               controllers.commercial.BookOffers.bestsellersHighJson
-GET         /commercial/books/book/*pageId.json                                                                   controllers.commercial.BookOffers.singleBookJson(pageId)
-GET         /commercial/books/book/*pageId                                                                        controllers.commercial.BookOffers.singleBookHtml(pageId)
-GET         /commercial/money/bestbuys                                                                            controllers.commercial.MoneyOffers.bestBuysLowHtml
-GET         /commercial/money/bestbuys.json                                                                       controllers.commercial.MoneyOffers.bestBuysLowJson
-GET         /commercial/money/bestbuys-high                                                                       controllers.commercial.MoneyOffers.bestBuysHighHtml
-GET         /commercial/money/bestbuys-high.json                                                                  controllers.commercial.MoneyOffers.bestBuysHighJson
-GET         /commercial/money/savings/:savingsType                                                                controllers.commercial.MoneyOffers.savings(savingsType)
-GET         /commercial/money/current-accounts/:currentAccountType                                                controllers.commercial.MoneyOffers.currentAccounts(currentAccountType)
-GET         /commercial/money/credit-cards/:creditCardType                                                        controllers.commercial.MoneyOffers.creditCards(creditCardType)
-GET         /commercial/money/loans/:loanType                                                                     controllers.commercial.MoneyOffers.loans(loanType)
+GET         /commercial/travel/offers                                                                                controllers.commercial.TravelOffers.travelOffersLowHtml
+GET         /commercial/travel/offers.json                                                                           controllers.commercial.TravelOffers.travelOffersLowJson
+GET         /commercial/travel/offers-high                                                                           controllers.commercial.TravelOffers.travelOffersHighHtml
+GET         /commercial/travel/offers-high.json                                                                      controllers.commercial.TravelOffers.travelOffersHighJson
+GET         /commercial/jobs                                                                                         controllers.commercial.JobAds.jobsLowHtml
+GET         /commercial/jobs.json                                                                                    controllers.commercial.JobAds.jobsLowJson
+GET         /commercial/jobs-high                                                                                    controllers.commercial.JobAds.jobsHighHtml
+GET         /commercial/jobs-high.json                                                                               controllers.commercial.JobAds.jobsHighJson
+GET         /commercial/masterclasses                                                                                controllers.commercial.MasterClasses.masterclassesLowHtml
+GET         /commercial/masterclasses.json                                                                           controllers.commercial.MasterClasses.masterclassesLowJson
+GET         /commercial/masterclasses-high                                                                           controllers.commercial.MasterClasses.masterclassesHighHtml
+GET         /commercial/masterclasses-high.json                                                                      controllers.commercial.MasterClasses.masterclassesHighJson
+GET         /commercial/soulmates/mixed                                                                              controllers.commercial.SoulmateAds.mixedLowHtml
+GET         /commercial/soulmates/mixed.json                                                                         controllers.commercial.SoulmateAds.mixedLowJson
+GET         /commercial/soulmates/mixed-high                                                                         controllers.commercial.SoulmateAds.mixedHighHtml
+GET         /commercial/soulmates/mixed-high.json                                                                    controllers.commercial.SoulmateAds.mixedHighJson
+GET         /commercial/books/bestsellers                                                                            controllers.commercial.BookOffers.bestsellersLowHtml
+GET         /commercial/books/bestsellers.json                                                                       controllers.commercial.BookOffers.bestsellersLowJson
+GET         /commercial/books/bestsellers-medium                                                                     controllers.commercial.BookOffers.bestsellersMediumHtml
+GET         /commercial/books/bestsellers-medium.json                                                                controllers.commercial.BookOffers.bestsellersMediumJson
+GET         /commercial/books/bestsellers-high                                                                       controllers.commercial.BookOffers.bestsellersHighHtml
+GET         /commercial/books/bestsellers-high.json                                                                  controllers.commercial.BookOffers.bestsellersHighJson
+GET         /commercial/books/book/*pageId.json                                                                      controllers.commercial.BookOffers.singleBookJson(pageId)
+GET         /commercial/books/book/*pageId                                                                           controllers.commercial.BookOffers.singleBookHtml(pageId)
+GET         /commercial/money/bestbuys                                                                               controllers.commercial.MoneyOffers.bestBuysLowHtml
+GET         /commercial/money/bestbuys.json                                                                          controllers.commercial.MoneyOffers.bestBuysLowJson
+GET         /commercial/money/bestbuys-high                                                                          controllers.commercial.MoneyOffers.bestBuysHighHtml
+GET         /commercial/money/bestbuys-high.json                                                                     controllers.commercial.MoneyOffers.bestBuysHighJson
+GET         /commercial/money/savings/:savingsType                                                                   controllers.commercial.MoneyOffers.savings(savingsType)
+GET         /commercial/money/current-accounts/:currentAccountType                                                   controllers.commercial.MoneyOffers.currentAccounts(currentAccountType)
+GET         /commercial/money/credit-cards/:creditCardType                                                           controllers.commercial.MoneyOffers.creditCards(creditCardType)
+GET         /commercial/money/loans/:loanType                                                                        controllers.commercial.MoneyOffers.loans(loanType)
 
 # Onward journeys
-GET         /onward/recently-published                                                                            controllers.LatestContentController.recentlyPublished()
-GET         /series/*path.json                                                                                    controllers.SeriesController.renderSeriesStories(path)
-
-GET         /$path<.+/\d\d\d\d/\w\w\w/\d\d>                                                                       controllers.AllIndexController.on(path)
-GET         /$path<.+>/latest                                                                                     controllers.LatestIndexController.latest(path)
-GET         /$path<.+>/$year<\d\d\d\d>/$month<\w\w\w>/$day<\d\d>/newer                                            controllers.AllIndexController.newer(path, day, month, year)
-GET         /$path<.+>/$year<\d\d\d\d>/$month<\w\w\w>/$day<\d\d>/all                                              controllers.AllIndexController.allOn(path, day, month, year)
-GET         /$path<.+>/all                                                                                        controllers.AllIndexController.all(path)
-
-
-<<<<<<< HEAD
-# Applications
-GET         /sections                                                                                             controllers.SectionsController.renderSections()
-GET         /sections.json                                                                                        controllers.SectionsController.renderSectionsJson()
-
-=======
->>>>>>> ec419674
+GET         /onward/recently-published                                                                               controllers.LatestContentController.recentlyPublished()
+GET         /series/*path.json                                                                                       controllers.SeriesController.renderSeriesStories(path)
+
+GET        /$path<.+/\d\d\d\d/\w\w\w/\d\d>                                                                           controllers.AllIndexController.on(path)
+GET        /$path<.+>/latest                                                                                         controllers.LatestIndexController.latest(path)
+GET        /$path<.+>/$year<\d\d\d\d>/$month<\w\w\w>/$day<\d\d>/newer                                                controllers.AllIndexController.newer(path, day, month, year)
+GET        /$path<.+>/$year<\d\d\d\d>/$month<\w\w\w>/$day<\d\d>/all                                                  controllers.AllIndexController.allOn(path, day, month, year)
+GET        /$path<.+>/all                                                                                            controllers.AllIndexController.all(path)
+
+
 # Facia
-GET         /                                                                                                     controllers.FaciaController.editionRedirect(path = "")
-GET         /$path<(lifeandstyle/love-and-sex|lifeandstyle/home-and-garden|world/asia|business/companies)>        controllers.FaciaController.renderFrontPressSpecial(path)
-GET         /$path<(uk|au|us)(/(culture|sport|commentisfree|business|money|travel|rss))?>                         controllers.FaciaController.renderFrontPress(path)
-
-GET         /*path/lite.json                                                                                      controllers.FaciaController.renderFrontJsonLite(path)
-
-GET         /container/*id.json                                                                                   controllers.FaciaController.renderContainerJson(id)
-GET         /$path<[\w\d-]*(/[\w\d-]*)?(/[\w\d-]*)?>/trails.json                                                  controllers.IndexController.renderTrailsJson(path)
-GET         /$path<[\w\d-]*(/[\w\d-]*)?(/[\w\d-]*)?>/trails                                                       controllers.IndexController.renderTrails(path)
-GET         /$path<[\w\d-]*(/[\w\d-]*)?(/[\w\d-]*)?>.json                                                         controllers.IndexController.renderJson(path)
-GET         /$path<[\w\d-]*(/[\w\d-]*)?(/[\w\d-]*)?>                                                              controllers.IndexController.render(path)
+GET         /                                                                                                        controllers.FaciaController.editionRedirect(path = "")
+GET         /$path<(lifeandstyle/love-and-sex|lifeandstyle/home-and-garden|world/asia|business/companies)>           controllers.FaciaController.renderFrontPressSpecial(path)
+GET         /$path<(uk|au|us)(/(culture|sport|commentisfree|business|money|travel|rss))?>                            controllers.FaciaController.renderFrontPress(path)
+
+GET         /*path/lite.json                                                                                         controllers.FaciaController.renderFrontJsonLite(path)
+
+GET         /container/*id.json                                                                                      controllers.FaciaController.renderContainerJson(id)
+GET         /$path<[\w\d-]*(/[\w\d-]*)?(/[\w\d-]*)?>/trails.json                                                     controllers.IndexController.renderTrailsJson(path)
+GET         /$path<[\w\d-]*(/[\w\d-]*)?(/[\w\d-]*)?>/trails                                                          controllers.IndexController.renderTrails(path)
+GET         /$path<[\w\d-]*(/[\w\d-]*)?(/[\w\d-]*)?>.json                                                            controllers.IndexController.renderJson(path)
+GET         /$path<[\w\d-]*(/[\w\d-]*)?(/[\w\d-]*)?>                                                                 controllers.IndexController.render(path)
 
 # Editionalised pages
-GET         /$path<[^/]+(/[^/]+)?>/rss                                                                            controllers.FaciaController.renderFrontRss(path)
-GET         /$path<[^/]+(/[^/]+)?>.json                                                                           controllers.FaciaController.renderFrontJson(path)
-GET         /$path<[^/]+(/[^/]+)?>                                                                                controllers.FaciaController.renderFront(path)
-
-GET         /$path<[\w\d-]*(/[\w\d-]*)?/gallery/.*>/lightbox.json                                                 controllers.GalleryController.renderLightbox(path)
-GET         /$path<[\w\d-]*(/[\w\d-]*)?/gallery/.*>.json                                                          controllers.GalleryController.renderJson(path)
-GET         /$path<[\w\d-]*(/[\w\d-]*)?/gallery/.*>                                                               controllers.GalleryController.render(path)
-
-GET         /$path<[\w\d-]*(/[\w\d-]*)?/(cartoon|graphic|picture)/.*>.json                                        controllers.ImageContentController.renderJson(path)
-GET         /$path<[\w\d-]*(/[\w\d-]*)?/(cartoon|graphic|picture)/.*>                                             controllers.ImageContentController.render(path)
-
-GET         /$path<[\w\d-]*(/[\w\d-]*)?/video/.*>.json                                                            controllers.VideoController.renderJson(path)
-GET         /$path<[\w\d-]*(/[\w\d-]*)?/video/.*>                                                                 controllers.VideoController.render(path)
-
-GET         /$path<[\w\d-]*(/[\w\d-]*)?/(interactive|ng-interactive)/.*>.json                                     controllers.InteractiveController.renderInteractiveJson(path)
-GET         /$path<[\w\d-]*(/[\w\d-]*)?/(interactive|ng-interactive)/.*>                                          controllers.InteractiveController.renderInteractive(path)
+GET         /$path<[^/]+(/[^/]+)?>/rss                                                                               controllers.FaciaController.renderFrontRss(path)
+GET         /$path<[^/]+(/[^/]+)?>.json                                                                              controllers.FaciaController.renderFrontJson(path)
+GET         /$path<[^/]+(/[^/]+)?>                                                                                   controllers.FaciaController.renderFront(path)
+
+GET         /$path<[\w\d-]*(/[\w\d-]*)?/gallery/.*>/lightbox.json                                                    controllers.GalleryController.renderLightbox(path)
+GET         /$path<[\w\d-]*(/[\w\d-]*)?/gallery/.*>.json                                                             controllers.GalleryController.renderJson(path)
+GET         /$path<[\w\d-]*(/[\w\d-]*)?/gallery/.*>                                                                  controllers.GalleryController.render(path)
+
+GET         /$path<[\w\d-]*(/[\w\d-]*)?/(cartoon|graphic|picture)/.*>.json                                           controllers.ImageContentController.renderJson(path)
+GET         /$path<[\w\d-]*(/[\w\d-]*)?/(cartoon|graphic|picture)/.*>                                                controllers.ImageContentController.render(path)
+
+GET         /$path<[\w\d-]*(/[\w\d-]*)?/video/.*>.json                                                               controllers.VideoController.renderJson(path)
+GET         /$path<[\w\d-]*(/[\w\d-]*)?/video/.*>                                                                    controllers.VideoController.render(path)
+
+GET         /$path<[\w\d-]*(/[\w\d-]*)?/(interactive|ng-interactive)/.*>.json                                        controllers.InteractiveController.renderInteractiveJson(path)
+GET         /$path<[\w\d-]*(/[\w\d-]*)?/(interactive|ng-interactive)/.*>                                             controllers.InteractiveController.renderInteractive(path)
 
 # Articles
-GET         /*path.json                                                                                           controllers.ArticleController.renderLatest(path, lastUpdate: Option[String])
-GET         /*path                                                                                                controllers.ArticleController.renderArticle(path)+GET         /*path.json                                                                                              controllers.ArticleController.renderLatest(path, lastUpdate: Option[String])
+GET         /*path                                                                                                   controllers.ArticleController.renderArticle(path)