# Routes
# This file defines all application routes (Higher priority routes first)
# ~~~~

# For dev machines
GET         /assets/internal/*file                                                                                   controllers.Assets.at(path="/public", file)
GET         /assets/*path                                                                                            dev.DevAssetsController.at(path)

# Diagnostics
GET         /px.gif                                                                                                  controllers.DiagnosticsController.px
GET         /ab.gif                                                                                                  controllers.DiagnosticsController.ab
GET         /count/$prefix<.+>.gif                                                                                   controllers.CountController.render(prefix)

# Discussion
GET         /discussion/comment-box.json                                                                             controllers.DiscussionApp.commentBox()
GET         /discussion/comment-counts                                                                               controllers.DiscussionApp.commentCount(shortUrls: String)
GET         /discussion/comment-counts.json                                                                          controllers.DiscussionApp.commentCountJson(shortUrls: String)
GET         /discussion/comment/*id.json                                                                             controllers.DiscussionApp.commentJson(id: Int)
GET         /discussion/comment/*id                                                                                  controllers.DiscussionApp.comment(id: Int)
GET         /discussion/comment-permalink/*commentId.json                                                            controllers.DiscussionApp.commentPermalinkJson(commentId: Int)
GET         /discussion/comment-permalink/*commentId                                                                 controllers.DiscussionApp.commentPermalink(commentId: Int)
GET         /discussion/top/*discussionKey.json                                                                      controllers.DiscussionApp.topCommentsJson(discussionKey: discussion.model.DiscussionKey)
GET         /discussion/top/*discussionKey                                                                           controllers.DiscussionApp.topComments(discussionKey: discussion.model.DiscussionKey)
GET         /discussion/oldest/*discussionKey.json                                                                   controllers.DiscussionApp.oldestCommentsJson(discussionKey: discussion.model.DiscussionKey)
GET         /discussion/oldest/*discussionKey                                                                        controllers.DiscussionApp.oldestComments(discussionKey: discussion.model.DiscussionKey)
GET         /discussion/*discussionKey.json                                                                          controllers.DiscussionApp.commentsJson(discussionKey: discussion.model.DiscussionKey)
GET         /discussion/*discussionKey                                                                               controllers.DiscussionApp.comments(discussionKey: discussion.model.DiscussionKey)
GET         /open/cta/article/*discussionKey.json                                                                    controllers.CtaController.cta(discussionKey: discussion.model.DiscussionKey)

# Core Navigation
GET         /most-read                                                                                               controllers.MostPopularController.render(path = "")
GET         /most-read.json                                                                                          controllers.MostPopularController.render(path = "")
GET         /most-read/card.json                                                                                     controllers.MostPopularController.renderCard()
GET         /most-read/*path.json                                                                                    controllers.MostPopularController.renderJson(path)
GET         /most-read/*path                                                                                         controllers.MostPopularController.render(path)

GET         /top-stories                                                                                             controllers.TopStoriesController.renderTopStories()
GET         /top-stories.json                                                                                        controllers.TopStoriesController.renderTopStoriesJson()
GET         /top-stories/trails                                                                                      controllers.TopStoriesController.renderTrails()
GET         /top-stories/trails.json                                                                                 controllers.TopStoriesController.renderJsonTrails()
GET         /related/*path.json                                                                                      controllers.RelatedController.renderJson(path)
GET         /related/*path                                                                                           controllers.RelatedController.render(path)
GET         /recent/card.json                                                                                        controllers.RecentController.renderRecent()

GET         /preference/platform/:platform                                                                           controllers.ChangeViewController.render(platform, page)
GET         /preference/edition/:edition                                                                             controllers.ChangeEditionController.render(edition)
GET         /preference/$networkFront<uk|au|us>alpha/:optaction                                                      controllers.ChangeAlphaController.render(networkFront, optaction, page)

GET         /cards/opengraph/*path.json                                                                              controllers.CardController.opengraph(path)

# Sport
GET         /sport/cricket/match/:matchId.json                                                                       controllers.CricketMatchController.renderMatchIdJson(matchId)
GET         /sport/cricket/match/:matchId                                                                            controllers.CricketMatchController.renderMatchId(matchId)

GET         /football/fixtures/:year/:month/:day.json                                                                football.controllers.FixturesController.renderForJson(year, month, day)
GET         /football/fixtures/:year/:month/:day                                                                     football.controllers.FixturesController.renderFor(year, month, day)
GET         /football/fixtures                                                                                       football.controllers.FixturesController.render()
GET         /football/fixtures.json                                                                                  football.controllers.FixturesController.renderJson()
GET         /football/:competition/fixtures/:year/:month/:day.json                                                   football.controllers.CompetitionFixturesController.renderForJson(year, month, day, competition)
GET         /football/:competition/fixtures/:year/:month/:day                                                        football.controllers.CompetitionFixturesController.renderFor(year, month, day, competition)
GET         /football/:competition/fixtures                                                                          football.controllers.FixturesController.renderTag(competition)
GET         /football/:competition/fixtures.json                                                                     football.controllers.FixturesController.renderTagJson(competition)

GET         /football/results/:year/:month/:day.json                                                                 football.controllers.ResultsController.renderForJson(year, month, day)
GET         /football/results/:year/:month/:day                                                                      football.controllers.ResultsController.renderFor(year, month, day)
GET         /football/results                                                                                        football.controllers.ResultsController.render()
GET         /football/results.json                                                                                   football.controllers.ResultsController.renderJson()
GET         /football/:competition/results/:year/:month/:day.json                                                    football.controllers.CompetitionResultsController.renderForJson(year, month, day, competition)
GET         /football/:competition/results/:year/:month/:day                                                         football.controllers.CompetitionResultsController.renderFor(year, month, day, competition)
GET         /football/:tag/results                                                                                   football.controllers.ResultsController.renderTag(tag)
GET         /football/:tag/results.json                                                                              football.controllers.ResultsController.renderTagJson(tag)

GET         /football/live                                                                                           football.controllers.LiveMatchesController.renderLiveMatches()
GET         /football/live.json                                                                                      football.controllers.LiveMatchesController.renderLiveMatchesJson()
GET         /football/:competition/live                                                                              football.controllers.LiveMatchesController.renderLiveMatchesFor(competition)
GET         /football/:competition/live.json                                                                         football.controllers.LiveMatchesController.renderLiveMatchesJsonFor(competition)

GET         /football/tables                                                                                         football.controllers.LeagueTableController.renderLeagueTable()
GET         /football/tables.json                                                                                    football.controllers.LeagueTableController.renderLeagueTableJson()
GET         /football/:competition/table                                                                             football.controllers.LeagueTableController.renderCompetition(competition)
GET         /football/:competition/table.json                                                                        football.controllers.LeagueTableController.renderCompetitionJson(competition)

GET         /football/api/frontscores                                                                                football.controllers.FrontScoresController.renderFrontScores()
GET         /football/api/frontscores.json                                                                           football.controllers.FrontScoresController.renderFrontScoresJson()
GET         /football/api/competitiontable                                                                           football.controllers.CompetitionTablesController.renderCompetition()
GET         /football/api/competitiontable.json                                                                      football.controllers.CompetitionTablesController.renderCompetitionJson()
GET         /football/api/teamtable/:teamId.json                                                                     football.controllers.CompetitionTablesController.renderTeamJson(teamId)
GET         /football/api/teamtable/:teamId                                                                          football.controllers.CompetitionTablesController.renderTeam(teamId)
GET         /football/api/teamfixtures/:teamId.json                                                                  football.controllers.TeamFixturesController.renderComponentJson(teamId)
GET         /football/api/teamfixtures/:teamId                                                                       football.controllers.TeamFixturesController.renderComponent(teamId)

GET         /football/api/match-nav/:year/:month/:day/:home/:away.json                                               football.controllers.MoreOnMatchController.matchNavJson(year, month, day, home, away)
GET         /football/api/match-nav/:year/:month/:day/:home/:away                                                    football.controllers.MoreOnMatchController.matchNav(year, month, day, home, away)
GET         /football/api/match-nav/:matchId.json                                                                    football.controllers.MoreOnMatchController.moreOnJson(matchId)
GET         /football/api/match-nav/:matchId                                                                         football.controllers.MoreOnMatchController.moreOn(matchId)

GET         /football/competitions                                                                                   football.controllers.CompetitionListController.renderCompetitionList()
GET         /football/competitions.json                                                                              football.controllers.CompetitionListController.renderCompetitionListJson()
GET         /football/teams                                                                                          football.controllers.LeagueTableController.renderTeamlist()
GET         /football/teams.json                                                                                     football.controllers.LeagueTableController.renderTeamlistJson()

GET         /football/match/:year/:month/:day/$home<[\w\d-\.]+>-v-$away<[\w\d-\.]+>.json                             football.controllers.MatchController.renderMatchJson(year,month,day,home,away)
GET         /football/match/:year/:month/:day/$home<[\w\d-\.]+>-v-$away<[\w\d-\.]+>                                  football.controllers.MatchController.renderMatch(year,month,day,home,away)
GET         /football/match/:matchId.json                                                                            football.controllers.MatchController.renderMatchIdJson(matchId)
GET         /football/match/:matchId                                                                                 football.controllers.MatchController.renderMatchId(matchId)

# Admin
GET         /login                                                                                                   controllers.admin.Login.login
POST        /login                                                                                                   controllers.admin.Login.loginPost
GET         /openIDCallback                                                                                          controllers.admin.Login.openIDCallback
GET         /logout                                                                                                  controllers.admin.Login.logout
GET         /admin                                                                                                   controllers.admin.IndexController.admin()
GET         /api/proxy/*path                                                                                         controllers.admin.Api.proxy(path, callback)
GET         /api/tag                                                                                                 controllers.admin.Api.tag(q, callback)
GET         /api/item/*path                                                                                          controllers.admin.Api.item(path, callback)
GET         /json/proxy/*absUrl                                                                                      controllers.admin.Api.json(absUrl)
GET         /ophan/pageviews/*path                                                                                   controllers.admin.OphanApiController.pageViews(path)
GET         /ophan/pageviews                                                                                         controllers.admin.OphanApiController.platformPageViews()
GET         /dev/switchboard                                                                                         controllers.admin.SwitchboardController.renderSwitchboard()
POST        /dev/switchboard                                                                                         controllers.admin.SwitchboardController.save()
GET         /analytics/kpis                                                                                          controllers.admin.AnalyticsController.kpis()
GET         /analytics/pageviews                                                                                     controllers.admin.AnalyticsController.pageviews()
GET         /analytics/browsers                                                                                      controllers.admin.AnalyticsController.browsers()
GET         /analytics/abtests                                                                                       controllers.admin.AnalyticsController.abtests()
GET         /metrics/loadbalancers                                                                                   controllers.admin.DashboardController.renderDashboard()
GET         /analytics/confidence                                                                                    controllers.admin.AnalyticsConfidenceController.renderConfidence()
GET         /metrics/fastly                                                                                          controllers.admin.FastlyController.renderFastly()
GET         /metrics/errors                                                                                          controllers.admin.DashboardController.renderErrors()
GET         /metrics/errors/4xx                                                                                      controllers.admin.DashboardController.render4XX()
GET         /metrics/errors/5xx                                                                                      controllers.admin.DashboardController.render5XX()
GET         /metrics/memory                                                                                          controllers.admin.DashboardController.renderMemory()
<<<<<<< HEAD
=======
GET         /metrics/assets                                                                                          controllers.admin.DashboardController.renderAssets()
>>>>>>> b55eff48
GET         /radiator                                                                                                controllers.admin.RadiatorController.renderRadiator()
GET         /radiator/pingdom                                                                                        controllers.admin.RadiatorController.pingdom()
GET         /radiator/commit/*hash                                                                                   controllers.admin.RadiatorController.commitDetail(hash)
GET         /radiator/livestats                                                                                      controllers.admin.RadiatorController.liveStats()
GET         /troubleshoot/football                                                                                   controllers.admin.FootballTroubleshooterController.renderFootballTroubleshooter()

# Commercial
GET         /commercial/travel/offers.json                                                                           controllers.commercial.TravelOffers.listOffers
GET         /commercial/jobs.json                                                                                    controllers.commercial.JobAds.jobs
GET         /commercial/masterclasses.json                                                                           controllers.commercial.MasterClasses.list
GET         /commercial/soulmates/mixed.json                                                                         controllers.commercial.SoulmateAds.mixed

# Onward journeys
GET         /onward/popular-onward/*path.json                                                                        controllers.MostPopularOnwardController.popularOnward(path)
GET         /onward/card/*path.json                                                                                  controllers.OnwardCardController.renderCard(path)
GET         /onward/trail/*path.json                                                                                 controllers.OnwardCardController.renderTrail(path)
GET         /onward/most-read.json                                                                                   controllers.MostPopularOnwardController.mostRead()
GET         /onward/latest.json                                                                                      controllers.LatestContentController.renderLatest()
GET         /onward/recently-published                                                                               controllers.LatestContentController.recentlyPublished()

# Facia
GET         /                                                                                                        controllers.FaciaController.editionRedirect(path = "")
GET         /$path<(culture|sport|australia|commentisfree|business|money)>                                           controllers.FaciaController.editionRedirect(path)
GET         /$path<(us|uk|au|us-alpha|uk-alpha|au-alpha)?>                                                           controllers.FaciaController.renderEditionFront(path)
GET         /$path<(us|uk|au|us-alpha|uk-alpha|au-alpha)?>.json                                                      controllers.FaciaController.renderEditionFrontJson(path)
GET         /$path<((uk|us|au)/)?(film|travel|football|culture|sport|australia|commentisfree|business|money)>        controllers.FaciaController.renderEditionSectionFront(path)
GET         /$path<((uk|us|au)/)?(culture|sport|australia|commentisfree|business|money)>.json                        controllers.FaciaController.renderEditionSectionFrontJson(path)
GET         /$path<(football/arsenal|world/nsa|world/edward-snowden|artanddesign/photography)>                       controllers.FaciaController.renderArbitraryFront(path)

GET         /collection/$id<[\w\d-/]*>/rss                                                                           controllers.FaciaController.renderCollectionRss(id)
GET         /collection/$id<[\w\d-/]*>                                                                               controllers.FaciaController.renderEditionCollection(id)
GET         /collection/$id<[\w\d-/]*>.json                                                                          controllers.FaciaController.renderEditionCollectionJson(id)

# Applications
GET         /sections                                                                                                controllers.SectionsController.renderSections()
GET         /sections.json                                                                                           controllers.SectionsController.renderSectionsJson()

GET         /$path<[\w\d-]*(/[\w\d-]*)?/gallery/.*>/lightbox.json                                                    controllers.GalleryController.renderLightbox(path)
GET         /$path<[\w\d-]*(/[\w\d-]*)?/gallery/.*>.json                                                             controllers.GalleryController.renderJson(path)
GET         /$path<[\w\d-]*(/[\w\d-]*)?/gallery/.*>                                                                  controllers.GalleryController.render(path)

GET         /$path<[\w\d-]*(/[\w\d-]*)?/(cartoon|graphic|picture)/.*>.json                                           controllers.ImageContentController.renderJson(path)
GET         /$path<[\w\d-]*(/[\w\d-]*)?/(cartoon|graphic|picture)/.*>                                                controllers.ImageContentController.render(path)

GET         /$path<[\w\d-]*(/[\w\d-]*)?/video/.*>.json                                                               controllers.VideoController.renderJson(path)
GET         /$path<[\w\d-]*(/[\w\d-]*)?/video/.*>                                                                    controllers.VideoController.render(path)


GET         /$path<[\w\d-]*(/[\w\d-]*)?(/[\w\d-]*)?>/trails.json                                                     controllers.IndexController.renderTrailsJson(path)
GET         /$path<[\w\d-]*(/[\w\d-]*)?(/[\w\d-]*)?>/trails                                                          controllers.IndexController.renderTrails(path)
GET         /$path<[\w\d-]*(/[\w\d-]*)?(/[\w\d-]*)?>.json                                                            controllers.IndexController.renderJson(path)
GET         /$path<[\w\d-]*(/[\w\d-]*)?(/[\w\d-]*)?>                                                                 controllers.IndexController.render(path)
GET         /$leftSide<[\w\d-]*(/[\w\d-]*)?(/[\w\d-]*)?>+$rightSide<[\w\d-]*(/[\w\d-]*)?(/[\w\d-]*)?>                controllers.IndexController.renderCombiner(leftSide, rightSide)

GET         /$path<[\w\d-]*(/[\w\d-]*)?/(interactive|ng-interactive)/.*>.json                                        controllers.InteractiveController.renderInteractiveJson(path)
GET         /$path<[\w\d-]*(/[\w\d-]*)?/(interactive|ng-interactive)/.*>                                             controllers.InteractiveController.renderInteractive(path)

# Articles
GET         /*path.json                                                                                              controllers.ArticleController.renderLatest(path, lastUpdate: Option[String])
GET         /*path                                                                                                   controllers.ArticleController.renderArticle(path)<|MERGE_RESOLUTION|>--- conflicted
+++ resolved
@@ -129,10 +129,7 @@
 GET         /metrics/errors/4xx                                                                                      controllers.admin.DashboardController.render4XX()
 GET         /metrics/errors/5xx                                                                                      controllers.admin.DashboardController.render5XX()
 GET         /metrics/memory                                                                                          controllers.admin.DashboardController.renderMemory()
-<<<<<<< HEAD
-=======
 GET         /metrics/assets                                                                                          controllers.admin.DashboardController.renderAssets()
->>>>>>> b55eff48
 GET         /radiator                                                                                                controllers.admin.RadiatorController.renderRadiator()
 GET         /radiator/pingdom                                                                                        controllers.admin.RadiatorController.pingdom()
 GET         /radiator/commit/*hash                                                                                   controllers.admin.RadiatorController.commitDetail(hash)
