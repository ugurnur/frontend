# Routes
# This file defines all application routes (Higher priority routes first)
# ~~~~

GET            /surveys/*file                                                                                                    dev.DevAssetsController.surveys(file)
GET            /commercial/test-page                                                                                             controllers.commercial.CreativeTestPage.allComponents(k: List[String])

# For dev machines
GET            /assets/admin/lib/*file                                                                                           controllers.admin.UncachedWebAssets.at(file)
GET            /assets/admin/*file                                                                                               controllers.admin.UncachedAssets.at(file, relativePath="lib/admin/")
GET            /assets/internal/*file                                                                                            controllers.Assets.at(path="/public", file)
GET            /assets/*path                                                                                                     dev.DevAssetsController.at(path)

# Diagnostics
GET            /ab.gif                                                                                                           controllers.DiagnosticsController.ab
GET            /js.gif                                                                                                           controllers.DiagnosticsController.js
GET            /count/$prefix<.+>.gif                                                                                            controllers.DiagnosticsController.analytics(prefix)
GET            /counts.gif                                                                                                       controllers.DiagnosticsController.analyticsCounts()
POST           /css                                                                                                              controllers.DiagnosticsController.css
OPTIONS        /css                                                                                                              controllers.DiagnosticsController.cssOptions
POST           /accept-beacon                                                                                                    controllers.DiagnosticsController.acceptBeacon
OPTIONS        /accept-beacon                                                                                                    controllers.DiagnosticsController.acceptBeaconOptions

# Crosswords
# NOTE: Leave this as it is, otherwise we don't render /crosswords/series/prize, for example.
GET            /crosswords/$crosswordType<cryptic|quick|quiptic|prize|everyman|azed|special|genius|speedy>/:id.svg               controllers.CrosswordsController.thumbnail(crosswordType: String, id: Int)
GET            /crosswords/$crosswordType<cryptic|quick|quiptic|prize|everyman|azed|special|genius|speedy>/:id                   controllers.CrosswordsController.crossword(crosswordType: String, id: Int)
GET            /crosswords/accessible/$crosswordType<cryptic|quick|quiptic|prize|everyman|azed|special|genius|speedy>/:id        controllers.CrosswordsController.accessibleCrossword(crosswordType: String, id: Int)

# Crosswords search
GET            /crosswords/search                                                                                                controllers.CrosswordSearchController.search()
GET            /crosswords/lookup                                                                                                controllers.CrosswordSearchController.lookup()

# Business data
GET            /business-data/stocks.json                                                                                        controllers.StocksController.stocks

#Weather - OLD
GET            /weather/city/:id.json                                                                                            weather.controllers.WeatherController.forCity(id)
GET            /weather/city.json                                                                                                weather.controllers.LocationsController.whatIsMyCity()
GET            /weather/locations                                                                                                weather.controllers.LocationsController.findCity(query: String)
GET            /weather/forecast/:id.json                                                                                        weather.controllers.WeatherController.forecastForCityId(id)

#Weather
GET            /weatherapi/city/:id.json                                                                                         weather.controllers.WeatherController.forCity(id)
GET            /weatherapi/city.json                                                                                             weather.controllers.LocationsController.whatIsMyCity()
GET            /weatherapi/locations                                                                                             weather.controllers.LocationsController.findCity(query: String)
GET            /weatherapi/forecast/:id.json                                                                                     weather.controllers.WeatherController.forecastForCityId(id)

# Analytics
GET            /analytics/abtests                                                                                                controllers.admin.AnalyticsController.abtests()
GET            /analytics/confidence                                                                                             controllers.admin.AnalyticsConfidenceController.renderConfidence()
GET            /analytics/content/video                                                                                          controllers.admin.ContentPerformanceController.renderVideoEncodingsDashboard()
GET            /analytics/commercial                                                                                             controllers.admin.CommercialController.renderCommercial()
GET            /analytics/commercial/specialadunits                                                                              controllers.admin.CommercialController.renderSpecialAdUnits()
GET            /analytics/commercial/sponsorships                                                                                controllers.admin.CommercialController.renderPaidForTags()
GET            /analytics/commercial/pageskins                                                                                   controllers.admin.CommercialController.renderPageskins()
GET            /analytics/commercial/surging                                                                                     controllers.admin.CommercialController.renderSurgingContent()
GET            /analytics/commercial/im-sponsorships                                                                             controllers.admin.CommercialController.renderInlineMerchandisingTargetedTags()
GET            /analytics/commercial/templates                                                                                   controllers.admin.CommercialController.renderCreativeTemplates()
GET            /analytics/commercial/sponsored-containers                                                                        controllers.admin.CommercialController.sponsoredContainers()
GET            /analytics/commercial/adtests                                                                                     controllers.admin.CommercialController.renderAdTests()
GET            /analytics/headlines-test                                                                                         controllers.admin.MetricsController.renderHeadlinesTest()

# Discussion
GET            /discussion/comment-counts                                                                                        controllers.CommentCountController.commentCount(shortUrls: String)
GET            /discussion/comment-counts.json                                                                                   controllers.CommentCountController.commentCountJson(shortUrls: String)
GET            /discussion/comment/*id.json                                                                                      controllers.CommentsController.commentJson(id: Int)
GET            /discussion/comment/*id                                                                                           controllers.CommentsController.comment(id: Int)
GET            /discussion/comment-context/*commentId.json                                                                       controllers.CommentsController.commentContextJson(commentId: Int)
OPTIONS        /discussion/comment-context/*commentId.json                                                                       controllers.CommentsController.commentContextJsonOptions(commentId: Int)
GET            /discussion/top-comments/$discussionKey</?p/\w+>.json                                                             controllers.CommentsController.topCommentsJson(discussionKey: discussion.model.DiscussionKey)
OPTIONS        /discussion/top-comments/$discussionKey</?p/\w+>.json                                                             controllers.CommentsController.topCommentsJsonOptions(discussionKey: discussion.model.DiscussionKey)
GET            /discussion/$discussionKey</?p/\w+>.json                                                                          controllers.CommentsController.commentsJson(discussionKey: discussion.model.DiscussionKey)
OPTIONS        /discussion/$discussionKey</?p/\w+>.json                                                                          controllers.CommentsController.commentsJsonOptions(discussionKey: discussion.model.DiscussionKey)
GET            /discussion/$discussionKey</?p/\w+>                                                                               controllers.CommentsController.comments(discussionKey: discussion.model.DiscussionKey)
GET            /discussion/profile/:id/search/:q.json                                                                            controllers.ProfileActivityController.profileSearch(id: String, q: String)
GET            /discussion/profile/:id/discussions.json                                                                          controllers.ProfileActivityController.profileDiscussions(id: String)
GET            /discussion/profile/:id/replies.json                                                                              controllers.ProfileActivityController.profileReplies(id: String)
GET            /discussion/profile/:id/picks.json                                                                                controllers.ProfileActivityController.profilePicks(id: String)
GET            /discussion/profile/:id/witness.json                                                                              controllers.WitnessActivityController.witnessActivity(id: String)
GET            /open/cta/article/*discussionKey.json                                                                             controllers.CtaController.cta(discussionKey: discussion.model.DiscussionKey)

# Onward
GET            /most-read-facebook.json                                                                                          controllers.MostViewedSocialController.renderMostViewed(socialContext: String = "facebook")
GET            /most-read-twitter.json                                                                                           controllers.MostViewedSocialController.renderMostViewed(socialContext: String = "twitter")
GET            /most-read.json                                                                                                   controllers.MostPopularController.render(path = "")
GET            /most-read/*path.json                                                                                             controllers.MostPopularController.render(path)
GET            /most-read-geo.json                                                                                               controllers.MostPopularController.renderPopularGeo()
GET            /most-read-day.json                                                                                               controllers.MostPopularController.renderPopularDay(countryCode)

GET            /top-stories.json                                                                                                 controllers.TopStoriesController.renderTopStories()
GET            /top-stories/trails.json                                                                                          controllers.TopStoriesController.renderTrails()
GET            /related/*path.json                                                                                               controllers.RelatedController.render(path)
GET            /related/*path                                                                                                    controllers.RelatedController.renderHtml(path)
GET            /popular-in-tag/*tag.json                                                                                         controllers.PopularInTag.render(tag)

GET            /preference/edition/:edition                                                                                      controllers.ChangeEditionController.render(edition)
GET            /preference/front-alphas/:optAction                                                                               controllers.ChangeAlphaController.render(optAction, page)

GET            /cards/opengraph/*path.json                                                                                       controllers.CardController.opengraph(path)
GET            /tagged.json                                                                                                      controllers.TaggedContentController.renderJson(tag: String)

GET            /:mediaType/section/:sectionId/*seriesId.json                                                                     controllers.MediaInSectionController.renderSectionMediaWithSeries(mediaType, sectionId, seriesId)
GET            /:mediaType/section/:sectionId.json                                                                               controllers.MediaInSectionController.renderSectionMedia(mediaType, sectionId)
GET            /video/most-viewed.json                                                                                           controllers.MostViewedVideoController.renderMostViewed()
GET            /audio/most-viewed.json                                                                                           controllers.MostViewedAudioController.renderMostViewed()
GET            /podcast/most-viewed.json                                                                                         controllers.MostViewedAudioController.renderMostViewedPodcast()
GET            /gallery/most-viewed.json                                                                                         controllers.MostViewedGalleryController.renderMostViewed()
GET            /video/end-slate/series/*seriesId.json                                                                            controllers.VideoEndSlateController.renderSeries(seriesId)
GET            /video/end-slate/section/*sectionId.json                                                                          controllers.VideoEndSlateController.renderSection(sectionId)
GET            /embed/card/*path.json                                                                                            controllers.RichLinkController.render(path)
GET            /embed/card/*path                                                                                                 controllers.RichLinkController.renderHtml(path)
# User tech feedback
GET            /info/tech-feedback                                                                                               controllers.TechFeedbackController.techFeedback(path = "")
GET            /info/tech-feedback/*path                                                                                         controllers.TechFeedbackController.techFeedback(path)

# Sport
GET            /sport/cricket/match/:matchId.json                                                                                controllers.CricketMatchController.renderMatchIdJson(matchId)
GET            /sport/cricket/match/:matchId                                                                                     controllers.CricketMatchController.renderMatchId(matchId)

GET            /football/fixtures/more/:year/:month/:day.json                                                                    football.controllers.FixturesController.moreFixturesForJson(year, month, day)
GET            /football/fixtures/more/:year/:month/:day                                                                         football.controllers.FixturesController.moreFixturesFor(year, month, day)
GET            /football/fixtures/:year/:month/:day                                                                              football.controllers.FixturesController.allFixturesFor(year, month, day)
GET            /football/fixtures/:year/:month/:day.json                                                                         football.controllers.FixturesController.allFixturesForJson(year, month, day)
GET            /football/fixtures                                                                                                football.controllers.FixturesController.allFixtures()
GET            /football/fixtures.json                                                                                           football.controllers.FixturesController.allFixturesJson()
GET            /football/:tag/fixtures/:year/:month/:day.json                                                                    football.controllers.FixturesController.tagFixturesForJson(year, month, day, tag)
GET            /football/:tag/fixtures/:year/:month/:day                                                                         football.controllers.FixturesController.tagFixturesFor(year, month, day, tag)
GET            /football/:tag/fixtures                                                                                           football.controllers.FixturesController.tagFixturesJson(tag)
GET            /football/:tag/fixtures.json                                                                                      football.controllers.FixturesController.tagFixtures(tag)

GET            /football/results/:year/:month/:day.json                                                                          football.controllers.ResultsController.allResultsForJson(year, month, day)
GET            /football/results/:year/:month/:day                                                                               football.controllers.ResultsController.allResultsFor(year, month, day)
GET            /football/results/more/:year/:month/:day.json                                                                     football.controllers.ResultsController.moreResultsForJson(year, month, day)
GET            /football/results/more/:year/:month/:day                                                                          football.controllers.ResultsController.moreResultsFor(year, month, day)
GET            /football/results                                                                                                 football.controllers.ResultsController.allResults()
GET            /football/results.json                                                                                            football.controllers.ResultsController.allResultsJson()
GET            /football/:tag/results/:year/:month/:day.json                                                                     football.controllers.ResultsController.tagResultsForJson(year, month, day, tag)
GET            /football/:tag/results/:year/:month/:day                                                                          football.controllers.ResultsController.tagResultsFor(year, month, day, tag)
GET            /football/:tag/results                                                                                            football.controllers.ResultsController.tagResults(tag)
GET            /football/:tag/results.json                                                                                       football.controllers.ResultsController.tagResultsJson(tag)

GET            /football/live                                                                                                    football.controllers.MatchDayController.liveMatches()
GET            /football/live.json                                                                                               football.controllers.MatchDayController.liveMatchesJson()
GET            /football/:competition/live                                                                                       football.controllers.MatchDayController.competitionMatches(competition)
GET            /football/:competition/live.json                                                                                  football.controllers.MatchDayController.competitionMatchesJson(competition)

GET            /football/match-day/:year/:month/:day.json                                                                        football.controllers.MatchDayController.matchesForJson(year, month, day)
GET            /football/match-day/:year/:month/:day                                                                             football.controllers.MatchDayController.matchesFor(year, month, day)
GET            /football/match-day/:competition/:year/:month/:day.json                                                           football.controllers.MatchDayController.competitionMatchesForJson(competition, year, month, day)
GET            /football/match-day/:competition/:year/:month/:day                                                                football.controllers.MatchDayController.competitionMatchesFor(competition, year, month, day)

GET            /football/tables                                                                                                  football.controllers.LeagueTableController.renderLeagueTable()
GET            /football/tables.json                                                                                             football.controllers.LeagueTableController.renderLeagueTableJson()
GET            /football/:competition/table                                                                                      football.controllers.LeagueTableController.renderCompetition(competition)
GET            /football/:competition/table.json                                                                                 football.controllers.LeagueTableController.renderCompetitionJson(competition)
GET            /football/:competition/:group/table                                                                               football.controllers.LeagueTableController.renderCompetitionGroup(competition, group)
GET            /football/:competition/:group/table.json                                                                          football.controllers.LeagueTableController.renderCompetitionGroupJson(competition, group)
GET            /football/:team/fixtures-and-results-container                                                                    football.controllers.FixturesAndResultsContainerController.renderContainer(team)

GET            /football/:competitionTag/overview/embed                                                                          football.controllers.WallchartController.renderWallchartEmbed(competitionTag)
GET            /football/:competitionTag/overview                                                                                football.controllers.WallchartController.renderWallchart(competitionTag)

GET            /football/api/match-nav/:year/:month/:day/:home/:away.json                                                        football.controllers.MoreOnMatchController.matchNavJson(year, month, day, home, away)
GET            /football/api/match-nav/:year/:month/:day/:home/:away                                                             football.controllers.MoreOnMatchController.matchNav(year, month, day, home, away)
GET            /football/api/match-nav/:matchId.json                                                                             football.controllers.MoreOnMatchController.moreOnJson(matchId)
GET            /football/api/match-nav/:matchId                                                                                  football.controllers.MoreOnMatchController.moreOn(matchId)
GET            /football/api/big-match-special/:matchId.json                                                                     football.controllers.MoreOnMatchController.bigMatchSpecial(matchId)

GET            /football/competitions                                                                                            football.controllers.CompetitionListController.renderCompetitionList()
GET            /football/competitions.json                                                                                       football.controllers.CompetitionListController.renderCompetitionListJson()
GET            /football/teams                                                                                                   football.controllers.LeagueTableController.renderTeamlist()
GET            /football/teams.json                                                                                              football.controllers.LeagueTableController.renderTeamlistJson()

GET            /football/match/:year/:month/:day/$home<[\w\d-\.]+>-v-$away<[\w\d-\.]+>.json                                      football.controllers.MatchController.renderMatchJson(year,month,day,home,away)
GET            /football/match/:year/:month/:day/$home<[\w\d-\.]+>-v-$away<[\w\d-\.]+>                                           football.controllers.MatchController.renderMatch(year,month,day,home,away)
GET            /football/match/:matchId.json                                                                                     football.controllers.MatchController.renderMatchIdJson(matchId)
GET            /football/match/:matchId                                                                                          football.controllers.MatchController.renderMatchId(matchId)

GET            /football/match-redirect/:year/:month/:day/:homeTeamId/:awayTeamId                                                football.controllers.MoreOnMatchController.redirectToMatch(year,month,day,homeTeamId,awayTeamId)
GET            /football/match-redirect/:matchId                                                                                 football.controllers.MoreOnMatchController.redirectToMatchId(matchId)

GET            /sport/rugby/api/score/:year/:month/:day/:team1Id/:team2Id.json                                                   rugby.controllers.MatchesController.scoreJson(year, month, day, team1Id, team2Id)
GET            /sport/rugby/api/score/:year/:month/:day/:team1Id/:team2Id                                                        rugby.controllers.MatchesController.score(year, month, day, team1Id, team2Id)

# Admin
# authentication endpoints
GET            /login                                                                                                            controllers.admin.OAuthLoginController.login
POST           /login                                                                                                            controllers.admin.OAuthLoginController.loginAction
GET            /oauth2callback                                                                                                   controllers.admin.OAuthLoginController.oauth2Callback
GET            /logout                                                                                                           controllers.admin.OAuthLoginController.logout
GET            /admin                                                                                                            controllers.admin.AdminIndexController.admin()
GET            /api/proxy/*path                                                                                                  controllers.admin.Api.proxy(path, callback)
GET            /api/tag                                                                                                          controllers.admin.Api.tag(q, callback)
GET            /api/item/*path                                                                                                   controllers.admin.Api.item(path, callback)
GET            /json/proxy/*absUrl                                                                                               controllers.admin.Api.json(absUrl)
GET            /ophan/pageviews/*path                                                                                            controllers.admin.OphanApiController.pageViews(path)
GET            /ophan/pageviews                                                                                                  controllers.admin.OphanApiController.platformPageViews()
GET            /dev/switchboard                                                                                                  controllers.admin.SwitchboardController.renderSwitchboard()
POST           /dev/switchboard                                                                                                  controllers.admin.SwitchboardController.save()
GET            /metrics/loadbalancers                                                                                            controllers.admin.MetricsController.renderLoadBalancers()
GET            /metrics/googlebot/404                                                                                            controllers.admin.MetricsController.renderGooglebot404s()
GET            /metrics/fastly                                                                                                   controllers.admin.FastlyController.renderFastly()
GET            /metrics/errors                                                                                                   controllers.admin.MetricsController.renderErrors()
GET            /metrics/errors/4xx                                                                                               controllers.admin.MetricsController.render4XX()
GET            /metrics/errors/5xx                                                                                               controllers.admin.MetricsController.render5XX()
GET            /metrics/memory                                                                                                   controllers.admin.MetricsController.renderMemory()
GET            /metrics/assets                                                                                                   controllers.admin.MetricsController.renderAssets()
GET            /metrics/afg                                                                                                      controllers.admin.MetricsController.renderAfg()
GET            /deduped                                                                                                          controllers.admin.WhatIsDeduped.index()
GET            /deduped/*path                                                                                                    controllers.admin.WhatIsDeduped.dedupedFor(path)
GET            /radiator                                                                                                         controllers.admin.RadiatorController.renderRadiator()
GET            /radiator/pingdom                                                                                                 controllers.admin.RadiatorController.pingdom()
GET            /radiator/commit/*hash                                                                                            controllers.admin.RadiatorController.commitDetail(hash)
GET            /troubleshoot/football                                                                                            controllers.admin.SportTroubleshooterController.renderFootballTroubleshooter()
GET            /troubleshoot/cricket                                                                                             controllers.admin.SportTroubleshooterController.renderCricketTroubleshooter()
GET            /troubleshoot/pages                                                                                               controllers.admin.TroubleshooterController.index()
GET            /troubleshoot/test                                                                                                controllers.admin.TroubleshooterController.test(id, testPath)
GET            /redirects                                                                                                        controllers.admin.RedirectController.redirect()
POST           /redirect-post                                                                                                    controllers.admin.RedirectController.redirectPost()

# css reports
GET            /css-reports                                                                                                      controllers.admin.CssReportController.entry
GET            /css-reports.json                                                                                                 controllers.admin.CssReportController.index
GET            /css-reports/:date.json                                                                                           controllers.admin.CssReportController.report(date: org.joda.time.LocalDate)


# Football admin

GET            /admin/football                                                                                                   controllers.admin.SiteController.index
GET            /admin/football/browse                                                                                            controllers.admin.PaBrowserController.browse
POST           /admin/football/browserRedirect                                                                                   controllers.admin.PaBrowserController.browserSubstitution
GET            /admin/football/browser/*query                                                                                    controllers.admin.PaBrowserController.browser(query)
GET            /admin/football/player                                                                                            controllers.admin.PlayerController.playerIndex
POST           /admin/football/player/card                                                                                       controllers.admin.PlayerController.redirectToCard
GET            /admin/football/player/card/competition/:cardType/:playerId/:teamId/:compId.json                                  controllers.admin.PlayerController.playerCardCompetitionJson(cardType: String, playerId: String, teamId: String, compId: String)
GET            /admin/football/player/card/competition/:cardType/:playerId/:teamId/:compId                                       controllers.admin.PlayerController.playerCardCompetition(cardType: String, playerId: String, teamId: String, compId: String)
GET            /admin/football/player/card/date/:cardType/:playerId/:teamId/:startDate.json                                      controllers.admin.PlayerController.playerCardDateJson(cardType: String, playerId: String, teamId: String, startDate: String)
GET            /admin/football/player/card/date/:cardType/:playerId/:teamId/:startDate                                           controllers.admin.PlayerController.playerCardDate(cardType: String, playerId: String, teamId: String, startDate: String)
GET            /admin/football/tables                                                                                            controllers.admin.TablesController.tablesIndex
POST           /admin/football/tables/league                                                                                     controllers.admin.TablesController.redirectToTable
GET            /admin/football/tables/league/:competitionId                                                                      controllers.admin.TablesController.leagueTable(competitionId: String)
GET            /admin/football/tables/league/:competitionId/:focus                                                               controllers.admin.TablesController.leagueTableFragment(competitionId: String, focus: String)
GET            /admin/football/tables/league/:competitionId/:team1Id/:team2Id                                                    controllers.admin.TablesController.leagueTable2Teams(competitionId: String, team1Id: String, team2Id: String)
GET            /admin/football/fronts                                                                                            controllers.admin.FrontsController.index
GET            /admin/football/fronts/live                                                                                       controllers.admin.FrontsController.matchDay
POST           /admin/football/fronts/results/redirect                                                                           controllers.admin.FrontsController.resultsRedirect
GET            /admin/football/fronts/results/:competition                                                                       controllers.admin.FrontsController.results(competition: String)
POST           /admin/football/fronts/fixtures/redirect                                                                          controllers.admin.FrontsController.fixturesRedirect
GET            /admin/football/fronts/fixtures/:competition                                                                      controllers.admin.FrontsController.fixtures(competition: String)
POST           /admin/football/fronts/tables/redirect                                                                            controllers.admin.FrontsController.tablesRedirect
GET            /admin/football/fronts/tables/:competition                                                                        controllers.admin.FrontsController.tables(competition: String)
GET            /admin/football/fronts/tables/:competition/:group                                                                 controllers.admin.FrontsController.groupTables(competition, group)
POST           /admin/football/fronts/matches/redirect                                                                           controllers.admin.FrontsController.matchesRedirect
GET            /admin/football/fronts/matches/:competitionId                                                                     controllers.admin.FrontsController.chooseMatchForComp(competitionId)
GET            /admin/football/fronts/matches/:competitionId/:teamId                                                             controllers.admin.FrontsController.chooseMatchForCompAndTeam(competitionId, teamId)
GET            /admin/football/fronts/matches/:competitionId/:team1Id/:team2Id                                                   controllers.admin.FrontsController.chooseMatchForCompAndTeams(competitionId, team1Id, team2Id)
GET            /admin/football/fronts/match/:matchId                                                                             controllers.admin.FrontsController.bigMatchSpecial(matchId)

GET            /admin/football/api/squad/:teamId                                                                                 controllers.admin.PlayerController.squad(teamId: String)


# Commercial
GET            /commercial/travel/offers.json                                                                                    controllers.commercial.TravelOffers.renderTravel
GET            /commercial/jobs.json                                                                                             controllers.commercial.JobAds.renderJobs
GET            /commercial/masterclasses.json                                                                                    controllers.commercial.MasterClasses.renderMasterclasses
GET            /commercial/soulmates/$subgroup<\w+>.json                                                                         controllers.commercial.SoulmatesController.renderSoulmates(subgroup)
GET            /commercial/soulmates-test/$subgroup<\w+>.json                                                                    controllers.commercial.SoulmatesController.renderSoulmatesTest(subgroup)
GET            /commercial/books/book.json                                                                                       controllers.commercial.BookOffersController.renderBook
GET            /commercial/books/books.json                                                                                      controllers.commercial.BookOffersController.renderBooks
GET            /commercial/money/bestbuys.json                                                                                   controllers.commercial.MoneyOffers.renderBestBuys
GET            /commercial/money/savings/:savingsType                                                                            controllers.commercial.MoneyOffers.savings(savingsType)
GET            /commercial/money/current-accounts/:currentAccountType                                                            controllers.commercial.MoneyOffers.currentAccounts(currentAccountType)
GET            /commercial/money/credit-cards/:creditCardType                                                                    controllers.commercial.MoneyOffers.creditCards(creditCardType)
GET            /commercial/money/loans/:loanType                                                                                 controllers.commercial.MoneyOffers.loans(loanType)
GET            /commercial/capi.json                                                                                             controllers.commercial.ContentApiOffersController.itemsJson
GET            /commercial/capi                                                                                                  controllers.commercial.ContentApiOffersController.itemsHtml
GET            /commercial/capi-single.json                                                                                      controllers.commercial.ContentApiOffersController.itemJson
GET            /commercial/capi-single                                                                                           controllers.commercial.ContentApiOffersController.itemHtml
GET            /commercial/capi-single-merch.json                                                                                controllers.commercial.ContentApiOffersController.itemJson
GET            /commercial/capi-single-merch                                                                                     controllers.commercial.ContentApiOffersController.itemHtml
GET            /commercial/ad-free-survey                                                                                        controllers.commercial.StaticPageController.renderAdFreeSurveyPage()
GET            /commercial/ad-free-survey-simple                                                                                 controllers.commercial.StaticPageController.renderAdFreeSurveySimplePage()

# Commercial Admin
GET            /admin/commercial                                                                                                 controllers.admin.CommercialController.renderCommercialMenu()
GET            /commercialtools/adunits/toapprove                                                                                controllers.admin.CommercialAdUnitController.renderToApprove()
POST           /commercialtools/adunits/toapprove                                                                                controllers.admin.CommercialAdUnitController.approve()
GET            /admin/commercial/fluid250                                                                                        controllers.admin.CommercialController.renderFluidAds()
GET            /commercial/multi.json                                                                                            controllers.commercial.Multi.renderMulti
GET            /admin/commercial/dfp/flush/view                                                                                  controllers.admin.commercial.DfpDataController.renderCacheFlushPage()
GET            /admin/commercial/dfp/flush                                                                                       controllers.admin.commercial.DfpDataController.flushCache()
GET            /admin/commercial/radiator                                                                                        controllers.admin.CommercialController.renderCommercialRadiator()
GET            /admin/commercial/slot/:slotName                                                                                  controllers.admin.commercial.SlotController.viewSlot(slotName)
GET            /admin/commercial/adops/takeovers-empty-mpus                                                                      controllers.admin.commercial.TakeoverWithEmptyMPUsController.viewList()
GET            /admin/commercial/adops/takeovers-empty-mpus/create                                                               controllers.admin.commercial.TakeoverWithEmptyMPUsController.viewForm()
POST           /admin/commercial/adops/takeovers-empty-mpus/create                                                               controllers.admin.commercial.TakeoverWithEmptyMPUsController.create()
POST           /admin/commercial/adops/takeovers-empty-mpus/remove                                                               controllers.admin.commercial.TakeoverWithEmptyMPUsController.remove(url)

# dev-build only
GET            /commercial/magento/token                                                                                         controllers.commercial.magento.AccessTokenGenerator.generate
GET            /commercial/magento/resource                                                                                      controllers.commercial.magento.ApiSandbox.getResource(t: String)
GET            /commercial/magento/books                                                                                         controllers.commercial.magento.ApiSandbox.getBooks(t: String)


# Onward journeys
GET            /series/*path.json                                                                                                controllers.SeriesController.renderSeriesStories(path)

# Applications (must come before wildcard)
GET            /offline-page                                                                                                     controllers.WebAppController.offlinePage()
GET            /service-worker.js                                                                                                controllers.WebAppController.serviceWorker()
GET            /2015-06-24-manifest.json                                                                                         controllers.WebAppController.manifest()
GET            /preferences                                                                                                      controllers.PreferencesController.indexPrefs()

GET            /$shortCode<p/[\w]+>                                                                                              controllers.ShortUrlsCampaignController.redirectShortUrl(shortCode)
GET            /$shortCode<p/[\w]+>/:campaignCode                                                                                controllers.ShortUrlsCampaignController.fetchCampaignAndRedirectShortCode(shortCode, campaignCode)

GET            /$path<.+/\d\d\d\d/\w\w\w/\d\d>                                                                                   controllers.AllIndexController.on(path)
GET            /$path<.+>/latest                                                                                                 controllers.LatestIndexController.latest(path)
GET            /$path<.+>/$year<\d\d\d\d>/$month<\w\w\w>/$day<\d\d>/all                                                          controllers.AllIndexController.allOn(path, day, month, year)
GET            /$path<.+>/$year<\d\d\d\d>/$month<\w\w\w>/$day<\d\d>/altdate                                                      controllers.AllIndexController.altDate(path, day, month, year)
GET            /$path<.+>/all                                                                                                    controllers.AllIndexController.all(path)

# Facia
GET         /                                                                                                        controllers.FaciaController.rootEditionRedirect()
GET         /$path<(lifeandstyle/love-and-sex|lifeandstyle/home-and-garden|world/asia|business/companies|football)>  controllers.FaciaController.renderFrontPressSpecial(path)
GET         /rss                                                                                                     controllers.FaciaController.renderRootFrontRss()
GET         /$path<(uk|au|us|international)(/(culture|sport|commentisfree|business|money|travel|rss))?>              controllers.FaciaController.renderFrontPress(path)
GET         /*path/lite.json                                                                                         controllers.FaciaController.renderFrontJsonLite(path)
GET         /*path/deduped.json                                                                                      controllers.DedupedController.getDedupedForPath(path)
GET         /container/*id.json                                                                                      controllers.FaciaController.renderContainerJson(id)
GET         /most-relevant-container/*path.json                                                                      controllers.FaciaController.renderMostRelevantContainerJson(path)


# Editionalised pages
GET            /$path<[^/]+(/[^/]+)?>/rss                                                                                        controllers.FaciaController.renderFrontRss(path)
GET            /$path<[^/]+(/[^/]+)?>.json                                                                                       controllers.FaciaController.renderFrontJson(path)
GET            /$path<[^/]+(/[^/]+)?>                                                                                            controllers.FaciaController.renderFront(path)

GET            /$path<[\w\d-]*(/[\w\d-]*)?/gallery/.*>/lightbox.json                                                             controllers.GalleryController.lightboxJson(path)
GET            /$path<[\w\d-]*(/[\w\d-]*)?/gallery/.*>.json                                                                      controllers.GalleryController.renderJson(path)
GET            /$path<[\w\d-]*(/[\w\d-]*)?/gallery/.*>/amp                                                                       controllers.GalleryController.render(path)
GET            /$path<[\w\d-]*(/[\w\d-]*)?/gallery/.*>                                                                           controllers.GalleryController.render(path)

GET            /$path<[\w\d-]*(/[\w\d-]*)?/(cartoon|graphic|picture)/.*>.json                                                    controllers.ImageContentController.renderJson(path)
GET            /$path<[\w\d-]*(/[\w\d-]*)?/(cartoon|graphic|picture)/.*>                                                         controllers.ImageContentController.render(path)

GET            /$path<[\w\d-]*(/[\w\d-]*)?/(video|audio)/.*>.json                                                                controllers.MediaController.renderJson(path)
GET            /$path<[\w\d-]*(/[\w\d-]*)?/(video|audio)/.*>                                                                     controllers.MediaController.render(path)

GET            /$path<[\w\d-]*(/[\w\d-]*)?/(interactive|ng-interactive)/.*>.json                                                 controllers.InteractiveController.renderInteractiveJson(path)
GET            /$path<[\w\d-]*(/[\w\d-]*)?/(interactive|ng-interactive)/.*>                                                      controllers.InteractiveController.renderInteractive(path)


# Applications
GET            /$path<international>                                                                                             controllers.FaciaController.renderFront(path)
<<<<<<< HEAD
GET            /preferences                                                                                                      controllers.PreferencesController.indexPrefs()
GET            /preferences/notifications                                                                                        controllers.PreferencesController.notificationPrefs()

=======
>>>>>>> e0d78d71
GET            /$path<[\w\d-]*(/[\w\d-]*)?(/[\w\d-]*)?>/trails.json                                                              controllers.IndexController.renderTrailsJson(path)
GET            /$path<[\w\d-]*(/[\w\d-]*)?(/[\w\d-]*)?>/trails                                                                   controllers.IndexController.renderTrails(path)
GET            /$path<[\w\d-]*(/[\w\d-]*)?(/[\w\d-]*)?>.json                                                                     controllers.IndexController.renderJson(path)
GET            /$path<[\w\d-]*(/[\w\d-]*)?(/[\w\d-]*)?>                                                                          controllers.IndexController.render(path)
GET            /$leftSide<[^+]+>+*rightSide                                                                                      controllers.IndexController.renderCombiner(leftSide, rightSide)
GET            /embed/video/*path                                                                                                controllers.EmbedController.render(path)

# Articles
GET            /*path.json                                                                                                       controllers.ArticleController.renderArticle(path, lastUpdate: Option[String], rendered: Option[Boolean])
GET            /*path/amp                                                                                                        controllers.ArticleController.renderArticle(path, lastUpdate: Option[String], rendered: Option[Boolean])
GET            /*path                                                                                                            controllers.ArticleController.renderArticle(path, lastUpdate: Option[String], rendered: Option[Boolean])<|MERGE_RESOLUTION|>--- conflicted
+++ resolved
@@ -354,12 +354,6 @@
 
 # Applications
 GET            /$path<international>                                                                                             controllers.FaciaController.renderFront(path)
-<<<<<<< HEAD
-GET            /preferences                                                                                                      controllers.PreferencesController.indexPrefs()
-GET            /preferences/notifications                                                                                        controllers.PreferencesController.notificationPrefs()
-
-=======
->>>>>>> e0d78d71
 GET            /$path<[\w\d-]*(/[\w\d-]*)?(/[\w\d-]*)?>/trails.json                                                              controllers.IndexController.renderTrailsJson(path)
 GET            /$path<[\w\d-]*(/[\w\d-]*)?(/[\w\d-]*)?>/trails                                                                   controllers.IndexController.renderTrails(path)
 GET            /$path<[\w\d-]*(/[\w\d-]*)?(/[\w\d-]*)?>.json                                                                     controllers.IndexController.renderJson(path)
