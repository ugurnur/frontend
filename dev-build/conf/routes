# Routes
# This file defines all application routes (Higher priority routes first)
# ~~~~

# For dev machines
GET     /assets/*file                         controllers.Assets.at(path="/public", file)


#Note the order of these is important


#Core nav
GET    /most-read                                           controllers.MostPopularController.render(path = "")
GET    /most-read/*path                                     controllers.MostPopularController.render(path)
GET    /top-stories                                         controllers.TopStoriesController.render()
GET    /top-stories/trails                                  controllers.TopStoriesController.renderTrails()
GET    /related/*path                                       controllers.RelatedController.render(path)

#Stories
GET    /stories                                             controllers.StoryController.latest()
GET    /stories/articles                                    controllers.StoryController.latestWithContent()
GET    /stories/storymodule01/*id                           controllers.StoryController.headerAndBlock(id)
GET    /stories/*id                                         controllers.StoryController.byId(id)

#Style-guide
GET     /style-guide                                        controllers.StyleGuideController.renderIndex
GET     /style-guide/zones                                  controllers.StyleGuideController.renderZones
GET     /style-guide/typography                             controllers.StyleGuideController.renderTypography
GET     /style-guide/modules                                controllers.StyleGuideController.renderModules
GET     /style-guide/sprites                                controllers.StyleGuideController.renderSprites
GET     /style-guide/csshelpers                             controllers.StyleGuideController.cssHelpers
GET     /style-guide/codingstandards                        controllers.StyleGuideController.codingStandards

#Football
GET     /football/fixtures/:year/:month/:day                controllers.FixturesController.renderFor(year, month, day)
GET     /football/fixtures                                  controllers.FixturesController.render()
GET     /football/:competition/fixtures/:year/:month/:day   controllers.CompetitionFixturesController.renderFor(year, month, day, competition)
GET     /football/:tag/fixtures                             controllers.FixturesController.renderTag(tag)

GET     /football/results/:year/:month/:day                 controllers.ResultsController.renderFor(year, month, day)
GET     /football/results                                   controllers.ResultsController.render()
GET     /football/:competition/results/:year/:month/:day    controllers.CompetitionResultsController.renderFor(year, month, day, competition)
GET     /football/:tag/results                              controllers.ResultsController.renderTag(tag)

GET     /football/live                                      controllers.LiveMatchesController.render()
GET     /football/:competition/live                         controllers.LiveMatchesController.renderFor(competition)

GET     /football/tables                                    controllers.LeagueTableController.render()
GET     /football/:competition/table                        controllers.LeagueTableController.renderCompetition(competition)

GET     /football/api/frontscores                           controllers.FrontScoresController.render()
GET     /football/api/competitiontable                      controllers.CompetitionTablesController.renderCompetition()
GET     /football/api/teamtable/:teamId                     controllers.CompetitionTablesController.renderTeam(teamId)
GET     /football/api/teamfixtures/:teamId                  controllers.TeamFixturesController.renderComponent(teamId)
GET     /football/api/match-nav/:matchId                          controllers.MoreOnMatchController.moreOn(matchId)
GET     /football/api/match-nav/:year/:month/:day/:home/:away     controllers.MoreOnMatchController.matchNav(year, month, day, home, away)


GET     /football/competitions                              controllers.CompetitionListController.render()
GET     /football/teams                                     controllers.LeagueTableController.renderTeamlist()

GET     /football/match/:year/:month/:day/$home<[\w\d-\.]+>-v-$away<[\w\d-\.]+> controllers.MatchController.renderMatch(year,month,day,home,away)
GET     /football/match/:matchId                            controllers.MatchController.renderMatchId(matchId)

#Front
GET     /_warmup                                            controllers.FrontController.warmup()
GET     /_up                                                controllers.FrontController.isUp()
GET     /                                                   controllers.FrontController.render(path = "front")
<<<<<<< HEAD
GET     /$path<culture|sport|australia>                     controllers.FrontController.render(path)
GET     /$path<culture|sport|australia>.json                          controllers.FrontController.renderJson(path)
=======
GET     /$path<culture|sport>                               controllers.FrontController.render(path)
GET     /$path<culture|sport>/trails                        controllers.FrontController.renderTrails(path)
>>>>>>> 7db72e11

#Video
GET     /video/ad/:format                                   controllers.VideoAdvertController.fetch(format)
GET     /$path<.*/video/.*>                                 controllers.VideoController.render(path)

#Gallery
GET     /$path<.*/gallery/.*>                               controllers.GalleryController.render(path)

#Tag
# note: reg ex so this doesn't interfer with $section/trails
GET     /$path<[\w\d-]*/(?!trails)[\w\d-]*>                 controllers.TagController.render(path)
GET     /$path<[\w\d-]*/[\w\d-]*/[\w\d-]*>                  controllers.TagController.render(path)

#Section
GET		/sections							               controllers.SectionsController.render()
# culture and sport sections now live in front
GET    /$path<(?!culture|sport)[\w\d-]*>                   controllers.SectionController.render(path)
GET    /$path<(?!culture|sport)[\w\d-]*>/trails            controllers.SectionController.renderTrails(path)

#Articles
GET     /*path                                             controllers.ArticleController.render(path)<|MERGE_RESOLUTION|>--- conflicted
+++ resolved
@@ -66,13 +66,8 @@
 GET     /_warmup                                            controllers.FrontController.warmup()
 GET     /_up                                                controllers.FrontController.isUp()
 GET     /                                                   controllers.FrontController.render(path = "front")
-<<<<<<< HEAD
 GET     /$path<culture|sport|australia>                     controllers.FrontController.render(path)
-GET     /$path<culture|sport|australia>.json                          controllers.FrontController.renderJson(path)
-=======
-GET     /$path<culture|sport>                               controllers.FrontController.render(path)
 GET     /$path<culture|sport>/trails                        controllers.FrontController.renderTrails(path)
->>>>>>> 7db72e11
 
 #Video
 GET     /video/ad/:format                                   controllers.VideoAdvertController.fetch(format)
