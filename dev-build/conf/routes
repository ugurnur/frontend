--- conflicted
+++ resolved
@@ -19,13 +19,9 @@
 GET     /related/*path                                      controllers.RelatedController.render(path)
 
 #Stories
-<<<<<<< HEAD
+GET    /stories                                             controllers.StoryController.latest()
 GET    /stories/storymodule01/*id                           controllers.StoryController.withContent1(id)
 GET    /stories/storymodule02/*id                           controllers.StoryController.withContent2(id)
-=======
-GET    /stories                                             controllers.StoryController.latest()
-GET    /stories/storymodule01/*id                           controllers.StoryController.withContent(id)
->>>>>>> 14bc1fa6
 GET    /stories/*id                                         controllers.StoryController.byId(id)
 
 #Style-guide
