# Routes
# This file defines all application routes (Higher priority routes first)
# ~~~~

# For dev machines
GET     /assets/*file                         controllers.Assets.at(path="/public", file)


#Note the order of these is important

#Identity
GET     /identity/signin                                    @controllers.SigninController.renderForm
POST    /identity/signin                                    @controllers.SigninController.processForm
GET     /identity/fragments/profile-nav                     @controllers.TopBarFragments.signin
GET     /identity/fragments/profile-nav.json                @controllers.TopBarFragments.signin2
<<<<<<< HEAD
GET     /identity/reset-password                            @controllers.ResetPasswordController.renderForm
POST    /identity/reset-password                            @controllers.ResetPasswordController.processForm

=======
>>>>>>> 48d62b5c

# Discussion
GET     /discussion/comment-counts                          controllers.CommentCountController.render(shortUrls: String)
GET     /discussion/comment-counts.json                     controllers.CommentCountController.render(shortUrls: String)
GET     /discussion/*shortUrl.json                          controllers.CommentPageController.render(shortUrl)
GET     /discussion/*shortUrl                               controllers.CommentPageController.render(shortUrl)

#Core nav
GET    /most-read                                           controllers.MostPopularController.render(path = "")
GET    /most-read.json                                      controllers.MostPopularController.render(path = "")
GET    /most-read/*path.json                                controllers.MostPopularController.render(path)
GET    /most-read/*path                                     controllers.MostPopularController.render(path)
GET    /top-stories                                         controllers.TopStoriesController.render()
GET    /top-stories.json                                    controllers.TopStoriesController.renderJson()
GET    /top-stories/trails                                  controllers.TopStoriesController.renderTrails()
GET    /top-stories/trails.json                             controllers.TopStoriesController.renderJsonTrails()
GET    /related/*path.json                                  controllers.RelatedController.render(path)
GET    /related/*path                                       controllers.RelatedController.render(path)
# more stories for swipe
GET    /most-viewed                                         controllers.MoreStoriesController.renderMostViewed(path = "")
GET    /most-viewed.json                                    controllers.MoreStoriesController.renderMostViewed(path = "")
GET    /most-viewed/*path.json                              controllers.MoreStoriesController.renderMostViewed(path)
GET    /most-viewed/*path                                   controllers.MoreStoriesController.renderMostViewed(path)
GET    /front-trails                                        controllers.MoreStoriesController.renderFrontTrails(path = "")
GET    /front-trails.json                                   controllers.MoreStoriesController.renderFrontTrails(path = "")
GET    /front-trails/*path.json                             controllers.MoreStoriesController.renderFrontTrails(path)
GET    /front-trails/*path                                  controllers.MoreStoriesController.renderFrontTrails(path)

#Stories
GET    /stories                                             controllers.StoryController.latest()
GET    /stories.json                                        controllers.StoryController.latestJson()
GET    /stories/articles                                    controllers.StoryController.latestWithContent()
GET    /stories/storymodule01/*id                           controllers.StoryController.headerAndBlock(id)
GET    /stories/*id.json                                    controllers.StoryController.byId(id)
GET    /stories/*id                                         controllers.StoryController.byId(id)

#Style-guide
GET     /style-guide                                        controllers.StyleGuideController.renderIndex
GET     /style-guide/zones                                  controllers.StyleGuideController.renderZones
GET     /style-guide/typography                             controllers.StyleGuideController.renderTypography
GET     /style-guide/modules                                controllers.StyleGuideController.renderModules
GET     /style-guide/sprites                                controllers.StyleGuideController.renderSprites
GET     /style-guide/csshelpers                             controllers.StyleGuideController.cssHelpers
GET     /style-guide/codingstandards                        controllers.StyleGuideController.codingStandards

#Football
GET     /football/fixtures/:year/:month/:day.json                 controllers.FixturesController.renderForJson(year, month, day)
GET     /football/fixtures/:year/:month/:day                      controllers.FixturesController.renderFor(year, month, day)
GET     /football/fixtures                                        controllers.FixturesController.render()
GET     /football/fixtures.json                                   controllers.FixturesController.renderJson()
GET     /football/:competition/fixtures/:year/:month/:day.json    controllers.CompetitionFixturesController.renderForJson(year, month, day, competition)
GET     /football/:competition/fixtures/:year/:month/:day         controllers.CompetitionFixturesController.renderFor(year, month, day, competition)
GET     /football/:competition/fixtures                           controllers.FixturesController.renderTag(competition)
GET     /football/:competition/fixtures.json                      controllers.FixturesController.renderTag(competition)

GET     /football/results/:year/:month/:day.json                  controllers.ResultsController.renderForJson(year, month, day)
GET     /football/results/:year/:month/:day                       controllers.ResultsController.renderFor(year, month, day)
GET     /football/results                                         controllers.ResultsController.render()
GET     /football/results.json                                    controllers.ResultsController.renderJson()
GET     /football/:competition/results/:year/:month/:day.json     controllers.CompetitionResultsController.renderForJson(year, month, day, competition)
GET     /football/:competition/results/:year/:month/:day          controllers.CompetitionResultsController.renderFor(year, month, day, competition)
GET     /football/:tag/results                                    controllers.ResultsController.renderTag(tag)
GET     /football/:tag/results,json                               controllers.ResultsController.renderTag(tag)

GET     /football/live                                            controllers.LiveMatchesController.render()
GET     /football/live.json                                       controllers.LiveMatchesController.renderJson()
GET     /football/:competition/live                               controllers.LiveMatchesController.renderFor(competition)
GET     /football/:competition/live.json                          controllers.LiveMatchesController.renderFor(competition)

GET     /football/tables                                          controllers.LeagueTableController.render()
GET     /football/tables.json                                     controllers.LeagueTableController.renderJson()
GET     /football/:competition/table                              controllers.LeagueTableController.renderCompetition(competition)
GET     /football/:competition/table.json                         controllers.LeagueTableController.renderCompetition(competition)

GET     /football/api/frontscores                                 controllers.FrontScoresController.render()
GET     /football/api/frontscores.json                            controllers.FrontScoresController.renderJson()
GET     /football/api/competitiontable                            controllers.CompetitionTablesController.renderCompetition()
GET     /football/api/competitiontable.json                       controllers.CompetitionTablesController.renderCompetitionJson()
GET     /football/api/teamtable/:teamId.json                      controllers.CompetitionTablesController.renderTeam(teamId)
GET     /football/api/teamtable/:teamId                           controllers.CompetitionTablesController.renderTeam(teamId)
GET     /football/api/teamfixtures/:teamId.json                   controllers.TeamFixturesController.renderComponent(teamId)
GET     /football/api/teamfixtures/:teamId                        controllers.TeamFixturesController.renderComponent(teamId)

GET     /football/api/match-nav/:year/:month/:day/:home/:away.json    controllers.MoreOnMatchController.matchNavJson(year, month, day, home, away)
GET     /football/api/match-nav/:year/:month/:day/:home/:away         controllers.MoreOnMatchController.matchNav(year, month, day, home, away)
GET     /football/api/match-nav/:matchId.json                         controllers.MoreOnMatchController.moreOn(matchId)
GET     /football/api/match-nav/:matchId                              controllers.MoreOnMatchController.moreOn(matchId)

GET     /football/competitions                                        controllers.CompetitionListController.render()
GET     /football/competitions.json                                   controllers.CompetitionListController.renderJson()
GET     /football/teams                                               controllers.LeagueTableController.renderTeamlist()
GET     /football/teams.json                                          controllers.LeagueTableController.renderTeamlistJson()

GET     /football/match/:year/:month/:day/$home<[\w\d-\.]+>-v-$away<[\w\d-\.]+>.json    controllers.MatchController.renderMatchJson(year,month,day,home,away)
GET     /football/match/:year/:month/:day/$home<[\w\d-\.]+>-v-$away<[\w\d-\.]+>         controllers.MatchController.renderMatch(year,month,day,home,away)
GET     /football/match/:matchId.json                                                   controllers.MatchController.renderMatchId(matchId)
GET     /football/match/:matchId                                                        controllers.MatchController.renderMatchId(matchId)

#Cricket
GET     /cricket/match/:matchId                                     controllers.CricketMatchController.renderMatchId(matchId)
GET     /sport/cricket/match/:matchId.json                          controllers.CricketMatchController.renderMatchId(matchId)
GET     /sport/cricket/match/:matchId                               controllers.CricketMatchController.renderMatchId(matchId)

#Film
GET     /film                                                       controllers.FaciaController.renderFilm

#Front
GET     /$path<(us|uk|au)?>                                                                         controllers.FrontController.render(path)
GET     /$path<(\w\w/)?(culture|sport|australia|commentisfree|business|money)>                     controllers.FrontController.render(path)
GET     /$path<(\w\w/)?(culture|sport|australia|commentisfree|business|money)>.json                controllers.FrontController.render(path)
GET     /$path<(\w\w/)?(culture|sport|australia|commentisfree|business|money)>/trails              controllers.FrontController.renderTrails(path)
GET     /$path<(\w\w/)?(culture|sport|australia|commentisfree|business|money)>/trails.json         controllers.FrontController.renderTrails(path)

# TODO these are legacy Front paths that can be deleted after www.theguardian.com go-live
GET     /$path<(culture|sport|australia|commentisfree|business|money)/\w\w-edition>                     controllers.FrontController.render(path)
GET     /$path<(culture|sport|australia|commentisfree|business|money)/\w\w-edition>.json                controllers.FrontController.render(path)
GET     /$path<(culture|sport|australia|commentisfree|business|money)/\w\w-edition>/trails              controllers.FrontController.renderTrails(path)
GET     /$path<(culture|sport|australia|commentisfree|business|money)/\w\w-edition>/trails.json         controllers.FrontController.renderTrails(path)

#Video
GET     /$path<[\w\d-]*/video/.*>.json              controllers.VideoController.render(path)
GET     /$path<[\w\d-]*/video/.*>                   controllers.VideoController.render(path)
GET     /$path<[\w\d-]*/[\w\d-]*/video/.*>.json     controllers.VideoController.render(path)
GET     /$path<[\w\d-]*/[\w\d-]*/video/.*>          controllers.VideoController.render(path)

#Gallery
GET     /$path<[\w\d-]*/gallery/.*>/lightbox.json          controllers.GalleryController.renderLightbox(path)
GET     /$path<[\w\d-]*/gallery/.*>.json                   controllers.GalleryController.render(path)
GET     /$path<[\w\d-]*/gallery/.*>                        controllers.GalleryController.render(path)
GET     /$path<[\w\d-]*/[\w\d-]*/gallery/.*>/lightbox.json controllers.GalleryController.renderLightbox(path)
GET     /$path<[\w\d-]*/[\w\d-]*/gallery/.*>.json          controllers.GalleryController.render(path)
GET     /$path<[\w\d-]*/[\w\d-]*/gallery/.*>               controllers.GalleryController.render(path)

#Section
GET     /sections                                                  controllers.SectionsController.render()
GET     /sections.json                                             controllers.SectionsController.renderJson()
# culture and sport sections now live in front
GET    /$path<[\w\d-]*(/\w\w-edition)?>/trails.json          controllers.SectionController.renderJsonTrails(path)
GET    /$path<[\w\d-]*(/\w\w-edition)?>/trails               controllers.SectionController.renderTrails(path)
GET    /$path<[\w\d-]*(/\w\w-edition)?>.json                 controllers.SectionController.renderJson(path)
GET    /$path<[\w\d-]*(/\w\w-edition)?>                      controllers.SectionController.render(path)


#Tag
# note: reg ex so this doesn't interfer with $section/trails
GET     /$path<[\w\d-]*/(?!trails)[\w\d-]*>                       controllers.TagController.render(path)
GET     /$path<[\w\d-]*/(?!trails)[\w\d-]*>.json                  controllers.TagController.render(path)
GET     /$path<[\w\d-]*/(?!trails)[\w\d-]*>/trails                controllers.TagController.renderTrails(path)
GET     /$path<[\w\d-]*/(?!trails)[\w\d-]*>/trails.json           controllers.TagController.renderTrails(path)
GET     /$path<[\w\d-]*/[\w\d-]*/[\w\d-]*>                        controllers.TagController.render(path)
GET     /$path<[\w\d-]*/[\w\d-]*/[\w\d-]*>.json                   controllers.TagController.render(path)
GET     /$path<[\w\d-]*/[\w\d-]*/[\w\d-]*>/trails                 controllers.TagController.renderTrails(path)
GET     /$path<[\w\d-]*/[\w\d-]*/[\w\d-]*>/trails.json            controllers.TagController.renderTrails(path)

#Articles
GET     /*path.json                 controllers.ArticleController.renderLatest(path, lastUpdate: Option[String])
GET     /*path                      controllers.ArticleController.render(path)
<|MERGE_RESOLUTION|>--- conflicted
+++ resolved
@@ -13,12 +13,9 @@
 POST    /identity/signin                                    @controllers.SigninController.processForm
 GET     /identity/fragments/profile-nav                     @controllers.TopBarFragments.signin
 GET     /identity/fragments/profile-nav.json                @controllers.TopBarFragments.signin2
-<<<<<<< HEAD
 GET     /identity/reset-password                            @controllers.ResetPasswordController.renderForm
 POST    /identity/reset-password                            @controllers.ResetPasswordController.processForm
 
-=======
->>>>>>> 48d62b5c
 
 # Discussion
 GET     /discussion/comment-counts                          controllers.CommentCountController.render(shortUrls: String)
