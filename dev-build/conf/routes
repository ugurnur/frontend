--- conflicted
+++ resolved
@@ -118,17 +118,11 @@
 
 
 # Commercial
-<<<<<<< HEAD
 GET         /commercial/travel/offers                                                                 controllers.commercial.TravelOffers.listOffers
 # To trigger travel offers data refresh on dev machine
 GET         /commercial/travel/devload                                                                controllers.commercial.TravelOffers.refresh
 # Simple advert tests
 GET         /commercial/$advert<(jobs|soulmates|masterclasses)>                                       controllers.commercial.SimpleAdvert.render(advert)
-=======
-GET         /commercial/travel/offers                                                                        controllers.commercial.TravelOffers.listOffers
-# To trigger travel offers data refresh on dev machine
-GET         /commercial/travel/devload                                                                       controllers.commercial.TravelOffers.refresh
->>>>>>> a298b9e4
 
 
 # Facia
