--- conflicted
+++ resolved
@@ -317,7 +317,6 @@
 GET            /$path<.+>/all                                                                                                    controllers.AllIndexController.all(path)
 
 # Facia
-<<<<<<< HEAD
 GET         /                                                                                                        controllers.FaciaController.rootEditionRedirect()
 GET         /$path<(lifeandstyle/love-and-sex|lifeandstyle/home-and-garden|world/asia|business/companies|football)>  controllers.FaciaController.renderFrontPressSpecial(path)
 GET         /rss                                                                                                     controllers.FaciaController.renderRootFrontRss()
@@ -326,15 +325,6 @@
 GET         /*path/deduped.json                                                                                      controllers.DedupedController.getDedupedForPath(path)
 GET         /container/*id.json                                                                                      controllers.FaciaController.renderContainerJson(id)
 GET         /most-relevant-container/*path.json                                                                      controllers.FaciaController.renderMostRelevantContainerJson(path)
-=======
-GET            /                                                                                                                 controllers.FaciaController.editionRedirect(path = "")
-GET            /$path<(lifeandstyle/love-and-sex|lifeandstyle/home-and-garden|world/asia|business/companies|football)>           controllers.FaciaController.renderFrontPressSpecial(path)
-GET            /$path<(uk|au|us)(/(culture|sport|commentisfree|business|money|travel|rss))?>                                     controllers.FaciaController.renderFrontPress(path)
-GET            /*path/lite.json                                                                                                  controllers.FaciaController.renderFrontJsonLite(path)
-GET            /*path/deduped.json                                                                                               controllers.DedupedController.getDedupedForPath(path)
-GET            /container/*id.json                                                                                               controllers.FaciaController.renderContainerJson(id)
-GET            /most-relevant-container/*path.json                                                                               controllers.FaciaController.renderMostRelevantContainerJson(path)
->>>>>>> 5c1370d9
 
 
 # Editionalised pages
