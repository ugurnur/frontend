--- conflicted
+++ resolved
@@ -81,13 +81,8 @@
 #Section
 GET		/sections							               controllers.SectionsController.render()
 # culture and sport sections now live in front
-<<<<<<< HEAD
-GET     /$path<(?!culture|sport)[\w\d-]*>                   controllers.SectionController.render(path, format = "html")
-GET     /$path<(?!culture|sport)[\w\d-]*>.:format           controllers.SectionController.render(path, format)
-=======
-GET    /$path<(?!culture|sport)[\w\d-]*>            controllers.SectionController.render(path)
-GET    /$path<(?!culture|sport)[\w\d-]*>.json       controllers.SectionController.renderJson(path)
->>>>>>> 3a873c3a
+GET    /$path<(?!culture|sport)[\w\d-]*>                   controllers.SectionController.render(path)
+GET    /$path<(?!culture|sport)[\w\d-]*>.json              controllers.SectionController.renderJson(path)
 
 #Articles
-GET     /*path                                              controllers.ArticleController.render(path)+GET     /*path                                             controllers.ArticleController.render(path)