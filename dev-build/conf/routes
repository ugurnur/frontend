--- conflicted
+++ resolved
@@ -29,13 +29,10 @@
 GET     /football/:competition/results/:year/:month/:day    controllers.CompetitionResultsController.renderFor(year, month, day, competition)
 GET     /football/:competition/results                      controllers.CompetitionResultsController.render(competition)
 
-<<<<<<< HEAD
-=======
 GET     /football/live                                  	controllers.LiveMatchesController.render()
 
 GET     /football/tables                                    controllers.LeagueTableController.render()
 
->>>>>>> 33cd14a6
 #Front
 GET     /_warmup                              controllers.FrontController.warmup()
 GET     /_up                                  controllers.FrontController.isUp()
