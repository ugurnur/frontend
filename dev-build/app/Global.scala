import common.{CanonicalLink, DiagnosticsLifecycle, ExecutionContexts}
import conf.Filters
import contentapi.SectionsLookUpLifecycle
import dev.DevParametersLifecycle
import dfp.{DfpDataCacheLifecycle, DfpAgentLifecycle}
import feed.{OnwardJourneyLifecycle, MostReadLifecycle}
import implicits.Requests
import model.AdminLifecycle
import ophan.SurgingContentAgentLifecycle
import play.api.mvc.{RequestHeader, EssentialAction, EssentialFilter, WithFilters}
import services.ConfigAgentLifecycle

// obviously this is only for devbuild and should never end up in one of our
// prod projects
object DevCacheWarningFilter extends EssentialFilter with ExecutionContexts {
  def apply(next: EssentialAction) = new EssentialAction {
    def apply(rh: RequestHeader) = {
      next(rh).map{ result =>
        val header = result.header
        val path = rh.path
        if (
          header.status == 200 &&
            !header.headers.keySet.contains("Cache-Control") &&
            path != "/favicon.ico" &&
            !path.startsWith("/assets/") // these are only used on DEV machines
        ) {
          // nice big warning to devs if they are working on something uncached
          println("\n\n\n---------------------------- WARNING ------------------------------------")
          println(s"URL $path has NO CACHE-CONTROL header")
          println("-------------------------------------------------------------------------------\n\n\n")
        }
        result
      }
    }
  }
}

// obviously this is only for devbuild and should never end up in one of our
// prod projects
object DevJsonExtensionFilter extends EssentialFilter with ExecutionContexts with Requests {
  def apply(next: EssentialAction) = new EssentialAction {
    def apply(rh: RequestHeader) = {
      if (rh.isJson && !rh.path.endsWith(".json") && !rh.path.endsWith(".js")) {
        // makes it easy for devs to see what has happened
        println("\n\n\n---------------------------- WARNING ------------------------------------")
        println(s"URL ${rh.path} does not have a .json extension")
        println("-------------------------------------------------------------------------------\n\n\n")
        throw new IllegalArgumentException("JSON endpoints must end with '.json'")
      }
      next(rh)
    }
  }
}


object Global extends WithFilters(
  DevJsonExtensionFilter :: DevCacheWarningFilter :: Filters.common: _*
)
with DevParametersLifecycle
with AdminLifecycle
with DiagnosticsLifecycle
with OnwardJourneyLifecycle
with CommercialLifecycle
with MostReadLifecycle
with DfpDataCacheLifecycle
with DfpAgentLifecycle
with ConfigAgentLifecycle
with SurgingContentAgentLifecycle
<<<<<<< HEAD
with SectionsLookUpLifecycle
with CorsErrorHandler
=======
with SectionsLookUpLifecycle {
  override val allowedParams: Seq[String] =
    CanonicalLink.significantParams ++ commercialParams ++ insignificantParams ++ Seq("query")
}
>>>>>>> f7794b8e
<|MERGE_RESOLUTION|>--- conflicted
+++ resolved
@@ -66,12 +66,8 @@
 with DfpAgentLifecycle
 with ConfigAgentLifecycle
 with SurgingContentAgentLifecycle
-<<<<<<< HEAD
 with SectionsLookUpLifecycle
-with CorsErrorHandler
-=======
-with SectionsLookUpLifecycle {
+with CorsErrorHandler {
   override val allowedParams: Seq[String] =
     CanonicalLink.significantParams ++ commercialParams ++ insignificantParams ++ Seq("query")
-}
->>>>>>> f7794b8e
+}