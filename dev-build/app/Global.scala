--- conflicted
+++ resolved
@@ -55,25 +55,6 @@
 }
 
 
-<<<<<<< HEAD
-object Global extends WithFilters(
-  DevJsonExtensionFilter :: DevCacheWarningFilter :: Filters.common: _*
-)
-with DevParametersLifecycle
-with AdminLifecycle
-with DiagnosticsLifecycle
-with OnwardJourneyLifecycle
-with CommercialLifecycle
-with MostReadLifecycle
-with DfpDataCacheLifecycle
-with FaciaDfpAgentLifecycle
-with ConfigAgentLifecycle
-with SurgingContentAgentLifecycle
-with SectionsLookUpLifecycle
-with ABTHeadlinesLifecycle
-with MostPopularFacebookAutoRefreshLifecycle
-with CorsErrorHandler {
-=======
 object Global extends WithFilters(DevJsonExtensionFilter :: DevCacheWarningFilter :: Filters.common: _*)
   with DevParametersLifecycle
   with AdminLifecycle
@@ -82,7 +63,7 @@
   with CommercialLifecycle
   with MostReadLifecycle
   with DfpDataCacheLifecycle
-  with DfpAgentLifecycle
+  with FaciaDfpAgentLifecycle
   with ConfigAgentLifecycle
   with SurgingContentAgentLifecycle
   with SectionsLookUpLifecycle
@@ -92,7 +73,6 @@
   with FootballLifecycle
   with CricketLifecycle
   with CorsErrorHandler {
->>>>>>> 313edb92
   override val allowedParams: Seq[String] =
     CanonicalLink.significantParams ++ commercialParams ++ insignificantParams ++ Seq("query")
 }