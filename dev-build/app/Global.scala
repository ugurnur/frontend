import common.{DiagnosticsLifecycle, ExecutionContexts}
import conf.RequestMeasurementMetrics
import controllers.front.FrontLifecycle
import dev.DevParametersLifecycle
import implicits.Requests
import model.{MostPopularLifecycle, AdminLifecycle}

import play.api.mvc.{RequestHeader, EssentialAction, EssentialFilter, WithFilters}

// obviously this is only for devbuild and should never end up in one of our
// prod projects
object DevCacheWarningFilter extends EssentialFilter with ExecutionContexts {
  def apply(next: EssentialAction) = new EssentialAction {
    def apply(rh: RequestHeader) = {
      next(rh).map{ result =>
        val header = result.header
        val path = rh.path
        if (
          header.status == 200 &&
            !header.headers.keySet.contains("Cache-Control") &&
            !path.startsWith("/assets/") // these are only used on DEV machines
        ) {
          // nice big warning to devs if they are working on something uncached
          println("\n\n\n---------------------------- WARNING ------------------------------------")
          println(s"URL $path has NO CACHE-CONTROL header")
          println("-------------------------------------------------------------------------------\n\n\n")
        }
        result
      }
    }
  }
}

<<<<<<< HEAD
object Global extends WithFilters(DevCacheWarningFilter :: RequestMeasurementMetrics.asFilters: _*)
  with CoreNavigationLifecycle with FrontLifecycle with CommercialLifecycle with DevParametersLifecycle
=======
// obviously this is only for devbuild and should never end up in one of our
// prod projects
object DevJsonExtensionFilter extends EssentialFilter with ExecutionContexts with Requests {
  def apply(next: EssentialAction) = new EssentialAction {
    def apply(rh: RequestHeader) = {
      if (rh.isJson && !rh.path.endsWith(".json")) {
        // makes it easy for devs to see what has happened
        println("\n\n\n---------------------------- WARNING ------------------------------------")
        println(s"URL ${rh.path} does not have a .json extension")
        println("-------------------------------------------------------------------------------\n\n\n")
        throw new IllegalArgumentException("JSON endpoints must end with '.json'")
      }
      next(rh)
    }
  }
}


object Global extends WithFilters(
  DevJsonExtensionFilter :: DevCacheWarningFilter :: RequestMeasurementMetrics.asFilters: _*
) with MostPopularLifecycle with CommercialLifecycle with FrontLifecycle
  with DevParametersLifecycle with AdminLifecycle with DiagnosticsLifecycle
>>>>>>> 18f3444b
<|MERGE_RESOLUTION|>--- conflicted
+++ resolved
@@ -31,10 +31,6 @@
   }
 }
 
-<<<<<<< HEAD
-object Global extends WithFilters(DevCacheWarningFilter :: RequestMeasurementMetrics.asFilters: _*)
-  with CoreNavigationLifecycle with FrontLifecycle with CommercialLifecycle with DevParametersLifecycle
-=======
 // obviously this is only for devbuild and should never end up in one of our
 // prod projects
 object DevJsonExtensionFilter extends EssentialFilter with ExecutionContexts with Requests {
@@ -56,5 +52,4 @@
 object Global extends WithFilters(
   DevJsonExtensionFilter :: DevCacheWarningFilter :: RequestMeasurementMetrics.asFilters: _*
 ) with MostPopularLifecycle with CommercialLifecycle with FrontLifecycle
-  with DevParametersLifecycle with AdminLifecycle with DiagnosticsLifecycle
->>>>>>> 18f3444b
+  with DevParametersLifecycle with AdminLifecycle with DiagnosticsLifecycle