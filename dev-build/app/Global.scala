--- conflicted
+++ resolved
@@ -1,21 +1,4 @@
 import conf.RequestMeasurementMetrics
 import play.api.mvc.WithFilters
 
-<<<<<<< HEAD
-object Global extends WithFilters(RequestMeasurementMetrics.asFilters: _*) with MostPopularLifecycle with FrontLifecycle
-=======
-object Global extends GlobalSettings with RequestTimer with StatusCounters
-    with MostPopularLifecycle
-    with FrontLifecycle
-    with StoryLifecycle {
-
-  import RequestMetrics._
-
-  override val requestTimer = RequestTimingMetric
-  override val okCounter = Request200s
-  override val errorCounter = Request50xs
-  override val notFoundCounter = Request404s
-  override val redirectCounter = Request30xs
-
-}
->>>>>>> 88b31971
+object Global extends WithFilters(RequestMeasurementMetrics.asFilters: _*) with MostPopularLifecycle with FrontLifecycle with StoryLifecycle