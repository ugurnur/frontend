--- conflicted
+++ resolved
@@ -233,12 +233,6 @@
                 if (listConfig.insertMethod) {
                     fastdom.write(function () {
                         listConfig.insertMethod($iframeEl);
-<<<<<<< HEAD
-=======
-                        if (listConfig.trackingCode) {
-                            ophan.trackComponentAttention(listConfig.trackingCode, $iframeEl[0]);
-                        }
->>>>>>> 62027175
                         googleAnalytics.trackNonClickInteraction('rtrt | email form inline | article | ' + listConfig.listId + ' | sign-up shown');
                         onEmailAdded();
                     });
