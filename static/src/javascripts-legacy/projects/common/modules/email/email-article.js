--- conflicted
+++ resolved
@@ -193,8 +193,6 @@
                 // First we need to check the user's email subscriptions
                 // so we don't insert the sign-up if they've already subscribed
                 emailRunChecks.getUserEmailSubscriptions().then(function () {
-<<<<<<< HEAD
-
                     if (ab.isParticipating({id: 'TailorRecommendedEmail'}) &&
                         ab.isInVariant('TailorRecommendedEmail', 'tailor-recommended')) {
                         var bwidCookie = cookies.get('bwid') || false;
@@ -204,14 +202,6 @@
                                 mediator.emit('tailor-recommended:insert');
                             });
                         }
-=======
-                    if (ab.isParticipating({id: 'TailorRecommendedEmail'}) && ab.isInVariant('TailorRecommendedEmail', 'tailor-recommended')) {
-                        tailor.getEmailSuggestion().then(function (data) {
-                            if (data.email) {
-                                addListToPage(find(listConfigs, doesIdMatch.bind(null, data.email)));
-                            }
-                        });
->>>>>>> 7ed9cd38
                     } else {
                         // Get the first list that is allowed on this page
                         addListToPage(find(listConfigs, emailRunChecks.listCanRun), 'control:signup');
