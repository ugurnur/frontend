--- conflicted
+++ resolved
@@ -149,21 +149,6 @@
 
     function allEmailCanRun() {
         var browser = detect.getUserAgent.browser,
-<<<<<<< HEAD
-         version = detect.getUserAgent.version;
-
-        return !config.page.shouldHideAdverts
-            &&
-         !config.page.isSensitive &&
-         !emailInserted &&
-         !config.page.isFront &&
-         config.switches.emailInArticle &&
-         !clash.userIsInAClashingAbTest() &&
-         storage.session.isAvailable() &&
-         !userHasSeenThisSession() &&
-         !obWidgetIsShown() &&
-         !(browser === 'MSIE' && contains(['7','8','9'], version + ''));
-=======
             version = detect.getUserAgent.version;
 
         return !config.page.shouldHideAdverts &&
@@ -176,7 +161,6 @@
             !userHasSeenThisSession() &&
             !compliantObWidgetIsShown() &&
             !(browser === 'MSIE' && contains(['7','8','9'], version + ''));
->>>>>>> master
     }
 
     function getUserEmailSubscriptions() {
