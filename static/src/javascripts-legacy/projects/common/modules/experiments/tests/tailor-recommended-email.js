--- conflicted
+++ resolved
@@ -23,7 +23,7 @@
         this.variants = [
             {
                 id: 'control',
-<<<<<<< HEAD
+
                 test: function () {},
                 impression: function(track) {
                     mediator.on('control:insert', function () {
@@ -34,19 +34,10 @@
                     mediator.on('control:signup', function () {
                         complete();
                     });
-=======
-                test: function () {
-                    runTheTest(true);
-                },
-                impression: function(track) {
-                },
-                success: function(complete) {
->>>>>>> 7ed9cd38
                 }
             },
             {
                 id: 'tailor-recommended',
-<<<<<<< HEAD
                 test: function () {},
                 impression: function(track) {
                     mediator.on('tailor-recommended:insert', function () {
@@ -57,14 +48,6 @@
                     mediator.on('tailor-recommend:signup', function () {
                         complete();
                     });
-=======
-                test: function () {
-                    runTheTest(false);
-                },
-                impression: function(track) {
-                },
-                success: function(complete) {
->>>>>>> 7ed9cd38
                 }
 
             }
