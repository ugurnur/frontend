--- conflicted
+++ resolved
@@ -17,12 +17,9 @@
     'common/modules/experiments/tests/tailor-recommended-email',
     'common/modules/experiments/tests/membership-a3-a4-bundles-thrasher',
     'common/modules/experiments/tests/tailor-survey',
-<<<<<<< HEAD
+    'common/modules/experiments/tests/sleeve-notes-new-email-variant',
+    'common/modules/experiments/tests/sleeve-notes-legacy-email-variant',
     'ophan/ng'
-=======
-    'common/modules/experiments/tests/sleeve-notes-new-email-variant',
-    'common/modules/experiments/tests/sleeve-notes-legacy-email-variant'
->>>>>>> 5ce242e5
 ], function (reportError,
              config,
              cookies,
@@ -41,12 +38,9 @@
              TailorRecommendedEmail,
              MembershipA3A4BundlesThrasher,
              TailorSurvey,
-<<<<<<< HEAD
+             SleevenotesNewEmailVariant,
+             SleevenotesLegacyEmailVariant,
              ophan
-=======
-             SleevenotesNewEmailVariant,
-             SleevenotesLegacyEmailVariant
->>>>>>> 5ce242e5
     ) {
     var TESTS = compact([
         new EditorialEmailVariants(),
