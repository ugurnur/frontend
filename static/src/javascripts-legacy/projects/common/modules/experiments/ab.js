define([
    'lib/report-error',
    'lib/config',
    'lib/cookies',
    'lib/mediator',
    'lib/storage',
    'lodash/arrays/compact',
    'lodash/utilities/noop',
    'common/modules/experiments/utils',
    'common/modules/experiments/segment-util',
    'common/modules/experiments/test-can-run-checks',
    'common/modules/experiments/acquisition-test-selector',
    'common/modules/experiments/tests/opinion-email-variants',
    'common/modules/experiments/tests/membership-engagement-banner-tests',
    'common/modules/experiments/tests/paid-content-vs-outbrain',
    'common/modules/experiments/tests/tailor-survey',
    'common/modules/experiments/tests/the-long-read-email-variants',
    'common/modules/experiments/tests/fashion-statement-email-variants',
    'common/modules/experiments/tests/bookmarks-email-variants-2',
    'common/modules/experiments/tests/film-today-email-variants',
    'common/modules/experiments/tests/sleeve-notes-new-email-variant',
    'common/modules/experiments/tests/sleeve-notes-legacy-email-variant',
    'common/modules/experiments/tests/increase-inline-ads',
    'ophan/ng',
<<<<<<< HEAD
    'common/modules/experiments/tests/paid-commenting',
    'common/modules/experiments/tests/simple-reach',
    'common/modules/experiments/tests/bundle-digital-sub-price-test-1'
=======
    'common/modules/experiments/tests/paid-commenting'
>>>>>>> ee163bc0
], function (reportError,
             config,
             cookies,
             mediator,
             store,
             compact,
             noop,
             abUtils,
             segmentUtil,
             testCanRunChecks,
             acquisitionTestSelector,
             OpinionEmailVariants,
             MembershipEngagementBannerTests,
             PaidContentVsOutbrain2,
             tailorSurvey,
             TheLongReadEmailVariants,
             FashionStatementEmailVariants,
             BookmarksEmailVariants2,
             FilmTodayEmailVariants,
             SleevenotesNewEmailVariant,
             SleevenotesLegacyEmailVariant,
             increaseInlineAdsRedux,
             ophan,
<<<<<<< HEAD
             PaidCommenting,
             SimpleReach,
             BundleDigitalSubPriceTest1
=======
             PaidCommenting
>>>>>>> ee163bc0
    ) {
    var TESTS = compact([
        new OpinionEmailVariants(),
        new PaidContentVsOutbrain2,
        acquisitionTestSelector.getTest(),
        new tailorSurvey.TailorSurvey(),
        TheLongReadEmailVariants,
        FashionStatementEmailVariants,
        BookmarksEmailVariants2,
        FilmTodayEmailVariants,
        SleevenotesNewEmailVariant,
        SleevenotesLegacyEmailVariant,
        new increaseInlineAdsRedux(),
<<<<<<< HEAD
        new PaidCardLogo(),
        new PaidCommenting(),
        new SimpleReach(),
        new BundleDigitalSubPriceTest1()
=======
        new PaidCommenting()
>>>>>>> ee163bc0
    ].concat(MembershipEngagementBannerTests));

    function cleanParticipations() {
        // Removes any tests from localstorage that have been
        // renamed/deleted from the backend
        Object.keys(abUtils.getParticipations()).forEach(function (k) {
            if (typeof config.switches['ab' + k] === 'undefined') {
                abUtils.removeParticipation({id: k});
            } else {
                var testExists = TESTS.some(function (element) {
                    return element.id === k;
                });

                if (!testExists) {
                    abUtils.removeParticipation({id: k});
                }
            }
        });
    }

    function getActiveTests() {
        return TESTS.filter(function (test) {
            if (testCanRunChecks.isExpired(test.expiry)) {
                abUtils.removeParticipation(test);
                return false;
            }
            return true;
        });
    }

    function getExpiredTests() {
        return TESTS.filter(function (test) {
            return testCanRunChecks.isExpired(test.expiry);
        });
    }

    function getTest(id) {
        var testIds = TESTS.map(function (test) {
            return test.id;
        });
        var index = testIds.indexOf(id);
        return index > -1 ? TESTS[index] : null;
    }

    function abData(variantName, complete, campaignCodes) {
        var data = {
            'variantName': variantName,
            'complete': complete
        };

        if (campaignCodes) {
            data.campaignCodes = campaignCodes;
        }

        return data;
    }

    function getAbLoggableObject() {
        try {
            var log = {};

            getActiveTests()
                .filter(not(defersImpression))
                .filter(abUtils.isParticipating)
                .filter(testCanRunChecks.testCanBeRun)
                .forEach(function (test) {
                    var variantId = abUtils.getTestVariantId(test.id);
                    var variant = abUtils.getVariant(test, variantId);
                    var campaingCodes = (variant && variant.campaignCodes) ? variant.campaignCodes : undefined;

                    if (variantId && segmentUtil.isInTest(test)) {
                        log[test.id] = abData(variantId, 'false', campaingCodes);
                    }
                });

            getServerSideTests().forEach(function (test) {
                log['ab' + test] = abData('inTest', 'false');
            });

            return log;
        } catch (error) {
            // Encountering an error should invalidate the logging process.
            reportError(error, false);
            return {};
        }
    }

    function trackEvent() {
        recordOphanAbEvent(getAbLoggableObject());
    }

    function recordOphanAbEvent(data) {
        ophan.record({
            abTestRegister: data
        });
    }

    /**
     * Register a test and variant's complete state with Ophan
     *
     * @param test
     * @param {string} variantId
     * @param {boolean} complete
     * @returns {Function} to fire the event
     */
    function recordTestComplete(test, variantId, complete) {
        var data = {};
        var variant = abUtils.getVariant(test, variantId);

        data[test.id] = abData(variantId, String(complete), variant.campaignCodes);

        return function () {
            recordOphanAbEvent(data);
        };
    }

    // Finds variant in specific tests and runs it
    function run(test) {
        if (abUtils.isParticipating(test) && testCanRunChecks.testCanBeRun(test)) {
            var participations = abUtils.getParticipations(),
                variantId = participations[test.id].variant;
            var variant = abUtils.getVariant(test, variantId);
            if (variant) {
                variant.test();
            } else if (!segmentUtil.isInTest(test) && test.notInTest) {
                test.notInTest();
            }
        }
    }

    function allocateUserToTest(test) {
        // Only allocate the user if the test is valid and they're not already participating.
        if (testCanRunChecks.testCanBeRun(test) && !abUtils.isParticipating(test)) {
            abUtils.addParticipation(test, segmentUtil.variantIdFor(test));
        }
    }

    /**
     * Create a function that sets up listener to fire an Ophan `complete` event. This is used in the `success` and
     * `impression` properties of test variants to allow test authors to control when these events are sent out.
     *
     * @see {@link defersImpression}
     * @param {Boolean} complete
     * @returns {Function}
     */
    function registerCompleteEvent(complete) {
        return function initListener(test) {

            var variantId = abUtils.getTestVariantId(test.id);

            if (variantId && variantId !== 'notintest') {
                var variant = abUtils.getVariant(test, variantId);
                var listener = (complete ? variant.success : variant.impression) || noop;

                try {
                    listener(recordTestComplete(test, variantId, complete));
                } catch (err) {
                    reportError(err, false, false);
                }
            }
        };
    }

    /**
     * Checks if this test will defer its impression by providing its own impression function.
     *
     * If it does, the test won't be included in the Ophan call that happens at pageload, and must fire the impression
     * itself via the callback passed to the `impression` property in the variant.
     *
     * @param test
     * @returns {boolean}
     */
    function defersImpression(test) {
        return test.variants.every(function (variant) {
            return typeof variant.impression === 'function';
        });
    }

    function shouldRunTest(id, variant) {
        var test = getTest(id);
        return test &&
            abUtils.isParticipating(test) &&
            abUtils.getTestVariantId(id) === variant &&
            testCanRunChecks.testCanBeRun(test);
    }

    // These kinds of tests are both server and client side.
    function getServerSideTests() {
        return Object.keys(config.tests).filter(function (test) {
            return !!config.tests[test];
        });
    }

    function not(f) {
        return function () {
            return !f.apply(this, arguments);
        };
    }

    function getForcedIntoTests() {
        var devtoolsAbTests = JSON.parse(store.local.get('gu.devtools.ab')) || [];
        var tokens;

        if (/^#ab/.test(window.location.hash)) {
            tokens = window.location.hash.replace('#ab-', '').split(',');

            return tokens.map(function (token) {
                var abParam = token.split('=');

                return {
                    id: abParam[0],
                    variant: abParam[1]
                };
            });
        }

        return devtoolsAbTests;
    }
    var ab = {

        addTest: function (test) {
            TESTS.push(test);
        },

        clearTests: function () {
            TESTS = [];
        },

        segment: function () {
            getActiveTests().forEach(function (test) {
                allocateUserToTest(test);
            });
        },

        forceSegment: function (testId, variant) {
            getActiveTests().filter(function (test) {
                return test.id === testId;
            }).forEach(function (test) {
                abUtils.addParticipation(test, variant);
            });
        },

        forceVariantCompleteFunctions: function (testId, variantId) {
            var test = getTest(testId);

            var variant = test && test.variants.filter(function (v) {
                return v.id.toLowerCase() === variantId.toLowerCase();
            })[0];

            var impression = variant && variant.impression || noop;
            var complete = variant && variant.success || noop;

            impression(recordTestComplete(test, variantId, false));
            complete(recordTestComplete(test, variantId, true));
        },

        segmentUser: function () {
            var forcedIntoTests = getForcedIntoTests();

            if (forcedIntoTests.length) {
                forcedIntoTests.forEach(function (test) {
                    ab.forceSegment(test.id, test.variant);
                    ab.forceVariantCompleteFunctions(test.id, test.variant);
                });
            } else {
                ab.segment();
            }

            cleanParticipations();
        },

        run: function () {
            getActiveTests().forEach(run);
        },

        registerCompleteEvents: function () {
            getActiveTests().forEach(registerCompleteEvent(true));
        },

        registerImpressionEvents: function () {
            getActiveTests().filter(defersImpression).forEach(registerCompleteEvent(false));
        },

        getAbLoggableObject: getAbLoggableObject,
        getParticipations: abUtils.getParticipations,
        isParticipating: abUtils.isParticipating,
        getTest: getTest,
        trackEvent: trackEvent,
        getExpiredTests: getExpiredTests,
        getActiveTests: getActiveTests,
        getTestVariantId: abUtils.getTestVariantId,
        setTestVariant: abUtils.setTestVariant,
        getVariant: abUtils.getVariant,
        TESTS: TESTS,

        /**
         * check if a test can be run (i.e. is not expired and switched on)
         *
         * @param  {string|Object} test   id or test object
         * @return {Boolean}
         */
        testCanBeRun: function (test) {
            if (typeof test === 'string') {
                test = getTest(test);
                return test && testCanRunChecks.testCanBeRun(test);
            }

            return test.id && test.expiry && testCanRunChecks.testCanBeRun(test);
        },

        isInVariant: abUtils.isInVariant,

        shouldRunTest: shouldRunTest,

        // testing
        reset: function () {
            TESTS = [];
            segmentUtil.variantIdFor.cache = {};
        }
    };

    return ab;

});<|MERGE_RESOLUTION|>--- conflicted
+++ resolved
@@ -22,13 +22,8 @@
     'common/modules/experiments/tests/sleeve-notes-legacy-email-variant',
     'common/modules/experiments/tests/increase-inline-ads',
     'ophan/ng',
-<<<<<<< HEAD
     'common/modules/experiments/tests/paid-commenting',
-    'common/modules/experiments/tests/simple-reach',
     'common/modules/experiments/tests/bundle-digital-sub-price-test-1'
-=======
-    'common/modules/experiments/tests/paid-commenting'
->>>>>>> ee163bc0
 ], function (reportError,
              config,
              cookies,
@@ -52,13 +47,8 @@
              SleevenotesLegacyEmailVariant,
              increaseInlineAdsRedux,
              ophan,
-<<<<<<< HEAD
              PaidCommenting,
-             SimpleReach,
              BundleDigitalSubPriceTest1
-=======
-             PaidCommenting
->>>>>>> ee163bc0
     ) {
     var TESTS = compact([
         new OpinionEmailVariants(),
@@ -72,14 +62,8 @@
         SleevenotesNewEmailVariant,
         SleevenotesLegacyEmailVariant,
         new increaseInlineAdsRedux(),
-<<<<<<< HEAD
-        new PaidCardLogo(),
         new PaidCommenting(),
-        new SimpleReach(),
         new BundleDigitalSubPriceTest1()
-=======
-        new PaidCommenting()
->>>>>>> ee163bc0
     ].concat(MembershipEngagementBannerTests));
 
     function cleanParticipations() {
