define([
    'common/utils/report-error',
    'common/utils/config',
    'common/utils/cookies',
    'common/utils/mediator',
    'common/utils/storage',
    'lodash/arrays/compact',
    'lodash/utilities/noop',
    'common/modules/experiments/segment-util',
    'common/modules/experiments/tests/editorial-email-variants',
    'common/modules/experiments/tests/opinion-email-variants',
    'common/modules/experiments/tests/recommended-for-you',
    'common/modules/experiments/tests/membership-engagement-banner-tests',
<<<<<<< HEAD
    'common/modules/experiments/tests/guardian-today-messaging',
    'common/modules/experiments/acquisition-test-selector'
=======
    'common/modules/experiments/acquisition-test-selector',
    'common/modules/experiments/tests/membership-ab-thrasher'
>>>>>>> 2f82a456
], function (reportError,
             config,
             cookies,
             mediator,
             store,
             compact,
             noop,
             segmentUtil,
             EditorialEmailVariants,
             OpinionEmailVariants,
             RecommendedForYou,
             MembershipEngagementBannerTests,
<<<<<<< HEAD
             GuardianTodayMessaging,
             acquisitionTestSelector
=======
             acquisitionTestSelector,
             MembershipABThrasher
>>>>>>> 2f82a456
    ) {
    var TESTS = compact([
        new EditorialEmailVariants(),
        new OpinionEmailVariants(),
        new RecommendedForYou(),
<<<<<<< HEAD
        new GuardianTodayMessaging(),
        acquisitionTestSelector.getTest()
=======
        acquisitionTestSelector.getTest(),
        new MembershipABThrasher
>>>>>>> 2f82a456
    ].concat(MembershipEngagementBannerTests));

    var participationsKey = 'gu.ab.participations';

    function getParticipations() {
        return store.local.get(participationsKey) || {};
    }

    function isParticipating(test) {
        var participations = getParticipations();
        return test.id in participations;
    }

    function addParticipation(test, variantId) {
        var participations = getParticipations();
        participations[test.id] = {
            variant: variantId
        };
        store.local.set(participationsKey, participations);
    }

    function removeParticipation(test) {
        var participations = getParticipations();
        var filteredParticipations = Object.keys(participations)
            .filter(function (participation) {
                return participation !== test.id;
            })
            .reduce(function (result, input) {
                result[input] = participations[input];
                return result;
            }, {});
        store.local.set(participationsKey, filteredParticipations);
    }

    function cleanParticipations() {
        // Removes any tests from localstorage that have been
        // renamed/deleted from the backend
        Object.keys(getParticipations()).forEach(function (k) {
            if (typeof config.switches['ab' + k] === 'undefined') {
                removeParticipation({id: k});
            } else {
                var testExists = TESTS.some(function (element) {
                    return element.id === k;
                });

                if (!testExists) {
                    removeParticipation({id: k});
                }
            }
        });
    }

    function getActiveTests() {
        var now = new Date();
        return TESTS.filter(function (test) {
            var expired = (now - new Date(test.expiry)) > 0;
            if (expired) {
                removeParticipation(test);
                return false;
            }
            return true;
        });
    }

    function getExpiredTests() {
        var now = new Date();
        return TESTS.filter(function (test) {
            return (now - new Date(test.expiry)) > 0;
        });
    }

    function testCanBeRun(test) {
        var expired = (new Date() - new Date(test.expiry)) > 0,
            isSensitive = config.page.isSensitive;

        return ((isSensitive ? test.showForSensitive : true)
            && isTestSwitchedOn(test)) && !expired && test.canRun();
    }

    function getId(test) {
        return test.id;
    }

    function getTest(id) {
        var testIndex = TESTS.map(getId).indexOf(id);
        return testIndex !== -1 ? TESTS[testIndex] : '';
    }

    function makeOmnitureTag() {
        var participations = getParticipations(),
            tag = [];

        Object.keys(participations)
            .map(getTest)
            .filter(testCanBeRun)
            .forEach(function (test) {
                tag.push('AB | ' + test.id + ' | ' + participations[test.id].variant);
            });

        Object.keys(config.tests)
            .filter(function (k) {
                return k.toLowerCase().indexOf('cm') === 0;
            })
            .forEach(function (k) {
                tag.push('AB | ' + k + ' | variant');
            });

        getServerSideTests().forEach(function (testName) {
            tag.push('AB | ' + testName + ' | inTest');
        });

        return tag.join(',');
    }

    function abData(variantName, complete) {
        return {
            'variantName': variantName,
            'complete': complete
        };
    }

    function getAbLoggableObject() {
        try {
            var log = {};

            getActiveTests()
                .filter(not(defersImpression))
                .filter(isParticipating)
                .filter(testCanBeRun)
                .forEach(function (test) {
                    var variant = getTestVariantId(test.id);

                    if (variant && segmentUtil.isInTest(test)) {
                        log[test.id] = abData(variant, 'false');
                    }
                });

            getServerSideTests().forEach(function (test) {
                log['ab' + test] = abData('inTest', 'false');
            });

            return log;
        } catch (error) {
            // Encountering an error should invalidate the logging process.
            reportError(error, false);
            return {};
        }
    }

    function trackEvent() {
        recordOphanAbEvent(getAbLoggableObject());
    }

    function recordOphanAbEvent(data) {
        require(['ophan/ng'], function (ophan) {
            ophan.record({
                abTestRegister: data
            });
        });
    }

    /**
     * Register a test and variant's complete state with Ophan
     *
     * @param test
     * @param {string} variantId
     * @param {boolean} complete
     * @returns {Function} to fire the event
     */
    function recordTestComplete(test, variantId, complete) {
        var data = {};
        data[test.id] = abData(variantId, String(complete));

        return function () {
            recordOphanAbEvent(data);
        };
    }

    // Finds variant in specific tests and runs it
    function run(test) {
        if (isParticipating(test) && testCanBeRun(test)) {
            var participations = getParticipations(),
                variantId = participations[test.id].variant;
            var variant = getVariant(test, variantId);
            if (variant) {
                variant.test();
            } else if (!segmentUtil.isInTest(test) && test.notInTest) {
                test.notInTest();
            }
        }
    }

    function allocateUserToTest(test) {
        // Only allocate the user if the test is valid and they're not already participating.
        if (testCanBeRun(test) && !isParticipating(test)) {
            addParticipation(test, segmentUtil.variantIdFor(test));
        }
    }

    /**
     * Create a function that sets up listener to fire an Ophan `complete` event. This is used in the `success` and
     * `impression` properties of test variants to allow test authors to control when these events are sent out.
     *
     * @see {@link defersImpression}
     * @param {Boolean} complete
     * @returns {Function}
     */
    function registerCompleteEvent(complete) {
        return function initListener(test) {

            var variantId = getTestVariantId(test.id);

            if (variantId && variantId !== 'notintest') {
                var variant = getVariant(test, variantId);
                var listener = (complete ? variant.success : variant.impression) || noop;

                try {
                    listener(recordTestComplete(test, variantId, complete));
                } catch (err) {
                    reportError(err, false, false);
                }
            }
        };
    }

    /**
     * Checks if this test will defer its impression by providing its own impression function.
     *
     * If it does, the test won't be included in the Ophan call that happens at pageload, and must fire the impression
     * itself via the callback passed to the `impression` property in the variant.
     *
     * @param test
     * @returns {boolean}
     */
    function defersImpression(test) {
        return test.variants.every(function (variant) {
            return typeof variant.impression === 'function';
        });
    }

    function isTestSwitchedOn(test) {
        return config.switches['ab' + test.id];
    }

    function getTestVariantId(testId) {
        var participation = getParticipations()[testId];
        return participation && participation.variant;
    }

    function setTestVariant(testId, variant) {
        var participations = getParticipations();

        if (participations[testId]) {
            participations[testId].variant = variant;
            store.local.set(participationsKey, participations);
        }
    }

    function shouldRunTest(id, variant) {
        var test = getTest(id);
        return test && isParticipating(test) && getTestVariantId(id) === variant && testCanBeRun(test);
    }

    function getVariant(test, variantId) {
        var index = test.variants.map(getId).indexOf(variantId);
        return index === -1 ? null : test.variants[index];
    }

    // These kinds of tests are both server and client side.
    function getServerSideTests() {
        return Object.keys(config.tests).filter(function (test) {
            return !!config.tests[test];
        });
    }

    function not(f) {
        return function () {
            return !f.apply(this, arguments);
        };
    }

    var ab = {

        addTest: function (test) {
            TESTS.push(test);
        },

        clearTests: function () {
            TESTS = [];
        },

        segment: function () {
            getActiveTests().forEach(function (test) {
                allocateUserToTest(test);
            });
        },

        forceSegment: function (testId, variant) {
            getActiveTests().filter(function (test) {
                return test.id === testId;
            }).forEach(function (test) {
                addParticipation(test, variant);
            });
        },

        forceVariantCompleteFunctions: function (testId, variantId) {
            var test = getTest(testId);

            var variant = test && test.variants.filter(function (v) {
                return v.id.toLowerCase() === variantId.toLowerCase();
            })[0];

            var impression = variant && variant.impression || noop;
            var complete = variant && variant.success || noop;

            impression(recordTestComplete(test, variantId, false));
            complete(recordTestComplete(test, variantId, true));
        },

        segmentUser: function () {
            var tokens,
                forceUserIntoTest = /^#ab/.test(window.location.hash);
            if (forceUserIntoTest) {
                tokens = window.location.hash.replace('#ab-', '').split(',');
                tokens.forEach(function (token) {
                    var abParam, test, variant;
                    abParam = token.split('=');
                    test = abParam[0];
                    variant = abParam[1];
                    ab.forceSegment(test, variant);
                    ab.forceVariantCompleteFunctions(test, variant);
                });
            } else {
                ab.segment();
            }

            cleanParticipations();
        },

        run: function () {
            getActiveTests().forEach(run);
        },

        registerCompleteEvents: function () {
            getActiveTests().forEach(registerCompleteEvent(true));
        },

        registerImpressionEvents: function () {
            getActiveTests().filter(defersImpression).forEach(registerCompleteEvent(false));
        },

        isEventApplicableToAnActiveTest: function (event) {
            return Object.keys(getParticipations()).some(function (id) {
                var listOfEventStrings = getTest(id).events;
                return listOfEventStrings.some(function (ev) {
                    return event.indexOf(ev) === 0;
                });
            });
        },

        getActiveTestsEventIsApplicableTo: function (event) {
            var eventTag = event.tag;
            return eventTag && getActiveTests().filter(function (test) {
                    var testEvents = test.events;
                    return testEvents && testEvents.some(function (testEvent) {
                            return eventTag.indexOf(testEvent) === 0;
                        });
                }).map(getId);
        },

        getAbLoggableObject: getAbLoggableObject,
        getParticipations: getParticipations,
        isParticipating: isParticipating,
        getTest: getTest,
        makeOmnitureTag: makeOmnitureTag,
        trackEvent: trackEvent,
        getExpiredTests: getExpiredTests,
        getActiveTests: getActiveTests,
        getTestVariantId: getTestVariantId,
        setTestVariant: setTestVariant,
        getVariant: getVariant,
        TESTS: TESTS,

        /**
         * check if a test can be run (i.e. is not expired and switched on)
         *
         * @param  {string|Object} test   id or test object
         * @return {Boolean}
         */
        testCanBeRun: function (test) {
            if (typeof test === 'string') {
                test = getTest(test);
                return test && testCanBeRun(test);
            }

            return test.id && test.expiry && testCanBeRun(test);
        },

        /**
         * returns whether the caller should treat the user as being in that variant.
         *
         * @param testName
         * @param variant
         * @returns {*|boolean|Boolean}
         */
        isInVariant: function (testName, variant) {
            return ab.getParticipations()[testName] &&
                (ab.getParticipations()[testName].variant === variant) &&
                ab.testCanBeRun(testName);
        },

        shouldRunTest: shouldRunTest,

        // testing
        reset: function () {
            TESTS = [];
            segmentUtil.variantIdFor.cache = {};
        }
    };

    return ab;

});<|MERGE_RESOLUTION|>--- conflicted
+++ resolved
@@ -11,13 +11,9 @@
     'common/modules/experiments/tests/opinion-email-variants',
     'common/modules/experiments/tests/recommended-for-you',
     'common/modules/experiments/tests/membership-engagement-banner-tests',
-<<<<<<< HEAD
     'common/modules/experiments/tests/guardian-today-messaging',
-    'common/modules/experiments/acquisition-test-selector'
-=======
     'common/modules/experiments/acquisition-test-selector',
     'common/modules/experiments/tests/membership-ab-thrasher'
->>>>>>> 2f82a456
 ], function (reportError,
              config,
              cookies,
@@ -30,25 +26,17 @@
              OpinionEmailVariants,
              RecommendedForYou,
              MembershipEngagementBannerTests,
-<<<<<<< HEAD
              GuardianTodayMessaging,
-             acquisitionTestSelector
-=======
              acquisitionTestSelector,
              MembershipABThrasher
->>>>>>> 2f82a456
     ) {
     var TESTS = compact([
         new EditorialEmailVariants(),
         new OpinionEmailVariants(),
         new RecommendedForYou(),
-<<<<<<< HEAD
         new GuardianTodayMessaging(),
-        acquisitionTestSelector.getTest()
-=======
         acquisitionTestSelector.getTest(),
         new MembershipABThrasher
->>>>>>> 2f82a456
     ].concat(MembershipEngagementBannerTests));
 
     var participationsKey = 'gu.ab.participations';
