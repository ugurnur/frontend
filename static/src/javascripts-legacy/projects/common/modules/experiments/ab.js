define([
    'common/utils/report-error',
    'common/utils/config',
    'common/utils/cookies',
    'common/utils/mediator',
    'common/utils/storage',
    'lodash/arrays/compact',
    'lodash/utilities/noop',
    'common/modules/experiments/segment-util',
    'common/modules/experiments/tests/editorial-email-variants',
    'common/modules/experiments/tests/opinion-email-variants',
    'common/modules/experiments/tests/recommended-for-you',
    'common/modules/experiments/tests/neilsen-check',
    'common/modules/experiments/tests/membership-engagement-banner-tests',
<<<<<<< HEAD
    'common/modules/experiments/tests/contributions-epic-brexit',
    'common/modules/experiments/tests/contributions-epic-always-ask-strategy',
    'common/modules/experiments/tests/membership-ab-thrasher'
=======
    'common/modules/experiments/acquisition-test-selector',
>>>>>>> ac572bb0
], function (reportError,
             config,
             cookies,
             mediator,
             store,
             compact,
             noop,
             segmentUtil,
             EditorialEmailVariants,
             OpinionEmailVariants,
             RecommendedForYou,
             NeilsenCheck,
             MembershipEngagementBannerTests,
<<<<<<< HEAD
             ContributionsEpicBrexit,
             ContributionsEpicAlwaysAskStrategy,
             MembershipABThrasher
=======
             acquisitionTestSelector
>>>>>>> ac572bb0
    ) {
    var TESTS = compact([
        new EditorialEmailVariants(),
        new OpinionEmailVariants(),
        new RecommendedForYou(),
<<<<<<< HEAD
        new ContributionsEpicBrexit,
        new ContributionsEpicAlwaysAskStrategy,
        new MembershipABThrasher
    ].concat(MembershipEngagementBannerTests);
=======
        new NeilsenCheck(),
        acquisitionTestSelector.getTest()
    ].concat(MembershipEngagementBannerTests));
>>>>>>> ac572bb0

    var participationsKey = 'gu.ab.participations';

    function getParticipations() {
        return store.local.get(participationsKey) || {};
    }

    function isParticipating(test) {
        var participations = getParticipations();
        return test.id in participations;
    }

    function addParticipation(test, variantId) {
        var participations = getParticipations();
        participations[test.id] = {
            variant: variantId
        };
        store.local.set(participationsKey, participations);
    }

    function removeParticipation(test) {
        var participations = getParticipations();
        var filteredParticipations = Object.keys(participations)
            .filter(function (participation) {
                return participation !== test.id;
            })
            .reduce(function (result, input) {
                result[input] = participations[input];
                return result;
            }, {});
        store.local.set(participationsKey, filteredParticipations);
    }

    function cleanParticipations() {
        // Removes any tests from localstorage that have been
        // renamed/deleted from the backend
        Object.keys(getParticipations()).forEach(function (k) {
            if (typeof config.switches['ab' + k] === 'undefined') {
                removeParticipation({id: k});
            } else {
                var testExists = TESTS.some(function (element) {
                    return element.id === k;
                });

                if (!testExists) {
                    removeParticipation({id: k});
                }
            }
        });
    }

    function getActiveTests() {
        var now = new Date();
        return TESTS.filter(function (test) {
            var expired = (now - new Date(test.expiry)) > 0;
            if (expired) {
                removeParticipation(test);
                return false;
            }
            return true;
        });
    }

    function getExpiredTests() {
        var now = new Date();
        return TESTS.filter(function (test) {
            return (now - new Date(test.expiry)) > 0;
        });
    }

    function testCanBeRun(test) {
        var expired = (new Date() - new Date(test.expiry)) > 0,
            isSensitive = config.page.isSensitive;

        return ((isSensitive ? test.showForSensitive : true)
            && isTestSwitchedOn(test)) && !expired && test.canRun();
    }

    function getId(test) {
        return test.id;
    }

    function getTest(id) {
        var testIndex = TESTS.map(getId).indexOf(id);
        return testIndex !== -1 ? TESTS[testIndex] : '';
    }

    function makeOmnitureTag() {
        var participations = getParticipations(),
            tag = [];

        Object.keys(participations)
            .map(getTest)
            .filter(testCanBeRun)
            .forEach(function (test) {
                tag.push('AB | ' + test.id + ' | ' + participations[test.id].variant);
            });

        Object.keys(config.tests)
            .filter(function (k) {
                return k.toLowerCase().indexOf('cm') === 0;
            })
            .forEach(function (k) {
                tag.push('AB | ' + k + ' | variant');
            });

        getServerSideTests().forEach(function (testName) {
            tag.push('AB | ' + testName + ' | inTest');
        });

        return tag.join(',');
    }

    function abData(variantName, complete) {
        return {
            'variantName': variantName,
            'complete': complete
        };
    }

    function getAbLoggableObject() {
        try {
            var log = {};

            getActiveTests()
                .filter(not(defersImpression))
                .filter(isParticipating)
                .filter(testCanBeRun)
                .forEach(function (test) {
                    var variant = getTestVariantId(test.id);

                    if (variant && segmentUtil.isInTest(test)) {
                        log[test.id] = abData(variant, 'false');
                    }
                });

            getServerSideTests().forEach(function (test) {
                log['ab' + test] = abData('inTest', 'false');
            });

            return log;
        } catch (error) {
            // Encountering an error should invalidate the logging process.
            reportError(error, false);
            return {};
        }
    }

    function trackEvent() {
        recordOphanAbEvent(getAbLoggableObject());
    }

    function recordOphanAbEvent(data) {
        require(['ophan/ng'], function (ophan) {
            ophan.record({
                abTestRegister: data
            });
        });
    }

    /**
     * Register a test and variant's complete state with Ophan
     *
     * @param test
     * @param {string} variantId
     * @param {boolean} complete
     * @returns {Function} to fire the event
     */
    function recordTestComplete(test, variantId, complete) {
        var data = {};
        data[test.id] = abData(variantId, String(complete));

        return function () {
            recordOphanAbEvent(data);
        };
    }

    // Finds variant in specific tests and runs it
    function run(test) {
        if (isParticipating(test) && testCanBeRun(test)) {
            var participations = getParticipations(),
                variantId = participations[test.id].variant;
            var variant = getVariant(test, variantId);
            if (variant) {
                variant.test();
            } else if (!segmentUtil.isInTest(test) && test.notInTest) {
                test.notInTest();
            }
        }
    }

    function allocateUserToTest(test) {
        // Only allocate the user if the test is valid and they're not already participating.
        if (testCanBeRun(test) && !isParticipating(test)) {
            addParticipation(test, segmentUtil.variantIdFor(test));
        }
    }

    /**
     * Create a function that sets up listener to fire an Ophan `complete` event. This is used in the `success` and
     * `impression` properties of test variants to allow test authors to control when these events are sent out.
     *
     * @see {@link defersImpression}
     * @param {Boolean} complete
     * @returns {Function}
     */
    function registerCompleteEvent(complete) {
        return function initListener(test) {
            var variantId = segmentUtil.variantIdFor(test);

            if (segmentUtil.isInTest(test)) {
                var variant = getVariant(test, variantId);
                var listener = (complete ? variant.success : variant.impression) || noop;

                try {
                    listener(recordTestComplete(test, variantId, complete));
                } catch (err) {
                    reportError(err, false, false);
                }
            }
        };
    }

    /**
     * Checks if this test will defer its impression by providing its own impression function.
     *
     * If it does, the test won't be included in the Ophan call that happens at pageload, and must fire the impression
     * itself via the callback passed to the `impression` property in the variant.
     *
     * @param test
     * @returns {boolean}
     */
    function defersImpression(test) {
        return test.variants.every(function (variant) {
            return typeof variant.impression === 'function';
        });
    }

    function isTestSwitchedOn(test) {
        return config.switches['ab' + test.id];
    }

    function getTestVariantId(testId) {
        var participation = getParticipations()[testId];
        return participation && participation.variant;
    }

    function setTestVariant(testId, variant) {
        var participations = getParticipations();

        if (participations[testId]) {
            participations[testId].variant = variant;
            store.local.set(participationsKey, participations);
        }
    }

    function shouldRunTest(id, variant) {
        var test = getTest(id);
        return test && isParticipating(test) && getTestVariantId(id) === variant && testCanBeRun(test);
    }

    function getVariant(test, variantId) {
        var index = test.variants.map(getId).indexOf(variantId);
        return index === -1 ? null : test.variants[index];
    }

    // These kinds of tests are both server and client side.
    function getServerSideTests() {
        return Object.keys(config.tests).filter(function (test) {
            return !!config.tests[test];
        });
    }

    function not(f) {
        return function () {
            return !f.apply(this, arguments);
        };
    }

    var ab = {

        addTest: function (test) {
            TESTS.push(test);
        },

        clearTests: function () {
            TESTS = [];
        },

        segment: function () {
            getActiveTests().forEach(function (test) {
                allocateUserToTest(test);
            });
        },

        forceSegment: function (testId, variant) {
            getActiveTests().filter(function (test) {
                return test.id === testId;
            }).forEach(function (test) {
                addParticipation(test, variant);
            });
        },

        forceVariantCompleteFunctions: function (testId, variantId) {
            var test = getTest(testId);

            var variant = test && test.variants.filter(function (v) {
                return v.id.toLowerCase() === variantId.toLowerCase();
            })[0];

            var impression = variant && variant.impression || noop;
            var complete = variant && variant.success || noop;

            impression(recordTestComplete(test, variantId, false));
            complete(recordTestComplete(test, variantId, true));
        },

        segmentUser: function () {
            var tokens,
                forceUserIntoTest = /^#ab/.test(window.location.hash);
            if (forceUserIntoTest) {
                tokens = window.location.hash.replace('#ab-', '').split(',');
                tokens.forEach(function (token) {
                    var abParam, test, variant;
                    abParam = token.split('=');
                    test = abParam[0];
                    variant = abParam[1];
                    ab.forceSegment(test, variant);
                    ab.forceVariantCompleteFunctions(test, variant);
                });
            } else {
                ab.segment();
            }

            cleanParticipations();
        },

        run: function () {
            getActiveTests().forEach(run);
        },

        registerCompleteEvents: function () {
            getActiveTests().forEach(registerCompleteEvent(true));
        },

        registerImpressionEvents: function () {
            getActiveTests().filter(defersImpression).forEach(registerCompleteEvent(false));
        },

        isEventApplicableToAnActiveTest: function (event) {
            return Object.keys(getParticipations()).some(function (id) {
                var listOfEventStrings = getTest(id).events;
                return listOfEventStrings.some(function (ev) {
                    return event.indexOf(ev) === 0;
                });
            });
        },

        getActiveTestsEventIsApplicableTo: function (event) {
            var eventTag = event.tag;
            return eventTag && getActiveTests().filter(function (test) {
                    var testEvents = test.events;
                    return testEvents && testEvents.some(function (testEvent) {
                            return eventTag.indexOf(testEvent) === 0;
                        });
                }).map(getId);
        },

        getAbLoggableObject: getAbLoggableObject,
        getParticipations: getParticipations,
        isParticipating: isParticipating,
        getTest: getTest,
        makeOmnitureTag: makeOmnitureTag,
        trackEvent: trackEvent,
        getExpiredTests: getExpiredTests,
        getActiveTests: getActiveTests,
        getTestVariantId: getTestVariantId,
        setTestVariant: setTestVariant,
        getVariant: getVariant,
        TESTS: TESTS,

        /**
         * check if a test can be run (i.e. is not expired and switched on)
         *
         * @param  {string|Object} test   id or test object
         * @return {Boolean}
         */
        testCanBeRun: function (test) {
            if (typeof test === 'string') {
                test = getTest(test);
                return test && testCanBeRun(test);
            }

            return test.id && test.expiry && testCanBeRun(test);
        },

        /**
         * returns whether the caller should treat the user as being in that variant.
         *
         * @param testName
         * @param variant
         * @returns {*|boolean|Boolean}
         */
        isInVariant: function (testName, variant) {
            return ab.getParticipations()[testName] &&
                (ab.getParticipations()[testName].variant === variant) &&
                ab.testCanBeRun(testName);
        },

        shouldRunTest: shouldRunTest,

        // testing
        reset: function () {
            TESTS = [];
            segmentUtil.variantIdFor.cache = {};
        }
    };

    return ab;

});<|MERGE_RESOLUTION|>--- conflicted
+++ resolved
@@ -12,13 +12,8 @@
     'common/modules/experiments/tests/recommended-for-you',
     'common/modules/experiments/tests/neilsen-check',
     'common/modules/experiments/tests/membership-engagement-banner-tests',
-<<<<<<< HEAD
-    'common/modules/experiments/tests/contributions-epic-brexit',
-    'common/modules/experiments/tests/contributions-epic-always-ask-strategy',
+    'common/modules/experiments/acquisition-test-selector',
     'common/modules/experiments/tests/membership-ab-thrasher'
-=======
-    'common/modules/experiments/acquisition-test-selector',
->>>>>>> ac572bb0
 ], function (reportError,
              config,
              cookies,
@@ -32,28 +27,17 @@
              RecommendedForYou,
              NeilsenCheck,
              MembershipEngagementBannerTests,
-<<<<<<< HEAD
-             ContributionsEpicBrexit,
-             ContributionsEpicAlwaysAskStrategy,
+             acquisitionTestSelector,
              MembershipABThrasher
-=======
-             acquisitionTestSelector
->>>>>>> ac572bb0
     ) {
     var TESTS = compact([
         new EditorialEmailVariants(),
         new OpinionEmailVariants(),
         new RecommendedForYou(),
-<<<<<<< HEAD
-        new ContributionsEpicBrexit,
-        new ContributionsEpicAlwaysAskStrategy,
+        new NeilsenCheck(),
+        acquisitionTestSelector.getTest(),
         new MembershipABThrasher
-    ].concat(MembershipEngagementBannerTests);
-=======
-        new NeilsenCheck(),
-        acquisitionTestSelector.getTest()
     ].concat(MembershipEngagementBannerTests));
->>>>>>> ac572bb0
 
     var participationsKey = 'gu.ab.participations';
 
