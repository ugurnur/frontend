define([
    'lib/report-error',
    'lib/config',
    'lib/cookies',
    'lib/mediator',
    'lib/storage',
    'lodash/arrays/compact',
    'lodash/utilities/noop',
    'common/modules/experiments/segment-util',
    'common/modules/experiments/test-can-run-checks',
    'common/modules/experiments/acquisition-test-selector',
    'common/modules/experiments/tests/editorial-email-variants',
    'common/modules/experiments/tests/opinion-email-variants',
    'common/modules/experiments/tests/recommended-for-you',
    'common/modules/experiments/tests/membership-engagement-banner-tests',
    'common/modules/experiments/tests/paid-content-vs-outbrain',
    'common/modules/experiments/tests/tailor-recommended-email',
    'common/modules/experiments/tests/membership-a3-a4-bundles-thrasher',
    'common/modules/experiments/tests/tailor-survey',
<<<<<<< HEAD
    'common/modules/experiments/tests/paid-commenting'
=======
    'common/modules/experiments/tests/sleeve-notes-new-email-variant',
    'common/modules/experiments/tests/sleeve-notes-legacy-email-variant',
    'common/modules/experiments/tests/increase-inline-ads',
    'ophan/ng'
>>>>>>> 3b5d3023
], function (reportError,
             config,
             cookies,
             mediator,
             store,
             compact,
             noop,
             segmentUtil,
             testCanRunChecks,
             acquisitionTestSelector,
             EditorialEmailVariants,
             OpinionEmailVariants,
             RecommendedForYou,
             MembershipEngagementBannerTests,
             PaidContentVsOutbrain,
             TailorRecommendedEmail,
             MembershipA3A4BundlesThrasher,
             TailorSurvey,
<<<<<<< HEAD
             PaidCommenting
=======
             SleevenotesNewEmailVariant,
             SleevenotesLegacyEmailVariant,
             IncreaseInlineAds,
             ophan
>>>>>>> 3b5d3023
    ) {
    var TESTS = compact([
        new EditorialEmailVariants(),
        new OpinionEmailVariants(),
        new RecommendedForYou(),
        new PaidContentVsOutbrain,
        acquisitionTestSelector.getTest(),
        new TailorRecommendedEmail(),
        new MembershipA3A4BundlesThrasher(),
        new TailorSurvey(),
<<<<<<< HEAD
        new PaidCommenting()
=======
        SleevenotesNewEmailVariant,
        SleevenotesLegacyEmailVariant,
        new IncreaseInlineAds()
>>>>>>> 3b5d3023
    ].concat(MembershipEngagementBannerTests));

    var participationsKey = 'gu.ab.participations';

    function getParticipations() {
        return store.local.get(participationsKey) || {};
    }

    function isParticipating(test) {
        var participations = getParticipations();
        return test.id in participations;
    }

    function addParticipation(test, variantId) {
        var participations = getParticipations();
        participations[test.id] = {
            variant: variantId
        };
        store.local.set(participationsKey, participations);
    }

    function removeParticipation(test) {
        var participations = getParticipations();
        var filteredParticipations = Object.keys(participations)
            .filter(function (participation) {
                return participation !== test.id;
            })
            .reduce(function (result, input) {
                result[input] = participations[input];
                return result;
            }, {});
        store.local.set(participationsKey, filteredParticipations);
    }

    function cleanParticipations() {
        // Removes any tests from localstorage that have been
        // renamed/deleted from the backend
        Object.keys(getParticipations()).forEach(function (k) {
            if (typeof config.switches['ab' + k] === 'undefined') {
                removeParticipation({id: k});
            } else {
                var testExists = TESTS.some(function (element) {
                    return element.id === k;
                });

                if (!testExists) {
                    removeParticipation({id: k});
                }
            }
        });
    }

    function getActiveTests() {
        return TESTS.filter(function (test) {
            if (testCanRunChecks.isExpired(test.expiry)) {
                removeParticipation(test);
                return false;
            }
            return true;
        });
    }

    function getExpiredTests() {
        return TESTS.filter(function (test) {
            return testCanRunChecks.isExpired(test.expiry);
        });
    }

    function getId(test) {
        return test.id;
    }

    function getTest(id) {
        var testIndex = TESTS.map(getId).indexOf(id);
        return testIndex !== -1 ? TESTS[testIndex] : '';
    }

    function makeOmnitureTag() {
        var participations = getParticipations(),
            tag = [];

        Object.keys(participations)
            .map(getTest)
            .filter(testCanRunChecks.testCanBeRun)
            .forEach(function (test) {
                tag.push('AB | ' + test.id + ' | ' + participations[test.id].variant);
            });

        Object.keys(config.tests)
            .filter(function (k) {
                return k.toLowerCase().indexOf('cm') === 0;
            })
            .forEach(function (k) {
                tag.push('AB | ' + k + ' | variant');
            });

        getServerSideTests().forEach(function (testName) {
            tag.push('AB | ' + testName + ' | inTest');
        });

        return tag.join(',');
    }

    function abData(variantName, complete, campaignCodes) {
        var data = {
            'variantName': variantName,
            'complete': complete
        }

        if (campaignCodes) {
            data.campaignCodes = campaignCodes;
        }

        return data;
    }

    function getAbLoggableObject() {
        try {
            var log = {};

            getActiveTests()
                .filter(not(defersImpression))
                .filter(isParticipating)
                .filter(testCanRunChecks.testCanBeRun)
                .forEach(function (test) {
                    var variantId = getTestVariantId(test.id);
                    var variant = getVariant(test, variantId);

                    if (variantId && segmentUtil.isInTest(test)) {
                        log[test.id] = abData(variantId, 'false', variant.campaignCodes);
                    }
                });

            getServerSideTests().forEach(function (test) {
                log['ab' + test] = abData('inTest', 'false');
            });

            return log;
        } catch (error) {
            // Encountering an error should invalidate the logging process.
            reportError(error, false);
            return {};
        }
    }

    function trackEvent() {
        recordOphanAbEvent(getAbLoggableObject());
    }

    function recordOphanAbEvent(data) {
        ophan.record({
            abTestRegister: data
        });
    }

    /**
     * Register a test and variant's complete state with Ophan
     *
     * @param test
     * @param {string} variantId
     * @param {boolean} complete
     * @returns {Function} to fire the event
     */
    function recordTestComplete(test, variantId, complete) {
        var data = {};
        var variant = getVariant(test, variantId);

        data[test.id] = abData(variantId, String(complete), variant.campaignCodes);

        return function () {
            recordOphanAbEvent(data);
        };
    }

    // Finds variant in specific tests and runs it
    function run(test) {
        if (isParticipating(test) && testCanRunChecks.testCanBeRun(test)) {
            var participations = getParticipations(),
                variantId = participations[test.id].variant;
            var variant = getVariant(test, variantId);
            if (variant) {
                variant.test();
            } else if (!segmentUtil.isInTest(test) && test.notInTest) {
                test.notInTest();
            }
        }
    }

    function allocateUserToTest(test) {
        // Only allocate the user if the test is valid and they're not already participating.
        if (testCanRunChecks.testCanBeRun(test) && !isParticipating(test)) {
            addParticipation(test, segmentUtil.variantIdFor(test));
        }
    }

    /**
     * Create a function that sets up listener to fire an Ophan `complete` event. This is used in the `success` and
     * `impression` properties of test variants to allow test authors to control when these events are sent out.
     *
     * @see {@link defersImpression}
     * @param {Boolean} complete
     * @returns {Function}
     */
    function registerCompleteEvent(complete) {
        return function initListener(test) {

            var variantId = getTestVariantId(test.id);

            if (variantId && variantId !== 'notintest') {
                var variant = getVariant(test, variantId);
                var listener = (complete ? variant.success : variant.impression) || noop;

                try {
                    listener(recordTestComplete(test, variantId, complete));
                } catch (err) {
                    reportError(err, false, false);
                }
            }
        };
    }

    /**
     * Checks if this test will defer its impression by providing its own impression function.
     *
     * If it does, the test won't be included in the Ophan call that happens at pageload, and must fire the impression
     * itself via the callback passed to the `impression` property in the variant.
     *
     * @param test
     * @returns {boolean}
     */
    function defersImpression(test) {
        return test.variants.every(function (variant) {
            return typeof variant.impression === 'function';
        });
    }

    function getTestVariantId(testId) {
        var participation = getParticipations()[testId];
        return participation && participation.variant;
    }

    function setTestVariant(testId, variant) {
        var participations = getParticipations();

        if (participations[testId]) {
            participations[testId].variant = variant;
            store.local.set(participationsKey, participations);
        }
    }

    function shouldRunTest(id, variant) {
        var test = getTest(id);
        return test && isParticipating(test) && getTestVariantId(id) === variant && testCanRunChecks.testCanBeRun(test);
    }

    function getVariant(test, variantId) {
        var index = test.variants.map(getId).indexOf(variantId);
        return index === -1 ? null : test.variants[index];
    }

    // These kinds of tests are both server and client side.
    function getServerSideTests() {
        return Object.keys(config.tests).filter(function (test) {
            return !!config.tests[test];
        });
    }

    function not(f) {
        return function () {
            return !f.apply(this, arguments);
        };
    }

    var ab = {

        addTest: function (test) {
            TESTS.push(test);
        },

        clearTests: function () {
            TESTS = [];
        },

        segment: function () {
            getActiveTests().forEach(function (test) {
                allocateUserToTest(test);
            });
        },

        forceSegment: function (testId, variant) {
            getActiveTests().filter(function (test) {
                return test.id === testId;
            }).forEach(function (test) {
                addParticipation(test, variant);
            });
        },

        forceVariantCompleteFunctions: function (testId, variantId) {
            var test = getTest(testId);

            var variant = test && test.variants.filter(function (v) {
                return v.id.toLowerCase() === variantId.toLowerCase();
            })[0];

            var impression = variant && variant.impression || noop;
            var complete = variant && variant.success || noop;

            impression(recordTestComplete(test, variantId, false));
            complete(recordTestComplete(test, variantId, true));
        },

        segmentUser: function () {
            var tokens,
                forceUserIntoTest = /^#ab/.test(window.location.hash);
            if (forceUserIntoTest) {
                tokens = window.location.hash.replace('#ab-', '').split(',');
                tokens.forEach(function (token) {
                    var abParam, test, variant;
                    abParam = token.split('=');
                    test = abParam[0];
                    variant = abParam[1];
                    ab.forceSegment(test, variant);
                    ab.forceVariantCompleteFunctions(test, variant);
                });
            } else {
                ab.segment();
            }

            cleanParticipations();
        },

        run: function () {
            getActiveTests().forEach(run);
        },

        registerCompleteEvents: function () {
            getActiveTests().forEach(registerCompleteEvent(true));
        },

        registerImpressionEvents: function () {
            getActiveTests().filter(defersImpression).forEach(registerCompleteEvent(false));
        },

        isEventApplicableToAnActiveTest: function (event) {
            return Object.keys(getParticipations()).some(function (id) {
                var listOfEventStrings = getTest(id).events;
                return listOfEventStrings.some(function (ev) {
                    return event.indexOf(ev) === 0;
                });
            });
        },

        getActiveTestsEventIsApplicableTo: function (event) {
            var eventTag = event.tag;
            return eventTag && getActiveTests().filter(function (test) {
                    var testEvents = test.events;
                    return testEvents && testEvents.some(function (testEvent) {
                            return eventTag.indexOf(testEvent) === 0;
                        });
                }).map(getId);
        },

        getAbLoggableObject: getAbLoggableObject,
        getParticipations: getParticipations,
        isParticipating: isParticipating,
        getTest: getTest,
        makeOmnitureTag: makeOmnitureTag,
        trackEvent: trackEvent,
        getExpiredTests: getExpiredTests,
        getActiveTests: getActiveTests,
        getTestVariantId: getTestVariantId,
        setTestVariant: setTestVariant,
        getVariant: getVariant,
        TESTS: TESTS,

        /**
         * check if a test can be run (i.e. is not expired and switched on)
         *
         * @param  {string|Object} test   id or test object
         * @return {Boolean}
         */
        testCanBeRun: function (test) {
            if (typeof test === 'string') {
                test = getTest(test);
                return test && testCanRunChecks.testCanBeRun(test);
            }

            return test.id && test.expiry && testCanRunChecks.testCanBeRun(test);
        },

        /**
         * returns whether the caller should treat the user as being in that variant.
         *
         * @param testName
         * @param variant
         * @returns {*|boolean|Boolean}
         */
        isInVariant: function (testName, variant) {
            return ab.getParticipations()[testName] &&
                (ab.getParticipations()[testName].variant === variant) &&
                ab.testCanBeRun(testName);
        },

        shouldRunTest: shouldRunTest,

        // testing
        reset: function () {
            TESTS = [];
            segmentUtil.variantIdFor.cache = {};
        }
    };

    return ab;

});<|MERGE_RESOLUTION|>--- conflicted
+++ resolved
@@ -17,14 +17,11 @@
     'common/modules/experiments/tests/tailor-recommended-email',
     'common/modules/experiments/tests/membership-a3-a4-bundles-thrasher',
     'common/modules/experiments/tests/tailor-survey',
-<<<<<<< HEAD
-    'common/modules/experiments/tests/paid-commenting'
-=======
     'common/modules/experiments/tests/sleeve-notes-new-email-variant',
     'common/modules/experiments/tests/sleeve-notes-legacy-email-variant',
     'common/modules/experiments/tests/increase-inline-ads',
-    'ophan/ng'
->>>>>>> 3b5d3023
+    'ophan/ng',
+    'common/modules/experiments/tests/paid-commenting'
 ], function (reportError,
              config,
              cookies,
@@ -43,14 +40,11 @@
              TailorRecommendedEmail,
              MembershipA3A4BundlesThrasher,
              TailorSurvey,
-<<<<<<< HEAD
-             PaidCommenting
-=======
              SleevenotesNewEmailVariant,
              SleevenotesLegacyEmailVariant,
              IncreaseInlineAds,
-             ophan
->>>>>>> 3b5d3023
+             ophan,
+             PaidCommenting
     ) {
     var TESTS = compact([
         new EditorialEmailVariants(),
@@ -61,13 +55,10 @@
         new TailorRecommendedEmail(),
         new MembershipA3A4BundlesThrasher(),
         new TailorSurvey(),
-<<<<<<< HEAD
-        new PaidCommenting()
-=======
         SleevenotesNewEmailVariant,
         SleevenotesLegacyEmailVariant,
-        new IncreaseInlineAds()
->>>>>>> 3b5d3023
+        new IncreaseInlineAds(),
+        new PaidCommenting()
     ].concat(MembershipEngagementBannerTests));
 
     var participationsKey = 'gu.ab.participations';
