--- conflicted
+++ resolved
@@ -32,13 +32,8 @@
         new EditorialEmailVariants(),
         new OpinionEmailVariants(),
         new RecommendedForYou(),
-<<<<<<< HEAD
-        new NeilsenCheck(),
         acquisitionTestSelector.getTest(),
         new MembershipABThrasher
-=======
-        acquisitionTestSelector.getTest()
->>>>>>> 94be47fb
     ].concat(MembershipEngagementBannerTests));
 
     var participationsKey = 'gu.ab.participations';
