--- conflicted
+++ resolved
@@ -11,11 +11,8 @@
     'common/modules/experiments/tests/opinion-email-variants',
     'common/modules/experiments/tests/recommended-for-you',
     'common/modules/experiments/tests/membership-engagement-banner-tests',
-<<<<<<< HEAD
     'common/modules/experiments/tests/paid-content-vs-outbrain',
-=======
     'common/modules/experiments/tests/guardian-today-messaging',
->>>>>>> a720e415
     'common/modules/experiments/acquisition-test-selector',
     'common/modules/experiments/tests/membership-a1-a2-thrasher'
 ], function (reportError,
@@ -30,11 +27,8 @@
              OpinionEmailVariants,
              RecommendedForYou,
              MembershipEngagementBannerTests,
-<<<<<<< HEAD
              PaidContentVsOutbrain,
-=======
              GuardianTodayMessaging,
->>>>>>> a720e415
              acquisitionTestSelector,
              MembershipA1A2Thrasher
     ) {
@@ -42,11 +36,8 @@
         new EditorialEmailVariants(),
         new OpinionEmailVariants(),
         new RecommendedForYou(),
-<<<<<<< HEAD
         new PaidContentVsOutbrain,
-=======
         new GuardianTodayMessaging(),
->>>>>>> a720e415
         acquisitionTestSelector.getTest(),
         new MembershipA1A2Thrasher()
     ].concat(MembershipEngagementBannerTests));
