define([
    'common/utils/report-error',
    'common/utils/config',
    'common/utils/cookies',
    'common/utils/mediator',
    'common/utils/storage',
    'lodash/arrays/compact',
    'lodash/utilities/noop',
    'common/modules/experiments/segment-util',
    'common/modules/experiments/tests/editorial-email-variants',
    'common/modules/experiments/tests/opinion-email-variants',
    'common/modules/experiments/tests/recommended-for-you',
    'common/modules/experiments/tests/membership-engagement-banner-tests',
    'common/modules/experiments/tests/guardian-today-messaging',
    'common/modules/experiments/acquisition-test-selector',
<<<<<<< HEAD
    'common/modules/experiments/tests/tailor-recommended-email',
    'common/modules/experiments/tests/membership-a3-a4-bundles-thrasher'
=======
    'common/modules/experiments/tests/membership-a3-a4-bundles-thrasher',
    'common/modules/experiments/tests/tailor-survey'
>>>>>>> e5667a0b
], function (reportError,
             config,
             cookies,
             mediator,
             store,
             compact,
             noop,
             segmentUtil,
             EditorialEmailVariants,
             OpinionEmailVariants,
             RecommendedForYou,
             MembershipEngagementBannerTests,
             GuardianTodayMessaging,
             acquisitionTestSelector,
<<<<<<< HEAD
             TailorRecommendedEmail,
             MembershipA3A4BundlesThrasher
=======
             MembershipA3A4BundlesThrasher,
             TailorSurvey
>>>>>>> e5667a0b
    ) {
    var TESTS = compact([
        new EditorialEmailVariants(),
        new OpinionEmailVariants(),
        new RecommendedForYou(),
        new GuardianTodayMessaging(),
        acquisitionTestSelector.getTest(),
<<<<<<< HEAD
        new TailorRecommendedEmail(),
        new MembershipA3A4BundlesThrasher()
=======
        new MembershipA3A4BundlesThrasher(),
        new TailorSurvey()
>>>>>>> e5667a0b
    ].concat(MembershipEngagementBannerTests));

    var participationsKey = 'gu.ab.participations';

    function getParticipations() {
        return store.local.get(participationsKey) || {};
    }

    function isParticipating(test) {
        var participations = getParticipations();
        return test.id in participations;
    }

    function addParticipation(test, variantId) {
        var participations = getParticipations();
        participations[test.id] = {
            variant: variantId
        };
        store.local.set(participationsKey, participations);
    }

    function removeParticipation(test) {
        var participations = getParticipations();
        var filteredParticipations = Object.keys(participations)
            .filter(function (participation) {
                return participation !== test.id;
            })
            .reduce(function (result, input) {
                result[input] = participations[input];
                return result;
            }, {});
        store.local.set(participationsKey, filteredParticipations);
    }

    function cleanParticipations() {
        // Removes any tests from localstorage that have been
        // renamed/deleted from the backend
        Object.keys(getParticipations()).forEach(function (k) {
            if (typeof config.switches['ab' + k] === 'undefined') {
                removeParticipation({id: k});
            } else {
                var testExists = TESTS.some(function (element) {
                    return element.id === k;
                });

                if (!testExists) {
                    removeParticipation({id: k});
                }
            }
        });
    }

    function isExpired(testExpiry) {
      // new Date(test.expiry) sets the expiry time to 00:00:00
      // Using SetHours allows a test to run until the END of the expiry day
      var startOfToday = new Date().setHours(0,0,0,0);
      return startOfToday > new Date(testExpiry);
    }

    function getActiveTests() {
        return TESTS.filter(function (test) {
            if (isExpired(test.expiry)) {
                removeParticipation(test);
                return false;
            }
            return true;
        });
    }

    function getExpiredTests() {
        return TESTS.filter(function (test) {
            return isExpired(test.expiry);
        });
    }

    function testCanBeRun(test) {
        var expired = isExpired(test.expiry),
            isSensitive = config.page.isSensitive;

        return ((isSensitive ? test.showForSensitive : true)
            && isTestSwitchedOn(test)) && !expired && test.canRun();
    }

    function getId(test) {
        return test.id;
    }

    function getTest(id) {
        var testIndex = TESTS.map(getId).indexOf(id);
        return testIndex !== -1 ? TESTS[testIndex] : '';
    }

    function makeOmnitureTag() {
        var participations = getParticipations(),
            tag = [];

        Object.keys(participations)
            .map(getTest)
            .filter(testCanBeRun)
            .forEach(function (test) {
                tag.push('AB | ' + test.id + ' | ' + participations[test.id].variant);
            });

        Object.keys(config.tests)
            .filter(function (k) {
                return k.toLowerCase().indexOf('cm') === 0;
            })
            .forEach(function (k) {
                tag.push('AB | ' + k + ' | variant');
            });

        getServerSideTests().forEach(function (testName) {
            tag.push('AB | ' + testName + ' | inTest');
        });

        return tag.join(',');
    }

    function abData(variantName, complete) {
        return {
            'variantName': variantName,
            'complete': complete
        };
    }

    function getAbLoggableObject() {
        try {
            var log = {};

            getActiveTests()
                .filter(not(defersImpression))
                .filter(isParticipating)
                .filter(testCanBeRun)
                .forEach(function (test) {
                    var variant = getTestVariantId(test.id);

                    if (variant && segmentUtil.isInTest(test)) {
                        log[test.id] = abData(variant, 'false');
                    }
                });

            getServerSideTests().forEach(function (test) {
                log['ab' + test] = abData('inTest', 'false');
            });

            return log;
        } catch (error) {
            // Encountering an error should invalidate the logging process.
            reportError(error, false);
            return {};
        }
    }

    function trackEvent() {
        recordOphanAbEvent(getAbLoggableObject());
    }

    function recordOphanAbEvent(data) {
        require(['ophan/ng'], function (ophan) {
            ophan.record({
                abTestRegister: data
            });
        });
    }

    /**
     * Register a test and variant's complete state with Ophan
     *
     * @param test
     * @param {string} variantId
     * @param {boolean} complete
     * @returns {Function} to fire the event
     */
    function recordTestComplete(test, variantId, complete) {
        var data = {};
        data[test.id] = abData(variantId, String(complete));

        return function () {
            recordOphanAbEvent(data);
        };
    }

    // Finds variant in specific tests and runs it
    function run(test) {
        if (isParticipating(test) && testCanBeRun(test)) {
            var participations = getParticipations(),
                variantId = participations[test.id].variant;
            var variant = getVariant(test, variantId);
            if (variant) {
                variant.test();
            } else if (!segmentUtil.isInTest(test) && test.notInTest) {
                test.notInTest();
            }
        }
    }

    function allocateUserToTest(test) {
        // Only allocate the user if the test is valid and they're not already participating.
        if (testCanBeRun(test) && !isParticipating(test)) {
            addParticipation(test, segmentUtil.variantIdFor(test));
        }
    }

    /**
     * Create a function that sets up listener to fire an Ophan `complete` event. This is used in the `success` and
     * `impression` properties of test variants to allow test authors to control when these events are sent out.
     *
     * @see {@link defersImpression}
     * @param {Boolean} complete
     * @returns {Function}
     */
    function registerCompleteEvent(complete) {
        return function initListener(test) {

            var variantId = getTestVariantId(test.id);

            if (variantId && variantId !== 'notintest') {
                var variant = getVariant(test, variantId);
                var listener = (complete ? variant.success : variant.impression) || noop;

                try {
                    listener(recordTestComplete(test, variantId, complete));
                } catch (err) {
                    reportError(err, false, false);
                }
            }
        };
    }

    /**
     * Checks if this test will defer its impression by providing its own impression function.
     *
     * If it does, the test won't be included in the Ophan call that happens at pageload, and must fire the impression
     * itself via the callback passed to the `impression` property in the variant.
     *
     * @param test
     * @returns {boolean}
     */
    function defersImpression(test) {
        return test.variants.every(function (variant) {
            return typeof variant.impression === 'function';
        });
    }

    function isTestSwitchedOn(test) {
        return config.switches['ab' + test.id];
    }

    function getTestVariantId(testId) {
        var participation = getParticipations()[testId];
        return participation && participation.variant;
    }

    function setTestVariant(testId, variant) {
        var participations = getParticipations();

        if (participations[testId]) {
            participations[testId].variant = variant;
            store.local.set(participationsKey, participations);
        }
    }

    function shouldRunTest(id, variant) {
        var test = getTest(id);
        return test && isParticipating(test) && getTestVariantId(id) === variant && testCanBeRun(test);
    }

    function getVariant(test, variantId) {
        var index = test.variants.map(getId).indexOf(variantId);
        return index === -1 ? null : test.variants[index];
    }

    // These kinds of tests are both server and client side.
    function getServerSideTests() {
        return Object.keys(config.tests).filter(function (test) {
            return !!config.tests[test];
        });
    }

    function not(f) {
        return function () {
            return !f.apply(this, arguments);
        };
    }

    var ab = {

        addTest: function (test) {
            TESTS.push(test);
        },

        clearTests: function () {
            TESTS = [];
        },

        segment: function () {
            getActiveTests().forEach(function (test) {
                allocateUserToTest(test);
            });
        },

        forceSegment: function (testId, variant) {
            getActiveTests().filter(function (test) {
                return test.id === testId;
            }).forEach(function (test) {
                addParticipation(test, variant);
            });
        },

        forceVariantCompleteFunctions: function (testId, variantId) {
            var test = getTest(testId);

            var variant = test && test.variants.filter(function (v) {
                return v.id.toLowerCase() === variantId.toLowerCase();
            })[0];

            var impression = variant && variant.impression || noop;
            var complete = variant && variant.success || noop;

            impression(recordTestComplete(test, variantId, false));
            complete(recordTestComplete(test, variantId, true));
        },

        segmentUser: function () {
            var tokens,
                forceUserIntoTest = /^#ab/.test(window.location.hash);
            if (forceUserIntoTest) {
                tokens = window.location.hash.replace('#ab-', '').split(',');
                tokens.forEach(function (token) {
                    var abParam, test, variant;
                    abParam = token.split('=');
                    test = abParam[0];
                    variant = abParam[1];
                    ab.forceSegment(test, variant);
                    ab.forceVariantCompleteFunctions(test, variant);
                });
            } else {
                ab.segment();
            }

            cleanParticipations();
        },

        run: function () {
            getActiveTests().forEach(run);
        },

        registerCompleteEvents: function () {
            getActiveTests().forEach(registerCompleteEvent(true));
        },

        registerImpressionEvents: function () {
            getActiveTests().filter(defersImpression).forEach(registerCompleteEvent(false));
        },

        isEventApplicableToAnActiveTest: function (event) {
            return Object.keys(getParticipations()).some(function (id) {
                var listOfEventStrings = getTest(id).events;
                return listOfEventStrings.some(function (ev) {
                    return event.indexOf(ev) === 0;
                });
            });
        },

        getActiveTestsEventIsApplicableTo: function (event) {
            var eventTag = event.tag;
            return eventTag && getActiveTests().filter(function (test) {
                    var testEvents = test.events;
                    return testEvents && testEvents.some(function (testEvent) {
                            return eventTag.indexOf(testEvent) === 0;
                        });
                }).map(getId);
        },

        getAbLoggableObject: getAbLoggableObject,
        getParticipations: getParticipations,
        isParticipating: isParticipating,
        getTest: getTest,
        makeOmnitureTag: makeOmnitureTag,
        trackEvent: trackEvent,
        getExpiredTests: getExpiredTests,
        getActiveTests: getActiveTests,
        getTestVariantId: getTestVariantId,
        setTestVariant: setTestVariant,
        getVariant: getVariant,
        TESTS: TESTS,

        /**
         * check if a test can be run (i.e. is not expired and switched on)
         *
         * @param  {string|Object} test   id or test object
         * @return {Boolean}
         */
        testCanBeRun: function (test) {
            if (typeof test === 'string') {
                test = getTest(test);
                return test && testCanBeRun(test);
            }

            return test.id && test.expiry && testCanBeRun(test);
        },

        /**
         * returns whether the caller should treat the user as being in that variant.
         *
         * @param testName
         * @param variant
         * @returns {*|boolean|Boolean}
         */
        isInVariant: function (testName, variant) {
            return ab.getParticipations()[testName] &&
                (ab.getParticipations()[testName].variant === variant) &&
                ab.testCanBeRun(testName);
        },

        shouldRunTest: shouldRunTest,

        // testing
        reset: function () {
            TESTS = [];
            segmentUtil.variantIdFor.cache = {};
        }
    };

    return ab;

});<|MERGE_RESOLUTION|>--- conflicted
+++ resolved
@@ -13,13 +13,9 @@
     'common/modules/experiments/tests/membership-engagement-banner-tests',
     'common/modules/experiments/tests/guardian-today-messaging',
     'common/modules/experiments/acquisition-test-selector',
-<<<<<<< HEAD
     'common/modules/experiments/tests/tailor-recommended-email',
-    'common/modules/experiments/tests/membership-a3-a4-bundles-thrasher'
-=======
     'common/modules/experiments/tests/membership-a3-a4-bundles-thrasher',
     'common/modules/experiments/tests/tailor-survey'
->>>>>>> e5667a0b
 ], function (reportError,
              config,
              cookies,
@@ -34,13 +30,9 @@
              MembershipEngagementBannerTests,
              GuardianTodayMessaging,
              acquisitionTestSelector,
-<<<<<<< HEAD
              TailorRecommendedEmail,
-             MembershipA3A4BundlesThrasher
-=======
              MembershipA3A4BundlesThrasher,
              TailorSurvey
->>>>>>> e5667a0b
     ) {
     var TESTS = compact([
         new EditorialEmailVariants(),
@@ -48,13 +40,9 @@
         new RecommendedForYou(),
         new GuardianTodayMessaging(),
         acquisitionTestSelector.getTest(),
-<<<<<<< HEAD
         new TailorRecommendedEmail(),
-        new MembershipA3A4BundlesThrasher()
-=======
         new MembershipA3A4BundlesThrasher(),
         new TailorSurvey()
->>>>>>> e5667a0b
     ].concat(MembershipEngagementBannerTests));
 
     var participationsKey = 'gu.ab.participations';
