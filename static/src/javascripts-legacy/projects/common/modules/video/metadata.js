--- conflicted
+++ resolved
@@ -1,21 +1,11 @@
 define([
-<<<<<<< HEAD
-    'lib/ajax',
-    'lib/config'
-], function (
-    ajax,
-    config
-=======
     'lib/fetch',
     'lib/fetch-json',
-    'lib/config',
-    'Promise'
+    'lib/config'
 ], function (
     fetch,
     fetchJSON,
-    config,
-    Promise
->>>>>>> 59ab083f
+    config
 ) {
     function isGeoBlocked(el) {
         var source = el.currentSrc;
