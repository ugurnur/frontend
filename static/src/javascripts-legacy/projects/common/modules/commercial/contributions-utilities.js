define([
    'lodash/arrays/uniq',
    'commercial/modules/commercial-features',
    'common/modules/commercial/targeting-tool',
    'common/modules/commercial/acquisitions-copy',
    'common/modules/commercial/acquisitions-epic-testimonial-parameters',
    'common/modules/commercial/acquisitions-view-log',
    'common/modules/tailor/tailor',
    'lib/$',
    'lib/config',
    'lib/cookies',
    'lib/element-inview',
    'lib/fastdom-promise',
    'lib/mediator',
    'lib/storage',
    'lib/geolocation',
    'lib/url',
<<<<<<< HEAD
    'lib/noop',
=======
    'lib/time-utils',
>>>>>>> f84702f9
    'lodash/objects/assign',
    'lodash/utilities/template',
    'lodash/collections/toArray',
    'raw-loader!common/views/acquisitions-epic-control.html',
    'raw-loader!common/views/acquisitions-epic-testimonial-block.html'
], function (
    uniq,
    commercialFeatures,
    targetingTool,
    acquisitionsCopy,
    acquisitionsTestimonialParameters,
    viewLog,
    tailor,
    $,
    config,
    cookies,
    ElementInView,
    fastdom,
    mediator,
    storage,
    geolocation,
    url,
<<<<<<< HEAD
    noop,
=======
    timeUtils,
>>>>>>> f84702f9
    assign,
    template,
    toArray,
    acquisitionsEpicControlTemplate,
    acquisitionsTestimonialBlockTemplate
) {

    var membershipBaseURL = 'https://membership.theguardian.com/supporter';
    var contributionsBaseURL = 'https://contribute.theguardian.com';

    var lastContributionDate = cookies.getCookie('gu.contributions.contrib-timestamp');

    var isContributor = !!lastContributionDate;

    /**
     * How many times the user can see the Epic, e.g. 6 times within 7 days with minimum of 1 day in between views.
     * @type {{days: number, count: number, minDaysBetweenViews: number}}
     */
    var maxViews = {
        days: 30,
        count: 4,
        minDaysBetweenViews: 0
    };

    var daysSinceLastContribution = timeUtils.daysSince(lastContributionDate);

    function controlTemplate(variant, copy) {
        return template(acquisitionsEpicControlTemplate, {
            copy: copy,
            membershipUrl: variant.options.membershipURL,
            contributionUrl: variant.options.contributeURL,
            componentName: variant.options.componentName,
            testimonialBlock: variant.options.testimonialBlock
        });
    }

    function doTagsMatch(options) {
        return options.useTargetingTool ? targetingTool.isAbTestTargeted(options) : true;
    }

    // Returns an array containing:
    // - the first element matching insertAtSelector, if isMultiple is false or not supplied
    // - all elements matching insertAtSelector, if isMultiple is true
    // - or an empty array if the selector doesn't match anything on the page
    function getTargets(insertAtSelector, isMultiple) {
        var els = document.querySelectorAll(insertAtSelector);

        if (isMultiple) {
            return toArray(els);
        } else if (els.length) {
            return [els[0]];
        }

        return [];
    }

    function getTestimonialBlock(testimonialParameters, citeImage){
        return template(acquisitionsTestimonialBlockTemplate, {
            quoteSvg: testimonialParameters.quoteSvg,
            testimonialMessage: testimonialParameters.testimonialMessage,
            testimonialName: testimonialParameters.testimonialName,
            citeImage: citeImage
        });
    }

    function defaultCanEpicBeDisplayed(testConfig) {
        var canReasonablyAskForMoney = testConfig.showToContributorsAndSupporters || commercialFeatures.commercialFeatures.canReasonablyAskForMoney;

        var worksWellWithPageTemplate = (typeof testConfig.pageCheck === 'function')
            ? testConfig.pageCheck(config.page)
            : config.page.contentType === 'Article' && !config.page.isMinuteArticle;

        var storedGeolocation = geolocation.getSync();
        var inCompatibleLocation = testConfig.locations ? testConfig.locations.some(function (geo) {
            return geo === storedGeolocation;
        }) : true;
        var locationCheck = (typeof testConfig.locationCheck === 'function') ? testConfig.locationCheck(storedGeolocation) : true;

        var tagsMatch = doTagsMatch(testConfig);

        return canReasonablyAskForMoney &&
            worksWellWithPageTemplate &&
            inCompatibleLocation &&
            locationCheck &&
            tagsMatch
    }

    function ContributionsABTest(options) {
        this.id = options.id;
        this.epic = options.epic || true;
        this.start = options.start;
        this.expiry = options.expiry;
        this.author = options.author;
        this.idealOutcome = options.idealOutcome;
        this.campaignId = options.campaignId;
        this.description = options.description;
        this.showForSensitive = options.showForSensitive || false;
        this.audience = options.audience;
        this.audienceOffset = options.audienceOffset;
        this.successMeasure = options.successMeasure;
        this.audienceCriteria = options.audienceCriteria;
        this.dataLinkNames = options.dataLinkNames || '';
        this.campaignPrefix = options.campaignPrefix || 'gdnwb_copts_memco';
        this.campaignSuffix = options.campaignSuffix || '';
        this.insertEvent = this.makeEvent('insert');
        this.viewEvent = this.makeEvent('view');
        this.isEngagementBannerTest = options.isEngagementBannerTest || false;

        // Set useLocalViewLog to true if only the views for the respective test
        // should be used to determine variant viewability
        this.useLocalViewLog =  options.useLocalViewLog || false;

        /**
         * Provides a default `canRun` function with typical rules (see function below) for Contributions messages.
         * If your test provides its own `canRun` option, it will be included in the check.
         *
         * You can alternatively use the `overrideCanRun` option, which, if true, will only use the `canRun`
         * option provided and ignore the rules here (except for the targeting tool tags check, which will still be
         * honoured if `useTargetingTool` is provided alongside `overrideCanRun`.
         *
         * @type {Function}
         */
        this.canRun = (function () {
            if (options.overrideCanRun) {
                return doTagsMatch(options) && options.canRun();
            }

            var testCanRun = (typeof options.canRun === 'function') ? options.canRun() : true;
            return testCanRun && defaultCanEpicBeDisplayed(options);
        }).bind(this);

        this.variants = options.variants.map(function (variant) {
            return new ContributionsABTestVariant(variant, this);
        }.bind(this));
    }

    ContributionsABTest.prototype.makeEvent = function (event) {
        return this.id + ':' + event;
    };

    function getCopy(useTailor) {
        if (useTailor) {
            return tailor.isRegular().then(function (regular) {
                return regular ? acquisitionsCopy.regulars : acquisitionsCopy.control;
            })
        }

        return new Promise(function (resolve) {
            return resolve(acquisitionsCopy.control);
        });
    }

    function ContributionsABTestVariant(options, test) {
        var trackingCampaignId = test.epic ? 'epic_' + test.campaignId : test.campaignId;
        var campaignCode = getCampaignCode(test.campaignPrefix, test.campaignId, options.id, test.campaignSuffix);

        this.id = options.id;

        this.options = {
            maxViews: options.maxViews || maxViews,
            isUnlimited: options.isUnlimited || false,
            campaignCode: campaignCode,
            campaignCodes: [campaignCode],
            contributeURL: options.contributeURL || this.getURL(contributionsBaseURL, campaignCode),
            membershipURL: options.membershipURL || this.getURL(membershipBaseURL, campaignCode),
            componentName: 'mem_acquisition_' + trackingCampaignId + '_' + this.id,
            template: options.template || controlTemplate,
            testimonialBlock: options.testimonialBlock || getTestimonialBlock(acquisitionsTestimonialParameters.control),
            blockEngagementBanner: options.blockEngagementBanner || false,
            engagementBannerParams: options.engagementBannerParams || {},
            isOutbrainCompliant: options.isOutbrainCompliant || false,
            usesIframe: options.usesIframe || false,
            iframeId: test.campaignId + '_' + 'iframe',
        };

        this.test = function () {
            var displayEpic = (typeof options.canEpicBeDisplayed === 'function') ?
                options.canEpicBeDisplayed(test) : true;

            if (!displayEpic) {
                return;
            }

            var onInsert = options.onInsert || noop.noop;
            var onView = options.onView || noop.noop;

            function render(templateFn) {
                return getCopy(options.useTailoredCopyForRegulars).then(function (copy) {
                    var template = templateFn || this.options.template;
                    return template(this, copy);
                }.bind(this)).then(function(template) {
                    var component = $.create(template);

                    mediator.emit('register:begin', trackingCampaignId);

                    return fastdom.write(function () {
                        var targets = [];

                        if (!options.insertAtSelector) {
                            targets = getTargets('.submeta', false);
                        } else {
                            targets = getTargets(options.insertAtSelector, options.insertMultiple);
                        }

                        if (targets.length > 0) {
                            if (options.insertAfter) {
                                component.insertAfter(targets);
                            } else {
                                component.insertBefore(targets);
                            }

                            mediator.emit(test.insertEvent, component);
                            onInsert(component);

                            component.each(function (element) {
                                // top offset of 18 ensures view only counts when half of element is on screen
                                var elementInView = ElementInView(element, window, { top: 18 });

                                elementInView.on('firstview', function () {
                                    viewLog.logView(test.id);
                                    mediator.emit(test.viewEvent);
                                    mediator.emit('register:end', trackingCampaignId);
                                    onView(this);
                                });
                            });
                        }
                    }.bind(this));
                });
            }

            return (typeof options.test === 'function') ? options.test(render.bind(this), this, test) : render.apply(this);
        };

        this.registerIframeListener();
        this.registerListener('impression', 'impressionOnInsert', test.insertEvent, options);
        this.registerListener('success', 'successOnView', test.viewEvent, options);
    }

    function getCampaignCode(campaignCodePrefix, campaignID, id, campaignCodeSuffix) {
        var suffix = campaignCodeSuffix ? ('_' + campaignCodeSuffix) : '';
        return campaignCodePrefix + '_' + campaignID + '_' + id + suffix;
    }

    ContributionsABTestVariant.prototype.getURL = function(base, campaignCode) {
        var params = {
            REFPVID: (config.ophan && config.ophan.pageViewId) || 'not_found',
            INTCMP: campaignCode
        };

        return base + '?' + url.constructQuery(params);
    };

    ContributionsABTestVariant.prototype.contributionsURLBuilder = function(codeModifier) {
        return this.getURL(contributionsBaseURL, codeModifier(this.options.campaignCode));
    };

    ContributionsABTestVariant.prototype.membershipURLBuilder = function(codeModifier) {
        return this.getURL(membershipBaseURL, codeModifier(this.options.campaignCode));
    };

    ContributionsABTestVariant.prototype.registerListener = function (type, defaultFlag, event, options) {
        if (options[type]) this[type] = options[type];
        else if (options[defaultFlag]) {
            this[type] = (function (track) {
                return mediator.on(event, track);
            }).bind(this);
        }
    };

    ContributionsABTestVariant.prototype.registerIframeListener = function() {
        if (!this.options.usesIframe) return;

        window.addEventListener('message', function(message) {
            var iframe = document.getElementById(this.options.iframeId);

            if (iframe) {
                try {
                    var data = JSON.parse(message.data);

                    if (data.type === 'set-height' && data.value) {
                        iframe.style.height = data.value + 'px';
                    }
                } catch (e) {
                    return;
                }
            }
        }.bind(this));
    }

    // Utility function to build variants with common properties.
    function variantBuilderFactory(commonVariantProps) {
        return function(id, variantProps) {
            return assign({}, commonVariantProps, {id: id}, variantProps)
        }
    }

    return {
        defaultCanEpicBeDisplayed: defaultCanEpicBeDisplayed,
        makeABTest: function (test) {
            // this is so it can be instantiated with `new` later
            return function () {
                return new ContributionsABTest(test);
            };
        },
        getTestimonialBlock: getTestimonialBlock,
        variantBuilderFactory: variantBuilderFactory,
        daysSinceLastContribution: daysSinceLastContribution,
        isContributor: isContributor
    };
});<|MERGE_RESOLUTION|>--- conflicted
+++ resolved
@@ -15,11 +15,8 @@
     'lib/storage',
     'lib/geolocation',
     'lib/url',
-<<<<<<< HEAD
     'lib/noop',
-=======
     'lib/time-utils',
->>>>>>> f84702f9
     'lodash/objects/assign',
     'lodash/utilities/template',
     'lodash/collections/toArray',
@@ -42,11 +39,8 @@
     storage,
     geolocation,
     url,
-<<<<<<< HEAD
     noop,
-=======
     timeUtils,
->>>>>>> f84702f9
     assign,
     template,
     toArray,
