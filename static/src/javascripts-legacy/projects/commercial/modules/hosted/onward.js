define([
    'common/utils/config',
    'common/utils/fetch-json',
    'common/utils/fastdom-promise',
    'commercial/modules/hosted/onward-journey-carousel',
    'commercial/modules/dfp/performance-logging',
    'Promise'
], function (config, fetchJson, fastdom, HostedCarousel, performanceLogging, Promise) {

    return {
        init: loadOnwardComponent,
        customTiming: true
    };

    function loadOnwardComponent(moduleName) {
        performanceLogging.moduleStart(moduleName);

        var placeholders = document.getElementsByClassName('js-onward-placeholder');

        if (placeholders.length) {
            fetchJson(config.page.ajaxUrl + '/'
                + config.page.pageId + '/'
                + config.page.contentType.toLowerCase() + '/'
                + 'onward.json', {mode: 'cors'})
                .then(function (json) {
                    return fastdom.write(function () {
                        var i;
                        for (i = 0; i < placeholders.length; i++) {
                            placeholders[i].innerHTML = placeholders[i].innerHTML + json.html;
                        }
                    });
<<<<<<< HEAD
                });
        } else {
            fetchPromise = Promise.resolve();
=======
                })
                .then(function () {
                    HostedCarousel.init();
                })
                .then(function () {
                    performanceLogging.moduleEnd(moduleName);
                })
>>>>>>> 8661f8a9
        }

        return Promise.resolve();
    }
});<|MERGE_RESOLUTION|>--- conflicted
+++ resolved
@@ -29,19 +29,13 @@
                             placeholders[i].innerHTML = placeholders[i].innerHTML + json.html;
                         }
                     });
-<<<<<<< HEAD
-                });
-        } else {
-            fetchPromise = Promise.resolve();
-=======
                 })
                 .then(function () {
                     HostedCarousel.init();
                 })
                 .then(function () {
                     performanceLogging.moduleEnd(moduleName);
-                })
->>>>>>> 8661f8a9
+                });
         }
 
         return Promise.resolve();
