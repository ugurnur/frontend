define([
<<<<<<< HEAD
    'bean',
=======
    'Promise',
>>>>>>> 59ab083f
    'bonzo',
    'fastdom',
    'lib/$',
    'qwery',
    'lib/config',
    'lib/url',
    'lib/detect',
    'lib/fsm',
    'lib/mediator',
    'lodash/functions/throttle',
    'common/modules/analytics/interaction-tracking',
    'lib/load-css-promise'
<<<<<<< HEAD
], function (
             bean,
=======
], function (Promise,
>>>>>>> 59ab083f
             bonzo,
             fastdom,
             $,
             qwery,
             config,
             url,
             detect,
             FiniteStateMachine,
             mediator,
             throttle,
             interactionTracking,
             loadCssPromise) {


    function HostedGallery() {
        // CONFIG
        var breakpoint = detect.getBreakpoint();
        this.useSwipe = detect.hasTouchScreen() && (breakpoint === 'mobile' || breakpoint === 'tablet');
        this.swipeThreshold = 0.05;
        this.index = this.index || 1;
        this.imageRatios = [];

        // ELEMENT BINDINGS
        this.$galleryEl = $('.js-hosted-gallery-container');
        this.$galleryFrame = $('.js-hosted-gallery-frame');
        this.$header = $('.js-hosted-headerwrap');
        this.$imagesContainer = $('.js-hosted-gallery-images', this.$galleryEl);
        this.$captionContainer = $('.js-gallery-caption-bar');
        this.$captions = $('.js-hosted-gallery-caption', this.$captionContainer);
        this.$scrollEl = $('.js-hosted-gallery-scroll-container', this.$galleryEl);
        this.$images = $('.js-hosted-gallery-image', this.$imagesContainer);
        this.$progress = $('.js-hosted-gallery-progress', this.$galleryEl);
        this.$border = $('.js-hosted-gallery-rotating-border', this.$progress);
        this.prevBtn = qwery('.inline-arrow-up', this.$progress)[0];
        this.nextBtn = qwery('.inline-arrow-down', this.$progress)[0];
        this.infoBtn = qwery('.js-gallery-caption-button', this.$captionContainer)[0];
        this.$counter = $('.js-hosted-gallery-image-count', this.$progress);
        this.$ctaFloat = $('.js-hosted-gallery-cta', this.$galleryEl)[0];
        this.$ojFloat = $('.js-hosted-gallery-oj', this.$galleryEl)[0];
        this.$meta = $('.js-hosted-gallery-meta', this.$galleryEl)[0];
        this.ojClose = qwery('.js-hosted-gallery-oj-close', this.$ojFloat)[0];

        if (this.$galleryEl.length) {
            this.resize = this.trigger.bind(this, 'resize');
            mediator.on('window:throttledResize', this.resize);

            // FSM CONFIG
            this.fsm = new FiniteStateMachine({
                initial: 'image',
                onChangeState: function () {},
                context: this,
                states: this.states
            });

            this.infoBtn.addEventListener('click', this.trigger.bind(this, 'toggle-info'));
            this.ojClose.addEventListener('click', this.toggleOj.bind(this));
            document.body.addEventListener('keydown', this.handleKeyEvents.bind(this));
            this.loadSurroundingImages(1, this.$images.length);
            this.setPageWidth();

            if (this.useSwipe) {
                this.$galleryEl.addClass('use-swipe');
                this.initSwipe();
            } else {
                this.$galleryEl.addClass('use-scroll');
                this.initScroll();
            }
        }
    }

    HostedGallery.prototype.toggleOj = function () {
        bonzo(this.$ojFloat).toggleClass('minimise-oj');
    };

    HostedGallery.prototype.initScroll = function () {
        this.nextBtn.addEventListener('click', function(){
            this.scrollTo(this.index + 1);
            if (this.index < this.$images.length) {
                this.trigger('next', {nav: 'Click'});
            } else {
                this.trigger('reload');
            }
        }.bind(this));
        this.prevBtn.addEventListener('click', function(){
            this.scrollTo(this.index - 1);
            if (this.index > 1) {
                this.trigger('prev', {nav: 'Click'});
            } else {
                this.trigger('reload');
            }
        }.bind(this));

        this.$scrollEl[0].addEventListener('scroll', throttle(this.fadeContent.bind(this), 20));
    };

    HostedGallery.prototype.initSwipe = function () {
        var threshold, ox, dx, touchMove,
            updateTime = 20; // time in ms
        this.$imagesContainer.css('width', this.$images.length + '00%');

        this.$galleryEl[0].addEventListener('touchstart', function (e) {
            threshold = this.swipeContainerWidth * this.swipeThreshold;
            ox = e.touches[0].pageX;
            dx = 0;
        }.bind(this));

        touchMove = function (e) {
            e.preventDefault();
            if (e.touches.length > 1 || e.scale && e.scale !== 1) {
                return;
            }
            dx = e.touches[0].pageX - ox;
            this.translateContent(this.index, dx, updateTime);
        }.bind(this);

        this.$galleryEl[0].addEventListener('touchmove', throttle(touchMove, updateTime, {trailing: false}));

        this.$galleryEl[0].addEventListener('touchend', function () {
            var direction;
            if (Math.abs(dx) > threshold) {
                direction = dx > threshold ? 1 : -1;
            } else {
                direction = 0;
            }
            dx = 0;

            if (direction === 1) {
                if (this.index > 1) {
                    this.trigger('prev', {nav: 'Swipe'});
                } else {
                    this.trigger('reload');
                }
            } else if (direction === -1) {
                if (this.index < this.$images.length) {
                    this.trigger('next', {nav: 'Swipe'});
                } else {
                    this.trigger('reload');
                }
            } else {
                this.trigger('reload');
            }

        }.bind(this));
    };

    HostedGallery.prototype.ctaIndex = function () {
        var ctaIndex = config.page.ctaIndex;
        var images = config.page.images;
        return (ctaIndex > 0 && ctaIndex < images.length - 1) ? ctaIndex : undefined;
    };

    HostedGallery.prototype.trigger = function (event, data) {
        this.fsm.trigger(event, data);
    };

    HostedGallery.prototype.loadSurroundingImages = function (index, count) {
        var $img, that = this;
        [0, 1, 2]
        .map(function (i) {
            return index + i === 0 ? count - 1 : (index - 1 + i) % count;
        })
        .forEach(function (i) {
            $img = $('img', this.$images[i]);
            if (!$img[0].complete) {
                $img[0].addEventListener('load', setSize.bind(this, $img, i));
            } else {
                setSize($img, i);
            }
        }, this);

        function setSize($image, index) {
            if (!that.imageRatios[index]) {
                that.imageRatios[index] = $image[0].naturalWidth / $image[0].naturalHeight;
            }
            that.resizeImage.call(that, index);
        }
    };

    HostedGallery.prototype.resizeImage = function (imgIndex) {
        var $imageDiv = this.$images[imgIndex],
            $galleryFrame = this.$galleryFrame[0],
            $ctaFloat = this.$ctaFloat,
            $ojFloat = this.$ojFloat,
            $meta = this.$meta,
            $images = this.$images,
            width = $galleryFrame.clientWidth,
            height = $galleryFrame.clientHeight,
            $sizer = $('.js-hosted-gallery-image-sizer', $imageDiv),
            imgRatio = this.imageRatios[imgIndex],
            ctaSize = getFrame(0),
            ctaIndex = this.ctaIndex(),
            tabletSize = 740,
            imageSize = getFrame(imgRatio);
        fastdom.write(function () {
            $sizer.css('width', imageSize.width);
            $sizer.css('height', imageSize.height);
            $sizer.css('top', imageSize.topBottom);
            $sizer.css('left', imageSize.leftRight);
            if (imgIndex === ctaIndex) {
                bonzo($ctaFloat).css('bottom', ctaSize.topBottom);
            }
            if (imgIndex === $images.length - 1) {
                bonzo($ojFloat).css('bottom', ctaSize.topBottom);
            }
            if (imgIndex === $images.length - 1) {
                bonzo($ojFloat).css('padding-bottom', (ctaSize.topBottom > 40 || width > tabletSize) ? 0 : 40);
            }
            if (imgIndex === 0) {
                bonzo($meta).css('padding-bottom', (imageSize.topBottom > 40 || width > tabletSize) ? 20 : 40);
            }
        });
        function getFrame(desiredRatio, w, h) {
            w = w || width;
            h = h || height;
            var frame = {
                height: h,
                width: w,
                topBottom: 0,
                leftRight: 0
            };
            if (!desiredRatio) return frame;
            if (desiredRatio > w / h) {
                // portrait screens
                frame.height = w / desiredRatio;
                frame.topBottom = (h - frame.height) / 2;
            } else {
                // landscape screens
                frame.width = h * desiredRatio;
                frame.leftRight = (w - frame.width) / 2;
            }
            return frame;
        }
    };

    HostedGallery.prototype.translateContent = function (imgIndex, offset, duration) {
        var px = -1 * (imgIndex - 1) * this.swipeContainerWidth,
            galleryEl = this.$imagesContainer[0],
            $meta = this.$meta;
        galleryEl.style.webkitTransitionDuration = duration + 'ms';
        galleryEl.style.mozTransitionDuration = duration + 'ms';
        galleryEl.style.msTransitionDuration = duration + 'ms';
        galleryEl.style.transitionDuration = duration + 'ms';
        galleryEl.style.webkitTransform = 'translate(' + (px + offset) + 'px,0)' + 'translateZ(0)';
        galleryEl.style.mozTransform = 'translate(' + (px + offset) + 'px,0)';
        galleryEl.style.msTransform = 'translate(' + (px + offset) + 'px,0)';
        galleryEl.style.transform = 'translate(' + (px + offset) + 'px,0)' + 'translateZ(0)';
        fastdom.write(function () {
            bonzo($meta).css('opacity', offset != 0 ? 0 : 1);
        });
    };

    HostedGallery.prototype.fadeContent = function (e) {
        var length = this.$images.length;
        var scrollTop = e.target.scrollTop;
        var scrollHeight = e.target.scrollHeight;
        var progress = Math.round(length * (scrollTop / scrollHeight) * 100) / 100;
        var fractionProgress = progress % 1;
        var deg = Math.ceil(fractionProgress * 360);
        var newIndex = Math.round(progress + 0.75);
        var ctaIndex = this.ctaIndex();
        fastdom.write(function () {
            this.$images.each(function (image, index) {
                var opacity = ((progress - index + 1) * 16 / 11) - 0.0625;
                bonzo(image).css('opacity', Math.min(Math.max(opacity, 0), 1));
            });

            bonzo(this.$border).css('transform', 'rotate(' + deg + 'deg)');
            bonzo(this.$border).css('-webkit-transform', 'rotate(' + deg + 'deg)');

            bonzo(this.$galleryEl).toggleClass('show-cta', progress <= ctaIndex && progress >= ctaIndex - 0.25);
            bonzo(this.$galleryEl).toggleClass('show-oj', progress >= length - 1.25);

            bonzo(this.$progress).toggleClass('first-half', fractionProgress && fractionProgress < 0.5);

            bonzo(this.$meta).css('opacity', progress != 0 ? 0 : 1);
        }.bind(this));

        if (newIndex && newIndex !== this.index) {
            this.index = newIndex;
            this.trigger('reload', {nav: 'Scroll'});
        }
    };

    HostedGallery.prototype.scrollTo = function (index) {
        var scrollEl = this.$scrollEl;
        var length = this.$images.length;
        var scrollHeight = scrollEl[0].scrollHeight;
        fastdom.write(function () {
            scrollEl.scrollTop((index - 1) * scrollHeight / length);
        });
    };


    HostedGallery.prototype.states = {
        'image': {
            enter: function () {
                var that = this;

                // load prev/current/next
                this.loadSurroundingImages(this.index, this.$images.length);
                this.$captions.each(function (caption, index) {
                    bonzo(caption).toggleClass('current-caption', that.index === index + 1);
                });
                bonzo(this.$counter).html(this.index + '/' + this.$images.length);

                if (this.useSwipe) {
                    this.translateContent(this.index, 0, 100);
                    bonzo(this.$galleryEl).toggleClass('show-oj', this.index === this.$images.length);
                    bonzo(this.$galleryEl).toggleClass('show-cta', this.index === this.ctaIndex() + 1);
                }

                var pageName = config.page.pageName || window.location.pathname.substr(window.location.pathname.lastIndexOf('/') + 1);
                url.pushUrl({}, document.title, pageName + '#img-' + this.index, true);
                // event bindings
                mediator.on('window:throttledResize', this.resize);
            },
            leave: function () {
                this.trigger('hide-info');
                mediator.off('window:throttledResize', this.resize);
            },
            events: {
                'next': function (e) {
                    if (this.index < this.$images.length) { // last img
                        this.index += 1;
                        this.trackNavBetweenImages(e);
                    }
                    this.reloadState = true;
                },
                'prev': function (e) {
                    if (this.index > 1) { // first img
                        this.index -= 1;
                        this.trackNavBetweenImages(e);
                    }
                    this.reloadState = true;
                },
                'reload': function (e) {
                    this.trackNavBetweenImages(e);
                    this.reloadState = true;
                },
                'toggle-info': function () {
                    this.$captionContainer.toggleClass('hosted-gallery--show-caption');
                },
                'hide-info': function () {
                    this.$captionContainer.removeClass('hosted-gallery--show-caption');
                },
                'show-info': function () {
                    this.$captionContainer.addClass('hosted-gallery--show-caption');
                },
                'resize': function () {
                    this.onResize();
                }
            }
        }
    };

    HostedGallery.prototype.trackNavBetweenImages = function (data) {
        if (data && data.nav) {
            var trackingPrefix = config.page.trackingPrefix || '';
            interactionTracking.trackNonClickInteraction(trackingPrefix + data.nav + ' - image ' + this.index);
        }
    };

    HostedGallery.prototype.onResize = function () {
        this.resizer = this.resizer || function () {
                this.loadSurroundingImages(this.index, this.$images.length);
                if (this.useSwipe) {
                    this.swipeContainerWidth = this.$galleryFrame.dim().width;
                    this.translateContent(this.index, 0, 0);
                }
                this.setPageWidth();
            }.bind(this);
        throttle(this.resizer, 200)();
    };

    HostedGallery.prototype.setPageWidth = function () {
        var $imagesContainer = this.$imagesContainer[0],
            $gallery = this.$galleryEl[0],
            width = $gallery.clientWidth,
            height = $imagesContainer.clientHeight,
            $header = this.$header,
            $footer = this.$captionContainer,
            $galleryFrame = this.$galleryFrame,
            imgRatio = 5 / 3,
            imageWidth = width,
            leftRight = 0,
            that = this;
        if (imgRatio < width / height) {
            imageWidth = height * imgRatio;
            leftRight = (width - imageWidth) / 2 + 'px';
        }
        this.swipeContainerWidth = imageWidth;
        fastdom.write(function () {
            $header.css('width', imageWidth);
            $footer.css('margin', '0 ' + leftRight);
            $footer.css('width', 'auto');
            $galleryFrame.css('left', leftRight);
            $galleryFrame.css('right', leftRight);
            that.loadSurroundingImages(that.index, that.$images.length);
        });
    };

    HostedGallery.prototype.handleKeyEvents = function (e) {
        var keyNames = {
            '37': 'left',
            '38': 'up',
            '39': 'right',
            '40': 'down'
        };
        if (e.keyCode === 37 || e.keyCode === 38) { // up/left
            e.preventDefault();
            this.scrollTo(this.index - 1);
            this.trigger('prev', {nav: 'KeyPress:' + keyNames[e.keyCode]});
            return false;
        } else if (e.keyCode === 39 || e.keyCode === 40) { // down/right
            e.preventDefault();
            this.scrollTo(this.index + 1);
            this.trigger('next', {nav: 'KeyPress:' + keyNames[e.keyCode]});
            return false;
        } else if (e.keyCode === 73) { // 'i'
            this.trigger('toggle-info');
        }
    };

    HostedGallery.prototype.loadAtIndex = function (i) {
        this.index = i;
        this.trigger('reload');
        if(this.useSwipe){
            this.translateContent(this.index, 0, 0);
        } else {
            this.scrollTo(this.index);
        }
    };

    function init() {
        if (qwery('.js-hosted-gallery-container').length) {
            return loadCssPromise.loadCssPromise
                .then(function () {
                    var gallery,
                        match,
                        galleryHash = window.location.hash,
                        res;

                    gallery = new HostedGallery();
                    match = /\?index=(\d+)/.exec(document.location.href);
                    if (match) { // index specified so launch gallery at that index
                        gallery.loadAtIndex(parseInt(match[1], 10));
                    } else {
                        res = /^#(?:img-)?(\d+)$/.exec(galleryHash);
                        if (res) {
                            gallery.loadAtIndex(parseInt(res[1], 10));
                        }
                    }

                    return gallery;
                });
        }

        return Promise.resolve();
    }

    return {
        init: init,
        HostedGallery: HostedGallery
    };
});<|MERGE_RESOLUTION|>--- conflicted
+++ resolved
@@ -1,9 +1,4 @@
 define([
-<<<<<<< HEAD
-    'bean',
-=======
-    'Promise',
->>>>>>> 59ab083f
     'bonzo',
     'fastdom',
     'lib/$',
@@ -16,13 +11,7 @@
     'lodash/functions/throttle',
     'common/modules/analytics/interaction-tracking',
     'lib/load-css-promise'
-<<<<<<< HEAD
-], function (
-             bean,
-=======
-], function (Promise,
->>>>>>> 59ab083f
-             bonzo,
+], function (bonzo,
              fastdom,
              $,
              qwery,
