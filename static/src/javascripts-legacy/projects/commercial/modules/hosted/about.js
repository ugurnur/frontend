define([
<<<<<<< HEAD
    'bean',
    'lib/$',
    'commercial/modules/survey/survey-simple'
], function (
    bean,
    $,
=======
    'Promise',
    'commercial/modules/survey/survey-simple'
], function (
    Promise,
>>>>>>> 59ab083f
    SurveySimple
) {
    function init() {
        var survey = new SurveySimple({
            id: 'hosted-about',
            header: 'Advertiser content',
            paragraph1: 'Advertiser content is used to describe advertisement features that are paid for, produced and controlled by the advertiser rather than the publisher​.',
            paragraph2: 'They​ are subject to regulation by the Advertising Standards Authority in the UK, the Federal Trade Commission in the US and the Advertising Standards Bureau in Australia.',
            paragraph3: 'This content is produced by the advertiser and does not involve Guardian News and Media staff.',
            showCloseBtn: true
        });

        return survey.attach()
        .then(function () {
            var aboutBtn = document.querySelector('.js-hosted-about');
            var overlay = document.querySelector('.js-survey-overlay');

            aboutBtn.addEventListener('click', function (e) {
                e.preventDefault();
                overlay.classList.remove('u-h');
            });
        });
    }

    return {
        init: init
    };
});<|MERGE_RESOLUTION|>--- conflicted
+++ resolved
@@ -1,17 +1,6 @@
 define([
-<<<<<<< HEAD
-    'bean',
-    'lib/$',
     'commercial/modules/survey/survey-simple'
 ], function (
-    bean,
-    $,
-=======
-    'Promise',
-    'commercial/modules/survey/survey-simple'
-], function (
-    Promise,
->>>>>>> 59ab083f
     SurveySimple
 ) {
     function init() {
