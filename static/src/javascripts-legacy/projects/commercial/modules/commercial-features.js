define([
    'lib/location',
    'lib/config',
    'lib/detect',
    'lib/robust',
    'commercial/modules/user-features',
    'common/modules/identity/api',
    'common/modules/user-prefs'
], function (
    location,
    config,
    detect,
    robust,
    userFeatures,
    identityApi,
    userPrefs
) {
    // Having a constructor means we can easily re-instantiate the object in a test
    function CommercialFeatures() {
        var self = this;

        // this is used for SpeedCurve tests
        var noadsUrl = location.getHash().match(/[#&]noads(&.*)?$/);

        var externalAdvertising =
            !noadsUrl &&
            !userPrefs.isOff('adverts');

        var sensitiveContent =
            config.page.shouldHideAdverts ||
            config.page.section === 'childrens-books-site';

        var isMinuteArticle = config.page.isMinuteArticle;

        var isArticle = config.page.contentType === 'Article';

        var isInteractive = config.page.contentType === 'Interactive';

        var isLiveBlog = config.page.isLiveBlog;

        var isHosted = config.page.isHosted;

        var isMatchReport = config.hasTone('Match reports');

        var isIdentityPage =
            config.page.contentType === 'Identity' ||
            config.page.section === 'identity'; // needed for pages under profile.* subdomain

        var switches = config.switches;

        var isWidePage = detect.getBreakpoint() === 'wide';

        var supportsSticky = document.documentElement.classList.contains('has-sticky');

        // Feature switches

        this.dfpAdvertising =
            switches.commercial &&
            externalAdvertising &&
            !sensitiveContent;

        this.stickyTopBannerAd =
            !config.page.disableStickyTopBanner &&
            !supportsSticky;

        this.articleBodyAdverts =
            this.dfpAdvertising &&
            !isMinuteArticle &&
            isArticle &&
            !isLiveBlog &&
<<<<<<< HEAD
            !isHosted;
=======
            !isHosted &&
            !config.page.newRecipeDesign &&
            switches.commercial;
>>>>>>> 0f7ed167

        this.articleAsideAdverts =
            this.dfpAdvertising &&
            !isMinuteArticle &&
            !isMatchReport &&
<<<<<<< HEAD
            !!(isArticle || isLiveBlog);
=======
            !!(isArticle || isLiveBlog) &&
            !config.page.newRecipeDesign &&
            switches.commercial;

        this.sliceAdverts =
            this.dfpAdvertising &&
            config.page.isFront &&
            switches.commercial;

        this.popularContentMPU =
            this.dfpAdvertising &&
            !isMinuteArticle;
>>>>>>> 0f7ed167

        this.videoPreRolls =
            this.dfpAdvertising;

        this.highMerch =
            this.dfpAdvertising &&
            !isMinuteArticle &&
            !isHosted &&
            !isInteractive &&
<<<<<<< HEAD
            !config.page.isFront;
=======
            !config.page.isFront &&
            !config.page.newRecipeDesign &&
            switches.commercial;
>>>>>>> 0f7ed167

        this.thirdPartyTags =
            externalAdvertising &&
            !isIdentityPage;

        this.outbrain =
            this.dfpAdvertising &&
            switches.outbrain &&
            isArticle &&
            !config.page.isPreview &&
            config.page.showRelatedContent &&
            !(identityApi.isUserLoggedIn() && config.page.commentable);

        this.commentAdverts =
            this.dfpAdvertising &&
            !isMinuteArticle &&
            config.switches.discussion &&
            config.page.commentable &&
            identityApi.isUserLoggedIn() &&
            (!isLiveBlog || isWidePage);

        this.liveblogAdverts =
            isLiveBlog &&
            this.dfpAdvertising;

        this.paidforBand =
            config.page.isPaidContent &&
            !config.page.hasSuperStickyBanner &&
            !supportsSticky;

        this.canReasonablyAskForMoney = // eg become a supporter, give a contribution
            !(userFeatures.isPayingMember() || config.page.shouldHideAdverts || config.page.isPaidContent);

        this.async = {
            canDisplayMembershipEngagementBanner : detect.adblockInUse.then(function (adblockUsed) {
                return !adblockUsed && self.canReasonablyAskForMoney;
            })
        };
    }

    try {
        config.commercial = config.commercial || {};
        return config.commercial.featuresDebug = new CommercialFeatures();
    } catch (error) {
        robust.log('cm-commercialFeatures', error);
    }

});<|MERGE_RESOLUTION|>--- conflicted
+++ resolved
@@ -68,34 +68,15 @@
             !isMinuteArticle &&
             isArticle &&
             !isLiveBlog &&
-<<<<<<< HEAD
-            !isHosted;
-=======
             !isHosted &&
-            !config.page.newRecipeDesign &&
-            switches.commercial;
->>>>>>> 0f7ed167
+            !config.page.newRecipeDesign;
 
         this.articleAsideAdverts =
             this.dfpAdvertising &&
             !isMinuteArticle &&
             !isMatchReport &&
-<<<<<<< HEAD
-            !!(isArticle || isLiveBlog);
-=======
             !!(isArticle || isLiveBlog) &&
-            !config.page.newRecipeDesign &&
-            switches.commercial;
-
-        this.sliceAdverts =
-            this.dfpAdvertising &&
-            config.page.isFront &&
-            switches.commercial;
-
-        this.popularContentMPU =
-            this.dfpAdvertising &&
-            !isMinuteArticle;
->>>>>>> 0f7ed167
+            !config.page.newRecipeDesign;
 
         this.videoPreRolls =
             this.dfpAdvertising;
@@ -105,13 +86,8 @@
             !isMinuteArticle &&
             !isHosted &&
             !isInteractive &&
-<<<<<<< HEAD
-            !config.page.isFront;
-=======
             !config.page.isFront &&
-            !config.page.newRecipeDesign &&
-            switches.commercial;
->>>>>>> 0f7ed167
+            !config.page.newRecipeDesign;
 
         this.thirdPartyTags =
             externalAdvertising &&
