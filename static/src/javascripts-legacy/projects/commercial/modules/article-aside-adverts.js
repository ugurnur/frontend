define([
    'Promise',
    'lib/$',
    'lib/$css',
    'lib/config',
    'lib/mediator',
    'lib/fastdom-promise',
    'commercial/modules/dfp/add-slot',
    'commercial/modules/dfp/create-slot',
    'commercial/modules/commercial-features'
], function (
    Promise,
    $,
    $css,
    config,
    mediator,
    fastdom,
    addSlot,
    createSlot,
    commercialFeatures
) {
    var minArticleHeight = 1300;
    var minImmersiveArticleHeight = 600;

<<<<<<< HEAD
    function init(start, stop) {
        start();

        var $col = $('.js-secondary-column');
        var $mainCol;
=======
    var mainColumnSelector = '.js-content-main-column';
    var rhColumnSelector = '.js-secondary-column';
    var adSlotContainerSelector = '.js-ad-slot-container';

    function init(start, stop) {
        start();

        var $col        = $(rhColumnSelector);
        var $mainCol, $adSlotContainer;
>>>>>>> 3b5d3023

        // are article aside ads disabled, or secondary column hidden?
        if (!(commercialFeatures.articleAsideAdverts && $col.length && $css($col, 'display') !== 'none')) {
            stop();
            return Promise.resolve(false);
        }

<<<<<<< HEAD
        $mainCol = $('.js-content-main-column');
=======
        $mainCol = $(mainColumnSelector);
        $adSlotContainer = $(adSlotContainerSelector);
>>>>>>> 3b5d3023

        fastdom.read(function () {
            return $mainCol.dim().height;
        })
        .then(function (mainColHeight) {
            var adSlot, adType;
            var $adSlotContainer = $('.js-ad-slot-container', $col[0]);

            if (config.page.isImmersive) {
                adType = mainColHeight >= minImmersiveArticleHeight ?
                        'right' :
                        'right-small';
            } else {
                adType = mainColHeight >= minArticleHeight ?
                    'right-sticky' :
                    'right-small';
            }

            adSlot = createSlot(adType, { classes: 'mpu-banner-ad' });

            return fastdom.write(function () {
<<<<<<< HEAD
                if (config.page.contentType === 'Article' && config.page.sponsorshipType === 'advertisement-features') {
                    $('.js-components-container', $col[0]).addClass('u-h');
                }
                $adSlotContainer.append(adSlot);
                return adSlot;
=======
                $adSlotContainer.append($adSlot);
                return $adSlotContainer;
>>>>>>> 3b5d3023
            });
        })
        .then(function (adSlot) {
            addSlot(adSlot);
            stop();
            mediator.emit('page:commercial:right', adSlot);
        });

        return Promise.resolve(true);
    }

    return {
        init: init
    };
});<|MERGE_RESOLUTION|>--- conflicted
+++ resolved
@@ -22,23 +22,11 @@
     var minArticleHeight = 1300;
     var minImmersiveArticleHeight = 600;
 
-<<<<<<< HEAD
     function init(start, stop) {
         start();
 
         var $col = $('.js-secondary-column');
         var $mainCol;
-=======
-    var mainColumnSelector = '.js-content-main-column';
-    var rhColumnSelector = '.js-secondary-column';
-    var adSlotContainerSelector = '.js-ad-slot-container';
-
-    function init(start, stop) {
-        start();
-
-        var $col        = $(rhColumnSelector);
-        var $mainCol, $adSlotContainer;
->>>>>>> 3b5d3023
 
         // are article aside ads disabled, or secondary column hidden?
         if (!(commercialFeatures.articleAsideAdverts && $col.length && $css($col, 'display') !== 'none')) {
@@ -46,12 +34,7 @@
             return Promise.resolve(false);
         }
 
-<<<<<<< HEAD
         $mainCol = $('.js-content-main-column');
-=======
-        $mainCol = $(mainColumnSelector);
-        $adSlotContainer = $(adSlotContainerSelector);
->>>>>>> 3b5d3023
 
         fastdom.read(function () {
             return $mainCol.dim().height;
@@ -73,16 +56,8 @@
             adSlot = createSlot(adType, { classes: 'mpu-banner-ad' });
 
             return fastdom.write(function () {
-<<<<<<< HEAD
-                if (config.page.contentType === 'Article' && config.page.sponsorshipType === 'advertisement-features') {
-                    $('.js-components-container', $col[0]).addClass('u-h');
-                }
                 $adSlotContainer.append(adSlot);
                 return adSlot;
-=======
-                $adSlotContainer.append($adSlot);
-                return $adSlotContainer;
->>>>>>> 3b5d3023
             });
         })
         .then(function (adSlot) {
