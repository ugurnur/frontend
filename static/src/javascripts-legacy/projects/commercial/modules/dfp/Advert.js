define([
<<<<<<< HEAD
    'lib/user-timing',
    'commercial/modules/dfp/performance-logging'
], function (userTiming, performanceLogging) {
=======
    'Promise',
    'lib/detect',
    'lib/user-timing',
    'commercial/modules/dfp/define-slot',
    'commercial/modules/dfp/performance-logging',
    'commercial/modules/dfp/breakpoint-name-to-attribute'
], function (Promise, detect, userTiming, defineSlot, performanceLogging, breakpointNameToAttribute) {
>>>>>>> 59ab083f
    Advert.startLoading = startLoading;
    Advert.stopLoading = stopLoading;
    Advert.startRendering = startRendering;
    Advert.stopRendering = stopRendering;
    return Advert;

    function Advert(adSlotNode) {
        var sizes = getAdBreakpointSizes(adSlotNode);
        var slotDefinition = defineSlot(adSlotNode, sizes);
        var advert = {
            id: adSlotNode.id,
            node: adSlotNode,
            sizes: sizes,
            size: null,
            slot: slotDefinition.slot,
            isEmpty: null,
            isLoading: false,
            isRendering: false,
            isLoaded: false,
            isRendered: false,
            whenLoaded: null,
            whenLoadedResolver: null,
            whenRendered: null,
            whenRenderedResolver: null,
            whenSlotReady: slotDefinition.slotReady,
            timings: {
                createTime: null,
                startLoading: null,
                stopLoading: null,
                startRendering: null,
                stopRendering: null,
                loadingMethod: null,
                lazyWaitComplete: null
            }
        };
        advert.whenLoaded = new Promise(function (resolve) {
            advert.whenLoadedResolver = resolve;
        }).then(function (isLoaded) {
            return advert.isLoaded = isLoaded;
        });
        advert.whenRendered = new Promise(function (resolve) {
            advert.whenRenderedResolver = resolve;
        }).then(function (isRendered) {
            return advert.isRendered = isRendered;
        });

        performanceLogging.updateAdvertMetric(advert, 'createTime', userTiming.getCurrentTime());

        return Object.seal(advert);
    }

    function getAdBreakpointSizes(advertNode) {
        return detect.breakpoints.reduce(function (sizes, breakpoint) {
            var data = advertNode.getAttribute('data-' + breakpointNameToAttribute(breakpoint.name));
            if (data) {
                sizes[breakpoint.name] = createSizeMapping(data);
            }
            return sizes;
        }, {});
    }

    /** A breakpoint can have various sizes assigned to it. You can assign either on
     * set of sizes or multiple.
     *
     * One size       - `data-mobile="300,50"`
     * Multiple sizes - `data-mobile="300,50|320,50"`
     */
    function createSizeMapping(attr) {
        return attr.split('|').map(function (size) {
            return size === 'fluid' ? 'fluid' : size.split(',').map(Number);
        });
    }

    function startLoading(advert) {
        advert.isLoading = true;
        advert.timings.startLoading = userTiming.getCurrentTime();
    }

    function stopLoading(advert, isLoaded) {
        advert.isLoading = false;
        advert.whenLoadedResolver(isLoaded);
        advert.timings.stopLoading = userTiming.getCurrentTime();
    }

    function startRendering(advert) {
        advert.isRendering = true;
        advert.timings.startRendering = userTiming.getCurrentTime();
    }

    function stopRendering(advert, isRendered) {
        advert.isRendering = false;
        advert.whenRenderedResolver(isRendered);
        performanceLogging.updateAdvertMetric(advert, 'stopRendering', userTiming.getCurrentTime());
    }
});<|MERGE_RESOLUTION|>--- conflicted
+++ resolved
@@ -1,17 +1,10 @@
 define([
-<<<<<<< HEAD
-    'lib/user-timing',
-    'commercial/modules/dfp/performance-logging'
-], function (userTiming, performanceLogging) {
-=======
-    'Promise',
     'lib/detect',
     'lib/user-timing',
     'commercial/modules/dfp/define-slot',
     'commercial/modules/dfp/performance-logging',
     'commercial/modules/dfp/breakpoint-name-to-attribute'
-], function (Promise, detect, userTiming, defineSlot, performanceLogging, breakpointNameToAttribute) {
->>>>>>> 59ab083f
+], function (detect, userTiming, defineSlot, performanceLogging, breakpointNameToAttribute) {
     Advert.startLoading = startLoading;
     Advert.stopLoading = stopLoading;
     Advert.startRendering = startRendering;
