--- conflicted
+++ resolved
@@ -3,13 +3,9 @@
     'common/utils/config',
     'common/utils/detect',
     'lodash/arrays/uniq',
-<<<<<<< HEAD
     'lodash/arrays/flatten',
     'commercial/modules/dfp/prepare-switch-tag'
 ], function (urlUtils, config, detect, uniq, flatten, prepareSwitchTag) {
-=======
-    'lodash/arrays/flatten'
-], function (urlUtils, config, detect, uniq, flatten) {
     var adUnitOverride = (function () {
         var urlVars = urlUtils.getUrlVars();
         return urlVars['ad-unit'] ?
@@ -17,7 +13,6 @@
             null;
     }());
 
->>>>>>> 40fb0dde
     return defineSlot;
 
     function defineSlot(adSlotNode, sizes) {
@@ -29,12 +24,8 @@
         if (adSlotNode.getAttribute('data-out-of-page')) {
             slot = window.googletag.defineOutOfPageSlot(adUnitOverride || config.page.adUnit, id).defineSizeMapping(sizeOpts.sizeMapping);
         } else {
-<<<<<<< HEAD
-            slot = window.googletag.defineSlot(adUnit, sizeOpts.size, id).defineSizeMapping(sizeOpts.sizeMapping);
-             prepareSwitchTag.pushAdUnit(id, sizeOpts);
-=======
             slot = window.googletag.defineSlot(adUnitOverride || config.page.adUnit, sizeOpts.size, id).defineSizeMapping(sizeOpts.sizeMapping);
->>>>>>> 40fb0dde
+            prepareSwitchTag.pushAdUnit(id, sizeOpts);
         }
 
         slot.addService(window.googletag.pubads())
