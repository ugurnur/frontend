define([
<<<<<<< HEAD
    'bean',
=======
    'Promise',
>>>>>>> 59ab083f
    'lib/fastdom-promise',
    'lib/report-error',

    // These need to be bundled, so that they can be fetched asynchronously in production
    'commercial/modules/creatives/frame',
    'commercial/modules/creatives/revealer',
    'commercial/modules/creatives/fabric-v1',
    'commercial/modules/creatives/fabric-expanding-v1',
    'commercial/modules/creatives/fabric-expandable-video-v2',
    'commercial/modules/creatives/fabric-video',
    'commercial/modules/creatives/scrollable-mpu-v2'
], function (
<<<<<<< HEAD
    bean,
=======
    Promise,
>>>>>>> 59ab083f
    fastdom,
    reportError
) {
    /**
     * Not all adverts render themselves - some just provide data for templates that we implement in commercial.js.
     * This looks for any such data and, if we find it, renders the appropriate component.
     */
    return function applyCreativeTemplate(adSlot) {
        return getAdvertIframe(adSlot).then(function (iframe) {
            return renderCreativeTemplate(adSlot, iframe);
        });
    };

    function getAdvertIframe(adSlot) {
        return new Promise(function (resolve, reject) {
            // DFP will sometimes return empty iframes, denoted with a '__hidden__' parameter embedded in its ID.
            // We need to be sure only to select the ad content frame.
            var contentFrame = adSlot.querySelector('iframe:not([id*="__hidden__"])');

            if (!contentFrame) {
                reject();
            }
            // On IE, wait for the frame to load before interacting with it
            else if (contentFrame.readyState && contentFrame.readyState !== 'complete') {
                contentFrame.addEventListener('readystatechange', function onRSC(e) {
                    var updatedIFrame = e.srcElement;

                    if (
                        /*eslint-disable valid-typeof*/
                    updatedIFrame &&
                    typeof updatedIFrame.readyState !== 'unknown' &&
                    updatedIFrame.readyState === 'complete'
                    /*eslint-enable valid-typeof*/
                    ) {
                        updatedIFrame.removeEventListener('readystatechange', onRSC);
                        resolve(contentFrame);
                    }
                });
            } else {
                resolve(contentFrame);
            }
        });
    }

    function renderCreativeTemplate(adSlot, iFrame) {
        var creativeConfig = fetchCreativeConfig();

        if (creativeConfig) {
            return hideIframe()
                .then(JSON.parse)
                .then(mergeViewabilityTracker)
                .then(renderCreative)
                .catch(function (err) {
                  reportError('Failed to get creative JSON ' + err, {feature: 'commercial'}, false);
                });
        } else {
            return Promise.resolve(true);
        }

        function fetchCreativeConfig() {
            try {
                var breakoutScript = iFrame.contentDocument.body.querySelector('.breakout__script[type="application/json"]');
                return breakoutScript ? breakoutScript.innerHTML : null;
            } catch (err) {
                return null;
            }

        }

        function mergeViewabilityTracker(json) {
            var viewabilityTrackerDiv = iFrame.contentDocument.getElementById('viewabilityTracker');
            var viewabilityTracker = viewabilityTrackerDiv ?
                viewabilityTrackerDiv.childNodes[0].nodeValue.trim() :
                null;
            if (viewabilityTracker) {
                json.params.viewabilityTracker = viewabilityTracker;
            }
            return json;
        }

        function renderCreative(config) {
            return new Promise(function(resolve) {
                require(['commercial/modules/creatives/' + config.name], function (Creative) {
                    resolve(new Creative(adSlot, config.params, config.opts).create());
                });
            });
        }

        function hideIframe() {
            return fastdom.write(function () {
                iFrame.style.display = 'none';
                return creativeConfig;
            });
        }
    }

});<|MERGE_RESOLUTION|>--- conflicted
+++ resolved
@@ -1,9 +1,4 @@
 define([
-<<<<<<< HEAD
-    'bean',
-=======
-    'Promise',
->>>>>>> 59ab083f
     'lib/fastdom-promise',
     'lib/report-error',
 
@@ -16,11 +11,6 @@
     'commercial/modules/creatives/fabric-video',
     'commercial/modules/creatives/scrollable-mpu-v2'
 ], function (
-<<<<<<< HEAD
-    bean,
-=======
-    Promise,
->>>>>>> 59ab083f
     fastdom,
     reportError
 ) {
