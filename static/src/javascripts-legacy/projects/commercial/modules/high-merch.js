--- conflicted
+++ resolved
@@ -6,11 +6,7 @@
     'commercial/modules/dfp/create-slot',
     'commercial/modules/dfp/track-ad-render',
     'commercial/modules/commercial-features'
-<<<<<<< HEAD
-], function (config, fastdom, ab, dfpEnv, addSlot, createSlot, trackAdRender, getAdvertById, commercialFeatures) {
-=======
-], function (Promise, config, fastdom, ab, addSlot, createSlot, trackAdRender, commercialFeatures) {
->>>>>>> 59ab083f
+], function (config, fastdom, ab, addSlot, createSlot, trackAdRender, commercialFeatures) {
     return {
         init: init
     };
