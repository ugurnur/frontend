define([
<<<<<<< HEAD
    'lib/add-event-listener',
=======
    'Promise',
    'lib/events',
>>>>>>> 59ab083f
    'lib/config',
    'lib/detect',
    'lib/fastdom-promise',
    'commercial/modules/dfp/track-ad-render',
    'commercial/modules/commercial-features',
    'commercial/modules/dfp/get-advert-by-id',
    'commercial/modules/messenger'
], function (
<<<<<<< HEAD
    addEventListener,
=======
    Promise,
    events,
>>>>>>> 59ab083f
    config,
    detect,
    fastdom,
    trackAdRender,
    commercialFeatures,
    getAdvertById,
    messenger
) {
    var topSlotId = 'dfp-ad--top-above-nav';
    var updateQueued = false;
    var win, header, headerHeight, topSlot, topSlotHeight, topSlotStyles, stickyBanner, scrollY;

    return {
        init: init,
        update: update,
        resize: resizeStickyBanner,
        onScroll: onScroll
    };

    function init(_window) {
        if (!commercialFeatures.stickyTopBannerAd) {
            return Promise.resolve();
        }

        win = _window || window;
        topSlot = document.getElementById(topSlotId);
        if (topSlot && detect.isBreakpoint({ min: 'desktop' })) {
            header = document.getElementById('header');
            stickyBanner = topSlot.parentNode;

            // First, let's assign some default values so that everything
            // is in good order before we start animating changes in height
            return initState()
            // Second, start listening for height and scroll changes
            .then(setupListeners)
            .then(onFirstRender);
        } else {
            topSlot = null;
            return Promise.resolve();
        }
    }

    function initState() {
        return fastdom.read(function () {
            headerHeight = header.offsetHeight;
            return topSlot.offsetHeight;
        })
        .then(function (currentHeight) {
            return Promise.all([
                resizeStickyBanner(currentHeight),
                onScroll()
            ]);
        });
    }

    // Register a message listener for when the creative wants to resize
    // its container
    // We also listen for scroll events if we need to, to snap the slot in
    // place when it reaches the end of the header.
    function setupListeners() {
        messenger.register('resize', onResize);
        if (!config.page.hasSuperStickyBanner) {
            events.addEventListener(win, 'scroll', onScroll, { passive: true });
        }
    }

    function onFirstRender() {
        trackAdRender(topSlotId)
        .then(function (isRendered) {
            if (isRendered) {
                var advert = getAdvertById.getAdvertById(topSlotId);
                if (advert &&
                    advert.size &&
                    // skip for Fabric creatives
                    advert.size[0] !== 88 &&
                    // skip for native ads
                    advert.size[1] > 0
                ) {
                    fastdom.read(function () {
                        var styles = window.getComputedStyle(topSlot);
                        return parseInt(styles.paddingTop) + parseInt(styles.paddingBottom) + advert.size[1];
                    })
                    .then(resizeStickyBanner);
                } else {
                    fastdom.read(function () {
                        return topSlot.offsetHeight;
                    })
                    .then(resizeStickyBanner);
                }
            }
        });
    }

    function onResize(specs, _, iframe) {
        if (topSlot.contains(iframe)) {
            update(specs.height);
            messenger.unregister('resize', onResize);
        }
    }

    function update(newHeight) {
        return fastdom.read(function () {
            topSlotStyles || (topSlotStyles = win.getComputedStyle(topSlot));
            return newHeight + parseInt(topSlotStyles.paddingTop) + parseInt(topSlotStyles.paddingBottom);
        })
        .then(resizeStickyBanner);
    }

    function onScroll() {
        scrollY = win.pageYOffset;
        if (!updateQueued) {
            updateQueued = true;
            return fastdom.write(function () {
                updateQueued = false;
                if (headerHeight < scrollY) {
                    stickyBanner.style.position = 'absolute';
                    stickyBanner.style.top = headerHeight + 'px';
                } else {
                    stickyBanner.style.position =
                    stickyBanner.style.top = null;
                }
            })
            .then(setupAnimation);
        }
    }

    // Sudden changes in the layout can be jarring to the user, so we animate
    // them for a better experience. We only do this if the slot is in view
    // though.
    function setupAnimation() {
        return fastdom.write(function () {
            if (scrollY <= headerHeight) {
                header.classList.add('l-header--animate');
                stickyBanner.classList.add('sticky-top-banner-ad--animate');
            } else {
                header.classList.remove('l-header--animate');
                stickyBanner.classList.remove('sticky-top-banner-ad--animate');
            }
        });
    }

    // Because the top banner is not in the document flow, resizing it requires
    // that we also make space for it. This is done by adjusting the top margin
    // of the header.
    // This is also the best place to adjust the scrolling position in case the
    // user has scrolled past the header.
    function resizeStickyBanner(newHeight) {
        if (topSlotHeight !== newHeight) {
            return fastdom.write(function () {
                stickyBanner.classList.add('sticky-top-banner-ad');
                stickyBanner.style.height =
                header.style.marginTop = newHeight + 'px';

                if (topSlotHeight !== undefined && headerHeight <= scrollY) {
                    win.scrollBy(0, newHeight - topSlotHeight);
                }

                topSlotHeight = newHeight;
                return newHeight;
            });
        } else {
            return Promise.resolve(-1);
        }
    }
});<|MERGE_RESOLUTION|>--- conflicted
+++ resolved
@@ -1,10 +1,5 @@
 define([
-<<<<<<< HEAD
-    'lib/add-event-listener',
-=======
-    'Promise',
     'lib/events',
->>>>>>> 59ab083f
     'lib/config',
     'lib/detect',
     'lib/fastdom-promise',
@@ -13,12 +8,7 @@
     'commercial/modules/dfp/get-advert-by-id',
     'commercial/modules/messenger'
 ], function (
-<<<<<<< HEAD
-    addEventListener,
-=======
-    Promise,
     events,
->>>>>>> 59ab083f
     config,
     detect,
     fastdom,
