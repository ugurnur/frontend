--- conflicted
+++ resolved
@@ -1,19 +1,8 @@
 define([
     'qwery',
-    'Promise',
-    'common/utils/$css',
-<<<<<<< HEAD
-    'common/utils/fastdom-promise',
-    'commercial/modules/commercial-features',
-    'common/utils/config',
-    'commercial/modules/user-features'
-=======
     'common/utils/fastdom-promise'
->>>>>>> a0a371f0
 ], function (
     qwery,
-    Promise,
-    $css,
     fastdom
 ) {
     var adSlotSelector = '.js-ad-slot';
