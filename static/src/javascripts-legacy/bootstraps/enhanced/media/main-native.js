--- conflicted
+++ resolved
@@ -14,11 +14,8 @@
     'common/modules/video/metadata',
     'common/modules/video/onward-container',
     'common/modules/video/more-in-series-container',
-<<<<<<< HEAD
+    'commercial/modules/commercial-features',
     'projects/video/player'
-=======
-    'commercial/modules/commercial-features'
->>>>>>> 578f282f
 ], function (
     $,
     config,
@@ -32,11 +29,8 @@
     mediaMetadata,
     onwardContainer,
     moreInSeriesContainer,
-<<<<<<< HEAD
+    commercialFeatures,
     videoPlayer
-=======
-    commercialFeatures
->>>>>>> 578f282f
 ) {
     function getMediaElements() {
         return fastdomPromise.read(function () {
