/*eslint-disable no-new*/
define([
    'qwery',
    'lib/$',
    'lib/config',
    'lib/detect',
    'lib/mediator',
    'lib/url',
    'common/modules/article/rich-links',
    'common/modules/article/membership-events',
    'common/modules/experiments/ab',
    'common/modules/onward/geo-most-popular',
    'common/modules/atoms/quiz',
    'common/modules/atoms/story-questions',
    'journalism/storyquiz',
    'bootstraps/enhanced/article-liveblog-common',
    'bootstraps/enhanced/trail',
    'ophan/ng',
    'projects/journalism/snippet-feedback'
], function (
    qwery,
    $,
    config,
    detect,
    mediator,
    urlutils,
    richLinks,
    membershipEvents,
    ab,
    geoMostPopular,
    quiz,
    storyQuestions,
    storyquiz,
    articleLiveblogCommon,
    trail,
    ophan,
    snippetFeedback
) {
    var modules = {
        initCmpParam: function () {
            var allvars = urlutils.getUrlVars();

            if (allvars.CMP) {
                $('.element-pass-cmp').each(function (el) {
                    el.src = el.src + '?CMP=' + allvars.CMP;
                });
            }
        },

        initRightHandComponent: function () {
            var mainColumn = qwery('.js-content-main-column');
            // only render when we have >1000px or more (enough space for ad + most popular)
            if (mainColumn[0] && mainColumn[0].offsetHeight > 1150 && detect.isBreakpoint({ min: 'desktop' })) {
                geoMostPopular.geoMostPopular.render();
            } else {
                mediator.emit('modules:onward:geo-most-popular:cancel');
            }
        },

        initQuizListeners: function () {
            // This event is for older-style quizzes implemented as interactives. See https://github.com/guardian/quiz-builder
            mediator.on('quiz/ophan-event', ophan.record);
        }
    },

    ready = function () {
        trail();
        articleLiveblogCommon();
        modules.initRightHandComponent();
        modules.initCmpParam();
        modules.initQuizListeners();
        richLinks.upgradeRichLinks();
        richLinks.insertTagRichLink();
        membershipEvents.upgradeEvents();
        mediator.emit('page:article:ready');
        quiz.handleCompletion();
        storyQuestions.init();
<<<<<<< HEAD
        storyquiz.init();
=======
        snippetFeedback.SnippetFeedback();
>>>>>>> a170939c
    };

    return {
        init: ready,
        modules: modules // exporting for LiveBlog bootstrap to use
    };
});<|MERGE_RESOLUTION|>--- conflicted
+++ resolved
@@ -16,7 +16,7 @@
     'bootstraps/enhanced/article-liveblog-common',
     'bootstraps/enhanced/trail',
     'ophan/ng',
-    'projects/journalism/snippet-feedback'
+    'journalism/snippet-feedback'
 ], function (
     qwery,
     $,
@@ -75,11 +75,8 @@
         mediator.emit('page:article:ready');
         quiz.handleCompletion();
         storyQuestions.init();
-<<<<<<< HEAD
         storyquiz.init();
-=======
         snippetFeedback.SnippetFeedback();
->>>>>>> a170939c
     };
 
     return {
