@import 'components/sass-mq/_mq';

// Guss - https://github.com/guardian/guss
// =============================================================================

@import 'components/guss-rem/_rem';
@import 'components/guss-typography/_typography';
@import 'components/guss-css3/_css3';
@import 'components/guss-layout/_columns';
@import 'components/guss-layout/_row';

// The grid system is already imported in the _vars.scss file where it's needed
// @import 'components/guss-grid-system/_grid-system';

// CSS helpers
// =============================================================================

// Transparent background with fallback for older browsers
@mixin transparent-background($color, $opacity) {
    background-color: $color;
    background-color: rgba($color, $opacity);
}

// Vertical linear gradient with a plain fallback for older browsers
@mixin simple-gradient($from, $to) {
    // Fix for browsers not understanding transparent
    @if $from == transparent {
        $from: transparentize($to, 1);
    }

    @if $to == transparent {
        $to: transparentize($from, 1);
    }
    background-color: $from;
    background-image: -webkit-gradient(linear, 0% 0%, 0% 100%, from($from), to($to));
    background-image: -webkit-linear-gradient($from, $to);
    background-image: linear-gradient(to bottom, $from, $to);
}

@function aspect-ratio-height($x, $y, $startingWidth: 100%) {
    @return ($y / $x) * $startingWidth;
}

@mixin fix-aspect-ratio($x, $y, $startingWidth: 100%) {
    // To get this working, position the child element
    // to 'absolute' in the top left corner
    width: $startingWidth;
    padding-bottom: aspect-ratio-height($x, $y, $startingWidth);
    position: relative;
    overflow: hidden;
}

@mixin faux-bullet-point($color: $c-neutral3, $right-space: 2px) {
    &:before {
        display: inline-block;
        content: '';
        @include border-radius(6px);
        height: 12px;
        width: 12px;
        margin-right: $right-space;
        background-color: $color;
    }
}

@mixin stars($width: 14px, $margin-top: 0, $margin-bottom: 0, $margin-right: 0) {
    .stars {
        display: block;
        white-space: nowrap;
        overflow: hidden;
        margin-top: $margin-top;
        margin-bottom: $margin-bottom;
        width: ($width * 5) + ($margin-right * 5);
        line-height: 1;

        .star__item {
            margin-right: $margin-right;
            width: $width;
            height: $width;
        }
    }
}

// Hide content visually, still readable by screen readers
@mixin u-h {
    border: 0 !important;
    clip: rect(0 0 0 0) !important;
    height: 1px !important;
    margin: -1px !important;
    overflow: hidden !important;
    padding: 0 !important;
    position: absolute !important;
    width: 1px !important;
}

// Clamps a block of text to a certain number of lines,
// followed by an ellipsis in Webkit and Blink based browsers
// Reference: http://dropshado.ws/post/1015351370/webkit-line-clamp
@mixin text-clamp($lines: 2, $line-height: false) {
    overflow: hidden;
    display: -webkit-box;
    -webkit-box-orient: vertical;
    -webkit-line-clamp: $lines;

    // Fallback for non-Webkit browsers
    // (won't show `…` at the end of the block)
    @if $line-height {
        max-height: $line-height * $lines;
    }
}

@mixin icon($name, $with-width: true) {
    @if ($svg-support) {
        .svg & {
            @extend %svg-i-#{$name};
            @if ($with-width) {
                @extend %i-#{$name};
            }
            display: inline-block;
            background-repeat: no-repeat;
            @include background-size(contain);
        }
    }
}

// icon button (circular element containing a centered icon)
@mixin icon-button($name, $buttonSize) {
    cursor: pointer;
    width: $buttonSize;
    height: $buttonSize;
    @include border-radius($buttonSize);
    position: relative;
    display: block;

    i,
    .i {
        position: absolute;
        top: 0;
        left: 0;
        right: 0;
        bottom: 0;
        margin: auto;
        @include icon($name);
    }
}

// Micro clearfix (http://nicolasgallagher.com/micro-clearfix-hack/)
@mixin clearfix {
    &:after,
    &:before {
        content: '';
        display: table;
    }
    &:after {
        clear: both;
    }
    @if $old-ie {
        zoom: 1;
    }
}

@mixin video-play-button-size($size) {
    width: $size;
    height: $size;
    font-size: $size/6 // play triangle is em based so this scales it;
}

@mixin display-flex {
    display: -webkit-box;
    display: -moz-box;
    display: -ms-flexbox;
    display: -webkit-flex;
    display: flex;
}

@mixin flex-wrap($wrap) {
    -webkit-flex-wrap: $wrap;
    -ms-flex-wrap: $wrap;
    flex-wrap: $wrap;
}

@mixin flex-direction($direction) {
    -webkit-flex-direction: $direction;
    -ms-flex-direction: $direction;
    flex-direction: $direction;
}

@mixin align-items--start {
    -webkit-box-align: start;
    -webkit-align-items: flex-start;
    -ms-flex-align: start;
    align-items: flex-start;
}

@mixin align-items--end {
    -webkit-box-align: end;
    -webkit-align-items: flex-end;
    -ms-flex-align: end;
    align-items: flex-end;
}

@mixin align-items--stretch {
    -webkit-box-align: stretch;
    -webkit-align-items: stretch;
    -ms-flex-align: stretch;
    align-items: stretch;
}

// note that if using this in a media query, the fallback needs to
// be windowed between breakpoints, because the nth-child is not reset
@mixin columns($cols: 1, $gap: 0, $rule: false) {
    @if $browser-supports-columns {
        -webkit-column-count: $cols;
        -moz-column-count: $cols;
        column-count: $cols;

        -webkit-column-gap: $gap;
        -moz-column-gap: $gap;
        column-gap: $gap;

        @if $rule {
            @include column-rule;
        }

    } @else {
        margin-left: 0 - $gap * .5;
        margin-right: 0 - $gap * .5;
        & > * {
            @include box-sizing(border-box);
            width: (100% / $cols);
            float: left;
            padding-left: $gap * .5;
            padding-right: $gap * .5;

            &:nth-child(#{$cols}n+1) {
                clear: left;
            }
        }
    }
}

@function colour($color, $pallet: $pasteup-palette) {
    @return guss-colour($color, $pallet);
}

@mixin absolute-center {
    // this is a pattern for horizontally and vertically centering an element within its container
    // the negative values expand the box in which the element is centered, which is required when the element
    // is bigger than its container (can be increased if required)
    position: absolute;
    top: -20px;
    bottom: -20px;
    left: -20px;
    right: -20px;
    margin: auto;
}

%absolute-center {
    @include absolute-center;
}

<<<<<<< HEAD
@mixin column-rule($style: 1px solid $c-neutral5) {
    -webkit-column-rule: $style;
    -moz-column-rule: $style;
    column-rule: $style;
=======
@mixin input-placeholder {
    &::-webkit-input-placeholder { @content; }
    &:-moz-placeholder { @content; }
    &::-moz-placeholder { @content; }
    &:-ms-input-placeholder { @content; }
>>>>>>> ec6f53d2
}<|MERGE_RESOLUTION|>--- conflicted
+++ resolved
@@ -238,6 +238,12 @@
     }
 }
 
+@mixin column-rule($style: 1px solid $c-neutral5) {
+    -webkit-column-rule: $style;
+    -moz-column-rule: $style;
+    column-rule: $style;
+}
+
 @function colour($color, $pallet: $pasteup-palette) {
     @return guss-colour($color, $pallet);
 }
@@ -258,16 +264,9 @@
     @include absolute-center;
 }
 
-<<<<<<< HEAD
-@mixin column-rule($style: 1px solid $c-neutral5) {
-    -webkit-column-rule: $style;
-    -moz-column-rule: $style;
-    column-rule: $style;
-=======
 @mixin input-placeholder {
     &::-webkit-input-placeholder { @content; }
     &:-moz-placeholder { @content; }
     &::-moz-placeholder { @content; }
     &:-ms-input-placeholder { @content; }
->>>>>>> ec6f53d2
 }