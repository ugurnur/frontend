--- conflicted
+++ resolved
@@ -85,94 +85,4 @@
             bottom: 0;
         }
     }
-<<<<<<< HEAD
-=======
-
-    /* Tone specific rules/overrides
-       ========================================================================== */
-    .tone-live {
-        .content__head--tonal {
-            .blog__meta-container {
-                color: #ffffff;
-                border-top-color: $c-featureMute;
-            }
-            .blog__last-updated-container,
-            .content__series-label a {
-                color: #ffffff;
-            }
-        }
-    }
-
-    .tone-dead {
-        .content__head--tonal {
-            .content__series-label__link {
-                color: $c-neutral2;
-            }
-            .blog__meta-container {
-                color: $c-neutral2;
-                border-top-color: $c-neutral3;
-            }
-            .blog__last-updated-container {
-                color: $c-neutral2;
-            }
-        }
-    }
-
-    .tone-feature--article,
-    .tone-comment--article {
-        .content__headline {
-            font-weight: 200;
-        }
-
-        @include mq(phablet) {
-            .content__main-column--article {
-                margin-top: $gs-baseline;
-            }
-        }
-    }
-
-    .content.tone-feature {
-        .content__head--tonal {
-            .content__standfirst {
-                color: #ffffff;
-            }
-        }
-    }
-
-    .content.tone-comment {
-        .content__head--tonal {
-            .bullet:before,
-            ul > li:before {
-                background-color: $c-commentAccent;
-            }
-
-            .tone-background--accent {
-                padding-bottom: $gs-baseline * 2;
-
-                .content__standfirst {
-                    color: #ffffff;
-                }
-            }
-
-            .content__headline--byline .tone-colour:hover {
-                text-decoration: none;
-                border-bottom: 2px solid;
-            }
-
-            .u-underline {
-                border-bottom-color: $c-commentBackground;
-                color: $c-commentBackground;
-
-                &:hover {
-                    border-bottom-color: $c-commentAccent;
-                    color: $c-commentAccent;
-                }
-            }
-        }
-
-        .drop-cap {
-            color: #333333;
-        }
-    }
->>>>>>> 442828de
 }