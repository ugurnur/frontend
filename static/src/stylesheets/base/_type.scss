--- conflicted
+++ resolved
@@ -20,13 +20,10 @@
 html,
 body {
     text-rendering: optimizeSpeed;
-<<<<<<< HEAD
-=======
 }
 
 .should-kern body {
     text-rendering: optimizeLegibility;
->>>>>>> dcebaa8a
     font-feature-settings: 'kern';
     font-kerning: normal; // Safari 7+, Firefox 24+, Chrome 33(?)+, Opera 21
     font-variant-ligatures: common-ligatures;
