--- conflicted
+++ resolved
@@ -101,11 +101,7 @@
             padding-left: 0;
             top: 100%;
             padding-top: ($gs-baseline/3)*2;
-<<<<<<< HEAD
-            max-width: 460px;
-=======
             max-width: gs-span(6);
->>>>>>> ec762171
         }
     }
 }
@@ -119,11 +115,7 @@
             background: #ffffff;
             padding-left: 0;
             top: 100%;
-<<<<<<< HEAD
-            max-width: 700px;
-=======
             max-width: gs-span(9);
->>>>>>> ec762171
         }
     }
 }
