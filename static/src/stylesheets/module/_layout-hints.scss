--- conflicted
+++ resolved
@@ -100,7 +100,7 @@
             background: #ffffff;
             padding-left: 0;
             top: 100%;
-            padding-top: ($gs-baseline/6)*5;
+            padding-top: ($gs-baseline/3)*2;
             max-width: 460px;
         }
     }
@@ -115,7 +115,7 @@
             background: #ffffff;
             padding-left: 0;
             top: 100%;
-            padding-top: ($gs-baseline/6)*5;
+            padding-top: ($gs-baseline/3)*2;
             max-width: 700px;
         }
     }
@@ -150,15 +150,10 @@
     @include deport-left;
 }
 
-<<<<<<< HEAD
-.tonal--tone-feature .media-primary.media-primary--showcase {
-    margin: 0;
-=======
 // Articles can have the feature tone applied, but it's not always primary tone
 .has-feature-showcase-picture .media-primary.media-primary--showcase {
     margin-left: 0;
     margin-right: 0;
->>>>>>> b533be73
     z-index: 2; // Put the image on top of the left and right layout borders
     position: relative;
 
