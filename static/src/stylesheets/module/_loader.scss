/**
 * pamplemousse - CSS3 animated version of our loading gif
 */

$pamplemousse-dot-size-large: 15px;
$pamplemousse-dot-spacing: 17px;
$pamplemousse-dot-smallscale: .45;

@keyframes pulsate {
    25% { transform: scale(1); }
    50% { transform: scale($pamplemousse-dot-smallscale); }
}

.pamplemousse {
    position: relative;
    width: $pamplemousse-dot-spacing*3;
    height: $pamplemousse-dot-spacing;
}

.pamplemousse__pip {
    float: left;
    display: block;
    position: relative;
    text-align: center;
    width: $pamplemousse-dot-spacing;
    height: $pamplemousse-dot-spacing;
    line-height: $pamplemousse-dot-spacing;

    i {
        width: $pamplemousse-dot-size-large;
        height: $pamplemousse-dot-size-large;

<<<<<<< HEAD
        @include transform(scale($pamplemousse-dot-smallscale));
=======
        transform: scale($pamplemousse-dot-smallscale);
>>>>>>> b27dde1a
        animation: pulsate 2s ease-in-out infinite;
        display: block;
        background-color: colour(neutral-2);
        border-radius: 100px;
    }
}

.pamplemousse__pip:nth-child(1) i { animation-delay: 0s; }
.pamplemousse__pip:nth-child(2) i { animation-delay: .33s; }
.pamplemousse__pip:nth-child(3) i { animation-delay: .66s; }<|MERGE_RESOLUTION|>--- conflicted
+++ resolved
@@ -30,11 +30,7 @@
         width: $pamplemousse-dot-size-large;
         height: $pamplemousse-dot-size-large;
 
-<<<<<<< HEAD
-        @include transform(scale($pamplemousse-dot-smallscale));
-=======
         transform: scale($pamplemousse-dot-smallscale);
->>>>>>> b27dde1a
         animation: pulsate 2s ease-in-out infinite;
         display: block;
         background-color: colour(neutral-2);
