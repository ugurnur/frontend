--- conflicted
+++ resolved
@@ -55,7 +55,6 @@
     display: none;
 }
 
-<<<<<<< HEAD
 .explainer-snippet--storyquiz {
 
     .button--show-more {
@@ -131,8 +130,6 @@
 
 }
 
-=======
-
 /** Card transitions **/
 
 .storyquiz__scene {
@@ -162,5 +159,4 @@
     transform: translate(0, 0);
     transition-timing-function: ease-in;
     opacity: 1;
-}
->>>>>>> d62aa320
+}