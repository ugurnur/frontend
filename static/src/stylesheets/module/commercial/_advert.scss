--- conflicted
+++ resolved
@@ -56,11 +56,12 @@
     }
 }
 
-<<<<<<< HEAD
 .advert--manual {
     .advert__image-container {
         height: auto;
-=======
+    }
+}
+
 .advert--single {
     .advert__standfirst {
         margin-top: $gs-baseline / 2;
@@ -76,7 +77,6 @@
                 darken($neutral-3, 10%)
             );
         }
->>>>>>> 18357ada
     }
 }
 
