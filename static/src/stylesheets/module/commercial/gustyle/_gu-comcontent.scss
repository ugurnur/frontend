%gu-style-box {
    padding: $gs-baseline / 2;
}

.gu-display {
    position: relative;
}

.gu-display__image-layer {
    width: 100%;
    height: 100%;
    z-index: 1;
    position: static;
}

.gu-display__image {
    width: 100%;
    display: block;
}

.gu-mutable {
    display: block;
    position: absolute;
    z-index: 2;
}

.gu-display__content {
    @extend %gu-style-box;
    bottom: 30px;
    left: 0;
    padding: $gs-gutter/2;
}

.gu-display__link {
    color: #ffffff;
}

.gu-display__content-title {
    @include f-headlineSans;
    @include font-size(20, 20);

    color: #ffffff;
    text-align: left;
    font-weight: normal;
    margin-bottom: 5px;
}

.gu-display__content-text {
    @include f-headlineSans;
    @include font-size(20, 20);

    color: #ffffff;
    text-align: left;
}

.gu-display__cta {
    left: 10px;
    bottom: 10px;
}

.gu-display__logo-link {
    right: 10px;
    bottom: 10px;
    line-height: 1;
}

.gu-display__logo {
    width: 80px;
    height: 30px;
}

.gu-external-icon {
    float: right;
    svg {
        fill: #ffffff;
        margin: 0 5px;
        width: 15px;
        height: 15px;
        vertical-align: sub;
    }
}

/* values configurable in DFP */
.gu-display__content-color--bright {
    color: #ffffff;
}

.gu-display__content-color--dark {
    color: #000000;
}

.gu-display__content-position--bottom {
    bottom: 30px;
}

.gu-display__content-position--top {
    top: 30px;
}

.gu-display__content-size--small {
    font-size: .9rem;
    line-height: .9rem;
}

.gu-display__content-size--regular {
    font-size: 1.25rem;
}

.gu-display__content-size--big {
    font-size: 1.35rem;
}

.gu-display__logo-pos--bottom-right {
    right: 10px;
    bottom: 10px;
    left: auto;
}

.gu-display__logo-pos--top-left {
    left: 10px;
    top: 0;
    right: auto;
}

$mobile-max-container-width: gs-span(8);
@include mq-add-breakpoint(containerWidestMobile, $mobile-max-container-width + $gs-gutter * 2);

.gu-style {
    width: auto;
    border-top: #fedd79 1px solid;
    margin: 0 $gs-gutter / 2;

    @include mq(mobileLandscape) {
        margin: 0 $gs-gutter;
    }

    @include mq(containerWidestMobile) {
        margin: 0 auto;
        width: $mobile-max-container-width;
    }

    @include mq(tablet) {
        margin-left: $gs-gutter / 2;
        margin-right: $gs-gutter / 2;
    }

    @include mq(desktop) {
        width: 300px;
    }

<<<<<<< HEAD
    // Right slot width is exactly the size of the banner so we don't want any margin
    &.ad-slot--right {
        margin: 0 auto;
=======
    .ad-slot__label {
        display: none;
>>>>>>> 8bec6131
    }
}<|MERGE_RESOLUTION|>--- conflicted
+++ resolved
@@ -148,13 +148,12 @@
         width: 300px;
     }
 
-<<<<<<< HEAD
+    .ad-slot__label {
+        display: none;
+    }
+
     // Right slot width is exactly the size of the banner so we don't want any margin
     &.ad-slot--right {
         margin: 0 auto;
-=======
-    .ad-slot__label {
-        display: none;
->>>>>>> 8bec6131
     }
 }