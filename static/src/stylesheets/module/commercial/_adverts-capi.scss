.adverts--capi {
}

.adverts--tone-capi {
    background-color: $neutral-6;

    > .adverts__header {
<<<<<<< HEAD
        @include f-headlineSans;
        background: $paidfor-background;
=======
        background: guss-colour(paidfor-background, $frontend-palette);
>>>>>>> e7e0b7ad
    }

    .adverts__title {
        @include f-headlineSans;
    }

    .adverts__logo {
        color: #ffffff;
    }

    .adverts__stamp {
        text-align: right;
    }

    .adverts__row > * + *::before,
    .adverts__row--legacy > .advert::after,
    .adverts__row--wrap::before,
    .adverts__row--wrap::after {
        background: $paid-article-subheader-bg;
    }

    .adverts__more > summary {
        background: $paidfor-background;
        border-color: $paidfor-background;

        .inline-icon {
            fill: $neutral-2;
        }

        @include mq(desktop) {
            float: left;
            margin-bottom: $gs-baseline;

            & + * {
                clear: left;
            }
        }
    }

    .adverts__more[open] > summary {
        background: none;
        border-color: $neutral-4;
        color: $neutral-1;
    }

    .button {
        @include button-colour(
            $paid-article-brand,
            null
        );

        &:hover,
        &:focus,
        &:active {
            @include button-colour(
                darken($paid-article-brand, 5%),
                null
            );
        }
    }
}

.advert--capi {
    @include f-textSans;
    background: $paid-article-subheader;
    border-top: 1px solid $paid-article-brand;

    .advert__title,
    .advert__meta,
    .advert__standfirst {
        padding-left: $gs-gutter / 4;
        padding-right: $gs-gutter / 4;
    }

    .advert__title {
        @include f-headlineSans;
        font-weight: 400;
        margin-bottom: .5em;

        > .inline-icon svg {
            fill: $paid-article-icon;
            width: 1.1em;
            height: .75em;
            margin-right: .3em;
        }
    }

    > .advert__meta {
        margin-top: auto;
        margin-bottom: $gs-baseline / 4;
    }

    .adverts--legacy-single & {
        background: none;
        border-top: 0;

        &::after {
            background-color: $paid-article-icon;
        }

        .advert__image-container {
            border-top: 0;
        }
    }

    &:not(.advert--landscape) {
        > .advert__image-container {
            width: 100%;
        }

        .advert__image {
            min-height: $gs-baseline * 11;
            width: 100%;
        }
    }

    .advert__image-container {
        height: auto;
    }
}<|MERGE_RESOLUTION|>--- conflicted
+++ resolved
@@ -5,16 +5,11 @@
     background-color: $neutral-6;
 
     > .adverts__header {
-<<<<<<< HEAD
-        @include f-headlineSans;
         background: $paidfor-background;
-=======
-        background: guss-colour(paidfor-background, $frontend-palette);
->>>>>>> e7e0b7ad
     }
 
     .adverts__title {
-        @include f-headlineSans;
+        @include f-headlineSans;    
     }
 
     .adverts__logo {
