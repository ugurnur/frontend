--- conflicted
+++ resolved
@@ -116,11 +116,8 @@
 }
 
 .advert--capi {
-<<<<<<< HEAD
-=======
     border-top: 1px solid;
 
->>>>>>> d10a04c5
     .advert__title,
     .advert__meta,
     .advert__standfirst {
@@ -128,18 +125,6 @@
         padding-right: $gs-gutter / 4;
     }
 
-<<<<<<< HEAD
-    .adverts--legacy-single & {
-        background: none;
-        border-top: 0;
-
-        &::after {
-            background-color: $paid-article-icon;
-        }
-
-        .advert__image-container {
-            border-top: 0;
-=======
     > .advert__meta {
         margin-top: auto;
         margin-bottom: $gs-baseline / 4;
@@ -152,7 +137,6 @@
             width: 1.1em;
             height: .75em;
             margin-right: .3em;
->>>>>>> d10a04c5
         }
     }
 
@@ -187,26 +171,11 @@
 .advert--paidfor {
     @include f-textSans;
     background: $paid-article-subheader;
-<<<<<<< HEAD
-    border-top: 1px solid $paid-article-brand;
-=======
     border-top-color: $paid-article-brand;
->>>>>>> d10a04c5
 
     .advert__title {
         @include f-headlineSans;
         font-weight: 400;
-<<<<<<< HEAD
-        margin-bottom: .5em;
-
-        > .inline-icon svg {
-            fill: $paid-article-icon;
-            width: 1.1em;
-            height: .75em;
-            margin-right: .3em;
-        }
-    }
-=======
 
         > .inline-icon svg {
             fill: $paid-article-icon;
@@ -252,5 +221,4 @@
     > .advert__standfirst {
         display: none;
     }
->>>>>>> d10a04c5
 }