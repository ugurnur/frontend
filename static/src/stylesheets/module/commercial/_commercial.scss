@charset 'UTF-8';

/* ==========================================================================
   .commercial
   ========================================================================== */

/* Common */
@import '_commercial--v-high';
@import '_commercial--multi';
@import '_lineitem';
@import '_table';
@import '_tabs';

/* Tones */
@import '_tones';

/* Components */
@import '_component';
@import '_books';
<<<<<<< HEAD
@import '_jobs';
=======
@import '_masterclasses';
>>>>>>> ef925b95
@import '_money';
@import '_travel';
@import '_dfp';
@import '_capi';
@import '_paidfor';
@import '_brandbadge';

/* Creative styles */
@import '_creatives';

/* GU styled commercial content */
@import 'gustyle/_gu-comcontent';
@import 'gustyle/_gu-comlabel';
@import 'gustyle/_gu-compopup';

/* Paid for commercial content */
@import 'paidfor/_paidfor-content';
@import 'paidfor/_paidfor-meta';
@import 'paidfor/_paidfor-popup';

/* Surveys */
@import 'surveys/_survey';

/* New adverts component */
@import '_advert';
@import '_adverts';

/* Gimbap commercial component */
@import 'gimbap/_gimbap-branding';
@import 'gimbap/_gimbap-logo';
@import 'gimbap/_gimbap-wrap';
@import 'gimbap/_gimbap-richmedia';
@import 'gimbap/_gimbap';<|MERGE_RESOLUTION|>--- conflicted
+++ resolved
@@ -17,11 +17,6 @@
 /* Components */
 @import '_component';
 @import '_books';
-<<<<<<< HEAD
-@import '_jobs';
-=======
-@import '_masterclasses';
->>>>>>> ef925b95
 @import '_money';
 @import '_travel';
 @import '_dfp';
