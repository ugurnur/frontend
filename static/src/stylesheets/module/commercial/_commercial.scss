--- conflicted
+++ resolved
@@ -39,10 +39,8 @@
 @import 'paidfor/_paidfor-meta';
 @import 'paidfor/_paidfor-popup';
 
-<<<<<<< HEAD
-/* Gimbap commercial component */
-@import 'gimbap/_gimbap';
-=======
 /* Surveys */
 @import 'surveys/_survey';
->>>>>>> f555dbcb
+
+/* Gimbap commercial component */
+@import 'gimbap/_gimbap';