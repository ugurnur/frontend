--- conflicted
+++ resolved
@@ -52,10 +52,8 @@
 @import 'gimbap/_gimbap-richmedia';
 @import 'gimbap/_gimbap';
 
-<<<<<<< HEAD
 /* Facebook ads */
 @import '_facebook';
-=======
+
 /* Glabs Awesome component */
-@import 'glabs/_hosted.scss';
->>>>>>> 56d80e77
+@import 'glabs/_hosted.scss';