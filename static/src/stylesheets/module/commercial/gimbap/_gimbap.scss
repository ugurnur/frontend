--- conflicted
+++ resolved
@@ -112,7 +112,7 @@
 
         .logo--part2 {
             fill: #000;
-        }        
+        }
     }
 }
 
@@ -267,16 +267,10 @@
         color: rgba(0, 0, 0, .8);
     }
 
-<<<<<<< HEAD
     .gimbap-style--tone-membership { background: #69d1ca; }
     .gimbap-style--tone-masterclasses { background: #ffb202; }
     .gimbap-style--tone-soulmates { background: #995490; }
     .gimbap-style--tone-jobs { background: #42fbda; }
-=======
-    .gimbap--tone-membership { background: #69d1ca; }
-    .gimbap--tone-masterclasses { background: #ffb202; }
-    .gimbap--tone-soulmates { background: #995490; }
-    .gimbap--tone-jobs { background: #42bfda; }
 }
 
 .gimbap-wrap--membership { background: #69d1ca; }
@@ -292,5 +286,4 @@
     .gimbap {
         color: #ffffff;
     }
->>>>>>> 3c3f85be
 }