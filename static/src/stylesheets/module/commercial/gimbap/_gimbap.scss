<<<<<<< HEAD
=======
$gimbap-members-text: #ff5b3a;
$gimbap-members-reversed: #69d1ca;

$gimbap-masterclasses-text: #ffb202;
$gimbap-masterclasses-reversed: #ffb202;

$gimbap-soulmates-text: #995490;
$gimbap-soulmates-reversed: #995490;

$gimbap-jobs-text: #42bfda;
$gimbap-jobs-reversed: #42bfda;

$gimbap-bookshop-text: #c783c7;
$gimbap-bookshop-reversed: #701e6e;

$gimbap-width-quarter: calc(25% - 20px);

>>>>>>> a4f6a742
.gimbap {
    display: block;
    padding: $gs-gutter / 2;
    position: relative;
    box-sizing: border-box;
    color: #ffffff;

    .has-flex & {
        display: flex;
        flex-direction: column;
    }

    &:hover {
        text-decoration: none;
        filter: brightness(.95);
    }

    svg {
        fill: currentColor;
    }

    @include mq(mobile, tablet) {
        margin-top: $gs-baseline;

        &:nth-child(n+3) {
            display: none;
        }
    }

    @include mq(tablet) {
        float: left;
        width: $gimbap-width-quarter;
        margin: 0 $gs-gutter / 2;

        .has-flex & {
            flex: 1;
        }
    }

    @include mq(tablet, desktop) {
        &:nth-child(n+4) {
            display: none;
        }
    }
}

.gimbap--simple {
    float: left;
    width: $gimbap-width-quarter;
    margin-left: $gs-gutter;

    &:first-child {
        margin-left: 0;
    }

    .has-flex & {
        flex: 1;
    }

    padding: 0;
    position: relative;
}

%gimbap-author-shape {
    content: '';
    float: right;
    width: 40%;
}

.gimbap--has-author {
    .gimbap__title {
        &:before {
            @extend %gimbap-author-shape;

            shape-outside: polygon(70% 0%, 100% 150%, 0 100%);
            min-height: 120px;
        }
    }

    .gimbap__cta {
        &:before {
            @extend %gimbap-author-shape;

            shape-outside: polygon(0% 0%, 100% 0%, 100% 100%, 0% 100%);
            min-height: 50px;
        }
    }

    .gimbap__logo {
        text-align: left;
        
        .has-flex & {
            align-self: flex-start;
        }
    }
}

.gimbap:only-child {
    &.gimbap--has-author::before {
        padding-top: 30%;
    }

    .gimbap__title {
        @include fs-headline(4);

        @include mq(desktop) {
            font-size: 48px;
            line-height: 50px;
            width: 13em;
        }
    }
}

.gimbap__author {
    /* If only there was a 'float: bottom right' rule */
    position: absolute;
    bottom: 0;
    right: 0;
    height: gs-height(4);
    margin-right: -30px;
}

.gimbap__title {
    @include fs-headline(5);

    width: 100%;
    font-weight: 500;
    align-self: flex-start;
    margin-bottom: $gs-baseline / 2;
    word-wrap: break-word;
}

.gimbap__quote {
    svg {
        width: 1.2em;
        height: .67em;
        opacity: .8;

        .gimbap:only-child > & {
            width: .9em;
            height: .55em;
        }
    }
}

.gimbap__cta {
    @include fs-headline(2);

    align-self: flex-start;
    flex-grow: 1;
    font-weight: 500;
    word-wrap: break-word;
    width: 100%;
}

.gimbap__cta--simple {
    @include fs-headline(3);

    position: absolute;
    top: 55%;
    left: 0;
    right: 0;
    text-align: center;
    font-weight: bold;
    text-shadow: 0 0 5px rgba(0, 0, 0, 0.3);
}

.gimbap__arrow {
    @include circular;

    display: inline-block;
    vertical-align: middle;
    margin-left: $gs-gutter / 4;
    background-color: rgba(255, 255, 255, .4);

    &,
    svg {
        width: $gs-baseline * 2;
        height: $gs-baseline * 2;
    }
}

.gimbap__arrow--simple {
    vertical-align: bottom;

    &,
    svg {
        width: 22px;
        height: 22px;
    }
}

.gimbap__logo {
    align-self: flex-end;
    line-height: 0;
    text-align: right;

    svg {
        fill: #ffffff;
    }
}

.gimbap__logo--members-horizontal {
    .logo--part1,
    .logo--part2 {
        fill: #ffffff;
    }

    .gimbap-style--normal & {
        .logo--part1 {
            fill: $gimbap-members-text;
        }

        .logo--part2 {
            fill: #000000;
        }
    }
}

.gimbap__logo--masterclasses-horizontal {
    .logo--part1,
    .logo--part2 {
        fill: #ffffff;
    }

    .gimbap-style--normal & {
        .logo--part1 {
            fill: #000000;
        }

        .logo--part2 {
            fill: $gimbap-masterclasses-text;
        }
    }
}

.gimbap__logo--jobs-horizontal {
    .logo--part1,
    .logo--part2 {
        fill: #ffffff;
    }

    .gimbap-style--normal & {
        .logo--part1 {
            fill: #000000;
        }

        .logo--part2 {
            fill: $gimbap-jobs-text;
        }
    }
}

.gimbap__logo--soulmates-horizontal {
    svg {
        width: 85px; /* "Make your own magic" */
        height: 18px;
        fill: #ffffff;
    }

    .gimbap-style--normal & {
        svg {
            fill: $gimbap-soulmates-text;
        }
    }
}

<<<<<<< HEAD
=======
.gimbap__logo--bookshop-horizontal {
    .logo--part1 {
        fill: #bdbdbd;
    }

    .logo--part2 {
        fill: #ffffff;
    }

    .gimbap-style--normal & {
        .logo--part1 {
            fill: #6d7173;
        }

        .logo--part2 {
            fill: $gimbap-bookshop-reversed;
        }
    }
}

.gimbap__mainlogo {
    display: none;

    .gimbap-style--normal &,
    .gimbap-style--reversed & {
        svg {
            width: 39px;
            height: 39px;
            fill: guss-colour(guardian-brand, $pasteup-palette);
        }
    }

    @include mq(wide) {
        display: block;
        position: absolute;
        left: calc(50% - 570px);
        top: $gs-baseline / 3 * 10;
        margin-left: $gs-gutter;

        &:first-child {
            top: $gs-baseline / 3 * 7;
        }
    }

    @include mq(wide) {
        left: calc(50% - 650px);
    }
}

.gimbap-wrap {
    padding: 0 $gs-gutter / 2 $gs-baseline;
    position: relative;

    @include mq(tablet) {
        padding: 0 calc(50% - 370px) $gs-baseline;

        &::before,
        &::after {
            content: '';
            position: absolute;
            top: 0;
            bottom: 0;
            width: calc(50% - 370px);
            background: rgba(51, 51, 51, .06);
        }

        &::before { left: 0; }
        &::after { right: 0; }
    }

    @include mq(desktop) {
        padding: 0 calc(50% - 490px) $gs-baseline;

        &::before,
        &::after {
            width: calc(50% - 490px);
        }
    }

    @include mq(leftCol) {
        padding: 0 calc(50% - 570px) $gs-baseline;

        &::before,
        &::after {
            width: calc(50% - 570px);
        }
    }

    @include mq(wide) {
        padding: 0 calc(50% - 650px) $gs-baseline;

        &::before,
        &::after {
            width: calc(50% - 650px);
        }
    }
}

.gimbap-wrap__box {
    border-top: 1px solid colour(news-accent);
}

.gimbap-wrap__header {
    display: flex;
    justify-content: space-between;
    align-items: center;

    @include mq(tablet) {
        padding: 0 $gs-gutter;
    }

}

.gimbap-wrap__body {
    display: block;
    overflow: hidden;

    @include mq(tablet) {
        padding: 0 $gs-gutter / 2;

        .has-flex & {
            display: flex;
            flex-direction: row;
            flex-wrap: nowrap;
            align-items: stretch;
        }
    }

    @include mq(wide) {
        margin-left: 240px;
        width: 960px;
    }

    /* this is ugly but that's the price to pay when
       decoration elements pollute the DOM */
    .gimbap-wrap > .inline-marque-36:first-child + & {
        padding-top: $gs-baseline;
    }
}

.gimbap-wrap__body--1x1x1x1 > .gimbap {
    @include mq(tablet) {
        .has-flex & {
            flex: $gimbap-width-quarter;
        }
    }
}

.gimbap-wrap__body--2x1x1 > .gimbap:first-child,
.gimbap-wrap__body--1x2x1 > .gimbap:nth-child(2),
.gimbap-wrap__body--1x1x2 > .gimbap:nth-child(3) {
    @include mq(tablet) {
        width: calc(66.67% - 20px);

        .has-flex & {
            flex: 2;
        }
    }
    @include mq(desktop) {
        width: calc(50% - 20px);
    }
}

.gimbap-wrap__body--2x1x1,
.gimbap-wrap__body--1x2x1,
.gimbap-wrap__body--1x1x2 {
    @include mq(tablet, desktop) {
        > .gimbap:nth-child(n+3) {
            display: none;
        }
    }

    @include mq(desktop) {
        > .gimbap:nth-child(n+4) {
            display: none;
        }
    }
}

.gimbap-wrap__title {
    font: 900 1.375rem/2.25rem 'Guardian Egyptian Web', 'Guardian Text Egyptian Web', Georgia, serif;
    color: guss-colour(guardian-brand-dark, $pasteup-palette);;
    margin: 0;
}

>>>>>>> a4f6a742
.gimbap-style--normal {
    .gimbap__cta {
        filter: brightness(.5);
    }

    .gimbap-style--tone-members { background: lighten($gimbap-members-text, 36%); color: $gimbap-members-text; }
    .gimbap-style--tone-masterclasses { background: lighten($gimbap-masterclasses-reversed, 49%); color: $gimbap-masterclasses-text; }
    .gimbap-style--tone-soulmates { background: lighten($gimbap-soulmates-reversed, 49%); color: $gimbap-soulmates-text; }
    .gimbap-style--tone-jobs { background: lighten($gimbap-jobs-reversed, 42%); color: $gimbap-jobs-text; }
    .gimbap-style--tone-bookshop { background: lighten($gimbap-bookshop-reversed, 70%); color: $gimbap-bookshop-reversed; }
}

.gimbap-style--reversed {
    .gimbap__cta {
        color: rgba(0, 0, 0, .65);
    }

    .gimbap-style--tone-members { background: $gimbap-members-reversed; }
    .gimbap-style--tone-masterclasses { background: $gimbap-masterclasses-reversed; }
    .gimbap-style--tone-soulmates { background: $gimbap-soulmates-reversed; }
    .gimbap-style--tone-jobs { background: $gimbap-jobs-reversed; }
    .gimbap-style--tone-bookshop {
        background: $gimbap-bookshop-reversed;

        .gimbap__cta {
            color: $gimbap-bookshop-text;
        }

        .gimbap__arrow {
            background-color: $gimbap-bookshop-text;

            svg {
                fill: rgba(0, 0, 0, .65);
            }
        }
    }
}

.gimbap-simple--tone-masterclasses {
    .gimbap__cta--simple {
        color: $gimbap-masterclasses;
    }

    .gimbap__arrow {
        background-color: $gimbap-masterclasses;

        svg {
            fill: #000000;
        }
    }
}

.gimbap-simple--tone-jobs {
    .gimbap__cta--simple {
        color: $gimbap-jobs-light;
    }

    .gimbap__arrow {
        background-color: $gimbap-jobs;

        svg {
            fill: #000000;
        }
    }
}<|MERGE_RESOLUTION|>--- conflicted
+++ resolved
@@ -1,23 +1,3 @@
-<<<<<<< HEAD
-=======
-$gimbap-members-text: #ff5b3a;
-$gimbap-members-reversed: #69d1ca;
-
-$gimbap-masterclasses-text: #ffb202;
-$gimbap-masterclasses-reversed: #ffb202;
-
-$gimbap-soulmates-text: #995490;
-$gimbap-soulmates-reversed: #995490;
-
-$gimbap-jobs-text: #42bfda;
-$gimbap-jobs-reversed: #42bfda;
-
-$gimbap-bookshop-text: #c783c7;
-$gimbap-bookshop-reversed: #701e6e;
-
-$gimbap-width-quarter: calc(25% - 20px);
-
->>>>>>> a4f6a742
 .gimbap {
     display: block;
     padding: $gs-gutter / 2;
@@ -67,11 +47,7 @@
 .gimbap--simple {
     float: left;
     width: $gimbap-width-quarter;
-    margin-left: $gs-gutter;
-
-    &:first-child {
-        margin-left: 0;
-    }
+    max-height: 205px;
 
     .has-flex & {
         flex: 1;
@@ -79,6 +55,15 @@
 
     padding: 0;
     position: relative;
+
+    @include mq($until: tablet) {
+        margin-left: $gs-gutter;
+        max-height: 100%;
+
+        &:first-child {
+            margin-left: 0;
+        }
+    }
 }
 
 %gimbap-author-shape {
@@ -108,7 +93,7 @@
 
     .gimbap__logo {
         text-align: left;
-        
+
         .has-flex & {
             align-self: flex-start;
         }
@@ -129,6 +114,12 @@
             width: 13em;
         }
     }
+}
+
+.gimbap__image {
+    width: 100%;
+    display: block;
+    margin: auto;
 }
 
 .gimbap__author {
@@ -174,7 +165,7 @@
 }
 
 .gimbap__cta--simple {
-    @include fs-headline(3);
+    @include fs-headline(1);
 
     position: absolute;
     top: 55%;
@@ -183,6 +174,12 @@
     text-align: center;
     font-weight: bold;
     text-shadow: 0 0 5px rgba(0, 0, 0, 0.3);
+
+    @include mq(tablet) {
+        @include fs-headline(3);
+
+        font-weight: bold;
+    }
 }
 
 .gimbap__arrow {
@@ -285,194 +282,26 @@
     }
 }
 
-<<<<<<< HEAD
-=======
 .gimbap__logo--bookshop-horizontal {
+  .logo--part1 {
+    fill: #bdbdbd;
+  }
+
+  .logo--part2 {
+    fill: #ffffff;
+  }
+
+  .gimbap-style--normal & {
     .logo--part1 {
-        fill: #bdbdbd;
+      fill: #6d7173;
     }
 
     .logo--part2 {
-        fill: #ffffff;
-    }
-
-    .gimbap-style--normal & {
-        .logo--part1 {
-            fill: #6d7173;
-        }
-
-        .logo--part2 {
-            fill: $gimbap-bookshop-reversed;
-        }
-    }
-}
-
-.gimbap__mainlogo {
-    display: none;
-
-    .gimbap-style--normal &,
-    .gimbap-style--reversed & {
-        svg {
-            width: 39px;
-            height: 39px;
-            fill: guss-colour(guardian-brand, $pasteup-palette);
-        }
-    }
-
-    @include mq(wide) {
-        display: block;
-        position: absolute;
-        left: calc(50% - 570px);
-        top: $gs-baseline / 3 * 10;
-        margin-left: $gs-gutter;
-
-        &:first-child {
-            top: $gs-baseline / 3 * 7;
-        }
-    }
-
-    @include mq(wide) {
-        left: calc(50% - 650px);
-    }
-}
-
-.gimbap-wrap {
-    padding: 0 $gs-gutter / 2 $gs-baseline;
-    position: relative;
-
-    @include mq(tablet) {
-        padding: 0 calc(50% - 370px) $gs-baseline;
-
-        &::before,
-        &::after {
-            content: '';
-            position: absolute;
-            top: 0;
-            bottom: 0;
-            width: calc(50% - 370px);
-            background: rgba(51, 51, 51, .06);
-        }
-
-        &::before { left: 0; }
-        &::after { right: 0; }
-    }
-
-    @include mq(desktop) {
-        padding: 0 calc(50% - 490px) $gs-baseline;
-
-        &::before,
-        &::after {
-            width: calc(50% - 490px);
-        }
-    }
-
-    @include mq(leftCol) {
-        padding: 0 calc(50% - 570px) $gs-baseline;
-
-        &::before,
-        &::after {
-            width: calc(50% - 570px);
-        }
-    }
-
-    @include mq(wide) {
-        padding: 0 calc(50% - 650px) $gs-baseline;
-
-        &::before,
-        &::after {
-            width: calc(50% - 650px);
-        }
-    }
-}
-
-.gimbap-wrap__box {
-    border-top: 1px solid colour(news-accent);
-}
-
-.gimbap-wrap__header {
-    display: flex;
-    justify-content: space-between;
-    align-items: center;
-
-    @include mq(tablet) {
-        padding: 0 $gs-gutter;
-    }
-
-}
-
-.gimbap-wrap__body {
-    display: block;
-    overflow: hidden;
-
-    @include mq(tablet) {
-        padding: 0 $gs-gutter / 2;
-
-        .has-flex & {
-            display: flex;
-            flex-direction: row;
-            flex-wrap: nowrap;
-            align-items: stretch;
-        }
-    }
-
-    @include mq(wide) {
-        margin-left: 240px;
-        width: 960px;
-    }
-
-    /* this is ugly but that's the price to pay when
-       decoration elements pollute the DOM */
-    .gimbap-wrap > .inline-marque-36:first-child + & {
-        padding-top: $gs-baseline;
-    }
-}
-
-.gimbap-wrap__body--1x1x1x1 > .gimbap {
-    @include mq(tablet) {
-        .has-flex & {
-            flex: $gimbap-width-quarter;
-        }
-    }
-}
-
-.gimbap-wrap__body--2x1x1 > .gimbap:first-child,
-.gimbap-wrap__body--1x2x1 > .gimbap:nth-child(2),
-.gimbap-wrap__body--1x1x2 > .gimbap:nth-child(3) {
-    @include mq(tablet) {
-        width: calc(66.67% - 20px);
-
-        .has-flex & {
-            flex: 2;
-        }
-    }
-    @include mq(desktop) {
-        width: calc(50% - 20px);
-    }
-}
-
-.gimbap-wrap__body--2x1x1,
-.gimbap-wrap__body--1x2x1,
-.gimbap-wrap__body--1x1x2 {
-    @include mq(tablet, desktop) {
-        > .gimbap:nth-child(n+3) {
-            display: none;
-        }
-    }
-
-    @include mq(desktop) {
-        > .gimbap:nth-child(n+4) {
-            display: none;
-        }
-    }
-}
-
-.gimbap-wrap__title {
-    font: 900 1.375rem/2.25rem 'Guardian Egyptian Web', 'Guardian Text Egyptian Web', Georgia, serif;
-    color: guss-colour(guardian-brand-dark, $pasteup-palette);;
-    margin: 0;
-}
-
->>>>>>> a4f6a742
+      fill: $gimbap-bookshop-reversed;
+    }
+  }
+}
+
 .gimbap-style--normal {
     .gimbap__cta {
         filter: brightness(.5);
@@ -498,7 +327,7 @@
         background: $gimbap-bookshop-reversed;
 
         .gimbap__cta {
-            color: $gimbap-bookshop-text;
+          color: $gimbap-bookshop-text;
         }
 
         .gimbap__arrow {
@@ -511,6 +340,7 @@
     }
 }
 
+
 .gimbap-simple--tone-masterclasses {
     .gimbap__cta--simple {
         color: $gimbap-masterclasses;
