--- conflicted
+++ resolved
@@ -32,15 +32,10 @@
         @include f-headlineSans;
     }
 
-<<<<<<< HEAD
-    .fc-item__header {
-        @include fs-bodyHeading(2, $size-only: true);
-=======
     &.commercial-dfp-multi {
         .fc-item__header {
             @include fs-bodyHeading(2, $size-only: true);
         }
->>>>>>> eedfae02
     }
 }
 
