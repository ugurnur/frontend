
$headerHeight: 58px;
$footerHeight: 46px;
$approxGalleryWidth: calc(167vh - #{5/3 * ($headerHeight + $footerHeight)});


.hosted-gallery__scroll-container {
    overflow-x: hidden;
    overflow-y: scroll;
    position: absolute;
    top: 0;
    bottom: 0;
    right: -20px;
    left: 0;
    display: none;
}

.use-scroll .hosted-gallery__scroll-container {
    display: block;
}

@mixin gallery-side-margins($container-width) {
    width: $container-width + $gs-gutter * 2;
    margin: 0 auto;
}

@mixin hosted-gallery-cta {
    position: absolute;
    opacity: 0;
    pointer-events: none;
    visibility: hidden;
    bottom: 0;
    left: 0;
    right: 0;
    transition: opacity 300ms ease, visibility 300ms ease;
}

.hosted-gallery__gallery-section {
    position: relative;
    height: 100%;
    width: 100%;
    display: flex;
    flex-direction: column;

    @include mq(desktop) {
        @include gallery-side-margins(gs-span(12));
    }
    @include mq(leftCol) {
        @include gallery-side-margins(gs-span(14));
    }
    @include mq(wide) {
        @include gallery-side-margins(gs-span(16));
    }
}

.hosted-gallery__gallery-container {
    opacity: 0;
    flex: 1;
    position: relative;
    &.use-swipe, &.use-scroll {
        opacity: 1;
    }
}

.has-no-flex .hosted-gallery__gallery-container {
    height: calc(100% - 46px);
    width: 100%;
}

.hosted-gallery__image {
    position: absolute;
    width: 100%;
    height: 100%;
    transition: opacity 300ms ease;
    opacity: 0;
    &:first-child {
        opacity: 1;
    }
    .hosted-gallery__image-sizer {
        position: absolute;
        overflow: hidden;
        width: 100%;
        height: 100%;
    }
    .u-responsive-ratio {
        position: static;
    }
    img {
        object-fit: cover;
    }
}

.hosted-gallery__cta-title {
    @include f-headlineSans;
    color: #ffffff;
    margin-bottom: 15px;
    margin-right: 90px;
    font-size: 20px;
    line-height: 22px;
    @include mq(tablet) {
        font-size: 24px;
        line-height: 26px;
    }
    @include mq(desktop) {
        font-size: 30px;
        line-height: 32px;
    }
    &:hover, &:active {
        text-decoration: none;
    }
}

.hosted-gallery__oj {
    @include hosted-gallery-cta;
    background: rgba(51, 51, 51, .8);
    display: flex;
    color: #ffffff;
    .hosted-gallery__cta-title {
        margin: 0;
        font-size: 18px;
        line-height: 20px;
        @include mq(tablet) {
            font-size: 22px;
            line-height: 24px;
        }
    }
    &.minimise-oj {
        transform: translate(0, 100%);
    }
    transition: opacity 300ms ease, visibility 300ms ease, transform 300ms ease 0ms;
}

.hosted-gallery__oj-sub-header {
    @include f-headlineSans;
    font-size: 14px;
}

.hosted-gallery__oj-cta {
    padding-top: 5px;
}

.hosted-gallery__oj-cta,
.hosted-gallery__oj-next-gallery {
    flex: 1;
    margin: 10px 10px 0;
    border-top: 1px solid;
}

.has-no-flex {
    .hosted-gallery__oj-cta,
    .hosted-gallery__oj-next-gallery {
        width: calc(33% - 22px);
        display: inline-block;
        vertical-align: top;
        @include mq($until: mobileLandscape) {
            width: calc(50% - 22px);
        }
    }
}

.hosted-gallery__oj-next-gallery {
    pointer-events: auto;
    display: flex;
    flex-wrap: wrap-reverse;
    align-items: flex-end;
    align-content: flex-end;
    &:hover, &:active {
        text-decoration: none;
    }
    &:nth-child(3) {
        @include mq($until: mobileLandscape) {
            display: none;
        }
    }
}

.hosted-gallery__oj-close {
    @include f-headlineSans;
    font-size: 14px;
    border-radius: 3px 3px 0 0;
    position: absolute;
    right: 10px;
    bottom: 100%;
    padding: 6px 4px 0 8px;
    background: rgba(51, 51, 51, .8);
    color: #ffffff;
    pointer-events: auto;
    svg {
        transform: scale(.6) rotate(180deg);
        margin-bottom: -6px;
    }
    &:before {
        content: 'Hide';
    }
    .minimise-oj &:before {
        content: 'Show';
    }
    .minimise-oj & svg {
        transform: scale(.6);
        margin-bottom: -3px;
    }
    .minimise-oj & {
        @include mq($until: tablet) {
            padding-bottom: $footerHeight;
        }
    }
}

.hosted-gallery__next-gallery-title {
    flex: 1;
    min-width: 110px;
}

.hosted-gallery__next-gallery-image {
    width: 170px;
    height: 95px;
    object-fit: cover;
    @include mq($until: tablet) {
        display: none;
    }
    @include mq($until: desktop) {
        width: 115px;
        height: 65px;
    }
}

.hosted-gallery__cta {
    @include hosted-gallery-cta;
    padding: 50px $gs-gutter * 3 0 $gs-gutter * 5;
    font-weight: bold;
    background: linear-gradient(to top, rgba(51, 51, 51, .7) 0%, rgba(51, 51, 51, .5) 50%, transparent 100%);
    filter: progid:DXImageTransform.Microsoft.gradient(GradientType=0,startColor=0, endColorstr='#B4333333');
    @include mq($until: tablet) {
        padding: 50px $gs-gutter * 2 0 $gs-gutter;
    }
}

.hosted-gallery__cta-link {
    @include circular;
    @include f-headlineSans;
    position: relative;
    display: inline-block;
    padding: 8px 12px;
    margin: 16px 0;
    color: #ffffff;
    font-weight: bold;
    text-align: center;
    &:hover, &:active {
        text-decoration: none;
    }

    .inline-external-link {
        margin-left: 5px;

        svg {
            height: 22px;
            width: 20px;
            vertical-align: top;
        }
    }

    @include mq($until: tablet) {
        padding: 6px 4px 3px 10px;
        margin: 8px 0 16px;
        width: 140px;
        font-size: 14px;
        .inline-external-link svg {
            height: 16px;
            width: 18px;
        }
    }
}

.show-cta .hosted-gallery__cta,
.show-oj .hosted-gallery__oj {
    opacity: 1;
    transition-delay: 500ms, 500ms, 0ms, 0ms;
    transition-duration: 500ms;
    visibility: visible;
    .hosted-gallery__cta-link {
        pointer-events: auto;
    }
}

.show-oj.use-swipe .hosted-gallery__progress {
    @include mq($until: tablet) {
        display: none;
    }
}

.use-swipe .hosted-gallery__image {
    position: relative;
    opacity: 1;
}

.hosted-gallery__image--placeholder {
    position: relative;
    width: 100%;
    height: 100%;
}


.hosted-gallery-page.visit-britain .hostedbadge__info {
    color: #ffffff;
}

.hosted-gallery__meta {
    position: absolute;
    bottom: 0;
    left: 0;
    right: 0;
    color: #ffffff;
    padding: 20px;
    transition: opacity 300ms ease;
    background: linear-gradient(to top, rgba(51, 51, 51, .7) 0%, rgba(51, 51, 51, .5) 50%, transparent 100%);
    filter: progid:DXImageTransform.Microsoft.gradient(GradientType=0,startColor=0, endColorstr='#B4333333');
    @include mq($until: tablet) {
        padding: 20px 70px 10px 20px;
    }
}

.hosted-gallery__heading {
    @include f-headlineSans;
    margin-bottom: 5px;
    font-size: 26px;
    line-height: 28px;
    @include mq(tablet) {
        font-size: 30px;
        line-height: 32px;
    }
    @include mq(desktop) {
        font-size: 36px;
        line-height: 36px;
    }
}

.hosted-gallery__sub-heading {
    @include f-headlineSans;
    font-size: 16px;
    line-height: 18px;
    @include mq(tablet) {
        font-size: 20px;
        line-height: 22px;
    }
}

.hosted-gallery__gallery-frame {
    position: absolute;
    top: 0;
    bottom: 0;
    left: 0;
    right: 0;
    overflow: hidden;
}

.hosted-gallery-page--container {
    position: absolute;
    top: 0;
    left: 0;
    right: 0;
    bottom: 0;
    overflow: hidden;
    display: flex;
    flex-direction: column;
    align-items: stretch;
}

.hosted-gallery__images-container {
    position: absolute;
    width: 100%;
    height: 100%;
    display: flex;
}

.hosted-gallery-page .hosted__side {
    display: flex;
    flex-direction: column;
    position: relative;
}

.has-no-flex .hosted-gallery-page .hosted__side {
    height: calc(100% - 58px);
}

.hosted-gallery-page {
    .hosted__headerwrap {
        width: $approxGalleryWidth;
        max-width: 100%;
    }
    .hosted__social.host__header {
        padding: 0;
        width: 170px;
        order: 0;
        margin: 0;
    }
    .hosted__social-wrapper {
        padding: 7px;
        border: 0;
    }
    .l-side-margins:after,
    .l-side-margins:before {
        background: #1b1b1b;
    }
    @include mq($until: desktop) {
        .hosted__container--content {
            padding: 0;
        }
    }
    .hosted__container--content {
        display: flex;
        flex-direction: row;
    }
}

.hosted-gallery__captions {
    color: $neutral-7;
    height: 40px;
    flex: 1;
    position: relative;
    align-self: flex-end;
    padding-bottom: 3px;
}

.has-no-flex .hosted-gallery__captions {
    width: calc(100% - 170px);
    position: absolute;
    top: 0;
    right: 0;
}

.hosted-gallery__caption {
    @include f-headlineSans;
    font-size: 13px;
    height: 40px;
    color: $neutral-7;
    position: absolute;
    right: 50px;
    left: 10px;
    text-align: right;
    opacity: 0;
    visibility: hidden;
    pointer-events: none;
    transition: opacity 500ms ease, visibility 500ms ease;

    &.current-caption {
        opacity: 1;
        visibility: visible;
        pointer-events: auto;
    }
}

.hosted-gallery__image-title {
    display: flex;
    align-items: center;
    justify-content: flex-end;
    line-height: 20px;
    height: 100%;
    padding-top: 2px;
    span {
        max-height: 40px;
    }
}

.hosted-gallery--show-caption .hosted-gallery__caption-text {
    opacity: 1;
    visibility: visible;
}

.hosted-gallery__caption-text {
    background: $neutral-1;
    color: #ffffff;
    position: absolute;
    bottom: 100%;
    right: -40px;
    line-height: 16px;
    padding: 10px;
    width: 500px;
    text-align: left;
    max-width: calc(100% + 20px);
    border-radius: 3px;
    opacity: 0;
    visibility: hidden;

    a {
        color: #ffffff;
        position: relative;
        &:after {
            content: '';
            height: 1px;
            width: 100%;
            background-color: #ffffff;
            opacity: .5;
            bottom: 1px;
            left: 0;
            position: absolute;
        }
    }
}

.hosted-gallery__info-button {
    position: absolute;
    right: 10px;
    top: 3px;
    border: 1px solid #ffffff;
    border-radius: 50%;
    padding: 9px;
    margin-left: 5px;
    cursor: pointer;
    .icon-i {
        font-weight: bold;
        display: block;
        height: 15px;
        width: 15px;
        line-height: 16px;
        text-align: center;
    }
    .inline-cross {
        display: none;
        width: 15px;
        height: 15px;
    }
}

$progressHeight: 50px;
$progressThickness: 2px;
$progressColor: #ffffff;

.use-scroll .hosted-gallery__progress {
    display: block;
}

.use-swipe .hosted-gallery__progress {
    display: block;
    pointer-events: none;
    .inline-arrow-up,
    .inline-arrow-down {
        display: none;
    }
}

.hosted-gallery__progress {
    display: none;
    position: absolute;
    top: 50%;
    margin-top: $progressHeight / -2;
    right: 0;
    height: $progressHeight;
    width: $progressHeight;

    &:before {
        content: '';
        position: absolute;
        background-image: radial-gradient(center center, ellipse cover, $neutral-1 0%, transparent 50%);
        pointer-events: none;
        opacity: .5;
        width: 200%;
        height: 400%;
        top: -150%;
        left: -100%;

        .use-swipe & {
            height: 200%;
            top: -50%;
        }
    }

    .hosted-gallery__image-count {
        @include f-headlineSans;
        position: absolute;
        top: 13px;
        left: -18px;
        width: 37px;
        color: $progressColor;
        text-align: center;
        text-shadow: 1px 1px 1px $neutral-2;
        pointer-events: none;
    }

    .hosted-gallery__progress--wrapper {
        position: relative;
        height: $progressHeight;
        width: $progressHeight;
        overflow: visible;
        pointer-events: none;
    }

    &.first-half .hosted-gallery__progress--wrapper {
        overflow: hidden;
    }

    .inline-arrow-up,
    .inline-arrow-down {
        position: absolute;
        left: -19px;
        cursor: pointer;
        border: 1px solid rgba(255, 255, 255, .6);
        border-radius: 50%;
        padding: 3px 0 3px 6px;
        width: 30px;
        height: 30px;
    }

    .inline-arrow-up {
        top: -31px;
        transform: rotate(-90deg);
    }

    .inline-arrow-down {
        bottom: -31px;
        transform: rotate(90deg);
    }

    .hosted-gallery__progress-border {
        height: $progressHeight;
        width: $progressHeight;
        position: absolute;
        left: $progressHeight / -2;
        transform: rotate(45deg);
    }

    .hosted-gallery__progress-border-static,
    .hosted-gallery__progress-border-rotate {
        border: $progressThickness solid;
        border-radius: 50%;
        height: $progressHeight - (2 * $progressThickness);
        width: $progressHeight - (2 * $progressThickness);
        position: absolute;
    }

    .hosted-gallery__progress-border-rotate {
        border-color: transparent transparent $progressColor $progressColor;
    }

    .hosted-gallery__progress-border-static {
        border-color: $progressColor $progressColor transparent transparent;
    }

    &.first-half .hosted-gallery__progress-border-static {
        border-color: transparent;
    }
}

.hosted-gallery__lower-bar {
    background: $neutral-1;
    z-index: 1;
    position: relative;
    width: $approxGalleryWidth;
    margin: auto;
    @include mq($until: desktop) {
        padding: 0;
    }
}

@include mq($until: tablet) {
    .hosted-gallery__lower-bar {
        position: absolute;
        bottom: 0;
        left: 0;
        right: 0;
        background: linear-gradient(to top, rgba(51, 51, 51, .9) 0%, rgba(51, 51, 51, .7) 70%, transparent 100%);
        &:not(.hosted-gallery--show-caption) .hosted__social {
            display: none;
        }
        &.hosted-gallery--show-caption {
            background: rgba(51, 51, 51, .8);
        }
        .hosted-gallery__caption-text {
            background: rgba(51, 51, 51, .8);
            border-radius: 0;
            margin-bottom: 3px;
            right: -50px;
            left: -180px;
            width: auto;
            max-width: none;
        }
    }
    .hosted-gallery--show-caption {
        .hosted-gallery__image-title {
            display: none;
        }
        .icon-i {
            display: none;
        }
        .hosted-gallery__info-button .inline-cross {
            display: block;
        }
    }
}

.hosted-gallery__next-page-wrapper {
    display: flex;
<<<<<<< HEAD
=======
    width: 100%;
>>>>>>> 8ac23bd8
}

@include mq($until: tablet) {
    .hosted-gallery__meta,
    .hosted-gallery__oj,
    .hosted-gallery__cta {
        padding-bottom: 20px;
    }
}<|MERGE_RESOLUTION|>--- conflicted
+++ resolved
@@ -689,10 +689,7 @@
 
 .hosted-gallery__next-page-wrapper {
     display: flex;
-<<<<<<< HEAD
-=======
     width: 100%;
->>>>>>> 8ac23bd8
 }
 
 @include mq($until: tablet) {
