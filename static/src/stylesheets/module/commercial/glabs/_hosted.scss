$hosted-stripe: 28px;

@mixin hosted-fade-in {
    opacity: 1;
    transition: opacity 1s linear;
}

@mixin hosted-fade-out {
    opacity: 0;
    transition: opacity 1s linear;
}

.hosted-tone--renault {
    color: #ffc421;
}

.hosted-tone-bg--renault {
    background-color: #ffc421;
}

.hosted-tone--dark {
    background-color: $paid-article;
}

.hosted__header {
    width: 100%;
    height: 58px;
    background-color: $neutral-1;
}

.hosted__side {
    @include mq($until: desktop) {
        &:before,
        &:after {
            display: none;
        }
    }
}

.hosted__headerwrap {
    margin: 0 auto;
    text-align: right;

    @include mq(desktop) {
        max-width: gs-span(12) + $gs-gutter * 2;
    }

    @include mq(leftCol) {
        max-width: gs-span(14) + $gs-gutter * 2;
    }

    @include mq(wide) {
        max-width: gs-span($gs-max-columns) + $gs-gutter * 2;
    }
}

.hosted__glogo {
    height: 50px;
    overflow: hidden;
    padding: 4px $gs-gutter / 2;
    background-color: $guardian-brand;
    text-align: right;
    float: right;

    svg {
        fill: #ffffff;
<<<<<<< HEAD
        width: 140px;
=======
        width: 135px;
>>>>>>> 830f0eb8
        height: 50px;
    }

    .inline-logo {
        display: inline-block;
        margin-top: -5px;
    }

<<<<<<< HEAD
    @include mq(desktop) {
=======
    @include mq(tablet) {
>>>>>>> 830f0eb8
        svg {
            width: 185px;
        }
    }
}

.hosted__glogotext {
    @include f-headlineSans;
    @include font-size(14);

    margin: 0;
    text-align: left;
    color: rgba(255, 255, 255, .5);
}

.hosted__container {
    position: relative;
    background: transparent;
    color: #ffffff;

    @include mq($until: desktop) {
        padding: 0;
    }
}

.hosted__container--content {
    @include mq($until: leftCol) {
        display: flex;
        flex-direction: column-reverse;

        .adverts__header {
            padding-top: 0;
            padding-bottom: 0;
            border-top: 1px solid rgba(0, 0, 0, .2);
        }
    }
}

.hosted__container--full {
    @include mq($until: desktop) {
        padding: 0;
    }
}

.hosted__video {
    vertical-align: top;

    .vjs-big-play-button .vjs-control-text {
        display: none;
    }

    //those control buttons will fade in on video play
    .vjs-fullscreen-control,
    .vjs-volume-menu-button,
    .vjs-progress-control {
        opacity: 0;
    }

    &.vjs-paused {
        .vjs-fullscreen-control,
        .vjs-volume-menu-button,
        .vjs-progress-control {
            @include hosted-fade-out;
        }

        .vjs-control-bar {
            background-color: unset;
            transition: background-color 1s linear;
        }
    }

    &.vjs-playing {
        .vjs-fullscreen-control,
        .vjs-volume-menu-button,
        .vjs-progress-control {
            @include hosted-fade-in;
        }

        .vjs-control-bar {
            background-color: rgba(25, 25, 25, .8);
            transition: background-color 1s linear;
        }
    }

    .vjs-control-bar {
        bottom: 0;
        background-color: unset;
        font-size: 16px;
        height: 88px;
    }

    .vjs-fullscreen-control {
        margin-top: 30px;
    }

    .vjs-menu-button {
        margin-top: 34px;

        .vjs-control-text {
            font-size: 14px;
        }
    }

    .vjs-time-control {
        padding-top: 21px;
    }

    &.vjs .vjs-play-control {
        width: 48px;
        height: 48px;
        margin: 20px 10px 20px 20px;
    }
}

.hosted__meta {
    position: absolute;
    left: $gs-gutter;
    bottom: 15%;
    width: 55%; // Magic. Do not touch.
    color: #ffffff;

    @include mq(tablet) {
        bottom: 20%;
    }

    @include mq(desktop) {
        width: 35%;
        left: calc(50% - 490px + #{$gs-gutter});
    }

    @include mq(leftCol) {
        bottom: 18%;
        left: calc(50% - 570px + #{$gs-gutter});
    }

    @include mq(wide) {
        left: calc(50% - 650px + #{$gs-gutter});
    }

    .vjs-playing + & {
        @include hosted-fade-out;
    }

    .vjs-paused + & {
        @include hosted-fade-in;
    }
}

// Headings
.hosted__heading {
    @include f-headlineSans;

    font-size: 56px;
    line-height: 54px;

    @include mq($until: desktop) {
        margin: 0;
        font-size: 26px;
        line-height: 26px;
    }
}

.hosted__heading--small {
    @include f-headlineSans;

    font-size: 32px;

    @include mq($until: desktop) {
        font-size: 18px;
        line-height: 1;
        margin-bottom: 0;
    }
}

.hosted__subheading {
    padding-bottom: 0;
}

// Main banner
.hosted__banner {
    position: relative;
    height: 375px;
    background-size: cover;

    @include mq($until: desktop) {
        background-position: center;
    }
}

.hosted__cta-wrapper {
    width: 40%;
    padding-top: 200px;
    margin-left: 20px;
}

.hosted__cta {
    svg {
        fill: $neutral-1;
    }

    &,
    &:focus,
    &:hover {
        background-color: #ffc421;
        border-color: #ffc421;
        color: $neutral-1;
    }

    @include mq($until: desktop) {
        width: 190px;
        height: 26px;
        margin-top: $gs-gutter / 2;
        padding: 0 20px;
        font-size: 14px;
        line-height: 26px;

        svg {
            width: 26px;
            height: 26px;
        }
    }
}

.hosted__text {
    @include f-textSans;

    line-height: 1.2;
    color: $neutral-1;

    @include mq($until: tablet) {
        font-size: 14px;
    }

    @include mq(tablet) {
        font-size: 18px;
    }

    @include mq(leftCol) {
        font-size: 14px;
    }
}

.hosted__terms {
    @include f-textSans;

    margin-top: $gs-row-height / 2;
    font-size: 12px;
    line-height: 1.2;
    color: $neutral-1;
}

.hosted__link {
    color: #ffc421;
}

.hosted__standfirst {
    width: auto;
    padding: $gs-baseline $gs-gutter 0;

    @include mq(desktop) {
        width: 60%;
        margin-bottom: $gs-gutter * 1.5;
    }
}

.hosted__social {
    border-top: 0;
    padding-left: $gs-gutter / 2;

    @include mq($until: leftCol) {
        padding: $gs-gutter / 2;
    }

    @include mq(tablet) {
        padding-left: 0;
    }

    @include mq($from: leftCol, $until: wide) {
        padding-left: $gs-gutter / 2;

        .social__item {
            min-width: 30px;
        }

        .social-icon {
            min-width: 30px;
            height: 30px;
        }
    }
}

.hosted__label {
    float: left;
    margin-left: 115px;
    margin-top: 31px;
    color: #ffffff;
    border: 0;

    @include mq(desktop) {
        margin-left: 170px;
    }
}

.hosted__label-btn.popup__toggle {
    border: 0;

    svg {
        fill: #ffffff;
    }
}

.hosted__popup {
    background: #ffffff;
    color: $neutral-1;
    text-align: left;

    &:before {
        border-bottom-color: #ffffff;
    }
}<|MERGE_RESOLUTION|>--- conflicted
+++ resolved
@@ -64,11 +64,7 @@
 
     svg {
         fill: #ffffff;
-<<<<<<< HEAD
         width: 140px;
-=======
-        width: 135px;
->>>>>>> 830f0eb8
         height: 50px;
     }
 
@@ -77,11 +73,7 @@
         margin-top: -5px;
     }
 
-<<<<<<< HEAD
-    @include mq(desktop) {
-=======
-    @include mq(tablet) {
->>>>>>> 830f0eb8
+    @include mq(desktop) {
         svg {
             width: 185px;
         }
@@ -351,25 +343,8 @@
     border-top: 0;
     padding-left: $gs-gutter / 2;
 
-    @include mq($until: leftCol) {
-        padding: $gs-gutter / 2;
-    }
-
-    @include mq(tablet) {
-        padding-left: 0;
-    }
-
-    @include mq($from: leftCol, $until: wide) {
-        padding-left: $gs-gutter / 2;
-
-        .social__item {
-            min-width: 30px;
-        }
-
-        .social-icon {
-            min-width: 30px;
-            height: 30px;
-        }
+    @include mq($until: mobileLandscape) {
+        padding: $gs-gutter / 2 $gs-gutter / 2 0 $gs-gutter / 2;
     }
 }
 
