$hosted-stripe: 28px;

@mixin hosted-fade-in {
    opacity: 1;
    transition: opacity 1s linear;
}

@mixin hosted-fade-out {
    opacity: 0;
    transition: opacity 1s linear;
}

.hosted-tone--renault {
    color: #ffc421;
}

.hosted-tone-bg--renault {
    background-color: #ffc421;
}

.hosted-tone--dark {
    background-color: $paid-article;
}

.hosted__header {
    width: 100%;
    background-color: $neutral-1;

    @include mq(mobile) {
        height: 48px;
    }

    @include mq(tablet) {
        height: 58px;
    }
}

.hosted__side {
    @include mq($until: desktop) {
        &:before,
        &:after {
            display: none;
        }
    }
    @include mq(wide) {
        &:before,
        &:after {
            $size: gs-span(14) + $gs-gutter * 2;
            width: calc((100% - #{$size}) / 2);
        }
        .adverts {
            padding: 0 calc(50% - 570px);
        }
    }
}

.hosted__headerwrap {
    margin: 0 auto;
    text-align: right;

    @include mq(desktop) {
        max-width: gs-span(12) + $gs-gutter * 2;
    }

    @include mq(leftCol) {
        max-width: gs-span(14) + $gs-gutter * 2;
    }
}

.hosted__glogo {
    display: inline-block;
    padding: 4px $gs-gutter / 2;
    background-color: $guardian-brand;
    text-align: right;

    svg {
        fill: #ffffff;
    }

    .inline-logo {
        display: inline-block;
        margin-top: -5px;
    }

    @include mq(mobile) {
        svg {
            width: 115px;
            height: 40px
        }
    }

    @include mq(tablet) {
        svg {
            width: 185px;
            height: 50px;
        }
    }
}

.hosted__glogotext {
    @include f-headlineSans;
    @include font-size(14);

    margin: 0;
    text-align: left;
    color: rgba(255, 255, 255, .5);
}

.hosted__container {
    position: relative;
    background: transparent;
    color: #ffffff;

    @include mq($until: desktop) {
        padding: 0;
    }
}

.hosted__container--content {
    @include mq($until: leftCol) {
        display: flex;
        flex-direction: column-reverse;

        .adverts__header {
            padding-top: 0;
            padding-bottom: 0;
            border-top: 1px solid rgba(0, 0, 0, .2);
        }
    }
}

.hosted__container--full {
    @include mq($until: desktop) {
        padding: 0;
    }
}

.hosted__video {
    vertical-align: top;

    .vjs-big-play-button .vjs-control-text {
        display: none;
    }

    //those control buttons will fade in on video play
    .vjs-fullscreen-control,
    .vjs-volume-menu-button,
    .vjs-progress-control {
        opacity: 0;
    }

    &.vjs-paused {
        .vjs-fullscreen-control,
        .vjs-volume-menu-button,
        .vjs-progress-control {
            @include hosted-fade-out;
        }

        .vjs-time-control {
            @include mq($until: tablet) {
                @include hosted-fade-out;
            }
        }

        .vjs-control-bar {
            background-color: unset;
            transition: background-color 1s linear;
        }
    }

    &.vjs-playing {
        .vjs-fullscreen-control,
        .vjs-volume-menu-button,
        .vjs-progress-control {
            @include hosted-fade-in;
        }

        @include mq($until: tablet) {
            .vjs-time-control {
                @include hosted-fade-in;
            }
        }

        .vjs-control-bar {
            background-color: rgba(25, 25, 25, .8);
            transition: background-color 1s linear;
        }
    }

    .vjs-control-bar {
        bottom: 0;
        background-color: unset;
        font-size: 16px;
        height: 48px;
    }

    .vjs-fullscreen-control {
        margin-top: 14px;
    }

    .vjs-menu-button {
        margin-top: 17px;

        .vjs-control-text {
            font-size: 14px;
        }
    }

    .vjs-time-control {
        padding-top: 2px;
    }

    &.vjs .vjs-play-control {
        width: 37px;
        height: 37px;
        margin: 6px 20px 6px $gs-gutter;
    }

    &.vjs-using-native-controls .vjs-control-bar {
        display: block;
    }

    .vjs-error-display {
        z-index: 1016;
    }
}

.hosted__meta {
    position: absolute;
    left: $gs-gutter;
    bottom: 50px;
    width: 55%; // Magic. Do not touch.
    color: #ffffff;

    @include mq(desktop) {
        width: 35%;
    }

    @include mq($until: tablet) {
        left: 76px;
        right: $gs-gutter;
        bottom: 3px;
        width: auto;
    }
}

.vjs-playing + .hosted-fading {
    .hosted__meta {
        @include hosted-fade-out;
    }
    @include mq($until: tablet) {
        .hostedbadge__logo {
            @include hosted-fade-out;
        }
    }
}

.vjs-paused + .hosted-fading {
    .hosted__meta,
    .hostedbadge__logo {
        @include hosted-fade-in;
    }
}

.hosted-fading .hostedbadge__logo {
    margin-top: 27px;
    position: relative;
}

// Headings
.hosted__heading {
    @include f-headlineSans;

    margin: 0;
    font-size: 26px;
    line-height: 26px;

    @include mq(tablet) {
        font-size: 46px;
        line-height: 44px;
    }

    @include mq(desktop) {
        font-size: 56px;
        line-height: 54px;
    }
}

.hosted__heading--small {
    @include f-headlineSans;

    font-size: 18px;
    line-height: 1;
    margin-bottom: 0;

    @include mq(tablet) {
        font-size: 24px;
    }

    @include mq(desktop) {
        font-size: 32px;
    }
}

.hosted__subheading {
    padding-bottom: 0;
}

// Main banner
.hosted__banner {
    position: relative;
    background-size: cover;

    &:after {
        content: '';
        width: 100%;
        height: 100%;
        position: absolute;
        left: 0;
        top: 0;
        z-index: 0;
        background: linear-gradient(transparent 100px, rgba(0, 0, 0, .5));
    }

    @include mq(mobile) {
        height: 200px;
        background-position: left;
    }

    @include mq(tablet) {
        height: 250px;
    }

    @include mq(desktop) {
        height: 375px;
    }
}

.hosted__cta-wrapper {
    position: relative;
    z-index: 1;
    margin-left: 20px;

    @include mq(mobile) {
        padding-top: 130px;
    }

    @include mq(tablet) {
        width: 40%;
        padding-top: 160px;
    }

    @include mq(desktop) {
        padding-top: 220px;
    }
}

.hosted__cta {
    padding: 0;

    &,
    &:focus,
    &:hover {
        background-color: #ffc421;
        border-color: #ffc421;
        color: $neutral-1;
    }

    @include mq(mobile) {
        height: 26px;
        margin: 6px;
        font-size: 14px;
        line-height: 26px;

        svg {
            fill: $neutral-1;
            width: 24px;
            height: 24px;
        }
    }

    @include mq(tablet) {
        height: 38px;
        margin: 13px;
        line-height: 1;

        svg {
            width: 37px;
            height: 37px;
        }
    }

    @include mq(desktop) {
        margin: 9px;
    }
}

.hosted__cta-text {
    @include f-headlineSans;

    font-size: 25px;
    font-weight: bold;
    color: #ffc421;

    @include mq(tablet) {
        font-size: 38px;
    }
}

.hosted__cta-link {
    &:hover {
        text-decoration: none;
    }
}

.hosted__text {
    @include f-textSans;

    line-height: 1.2;
    color: #767676;

    @include mq($until: tablet) {
        font-size: 14px;
    }

    @include mq(tablet) {
        font-size: 18px;
    }

    @include mq(leftCol) {
        font-size: 16px;
    }
}

.hosted__terms {
    @include f-textSans;

    display: inline-block;
    margin-top: $gs-row-height / 2;
    font-size: 12px;
    line-height: 1.2;
    color: #767676;
}

.hosted__link {
    color: #ffc421;
}

.hosted__standfirst {
    width: auto;
    padding: $gs-baseline $gs-gutter 0;

    @include mq(desktop) {
        width: 60%;
        margin-bottom: $gs-gutter * 1.5;
    }
}

.hosted__social {
    @include mq($until: tablet) {
        margin-top: $gs-gutter / 2;
    }
}

.hosted__social-wrapper {
    border-top: 0;
    padding: $gs-gutter / 2 0 $gs-gutter / 2 $gs-gutter / 2;

    @include mq(mobileLandscape) {
        padding: $gs-gutter / 2 0;
    }

    @include mq(leftCol) {
        padding-top: 0;
        padding-left: $gs-gutter / 2;

        .social__item {
            min-width: 30px;
        }

        .social-icon {
            min-width: 30px;
            height: 30px;
        }
    }
}

/*Hosted thrasher*/
.creative--hosted-video {
    .hosted-video__body {
        position: relative;
        height: 100%;
        padding-top: 0;
    }

    .hosted-video_layer {
        width: 100%;
        height: 100%;
        position: absolute;
        top: 0;
        left: 0;
        z-index: 1;
        background-repeat: no-repeat;
    }

    .hosted__heading {
        @include mq(desktop) {
            font-size: 46px;
            line-height: 46px;
            margin-bottom: 10px;
        }
    }

    .hosted__meta {
        left: $gs-gutter/2;
        bottom: 60px;
        @include mq(desktop) {
            width: 55%;
        }
        @include mq($until: desktop) {
            bottom: 15%;
        }
    }

    .hosted-video--image-container {
        height: 339px;
        background-position: center center;
        background-repeat: no-repeat;
        background-size: cover;
        position: relative;
    }

    .hostedbadge {
        top: 0;
        left: $gs-gutter/2;
        @include mq(leftCol) {
            top: 210px;
            left: - $left-column - $gs-gutter;
            width: 112px;
        }
        @include mq(wide) {
            left: - $left-column-wide - $gs-gutter;
        }
    }

    .hosted-banner {
        top: 0;
        left: 0;
        right: 0;
        bottom: 0;
        position: absolute;
<<<<<<< HEAD
        background-image: linear-gradient(to bottom, rgba(238, 238, 238, 0), rgba(0, 0, 0, .4));
        border-top: 1px solid transparent;
=======
        background-image: linear-gradient(to bottom, rgba(0, 0, 0, 0), rgba(0, 0, 0, .4));
        border-top: 2px solid transparent;
>>>>>>> d5823435
    }

    .play-button {
        @include icon(play-32--tone-media);
        @include mq(desktop) {
            padding: 9px;
        }
        position: absolute;
        margin: $gs-gutter/2;
        bottom: 0;
    }
}

.hosted__label {
    float: left;
    margin-left: 110px;
    color: #ffffff;
    border: 0;

    @include mq(mobile) {
        margin-top: 20px;
    }

    @include mq(tablet) {
        margin-top: 29px;
    }

    @include mq(desktop) {
        margin-left: 160px;
    }
}

.hosted__label-btn {
    @include f-headlineSans;

    font-size: 16px;

    .inline-icon {
        padding-left: 2px;
    }

    &.popup__toggle {
        border: 0;
        padding: 0;

        svg {
            fill: #ffffff;
        }
    }
}

.hosted__label-btn--small {
    @include f-textSans;

    font-size: 12px;
}

.hosted__popup {
    top: 110%;
    left: 299%;
    width: 350px;
    padding: $gs-gutter / 2 $gs-gutter / 2 $gs-gutter $gs-gutter / 2;
    background: #ffffff;
    color: $neutral-1;
    text-align: left;
    border-radius: 0;

    &:before {
        left: 8%;
        border-bottom-color: #ffffff;
    }

    @include mq($until: tablet) {
        width: 250px;
        left: 125%;

        &:before {
            left: 29%;
        }
    }
}

.hosted__popup--bottom {
    @include mq($until: tablet) {
        left: 65%;
    }
}

.hosted__popup-text {
    font-weight: 200;
}<|MERGE_RESOLUTION|>--- conflicted
+++ resolved
@@ -549,13 +549,8 @@
         right: 0;
         bottom: 0;
         position: absolute;
-<<<<<<< HEAD
         background-image: linear-gradient(to bottom, rgba(238, 238, 238, 0), rgba(0, 0, 0, .4));
         border-top: 1px solid transparent;
-=======
-        background-image: linear-gradient(to bottom, rgba(0, 0, 0, 0), rgba(0, 0, 0, .4));
-        border-top: 2px solid transparent;
->>>>>>> d5823435
     }
 
     .play-button {
