.creative__tracking-pixel {
    position: absolute;
    width: 1px;
    height: 1px;
}

.creative__cta {
    display: block;
}

.creative--scrollable-mpu {
    .creative--scrollable-mpu-inner {
        margin: 0 auto;
        width: 300px;
        height: 250px;
        overflow: hidden;
        position: relative;
    }
    .creative--scrollable-mpu-image,
    .creative--scrollable-mpu-static-image {
        display: block;
        height: 100%;
        width: 300px;
        position: absolute;
        top: 0;
        left: 0;
        box-sizing: border-box;
    }
    .creative--scrollable-mpu-image {
        border: 1px solid $neutral-5;
        background: none 0 0 repeat;

        &.creative--scrollable-mpu-image-fixed {
            background-attachment: fixed;
            /*TODO consider using solution from https://www.youtube.com/watch?v=QU1JAW5LRKU*/
            background-repeat: repeat;
            background-position: 50% 0;
        }
        &.creative--scrollable-mpu-image-parallax {
            background-attachment: scroll;
            background-repeat: repeat-y;
            height: 500px;
        }
    }
    .creative--scrollable-mpu-static-image {
        z-index: 1;
        background-repeat: no-repeat;
    }
}

.creative--jobs {
    .creative__inner {
        border-color: $news-support-2;
    }
    .creative__marque-title {
        color: $news-support-2;
    }
    .creative__marque {
        color: $news-support-2;
        fill: $news-support-2;
    }
}

.creative--membership {
    .creative__inner {
        border-color: $news-accent;
    }
    .creative__marque-title {
        color: $news-accent;
    }
    .creative__marque {
        color: $news-accent;
        fill: $news-accent;
    }
}

.creative--expandable {
    margin-bottom: $gs-baseline;

    .facia-container__inner {
        border-top: 0;
        padding-top: 0;
    }
    .ad-slot__label--wrapper {
        @include mq($until: tablet) {
            width: auto;
        }
    }
    .ad-slot__label {
        text-align: left;
    }
    .ad-exp--expand {
        height: 0;
        position: relative;
        overflow: hidden;
        transition: height 1s;
    }
    .ad-exp--expand .facia-container__inner {
        height: 100%;
        position: relative;

        @include mq($until: tablet) {
            width: 100%;
            margin-left: 0;
            margin-right: 0;
        }
    }
    .ad-exp__close-button {
        position: absolute;
        top: 10px;
        right: 10px;
        border-radius: 100px;
        border: 1px solid #ffffff;
        background-color: #000000;
        margin: 5px;
        padding: 0;
        z-index: 3;
        height: 32px;
        width: 32px;
        transform: rotate(45deg);
        transition: all 1s ease;
        box-shadow: 0 0 1px 0px #ffffff inset, 0 0 1px 0px #ffffff;

        &:focus {
            outline-color: transparent;
            outline-style: none;
        }
        &.button-spin {
            transform: rotate(360deg);
        }
    }

    .expandable_video {
        position: absolute;
        z-index: 10;
        margin-top: $gs-baseline/2;

        &.expandable_video--horiz-pos-left {
            left: 0;
        }
        &.expandable_video--horiz-pos-center {
            left: 50%;
        }
        &.expandable_video--horiz-pos-right {
            left: auto;
            right: 0;
        }
    }

    .ad-exp__open-chevron {
        @include fs-textSans(1);
        position: absolute;
        z-index: 11;
        bottom: 0;
        left: 50%;
        border: 1px solid #ffffff;
        border-width: 1px 1px 0;
        background: $neutral-1;
        color: #ffffff;
        opacity: .75;
        padding: $gs-baseline/2 0 0;
        width: gs-span(1);
        margin-left: $gs-gutter*-1.5;
        text-align: center;
        outline: none;
        height: 39px;
        border-radius: $gs-gutter $gs-gutter 0 0;
        box-shadow: 0 0 1px 0px #ffffff inset, 0 0 1px 0px #ffffff;

        .inline-arrow-down {
            transition: all 1s ease;
            display: block;
            margin: -12px auto 2px;
        }

        &.chevron-down .inline-arrow-down {
            transform: rotate(180deg);
            transition: all 1s ease;
        }

        &.chevron-up {
            animation: chevronanimation 3s ease-in-out 2;
        }

    }

    .slide-1 {
        z-index: 1;
        overflow: hidden;
    }

    .ad-exp-collapse__slide {
        position: relative;
    }

    .ad-exp__layer {
        height: 100%;
        width: 100%;
        position: absolute;
        top: 0;
        left: 0;

        &.ad-exp__layer1 {
            z-index: 1;
        }

        &.ad-exp__layer2 {
            z-index: 2;
        }

        &.ad-exp__layer3 {
            z-index: 3;
        }
    }

    .ad-exp--expand-scrolling-bg {
        position: absolute;
        top: 0;
        height: 500px;
        width: 100%;

        &.ad-exp--expand-scrolling-bg-fixed {
            background-attachment: fixed;
            /*TODO consider using solution from https://www.youtube.com/watch?v=QU1JAW5LRKU*/
        }

        &.ad-exp--expand-scrolling-bg-parallax {
            background-attachment: scroll;
        }
    }
}

.creative--expandable-video {

    .facia-container__inner {
        border-top: 0;
        padding-top: 0;
    }
    .ad-slot__label--wrapper {
        @include mq($until: tablet) {
            width: auto;
        }
    }
    .ad-slot__label {
        text-align: left;
    }
    .ad-exp--expand {
        height: 0;
        position: relative;
        overflow: hidden;
        transition: height 1s;
    }
    .ad-exp--expand .facia-container__inner {
        height: 100%;
        position: relative;

        @include mq($until: tablet) {
            width: 100%;
            margin-left: 0;
            margin-right: 0;
        }
    }

    .ad-exp__close-button {
        position: absolute;
        top: 34px;
        right: 10px;
        border-radius: 100px;
        border: 1px solid #ffffff;
        background-color: #000000;
        margin: 5px;
        padding: 0;
        z-index: 3;
        height: 32px;
        width: 32px;
        transform: rotate(45deg);
        transition: all 1s ease;
        box-shadow: 0 0 1px 0px #ffffff inset, 0 0 1px 0px #ffffff;

        &:focus {
            outline-color: transparent;
            outline-style: none;
        }
        &.button-spin {
            transform: rotate(360deg);
        }
    }

    .ad-exp__open-chevron {
        @include fs-textSans(1);
        position: absolute;
        z-index: 11;
        bottom: -10px;
        left: 50%;
        border: 1px solid #ffffff;
        border-width: 1px 1px 0;
        background: $neutral-1;
        color: #ffffff;
        opacity: .75;
        padding: $gs-baseline/2 0 0;
        width: gs-span(1);
        margin-left: $gs-gutter*-1.5;
        text-align: center;
        outline: none;
        height: 39px;
        border-radius: $gs-gutter $gs-gutter 0 0;
        box-shadow: 0 0 1px 0px #ffffff inset, 0 0 1px 0px #ffffff;

        .inline-arrow-down {
            transition: all 1s ease;
            display: block;
            margin: -12px auto 2px;
        }

        &.chevron-down .inline-arrow-down {
            transform: rotate(180deg);
            transition: all 1s ease;
        }

        &.chevron-up {
            animation: chevronanimation 3s ease-in-out 2;
        }

    }

    .slide-container {
        width: 100%;
        margin: 0 auto;
        position: relative;

        @include mq(wide) {
            width: 1300px;
        }
    }

    &.full-width-video {
        .video-container__inner {
            width: 100%;
        }

        .slide-video .slide-container {
            @include mq(wide) {
                width: 100%;
            }
        }
    }

    .slide-video {
        position: absolute;
        top: 24px;
        width: 100%;
        z-index: 3;
        visibility: hidden;
        transition: all 1s, visibility 0s;

        > .slide-container {
            display: flex;
            justify-content: flex-end;
        }
    }

    .slide-video__expand {
        visibility: visible;
    }

    .video-container__inner {
        position: relative;
    }

    &.right-aligned-video .video-container__inner {
        width: 100%;

        @include mq(1024px) {
            width: 768px;
        }
    }

    .expandable-video {
        display: block;
    }

    .slide-1 {
        z-index: 1;
        overflow: hidden;
    }

    .ad-exp-collapse__slide {
        position: relative;
    }

    .ad-exp__layer {
        height: 100%;
        width: 100%;
        position: absolute;
        top: 0;
        left: 0;

        &.ad-exp__layer1 {
            z-index: 1;
        }

        &.ad-exp__layer2 {
            z-index: 2;
        }

        &.ad-exp__layer3 {
            z-index: 3;
        }
    }

    .has-no-flex & {
        .slide-video {
            > .slide-container {
                display: block;
                overflow: hidden;
            }
        }

        &.right-aligned-video .video-container__inner {
            float: right;
        }
    }

    .slide-video:not(.slide-video__expand) .expandable-video {
        display: none;
    }
}

.creative--expandable-video-v2 {

    &:not(.creative--open) {
        .ad-exp--expand {
            cursor: pointer;
        }
    }

    &.right-aligned-video .video-container__cta {
        display: none;

        @include mq(1024px) {
            display: block;
            flex: 1;
        };
    }

    .creative__cta {
        position: absolute;
        right: 10px;
        opacity: 0;
        transition: none;

        > img {
            display: block;
        }
    }

    .slide-video__expand .creative__cta {
        transition: opacity .2s 3s;
        opacity: 1;
    }

    .creative__cta--position-top    { top:    10px; }
    .creative__cta--position-bottom { bottom: 10px; }

    .ad-exp__open--container {
        @include mq(wide) {
            right: calc(50% - 640px);
        }
    }

    .has-no-flex & {
        &.right-aligned-video .video-container__cta {
            @include mq(1024px) {
                display: block;
                position: absolute;
                width: calc(100% - 768px);
                top: 0;
                bottom: 0;
                left: 0;
            }

            @include mq(wide) {
                width: 532px;
            }
        }
    }

}

.creative--expandable-ga {
    $expandable-colour: #f3f3f3;
    .ad-exp-collapse__slide {
        position: absolute;
        top: 0;
        width: 100%;
        z-index: 2;
    }
    .ad-exp-collapse__slide.slide-1 .ad-exp__logo {
        position: absolute;
        right: 0;
        width: 35%;
        height: 100%;
        background: 100% 90% no-repeat;
        background-size: contain;
    }
    .ad-exp-collapse__slide.slide-1 .ad-exp__cta {
        position: absolute;
        left: 5%;
        width: 90%;
        height: 100%;
        background: 0 10% no-repeat;
        background-size: contain;
    }
    .ad-exp-collapse__slide.slide-1 {
        background: $expandable-colour 0 100% repeat-x;
        background-size: contain;
    }
    .ad-exp-collapse__slide.slide-2 {
        top: auto;
        bottom: 0;
        z-index: 1;
        background: 50% 100% repeat-x;
        background-size: contain;
    }
    .ad-exp-collapse__slide.slide-2 .ad-exp__text-1 {
        position: absolute;
        top: 0;
        left: 0;
        box-sizing: border-box;
        padding: 0 20px;
        width: 100%;
        height: 100%;
        background: 50% 100% no-repeat;
        background-size: contain;
    }

    @include mq(mobileLandscape) {
        .ad-exp-collapse__slide.slide-1 .ad-exp__logo {
            width: 25%;
        }
        .ad-exp-collapse__slide.slide-1 .ad-exp__cta {
            width: 75%;
            left: 12.5%;
        }
        .ad-exp-collapse__slide.slide-2 .ad-exp__text-1 {
            width: 100%;
            height: 100%;
            position: absolute;
        }
    }
    @include mq(desktop) {
        .ad-exp-collapse__slide.slide-1 .ad-exp__logo {
            width: 22%;
        }
    }
}

.creative--fabric-v1__label {
    text-align: left;

    .ad-slot--fabric-v1 & {
        width: auto;
        display: block;
        margin-top: 0;
    }

    .fc-container__inner {
        padding-top: 0;
        border-top: 0;
    }
}

.creative--fabric-v1-bg-container {
    position: relative;
    overflow: hidden;
    margin-bottom: 0 !important;

    .ad-scrolling-bg {
        position: absolute;
        top: 0;
        height: 500px;
        width: 100%;
        background-repeat: no-repeat;
    }

    .ad-scrolling-bg-parallax {
        background-attachment: scroll;
    }

    .fabric-v1_layer {

        .is-modern & {
            &.ad-scrolling-text-hide {
                background-position: 0 -250px;
            }
            &.ad-scrolling-text-hide-left {
                background-position: left -250px;
            }
            &.ad-scrolling-text-hide-right {
                background-position: right -250px;
            }
            &.ad-scrolling-text-hide-centre {
                background-position: center -250px;
            }
            &.ad-scrolling-text-animate {
                animation: textanimation 1.4s ease .4s;
                animation-fill-mode: forwards;
            }
            &.ad-scrolling-text-animate-left {
                animation: textanimation 1.4s ease .4s;
                animation-fill-mode: forwards;
            }
            &.ad-scrolling-text-animate-right {
                animation: textanimation-right 1.4s ease .4s;
                animation-fill-mode: forwards;
            }
            &.ad-scrolling-text-animate-centre {
                animation: textanimation-centre 1.4s ease .4s;
                animation-fill-mode: forwards;
            }
        }
    }

    .ad-slot__label {
        position: relative;
        text-align: left;
    }

    .fc-container__inner {
        padding-top: 0;
        border-top: 0;
    }
}

.creative--fabric-v1 {
    height: 250px;

    .gs-container {
        height: 100%;
    }

    .fabric-v1_video {
        position: absolute;
        z-index: 10;
        margin-left: 0;
        margin-top: 0;

        &.fabric-v1_video--vert-pos-top {
            top: 0;
        }
        &.fabric-v1_video--vert-pos-center {
            top: 50%;
            /* Magic number of video height/2 */
            margin-top: -115px;
        }
        &.fabric-v1_video--vert-pos-bottom {
            top: auto;
            bottom: 0;
        }
        &.fabric-v1_video--horiz-pos-left {
            left: 0;
        }
        &.fabric-v1_video--horiz-pos-center {
            /* Magic number of video width/2 */
            margin-left: -205px;
            left: 50%;
        }
        &.fabric-v1_video--horiz-pos-right {
            left: auto;
            right: 0;
        }
    }

    .fabric-v1_layer {
        width: 100%;
        height: 100%;
        position: absolute;
        top: 0;
        left: 0;
        z-index: 1;
        background-repeat: no-repeat;
    }

    .fabric-v1_layer2 {
        z-index: 2;
    }

    .fabric-v1_layer3 {
        z-index: 3;
    }
}

.creative--fabric-expanding-v1 {
    @include mq($until: tablet) {
        // Smaller video should not flush to container bottom
        .expandable_video {
            bottom: $gs-row-height / 2;
        }
    }
}

.creative--fluid250__label {
    text-align: left;

    .ad-slot--fluid250 & {
        display: block;
        margin-top: 0;
        width: auto;
    }

    .fc-container__inner {
        padding-top: 0;
        border-top: 0;
    }
}

.creative--fluid250-bg-container {
    position: relative;
    overflow: hidden;
    margin-bottom: 0 !important;

    .ad-scrolling-bg {
        position: absolute;
        top: 0;
        height: 500px;
        width: 100%;
        background-repeat: no-repeat;
        /*background-attachment: fixed;*/
        /*If you need the above style, please use the solution from https://www.youtube.com/watch?v=QU1JAW5LRKU*/
    }

    .ad-scrolling-bg-parallax {
        background-attachment: scroll;
    }

    .fluid250_layer {

        .is-modern & {
            &.ad-scrolling-text-hide {
                background-position: 0 -250px;
            }
            &.ad-scrolling-text-hide-left {
                background-position: left -250px;
            }
            &.ad-scrolling-text-hide-right {
                background-position: right -250px;
            }
            &.ad-scrolling-text-hide-centre {
                background-position: center -250px;
            }
            &.ad-scrolling-text-animate {
                animation: textanimation 1.4s ease .4s;
                animation-fill-mode: forwards;
            }
            &.ad-scrolling-text-animate-left {
                animation: textanimation 1.4s ease .4s;
                animation-fill-mode: forwards;
            }
            &.ad-scrolling-text-animate-right {
                animation: textanimation-right 1.4s ease .4s;
                animation-fill-mode: forwards;
            }
            &.ad-scrolling-text-animate-centre {
                animation: textanimation-centre 1.4s ease .4s;
                animation-fill-mode: forwards;
            }
        }
    }

    .ad-slot__label {
        position: relative;
        text-align: left;
    }

    .fc-container__inner {
        padding-top: 0;
        border-top: 0;
    }

}

.creative--fluid250 {
    height: 100px;

    .gs-container {
        height: 100%;
    }

    .fluid250_video {
        position: absolute;
        z-index: 10;
        margin-left: 0;
        margin-top: 0;

        &.fluid250_video--vert-pos-top {
            top: 0;
        }
        &.fluid250_video--vert-pos-center {
            top: 50%;
            /* Magic number of video height/2 */
            margin-top: -115px;
        }
        &.fluid250_video--vert-pos-bottom {
            top: auto;
            bottom: 0;
        }
        &.fluid250_video--horiz-pos-left {
            left: 0;
        }
        &.fluid250_video--horiz-pos-center {
            /* Magic number of video width/2 */
            margin-left: -205px;
            left: 50%;
        }
        &.fluid250_video--horiz-pos-right {
            left: auto;
            right: 0;
        }
    }

    .fluid250_layer {
        width: 100%;
        height: 100%;
        position: absolute;
        top: 0;
        left: 0;
        z-index: 1;
        background-repeat: no-repeat;
    }

    .fluid250_layer2 {
        z-index: 2;
    }

    .fluid250_layer3 {
        z-index: 3;
    }
}

.creative--fluid250__height--fixed {
    height: 250px;
}

@include mq(tablet) {
    .top-banner-ad-container .ad-slot--top-banner-ad__fluid250,
    .top-banner-ad-container .ad-slot--top-banner-ad__fabric-v1 {
        height: auto;
        padding: 0;
    }

    .creative--fluid250__height--tall {
        height: 250px;
    }

    .creative--fluid250__height--medium {
        height: 200px;
    }
}


@keyframes textanimation {
    0% {
        background-position: 0 -250px;
    }

    75% {
        background-position: 0 0;
    }

    100% {
        background-position: 0 0;
    }
}

@keyframes textanimation-right {
    0% {
        background-position: right -250px;
    }

    75% {
        background-position: right 0;
    }

    100% {
        background-position: right 0;
    }
}

@keyframes textanimation-centre {
    0% {
        background-position: center -250px;
    }

    75% {
        background-position: center 0;
    }

    100% {
        background-position: center 0;
    }
}

@keyframes chevronanimation {
    0%, 50%, 80%, 100% {
        transform: (translateY(0));
    }

    60% {
        transform: (translateY(-10px));
    }

    70% {
        transform: (translateY(5px));
    }
}

.creative__background-parent {
    position: absolute;
    top: 0;
    left: 0;
    right: 0;
    bottom: 0;
    z-index: -1;

<<<<<<< HEAD
    .creative__canvas {
        position: absolute;
        top: 0;
        left: 0;
        height: 500px;

        @include mq(tablet) {
            left: calc(50% - #{(gs-span(9) + $gs-gutter * 2) / 2});
            width: calc(100% - #{(gs-span(9) - $gs-gutter * 4) / 2});
=======
    /* This will clip the fixed-positioned child to the boundaries of its parent */
    clip: rect(0, auto, auto, 0);

    .creative__background {
        position: fixed;
        top: 0;
        left: 0;
        right: 0;
        bottom: 0;

        @include mq(tablet) {
            left: calc(50% - #{(gs-span(9) + $gs-gutter * 2) / 2});
            right: calc(50% - #{(gs-span(9) + $gs-gutter * 2) / 2});
>>>>>>> e2873fe8
        }

        @include mq(desktop) {
            left: calc(50% - #{(gs-span(12) + $gs-gutter * 2) / 2});
<<<<<<< HEAD
            width: calc(100% - #{(gs-span(12) - $gs-gutter * 4) / 2});
=======
            right: calc(50% - #{(gs-span(12) + $gs-gutter * 2) / 2});
>>>>>>> e2873fe8
        }

        @include mq(leftCol) {
            left: calc(50% - #{(gs-span(14) + $gs-gutter * 2) / 2});
<<<<<<< HEAD
            width: calc(100% - #{gs-span(7) - $gs-gutter * 4});
=======
            right: calc(50% - #{(gs-span(14) + $gs-gutter * 2) / 2});
>>>>>>> e2873fe8
        }

        @include mq(wide) {
            left: calc(50% - #{(gs-span($gs-max-columns) + $gs-gutter * 2) / 2});
<<<<<<< HEAD
            width: calc(100% - #{(gs-span($gs-max-columns) - $gs-gutter * 4) / 2});
=======
            right: calc(50% - #{(gs-span($gs-max-columns) + $gs-gutter * 2) / 2});
>>>>>>> e2873fe8
        }
    }
}<|MERGE_RESOLUTION|>--- conflicted
+++ resolved
@@ -922,7 +922,9 @@
     bottom: 0;
     z-index: -1;
 
-<<<<<<< HEAD
+    /* This will clip the fixed-positioned child to the boundaries of its parent */
+    clip: rect(0, auto, auto, 0);
+
     .creative__canvas {
         position: absolute;
         top: 0;
@@ -932,9 +934,23 @@
         @include mq(tablet) {
             left: calc(50% - #{(gs-span(9) + $gs-gutter * 2) / 2});
             width: calc(100% - #{(gs-span(9) - $gs-gutter * 4) / 2});
-=======
-    /* This will clip the fixed-positioned child to the boundaries of its parent */
-    clip: rect(0, auto, auto, 0);
+        }
+
+        @include mq(desktop) {
+            left: calc(50% - #{(gs-span(12) + $gs-gutter * 2) / 2});
+            width: calc(100% - #{(gs-span(12) - $gs-gutter * 4) / 2});
+        }
+
+        @include mq(leftCol) {
+            left: calc(50% - #{(gs-span(14) + $gs-gutter * 2) / 2});
+            width: calc(100% - #{gs-span(7) - $gs-gutter * 4});
+        }
+
+        @include mq(wide) {
+            left: calc(50% - #{(gs-span($gs-max-columns) + $gs-gutter * 2) / 2});
+            width: calc(100% - #{(gs-span($gs-max-columns) - $gs-gutter * 4) / 2});
+        }
+    }
 
     .creative__background {
         position: fixed;
@@ -946,34 +962,21 @@
         @include mq(tablet) {
             left: calc(50% - #{(gs-span(9) + $gs-gutter * 2) / 2});
             right: calc(50% - #{(gs-span(9) + $gs-gutter * 2) / 2});
->>>>>>> e2873fe8
         }
 
         @include mq(desktop) {
             left: calc(50% - #{(gs-span(12) + $gs-gutter * 2) / 2});
-<<<<<<< HEAD
-            width: calc(100% - #{(gs-span(12) - $gs-gutter * 4) / 2});
-=======
             right: calc(50% - #{(gs-span(12) + $gs-gutter * 2) / 2});
->>>>>>> e2873fe8
         }
 
         @include mq(leftCol) {
             left: calc(50% - #{(gs-span(14) + $gs-gutter * 2) / 2});
-<<<<<<< HEAD
-            width: calc(100% - #{gs-span(7) - $gs-gutter * 4});
-=======
             right: calc(50% - #{(gs-span(14) + $gs-gutter * 2) / 2});
->>>>>>> e2873fe8
         }
 
         @include mq(wide) {
             left: calc(50% - #{(gs-span($gs-max-columns) + $gs-gutter * 2) / 2});
-<<<<<<< HEAD
-            width: calc(100% - #{(gs-span($gs-max-columns) - $gs-gutter * 4) / 2});
-=======
             right: calc(50% - #{(gs-span($gs-max-columns) + $gs-gutter * 2) / 2});
->>>>>>> e2873fe8
         }
     }
 }