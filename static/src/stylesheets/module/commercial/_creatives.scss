.creative__tracking-pixel {
    position: absolute;
}

.creative--scrollable-mpu {
    display: block;
    height: 250px;
    @include box-sizing(border-box);
    border: 1px solid colour(neutral-5);
    background: none 0 0 repeat;
}

.creative--branded-component {
    padding-left: $gs-gutter/2;
    border-left: 1px solid colour(neutral-5);
    position: absolute;
    bottom: 0;
    right: 0;
    box-sizing: border-box;
    width: gs-span(3)+$gs-gutter/2;

    @include mq($from: wide) {
        left: $gs-gutter/2;
    }

    .creative__inner {
        padding-top: $gs-baseline/2;
        border-top: 2px solid colour(guardian-brand-dark);
    }
    .creative__marque {
        display: block;
    }
    .creative__marque-title {
        margin-left: 2px;
        text-transform: lowercase;
        color: colour(maps-support-3);
        @include fs-header(2);
    }
    .creative__title {
        @include fs-headline(4);
    }
    .creative__text {
        @include fs-textSans(3);
        color: colour(neutral-2);
    }
}

.creative--jobs {
    .creative__inner {
        border-color: colour(news-support-2);
    }
    .creative__marque-title {
        color: colour(news-support-2);
    }
}

.creative--membership {
    .creative__inner {
        border-color: colour(news-accent);
    }
    .creative__marque-title {
        color: colour(news-accent);
    }
}

.creative--branded-component-soulmates {
    // Initialize colour variables
    $bg-colour: #f5f3e7;
    $rotated-bg-colour: #70bacf;

    border-left: 0;
    padding-left: 0;

    @include mq(wide) {
        right: auto;
    }

    .creative__inner {
        border-top: 0;
        margin-left: $gs-gutter/2;
        padding: $gs-baseline/2 $gs-gutter/2 0;
        background-color: $bg-colour;
        width: gs-span(3);
        position: relative;
        z-index: 1;

        @include box-sizing(border-box);

        @include mq($from: desktop, $until: wide) {
            width: gs-span(3)-$gs-gutter;
            margin-right: $gs-gutter/2;
        }

        &:before {
            @extend %i-soulmates-trill;
            @extend %svg-i-soulmates-trill !optional;
            content: '';
            display: block;
            margin: $gs-baseline auto 0;
        }
    }
    .creative__title,
    .creative__text {
        &:before {
            content: '';
            display: block;
            height: 1px;
            width: gs-span(1);
            margin: 0 auto $gs-baseline;
            background-color: #000000;
        }
    }
    .creative__title {
        margin: $gs-baseline 0 0;
        @include fs-header(5);
        text-align: center;
    }
    .creative__text {
        margin: $gs-baseline 0 0;
    }
    .creative__link-wrapper {
        margin-top: $gs-baseline;
        text-align: center;
    }
    .creative__link {
        @include fs-header(3);
        color: #000000;
    }
    .creative__link__button {
        margin-left: $gs-gutter/3;
        background-color: #000000;
        border: 0;
    }
    .soulmates-logo {
        height: gs-height(1);
        margin: gs-height(2) auto 0;
        padding-top: $gs-baseline*3;
        background-size: 100%;
        width: auto;

    }
    .soulmates-logo__title {
        text-align: center;
    }

    &:after {
        content: '';
        display: block;
        width: gs-span(3);
        height: 100%;
        position: absolute;
        top: 0;
        left: $gs-gutter/2;
        background-color: $rotated-bg-colour;
        transform: rotate(-2deg);

        @include mq($from: desktop, $until: wide) {
            width: gs-span(3)-$gs-gutter;
        }

        @include mq(wide) {
            right: auto;
        }
    }
}

.creative--expandable {
    $expandable-colour: #f3f3f3;

    margin-bottom: $gs-baseline;
    
    .facia-container__inner {
        border-top: 0;
        padding-top: 0;
    }
    .ad-slot__label--wrapper {
        @include mq($until: tablet) {
            width: auto;
        }
    }
    .ad-slot__label {
        text-align: left;
    }
    .ad-exp--expand {
        height: 0;
        position: relative;
        background-color: $expandable-colour;
        overflow: hidden;
        @include transition(height 1s);
    }
    .ad-exp--expand .facia-container__inner {
        height: 100%;
        position: relative;

        @include mq($until: tablet) {
            width: 100%;
            margin-left: 0;
            margin-right: 0;
        }
    }
    .ad-exp__close-button {
        position: absolute;
        top: 0;
        right: 0;
        @include border-radius(100px);
        border: 1px solid #ffffff;
        background-color: #000000;
        margin: 5px;
        padding: 0;
        z-index: 3;
        height: 32px;
        width: 32px;
        @include transform(rotate(45deg));
        @include transition(all 1s ease);

        @include mq(tablet) {
            right: $gs-gutter;
        }

        &:focus {
            outline-color: transparent;
            outline-style: none;
        }
        &.button-spin {
            @include transform(rotate(360deg));
        }
    }
    .ad-exp-collapse__slide {
        position: absolute;
        top: 0;
        width: 100%;
        z-index: 2;
    }
    .ad-exp-collapse__slide.slide-1 .ad-exp__logo {
        position: absolute;
        right: 0;
        width: 35%;
        height: 100%;
        background: 100% 90% no-repeat;
        background-size: contain;
    }
    .ad-exp-collapse__slide.slide-1 .ad-exp__cta {
        position: absolute;
        left: 5%;
        width: 90%;
        height: 100%;
        background: 0 10% no-repeat;
        background-size: contain;
    }
    .ad-exp-collapse__slide.slide-1 {
        background: $expandable-colour 0 100% repeat-x;
        background-size: contain;
    }
    .ad-exp-collapse__slide.slide-2 {
        top: auto;
        bottom: 0;
        z-index: 1;
        background: 50% 100% repeat-x;
        background-size: contain;
    }
    .ad-exp-collapse__slide.slide-2 .ad-exp__text-1 {
        position: absolute;
        top: 0;
        left: 0;
        @include box-sizing(border-box);
        padding: 0 20px;
        width: 100%;
        height: 100%;
        background: 50% 100% no-repeat;
        background-size: contain;
    }

    @include mq(mobileLandscape) {
        .ad-exp-collapse__slide.slide-1 .ad-exp__logo {
            width: 25%;
        }
        .ad-exp-collapse__slide.slide-1 .ad-exp__cta {
            width: 75%;
            left: 12.5%;
        }
        .ad-exp-collapse__slide.slide-2 .ad-exp__text-1 {
            width: 100%;
            height: 100%;
            position: absolute;
        }
    }
    @include mq(desktop) {
        .ad-exp-collapse__slide.slide-1 .ad-exp__logo {
            width: 22%;
        }
    }
}

.ad-slot--dfp.ad-slot__fluid250 {
    height: auto;
    padding: 0;
    width: 100%;
    margin-left: 0;

    .ad-slot__label {
        display: none;
    }
}

<<<<<<< HEAD
.creative--fluid250__label {
    width: 100%;
    display: block;

    .fc-container__inner {
        padding-top: 0;
    }
    
    &.creative__hide-label {
        display: none;
    }
=======
    .creative--fluid250__label {
        display: block;
        width: 100%;
        text-align: left;
    }

    .fc-container__inner {
        padding-top: 0;
        border-top: 0;
    }    
}

.creative__tracking-pixel {
    position: absolute;
>>>>>>> 996e0d77
}

.creative--fluid250 {
    height: 100px;

    .gs-container {
        height: 100%;
    }

    .fluid250_layer {
        width: 100%;
        height: 100%;
        position: absolute;
        top: 0;
        left: 0;
        z-index: 1;
        background-repeat: no-repeat;
    }

    .fluid250_layer2 {
        z-index: 2;
    }

    .fluid250_layer3 {
        z-index: 3;
    }
}

@include mq(tablet) {
    .top-banner-ad-container .ad-slot--top-banner-ad__fluid250 {
        height: auto;
        padding: 0;
    }

    .creative--fluid250 {
        height: 250px;
    }
}

.creative--ad-feature-mpu-large {
    background-color: colour(neutral-8);
    padding: $gs-baseline / 2 0;
    overflow: hidden;
    max-height: 250px;

    .creative__article {
        display: block;
        padding: 0 $gs-gutter $gs-baseline / 2;
        border-bottom: 1px solid colour(neutral-5);
        color: colour(neutral-2-contrasted);
    }
    .creative__article__image {
        width: 100%;
    }
    .creative__article__title {
        @include f-headlineSans;
        @include font-size(14, 18);
    }
    .creative__logo-text,
    .creative__logo-info {
        margin-left: $gs-gutter;
        @include fs-textSans(1);
        float: left;
        color: colour(neutral-2-contrasted);
    }
    .creative__logo-text,
    .creative__logo {
        margin-top: $gs-baseline/ 2;
    }
    .creative__logo-text {
        margin-bottom: 0;
        font-weight: bold;
    }
    .creative__logo {
        margin-right: $gs-gutter;
        float: right;
    }
    .creative__logo-info {
        display: block;
        clear: left;
    }
}<|MERGE_RESOLUTION|>--- conflicted
+++ resolved
@@ -302,34 +302,19 @@
     }
 }
 
-<<<<<<< HEAD
 .creative--fluid250__label {
     width: 100%;
     display: block;
+    text-align: left;
 
     .fc-container__inner {
         padding-top: 0;
+        border-top: 0;
     }
     
     &.creative__hide-label {
         display: none;
-    }
-=======
-    .creative--fluid250__label {
-        display: block;
-        width: 100%;
-        text-align: left;
-    }
-
-    .fc-container__inner {
-        padding-top: 0;
-        border-top: 0;
-    }    
-}
-
-.creative__tracking-pixel {
-    position: absolute;
->>>>>>> 996e0d77
+    } 
 }
 
 .creative--fluid250 {
