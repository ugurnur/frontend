--- conflicted
+++ resolved
@@ -1,14 +1,8 @@
 /* ==========================================================================
    Commercial container layout adaptions
    ========================================================================== */
-<<<<<<< HEAD
-.commercial--v2,
-.commercial, {
+.commercial {
     background-color: colour(neutral-6);
-=======
-.commercial {
-    background-color: $c-neutral6;
->>>>>>> 181e5f15
 
     .facia-container__inner--commercial {
         position: relative;
@@ -201,7 +195,7 @@
         &:hover,
         &:focus,
         &:active {
-            outline: none;
+            outline: none;$c-neutral6
         }
     }
 
