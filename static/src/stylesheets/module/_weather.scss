$weather-small-size: 26px;
$weather-large-size: 60px;

.weather {
    color: colour(neutral-1);
    float: right;
    text-align: right;

    @include mq($until: tablet) {
        padding-top: $gs-baseline / 4;
    }

    @include mq(tablet) {
        text-align: left;
        margin-top: $gs-baseline * 2;
    }

    @include mq(leftCol) {
        width: $left-column;
        margin-top: $gs-baseline * 1.5;
    }

    @include mq(wide) {
        width: $left-column-wide;
    }

    .has-page-skin & {
        @include mq(wide) {
            width: auto;
            text-align: left;
            margin-top: $gs-baseline * 2;
        }
    }
}

.weather__current {
    position: relative;
    @include transition(opacity .2s ease-in); // Needs Fixing

    @include mq($until: leftCol) {
        @include box-sizing(border-box);
        width: gs-span(1) + $gs-gutter;
        float: left;
        padding-right: $weather-small-size + $gs-gutter / 4;
        margin-right: $gs-gutter / 4;
        text-align: right;

        &:after {
            content: '';
            position: absolute;
            top: 3px;
            right: 0;
            height: $gs-baseline + 1px;
            border-right: 1px dotted colour(neutral-3);
        }

        .weather__icon {
            position: absolute;
            top: 0;
            right: $gs-gutter / 4;
        }
    }

    .has-page-skin & {
        @include mq(wide) {
            @include box-sizing(border-box);
            padding-right: $weather-small-size + $gs-gutter / 4;
            width: gs-span(1) + $gs-gutter;
            float: left;
            text-align: right;

            .weather__icon {
                position: absolute;
                top: 0;
            }

            &:after {
                content: '';
                position: absolute;
                top: 3px;
                right: 0;
                height: $gs-baseline + 1px;
                border-right: 1px dotted colour(neutral-3);
            }

            .weather__icon {
                right: $gs-gutter / 4;
            }
        }
    }
}

.weather__desc {
    @include fs-headline(2);
    margin-right: 5px;

    @include mq(leftCol) {
        position: absolute;
        bottom: 2px;
    }

    .has-page-skin & {
        @include mq(wide) {
            position: inherit;
        }
    }
}

.weather__time {
    display: none;
    color: colour(neutral-2);
    @include fs-textSans(1);

    @include mq(leftCol) {
        display: block;
    }

    .has-page-skin & {
        @include mq(wide) {
            display: none;
        }
    }
}

.i.weather__icon {
    width: $weather-small-size !important;
    height: $weather-small-size !important;
    margin: 0;
    margin-top: -($gs-baseline / 3);

    @include mq(leftCol) {
        width: $weather-large-size !important;
        height: $weather-large-size !important;
        display: block;
        margin: 0 auto ($gs-baseline / 4) ($gs-gutter * 2);
    }

    .has-page-skin & {
        @include mq(wide) {
            width: $weather-small-size !important;
            height: $weather-small-size !important;
            margin: 0;
            margin-top: -($gs-baseline / 3);
            display: inline-block;
        }
    }
}

.weather__toggle-forecast {
    position: relative;
    float: left;

    @include mq(tablet) {
        padding-right: $gs-gutter / 4;
        margin-right: $gs-gutter / 4;

        &:after {
            content: '';
            top: 3px;
            right: 0;
            position: absolute;
            height: $gs-baseline + 1px;
            border-right: 1px dotted colour(neutral-3);
        }
    }

    @include mq(leftCol) {
        display: none;
    }

    &.is-visible .weather__toggle-icon {
        @include transform(rotate(180deg));
    }

    .weather__toggle-icon {
        width: 18px;
        height: 8px;
        margin-bottom: $gs-baseline / 4;
    }
}

.weather__location {
    display: none;

    @include mq(tablet) {
        position: relative;
        display: block;
    }

    @include mq(tablet, leftCol) {
        width: gs-span(2);
        float: left;
    }

    @include mq(leftCol) {
        border-top: 1px dotted colour(neutral-3);
        padding-top: $gs-baseline / 3;
    }

    .has-page-skin & {
        @include mq(wide) {
            width: gs-span(2);
            float: left;
            border-top: 0;
            padding-top: 0;
        }
    }

    .search-tool__input {
        display: none;
        width: 100%;

        @include fs-headline(2);

        @include mq(tablet) {
            display: inherit;
        }

        @include mq(leftCol) {
            padding-bottom: $gs-baseline / 4;
        }

        .has-page-skin & {
            padding-bottom: 0;
        }
    }

    .search-tool__btn {
        display: none;
    }

    &.is-editing {
        .search-tool__input {
            border-bottom: 1px solid colour(neutral-3);
        }

        .weather__edit-location {
            display: none;
        }

        .weather__close-location {
            display: initial;
        }

        & ~ .weather__forecasts {
            opacity: .5; // This needs fixing
        }
    }
}

.weather__close-location,
.weather__edit-location {
    position: absolute;
    top: 1px;
    right: 0;
    display: block;
    z-index: 5;
    line-height: inherit;

    @include mq(leftCol) {
        top: $gs-baseline / 2.4;
    }

    .has-page-skin & {
        @include mq(wide) {
            top: 1px;
        }
    }

    .weather__search-icon,
    .weather__close-icon {
        width: 16px !important;
        height: 16px !important;
    }
}

.weather__edit-location {
    z-index: 0;
}

.weather__close-location {
    display: none;
}

.weather__forecasts {
    clear: both;
    margin: 0;
<<<<<<< HEAD
    padding: ($gs-baseline / 3) 0 ($gs-baseline / 2) 0;
=======
    padding: ($gs-baseline / 6) 0 ($gs-baseline / 2);
>>>>>>> 21719fc9
    list-style: none;
    line-height: 1.2;
    display: none;

    @include mq($until: leftCol) {
        width: 100%;
        overflow-x: scroll;
        white-space: nowrap;
        -webkit-overflow-scrolling: touch;

        &::-webkit-scrollbar {
            display: none;
        }
    }

    @include mq(leftCol) {
        overflow: hidden;
        display: block !important; // Important to override any toggle settings
    }

    &.is-visible {
        display: block;
    }

    .weather__forecast {
        position: relative;
        display: table-cell;
        border-right: 1px dotted colour(neutral-3);
        padding-left: $gs-gutter / 4;
        padding-right: $gs-gutter / 1.333;

        @include mq($until: leftCol) {
            float: right;
            min-width: gs-span(1);
        }

        &:first-of-type {
            padding-left: 0;
        }

        &:nth-of-type(even) {
            display: none;
        }

        .weather__time {
            display: block;
        }
    }

    .i.weather__icon {
        display: block;
        margin-top: $gs-baseline / 3;

        @include mq(leftCol) {
            width: $weather-small-size !important;
            height: $weather-small-size !important;
            margin-left: 0;
        }
    }
}<|MERGE_RESOLUTION|>--- conflicted
+++ resolved
@@ -285,11 +285,7 @@
 .weather__forecasts {
     clear: both;
     margin: 0;
-<<<<<<< HEAD
     padding: ($gs-baseline / 3) 0 ($gs-baseline / 2) 0;
-=======
-    padding: ($gs-baseline / 6) 0 ($gs-baseline / 2);
->>>>>>> 21719fc9
     list-style: none;
     line-height: 1.2;
     display: none;
