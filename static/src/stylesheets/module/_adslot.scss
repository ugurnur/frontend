.ad-slot {
    position: relative;
    z-index: $zindex-ads;
    overflow: initial;

    .js-off & {
        display: none;

        &.ad-slot--force-display {
            display: block;
        }
    }
}

/* Ad slots with sticky MPUs should be vertically separated from the following content, but collapse if empty.
 * Margins on children don't affect the position of elements we make sticky.
 */
.ad-slot-container > :last-child {
    margin-bottom: 0;
    padding-bottom: $gs-baseline * 2;
}
.ad-slot--dark {
    background-color: lighten($media-background, 2.5%);
}
.ad-slot--mobile {
    @include mq(tablet) {
        display: none;
    }
}
.ad-slot--not-mobile {
    @include mq($until: tablet) {
        display: none;
    }
 }

.ad-slot--right {
    &.is-sticky {
        width: 300px;
    }
}

.ad-slot__label {
    @include font-size(12, 20);
    height: $mpu-ad-label-height;
    background-color: $neutral-8;
    margin: 0 auto;
    padding: 0 ($gs-baseline/3)*2;
    border-top: 1px solid $neutral-5;
    color: $neutral-2-contrasted;
    text-align: left;
    box-sizing: border-box;
    font-family: $f-sans-serif-text;

    .ad-slot--dark & {
        color: $neutral-3;
        border-top-color: $media-mute;
        background-color: transparent;
    }
}

/**
 * Banner ads
 */

.top-banner-ad-container {
    background-color: $neutral-8;
}

.sticky-top-banner-ad {
<<<<<<< HEAD
    overflow: initial;
=======
>>>>>>> a54d0d6c
    z-index: $zindex-popover;
    width: 100%;
    position: relative;
}

.ad-slot--top-banner-ad {
    text-align: center;

    @include mq(wide) {
        width: gs-span(16) - ($left-column-wide + $gs-gutter);
        padding-left: $left-column-wide + $gs-gutter;
    }

    .ad-slot__label {
        /* this is the minimum width of possible ads sizes */
        width: 728px;
        border-top: 0;
        padding: 0;
        height: $gs-row-height/2;

        @include mq(wide) {
            margin: 0;
        }
    }

    .has-page-skin & {
        @include mq(wide) {
            width: auto !important;
            padding-left: 0 !important;
            text-align: center;

            .ad-slot__label {
                margin-left: auto;
                margin-right: auto;
            }
        }
    }
}

.ad-slot--top-banner-ad-desktop {
    margin: 0 auto;
    min-height: 90px;
    padding-bottom: $gs-row-height / 2;
    padding-top: $gs-row-height / 2;

    @include mq($until: tablet) {
        display: none;
    }

    /* Oh horrible code, I'm looking at you. One day, you'll disappear.
       One day, I'll [redacted].
     */
    &.ad-slot--h250 {
        height: 250px;
    }

    &.ad-slot--fluid {
        > .ad-slot__label {
            box-sizing: content-box;
            // Copying stuff from _mixins.scss because I don't want to
            // use @extend and no, I am not modifying the markup
            margin-left: $gs-gutter / 2;
            margin-right: $gs-gutter / 2;

            @include mq(mobileLandscape) {
                margin-left: $gs-gutter;
                margin-right: $gs-gutter;
            }
            @include mq(containerWidestMobile) {
                margin-left: auto;
                margin-right: auto;
                width: $mobile-max-container-width;
            }
            @include mq(tablet) {
                padding-left: $gs-gutter;
                padding-right: $gs-gutter;
            }
            @each $breakpoint, $container-width in $breakpoints {
                @include mq($breakpoint) {
                    width: $container-width;
                }
            }
        }
    }

    .ad-slot__label {
        margin-top: (-1) * $gs-row-height / 2;
    }

    @include mq(wide) {
        text-align: left;
    }
}

/**
 * Inline ads
 */
.ad-slot--inline,
.ad-slot--container-inline,
.ad-slot--gallery-inline,
.ad-slot--liveblog-inline {
    width: $mpu-original-width;
    margin: $gs-baseline auto;
    min-height: $mpu-original-height + $mpu-ad-label-height;
    text-align: center;

    @include mq(mobileLandscape) {
        width: 320px;
    }
    @include mq(tablet) {
        width: auto;
    }
    .ad-slot__label {
        background-color: transparent;
    }
}
.ad-slot--gallery-inline {
    background-color: $media-background;

    @include mq(mobileLandscape) {
        width: 300px;
    }
    @include mq(tablet) {
        width: auto;
    }
    @include mq(desktop) {
        &,
        .ad-slot__label {
            text-align: left;
        }
    }
}
.ad-slot--inline,
.ad-slot--container-inline {
    background-color: $neutral-8;

    @include mq(tablet) {
        width: 300px;
    }
}
.ad-slot--inline {
    @include mq(tablet) {
        float: right;
        margin-top: $gs-baseline/3;
        margin-left: $gs-gutter;
    }
}
.ad-slot__content {
    > div {
        margin: 0 auto;
    }
}
.ad-slot--container-inline {
    /* I don't know wtf that is but it has no place in JS, so I moved it here */
    &.ad-slot--not-mobile {
        display: flex;
    }

    .ad-slot__content {
        margin: 0 auto;
    }
    @include mq(tablet) {
        position: relative;
        height: auto;
        margin: 0 $gs-gutter/2;

        .content-footer & {
            width: 300px;
        }

        .linkslist-container & {
            position: absolute;
            top: 0;
            right: 0;
        }

        .ad-slot__label {
            padding: 0 $gs-gutter;
        }

        .ad-slot__content {
            position: absolute;
            right: 0;
            bottom: 0;
            left: 0;
            top: $mpu-ad-label-height;
            height: 250px;
        }
    }
}
.ad-slot--liveblog-inline {
    @include mq(tablet) {
        padding-bottom: $gs-baseline*2;

        & > div:not(.ad-slot__label) {
            width: 300px;
            margin-left: auto;
            margin-right: auto;
        }
    }
}
.ad-slot--liveblog-inline {
    background-color: $neutral-6;

    .ad-slot__label {
        color: $neutral-2;
        border-top-color: $neutral-3;
    }
}
.ad-slot--mpu-banner-ad {
    display: none;
    width: $mpu-original-width;
    min-height: $mpu-original-height + $mpu-ad-label-height;
    margin-bottom: $gs-baseline*2;

    @include mq(desktop) {
        display: block;
    }
}

.ad-slot--adfeature {
    background-color: $paid-article-mpu;
}

/**
 * Commercial Components
 */
.ad-slot--commercial-component,
.ad-slot--commercial-component-high {
    .has-page-skin & {
        @include mq(wide) {
            margin-left: auto;
            margin-right: auto;
            width: gs-span(12) + ($gs-gutter*2);
        }
    }
}

/**
 * Badges - This will become obsolete when we will merge new server side served badges. Styles will be moved into commercial/_brandbadge.scss
 */
.ad-slot--paid-for-badge {
    padding: 2px 0 $gs-baseline;

    // badges are always broken out, so hide the actual ad
    iframe {
        display: none;
    }
    .ad-slot--paid-for-badge__inner {
        overflow: hidden;

        .content__meta-container--no-byline & {
            @include mq(leftCol) {
                padding-top: $gs-baseline / 3;
            }
        }
    }
    .ad-slot--paid-for-badge__header,
    .ad-slot--paid-for-badge__help {
        @include fs-textSans(1);
        color: $neutral-2;
    }
    .ad-slot--paid-for-badge__help {
        @include font-size(11, 14);
    }
    .ad-slot--paid-for-badge__header {
        margin: 0;
        padding-top: $gs-baseline / 2;
        font-weight: bold;
        clear: left;

        &:first-child {
            padding-top: 0;
        }
    }
    .ad-slot--paid-for-badge__link,
    .ad-slot--paid-for-badge__logo {
        display: block;
    }
    .ad-slot--paid-for-badge__logo {
        max-width: 100%;
        max-height: $gs-baseline * 6;
    }
    .ad-slot--paid-for-badge__link,
    .ad-slot--paid-for-badge__help {
        float: left;
        clear: left;
    }
    .ad-slot--paid-for-badge__link {
        margin-top: $gs-row-height / 4;
    }
    .ad-slot--paid-for-badge__help {
        margin-top: $gs-baseline / 3;
    }
}
.ad-slot--adbadge {
    .ad-slot--paid-for-badge__header,
    .ad-slot--paid-for-badge__help {
        color: $neutral-2-contrasted;
    }
}
.ad-slot--im {
    float: left;

    &:not(.ad-slot--rendered) {
        width: 0;
        height: 0;
    }

    &.ad-slot--rendered > * {
        margin: 5px $gs-gutter / 2 $gs-baseline / 2 0;
        @include mq(mobileLandscape) {
            margin-bottom: $gs-baseline;
            margin-right: $gs-gutter;
        }
    }
}
.ad-slot--fobadge.ad-slot--im {
    min-width: gs-span(2) + $gs-gutter;

    .ad-slot--paid-for-badge__inner {
        padding: $gs-baseline / 2 0 $gs-baseline;
        border-top: 1px solid $neutral-3;
        border-bottom: 1px dotted $neutral-3;
    }
 }
.ad-slot--paid-for-badge--article {
    padding-bottom: $gs-baseline * 2;
    border-bottom: 1px dotted $neutral-5;

    @include mq(leftCol) {
        min-height: 0;
        border-bottom-width: 0;
        border-top: 1px dotted $neutral-5;
    }

    @include mq(mobile, $until: leftCol) {
        padding-bottom: $gs-baseline / 2;
        .ad-slot--paid-for-badge__link {
            margin-top: 6px;
        }
    }

    .ad-slot--paid-for-badge__logo {
        @include mq(mobile, $until: leftCol) {
            max-height: 60px;
        }
    }
    .content--media--video & {
        min-height: 0;
    }

    .content--immersive & {
        @include mq(leftCol) {
            float: left;
            margin-left: -158px;
        }

        @include mq(wide) {
            margin-left: -238px;
        }
    }
}

.content--media:not(.paid-content--advertisement-feature) {
    .ad-slot--paid-for-badge--gallery {
        border-top: 1px dotted $media-mute;
        border-bottom: 0;
        padding-top: $gs-baseline / 3;

        @include mq(desktop) {
            width: gs-span(3);
            position: absolute;
        }

        .content__main-column > & {
            @include mq(desktop) {
                top: 100%;
            }

            @include mq(leftCol) {
                left: -160px;
            }

            @include mq(wide) {
                left: -240px;
            }
        }

        .ad-slot--paid-for-badge__header {
            font-weight: normal;
        }
    }
}

.ad-slot--paid-for-badge--interactive {
    width: 140px;
    min-height: 135px;
    border-top: 1px dotted $neutral-5;

    @include mq(desktop) {
        position: absolute;
        top: $gs-baseline / 2;
        right: -1 * (gs-span(4) + $gs-gutter / 2);
        border-top-width: 0;
    }

    @include mq(wide) {
        right: -1 * (gs-span(5) + $gs-gutter);
    }
}
.ad-slot--paid-for-badge--front {
    @include clearfix;
    min-height: 90px;
    z-index: auto;

    .index-page & {
        min-height: 0;
    }

    @include mq(tablet) {
        padding-left: $gs-gutter / 2;
    }

    .fc-container--has-toggle & {
        @include mq(tablet, $until: leftCol) {
            margin-right: gs-span(1);
        }
    }
    .commercial--dfp-single & {
        margin: 0;
    }
    .ad-slot--paid-for-badge__link {
        position: relative;

        &:after {
            display: block;
            height: 0;
            width: $left-column + $gs-gutter;
            content: '';
            border-bottom: 1px dotted $neutral-5;
            margin-top: $gs-gutter/4;

            @include mq(leftCol) {
                width: $left-column;
            }

            @include mq(wide) {
                width: $left-column-wide;
            }
        }

        @include mq(mobile, $until: leftCol) {
            margin-top: 0;
        }
    }
    .ad-slot--paid-for-badge__logo {
        @include mq(mobile, $until: leftCol) {
            max-height: 60px;
        }
        @include mq($from: leftCol) {
            .has-page-skin & {
                max-height: 60px;
            }
        }
    }

    @include mq(leftCol) {
        clear: left;
        width: $left-column;
        padding: 0;
        margin: 0;
        float: left;
        min-height: 0;
        margin-top: 4px;
        padding-top: 2px;
        border-top: 1px dotted $neutral-5;

        .ad-slot--paid-for-badge__link {
            float: none;
            margin-top: $gs-row-height/4;
        }
    }
    @include mq($from: leftCol) {
        .has-page-skin & {
            float: right;
            clear: right;
            width: $left-column + $gs-gutter;
            min-height: 90px;
            margin: 0;
            padding: 2px 0 $gs-baseline;
        }
    }
    @include mq(tablet, $until: leftCol) {
        float: right;
        clear: right;
        width: $left-column + $gs-gutter;
    }
    @include mq(wide) {
        width: $left-column-wide;

        .has-page-skin .fc-container--has-toggle & {
            margin-right: gs-span(1);
        }
    }
    @include mq($until: tablet) {
        clear: both;
        border-top: 1px dotted $neutral-5;

        .fc-container--tag & {
            width: gs-span(2);
        }
    }
}
.fc-container--sponsored .fc-container:first-child,
.fc-container--advertisement-feature .fc-container:first-child,
.fc-container--foundation-supported .fc-container:first-child,
.fc-container--sponsored,
.fc-container--advertisement-feature,
.fc-container--foundation-supported {
    .fc-container__header + .fc-container__body {
        @include mq(tablet) {
            margin-top: 78px;
        }
        @include mq(leftCol) {
            margin-top: 0;
        }
    }
}

/**
 * Page Skins
 */
.ad-slot--page-skin {
    height: 0;
}
@include mq(mobile, $until: wide) {
    .has-page-skin {
        background-image: none !important;
    }
}

// Allow responsive ads to 'slide'
@if ($old-ie == false) {
    .ad--responsive {
        @include mq(tablet) {
            height: 108px;
            transform: translateZ(0);
            transition: height 1s cubic-bezier(0, 0, 0, .985);

            &.ad--responsive--open {
                height: 250px;
            }
        }
    }
}

/**
 * Fluid ad slots don't have widths
 */
.ad-slot--fluid {
    width: auto;
    padding-left: 0;
    padding-right: 0;
    padding-bottom: 0;
}

.ad-slot--fabric-v1 {
    min-height: 250px;
}

.ad-slot--fabric-v1,
.ad-slot--fluid250 {
    width: auto;
    margin-left: 0;
    padding: 0;

    .ad-slot__label {
        display: none;
    }
}

.ad-slot--fluid250 {
    @include mq(desktop) {
        min-height: 250px;
    }
}<|MERGE_RESOLUTION|>--- conflicted
+++ resolved
@@ -67,10 +67,6 @@
 }
 
 .sticky-top-banner-ad {
-<<<<<<< HEAD
-    overflow: initial;
-=======
->>>>>>> a54d0d6c
     z-index: $zindex-popover;
     width: 100%;
     position: relative;
