--- conflicted
+++ resolved
@@ -184,20 +184,9 @@
     word-wrap: break-word;
 }
 
-<<<<<<< HEAD
-.fc-item__kicker {
-    float: left;
-    margin-right: .2em;
-
-    &:after {
+.fc-item__kicker:after {
         content: ' /';
         color: fade-out($c-neutral1, .8);
-    }
-=======
-.fc-item__kicker:after {
-    content: ' /';
-    color: fade-out($c-neutral1, .8);
->>>>>>> 32b4efa3
 }
 
 .fc-item__byline {
