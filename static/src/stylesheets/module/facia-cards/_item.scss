--- conflicted
+++ resolved
@@ -82,11 +82,7 @@
 .fc-item__header {
     @include fs-headline(3);
     font-weight: 500;
-<<<<<<< HEAD
-    padding-bottom: 0.75em;
-=======
     padding-bottom: .75em;
->>>>>>> d50fb552
 }
 
 .fc-item__title,
