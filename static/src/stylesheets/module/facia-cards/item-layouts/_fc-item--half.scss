--- conflicted
+++ resolved
@@ -55,24 +55,22 @@
             display: block;
         }
 
-<<<<<<< HEAD
         .fc-item__standfirst,
         .fc-sublinks {
             padding-right: gs-span(2) + $gs-gutter * 2;
-=======
+
+            @include mq(desktop) {
+                padding-right: gs-span(3);
+            }
+        }
+    }
+
     .fc-item__standfirst {
         display: block;
     }
 
     .fc-item__avatar {
         height: gs-height(7);
-    }
->>>>>>> f244e692
-
-            @include mq(desktop) {
-                padding-right: gs-span(3);
-            }
-        }
     }
 
     .fc-item__avatar {
