--- conflicted
+++ resolved
@@ -59,18 +59,7 @@
         display: block;
     }
 
-<<<<<<< HEAD
-    .fc-sublink:nth-child(n+3) {
+    &.fc-item--has-cutout .fc-item__media-wrapper {
         display: none;
     }
-
-    &.fc-item--has-cutout {
-        .fc-item__media-wrapper {
-            display: none;
-        }
-=======
-    &.fc-item--has-cutout .fc-item__media-wrapper {
-        display: none;
->>>>>>> 277b9ac4
-    }
 }