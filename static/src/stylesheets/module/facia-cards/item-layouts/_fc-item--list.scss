--- conflicted
+++ resolved
@@ -14,16 +14,11 @@
     $item-vertical-padding: $gs-baseline * .25;
 
     .fc-item__header {
-<<<<<<< HEAD
-        @include fs-headline($headline-size, true);
-        margin-bottom: 0;
-=======
         @include fs-headline(1, true);
 
         @include mq(desktop) {
             @include fs-headline(2, true);
         }
->>>>>>> d50fb552
     }
 
     .fc-item__media-wrapper {
