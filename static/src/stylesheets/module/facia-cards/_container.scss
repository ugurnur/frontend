$header-image-size-mobile: 80px;
$header-image-size-desktop: 120px;

.fc-container {
    padding-bottom: $gs-baseline;
    margin-bottom: 0;

    @include mq(tablet) {
        padding-bottom: $gs-baseline * 2;
    }

    .fc-container__header {
        padding-top: $gs-baseline / 2;

        @include mq(leftCol) {
            width: $left-column;
            clear: left;
            float: left;
            margin-top: 0;
        }

        @include mq(wide) {
            width: $left-column-wide;
        }
    }
    .fc-container__header__title {
        padding-bottom: $gs-baseline/3;
        line-height: get-line-height(header, 2) !important;
        @include fs-header(3);

        @include mq($until: tablet) {
            padding: $gs-baseline/4 0 $gs-baseline/3;
        }
        a {
            color: inherit;
        }
    }
    .fc-container__header__image {
        display: inline-block;
        margin: 0 $gs-gutter 0 0;
        overflow: hidden;

        @include mq(leftCol) {
            margin: $gs-baseline * 2 0 $gs-baseline;
            float: none;
        }

        img {
            width: $header-image-size-mobile;
            height: $header-image-size-mobile;

            @include mq(desktop) {
                width: $header-image-size-desktop;
                height: $header-image-size-desktop;
            }
        }
    }
    .fc-container__header__description,
    .fc-container__header__description--image {
        padding-bottom: $gs-baseline/2;
        @include fs-bodyCopy(1);

        @include mq(tablet) {
            padding-bottom: $gs-baseline;
            @include fs-bodyCopy(2, true);
        }
    }
    .fc-container__header__description--image {
        @include mq($from: mobile) {
            height: $header-image-size-mobile;
            vertical-align: middle;
            display: table-cell;
        }

        @include mq(desktop) {
            max-width: gs-span(7);
            height: $header-image-size-desktop;
        }

        @include mq(leftCol) {
            display: block;
            height: auto;
            clear: both;
        }
    }

    .facia-container__inner {
        border-top: 1px solid $c-newsAccent;
    }

    &.container--first .facia-container__inner {
        border: 0;
    }

    .facia-slice-wrapper + .facia-slice-wrapper {
        margin-top: 0;
    }
}

<<<<<<< HEAD
/**
 * This for adding padding-top. On old layout container--first is taking care of this.
 * When we move to new layout container--news should be deprecated and this class should be
 * reviewed.
 */
.fc-container--first {
    margin-top: 0;
    padding-top: 0;

    @include mq(tablet) {
        padding-top: $gs-baseline / 2;
    }

    .facia-container__inner {
        border: 0;
=======
.fc-today {
    @include mq(leftCol) {
        border-top: 1px solid $c-neutral5;
        margin-top: $gs-baseline/2;
    }

    padding-top: $gs-baseline/3;
    @include fs-headline(2);
}

.fc-today__dayofweek {
    font-weight: 500;
}

@include mq(wide) {
    .fc-today__sub {
        display: block;
>>>>>>> d7750c28
    }
}

.js-on .fc-show-more--hidden .fc-show-more--hide-on-mobile {
    @include mq($until: tablet) {
        display: none !important;
    }
}

.js-on .fc-show-more--hidden .fc-show-more--hide {
    display: none !important;
}

.fc-container__updated {
    color: $c-neutral2;
    display: block;
    @include fs-headline(1);
    margin-top: ($gs-baseline/3)*5;
    padding-bottom: $gs-baseline/3;
    border-bottom: 1px dotted $c-neutral5;

    @include mq($until: leftCol) {
        display: none;
    }
}

.fc-timestamp {
    display: inline-block;
}<|MERGE_RESOLUTION|>--- conflicted
+++ resolved
@@ -97,23 +97,6 @@
     }
 }
 
-<<<<<<< HEAD
-/**
- * This for adding padding-top. On old layout container--first is taking care of this.
- * When we move to new layout container--news should be deprecated and this class should be
- * reviewed.
- */
-.fc-container--first {
-    margin-top: 0;
-    padding-top: 0;
-
-    @include mq(tablet) {
-        padding-top: $gs-baseline / 2;
-    }
-
-    .facia-container__inner {
-        border: 0;
-=======
 .fc-today {
     @include mq(leftCol) {
         border-top: 1px solid $c-neutral5;
@@ -131,7 +114,24 @@
 @include mq(wide) {
     .fc-today__sub {
         display: block;
->>>>>>> d7750c28
+    }
+}
+
+/**
+ * This for adding padding-top. On old layout container--first is taking care of this.
+ * When we move to new layout container--news should be deprecated and this class should be
+ * reviewed.
+ */
+.fc-container--first {
+    margin-top: 0;
+    padding-top: 0;
+
+    @include mq(tablet) {
+        padding-top: $gs-baseline / 2;
+    }
+
+    .facia-container__inner {
+        border: 0;
     }
 }
 
