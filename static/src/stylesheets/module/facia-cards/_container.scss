--- conflicted
+++ resolved
@@ -102,25 +102,21 @@
         margin-top: $gs-baseline/2;
     }
 
-<<<<<<< HEAD
     padding-top: $gs-baseline/3;
     @include fs-headline(2);
-}
 
-@include mq(wide) {
     .fc-today__sub {
-=======
-    @include mq(wide) {
-        .has-page-skin & {
-            border-top: 0;
-            margin-top: 0;
+        @include mq(wide) {
+            .has-page-skin & {
+                border-top: 0;
+                margin-top: 0;
+            }
         }
     }
 }
 
 .fc-today__sub {
     @include mq(leftCol) {
->>>>>>> d122dcc5
         display: block;
     }
 
