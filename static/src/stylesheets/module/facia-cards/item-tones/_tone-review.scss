.tone-review--item {
    @extend %tone-has-background;
    background-color: $c-reviewBackground;

    &,
    .fc-sublink__title {
        color: #ffffff;
    }

    .fc-item__content,
    &.fc-item--has-cutout .fc-item__container,
    &.fc-item--list-media-mobile {
        @include box-shadow(inset 0 1px $c-reviewAccent);
    }

    .fc-item__kicker,
    .fc-item__byline {
        color: $c-reviewAccent;
    }

    .fc-item__kicker:after {
        color: fade-out(#ffffff, .8);
    }

    .fc-item__standfirst {
        color: fade-out(#ffffff, .4);
    }

    .fc-item__meta {
        color: $c-neutral4;
    }
}

.tone-review--sublink {
    .fc-sublink__kicker {
<<<<<<< HEAD
        color: $c-reviewBackground;
    }
}

.tone-editorial--item,
.tone-feature--item,
.tone-live--item,
.tone-media--item,
.tone-review--item {
    .tone-review--sublink {
        .fc-sublink__kicker {
            color: $c-reviewAccent;
        }
    }
}

.tone-podcast--item {
    .tone-review--sublink {
        .fc-sublink__kicker {
            color: #ffffff;
        }
=======
        color: $c-reviewAccent;
>>>>>>> aba75637
    }
}<|MERGE_RESOLUTION|>--- conflicted
+++ resolved
@@ -33,7 +33,6 @@
 
 .tone-review--sublink {
     .fc-sublink__kicker {
-<<<<<<< HEAD
         color: $c-reviewBackground;
     }
 }
@@ -55,8 +54,5 @@
         .fc-sublink__kicker {
             color: #ffffff;
         }
-=======
-        color: $c-reviewAccent;
->>>>>>> aba75637
     }
 }