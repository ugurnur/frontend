/*

This file is to be used only for manual overrides of item defaults at a slice level.
Hence why a greater depth of selector specificity is needed.

*/
.facia-slice--hl4-h {
    @if $browser-supports-flexbox {
        @include flex-direction(row-reverse);

        .facia-slice__item:first-child {
            @include vertical-item-separator;
        }

        .facia-slice__item:last-child:before {
            display: none;
        }
    }

    .fc-item--half-tablet {
        .fc-item__standfirst {
            @include mq(tablet, desktop) {
                display: block;
            }
        }
    }
}

.facia-slice--h-ql4-ql4 {
    .fc-item--half-tablet {
        .fc-item__standfirst {
            @include mq(tablet, desktop) {
                display: block;
            }
        }
    }
}

.facia-slice--h-q-q {
    .fc-item--standard-tablet {
        .fc-item__standfirst {
            @include mq(desktop) {
                display: block;
            }
        }
    }
}

.facia-slice--q-q-q-q {
    .fc-item--standard-tablet,
    .fc-item--standard-quarter-tablet {
        .fc-item__header {
<<<<<<< HEAD
            @include mq(tablet, desktop) {
                @include fs-headline(1, true);
=======
            @include mq(tablet) {
                @include fs-headline(2, true);
>>>>>>> d50fb552
            }
        }
    }
}

.facia-slice--h14-q-q {
    @if $browser-supports-flexbox {
        @include flex-direction(row-reverse);
    }
}

/**
 * Bespoke MPU slice stylings
 */

.facia-slice--tl-tl-mpu {
    @include mq(tablet, $until: desktop) {
        > .facia-slice__item {
            &:first-child {
                @include flex(1);
                width: 50%;

                .facia-slice__item {
                    @include flex-basis(100%);
                }
                .facia-slice__item:nth-child(5) {
                    padding-bottom: $gs-baseline;
                }
            }
            &:last-child {
                width: 50%;
            }
        }
    }
}

.facia-slice--t-tl-mpu {
    @include mq(tablet, $until: desktop) {
        > .facia-slice__item {
            width: 25% !important;

            &:last-child {
                @include flex(2);
                width: 50% !important;
            }
        }
    }
}<|MERGE_RESOLUTION|>--- conflicted
+++ resolved
@@ -50,13 +50,8 @@
     .fc-item--standard-tablet,
     .fc-item--standard-quarter-tablet {
         .fc-item__header {
-<<<<<<< HEAD
-            @include mq(tablet, desktop) {
-                @include fs-headline(1, true);
-=======
             @include mq(tablet) {
                 @include fs-headline(2, true);
->>>>>>> d50fb552
             }
         }
     }
