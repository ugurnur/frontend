--- conflicted
+++ resolved
@@ -166,10 +166,7 @@
 }
 
 .tone-live--item,
-<<<<<<< HEAD
 .tone-feature--item {
-=======
-.tone-live--sublink {
     .fc-item__timestamp:before {
         @include icon(clock-light-pink, false);
     }
@@ -179,8 +176,7 @@
     }
 }
 
-.tone-editorial--item,
-.tone-editorial--sublink {
+.tone-editorial--item {
     .fc-item__timestamp:before {
         @include icon(clock-light-blue, false);
     }
@@ -188,16 +184,4 @@
     .fc-trail__count:before {
         @include icon(comment-light-blue, false);
     }
-}
-
-.tone-feature--item,
-.tone-feature--sublink {
->>>>>>> 5bfd4368
-    .fc-item__timestamp:before {
-        @include icon(clock-light-pink, false);
-    }
-
-    .fc-trail__count:before {
-        @include icon(comment-light-pink, false);
-    }
 }