// Module: from-content-api

// Desc: This file contains all styles for in
// article content returned from content api

// This is the only place where direct element selectors are allowed!


/* Core elements
   ========================================================================== */

.gu-image {
    width: 100%;
}

.from-content-api {
    word-wrap: break-word;
    position: relative;
}
.from-content-api,
.from-content-api .block-elements {
    > p,
    ul,
    ol,
    address {
        margin: 0 0 $gs-baseline;
        padding: 0;

        @include mq(tablet) {
            margin-bottom: ($gs-baseline/3)*4;
        }
    }
    > ol,
    > blockquote > ul,
    > ul {
        margin-top: .8em;
    }
    > li, // sometimes HTML is malformed on purpose by editors
    > ol,
    > blockquote > ul,
    > ul {
        list-style: none;
    }
    > ol {
        counter-reset: li;
    }
    > ol > li:before {
        content: counter(li)'.';
        counter-increment: li;
        @include fs-header(1);
        margin-right: 4px;

        @include mq(tablet) {
            @include fs-header(2, true);
        }
    }
    > ol > li,
    > ul > li {
        position: relative;
        margin-bottom: .8em;
    }
    h2 {
        @include fs-header(2);

        @include mq(tablet) {
            margin-bottom: 1px;
            @include fs-header(3, true);
        }
    }
    h3 {
        margin: 0;
        @include fs-bodyHeading(2);

        @include mq(tablet) {
            @include fs-bodyHeading(3, true);
        }
    }
    > p,
    > figure,
    > video {
        + h2 {
            margin-top: 24px;

            @include mq(tablet) {
                margin-top: 27px;
            }
        }
        + h3 {
            margin-top: $gs-baseline;
        }
    }
}

.from-content-api blockquote {
    font-style: italic;
    margin: 16px 0 28px 24px;

    @include mq(tablet) {
        margin-left: 28px;
    }

    &.quoted {
        color: colour(neutral-2);
        margin-left: $gs-gutter * 1.5;
    }
}


/* Code
   ========================================================================== */

.from-content-api pre {
    // Unset from `.from-content-api`
    word-wrap: normal;
}


/* Bullet points
   ========================================================================== */

.bullet {
    font-size: .1px; // hides bullet character. .1 more consistent than 0 cross browser
    line-height: .1px; // fix for line spacing issue (bullet was increasing spacing)
    color: transparent;
    @include faux-bullet-point;
}

.from-content-api ul > li,
.content__standfirst ul > li {
    @include faux-bullet-point($right-space: 4px);

    > p:first-child { // this stops line breaking for the following bullet point format: <ul><li><p>text</p></li></ul>
        display: inline;
    }
}


/* Captions
   ========================================================================== */

.caption {
    @include fs-textSans(1);
    color: colour(neutral-2);
}

.caption--main {
    padding: ($gs-baseline/3)*2 $gs-gutter/2 $gs-baseline*2;

    @include mq(mobileLandscape) {
        padding-left: $gs-gutter;
        padding-right: $gs-gutter;
    }
    @include mq(phablet) {
        padding-left: 0;
        padding-right: 0;
    }
}


/* Figures
   ========================================================================== */

figure {
    margin: 0;

    img {
        display: block;
    }
    &.img,
    &.element {
        margin-top: ($gs-baseline/3)*4;
        margin-bottom: $gs-baseline*2;
        position: relative;
    }
    &.img--landscape,
    &.img--portrait {
        figcaption {
            padding-top: ($gs-baseline/6)*4;
            @include mq(tablet) {
<<<<<<< HEAD
                max-width: 460px;
=======
                max-width: gs-span(6);
>>>>>>> ec762171
            }
        }
    }
    &.element-video {
        figcaption {
            @include mq(tablet) {
<<<<<<< HEAD
                max-width: 460px;
=======
                max-width: gs-span(6);
>>>>>>> ec762171
            }
        }
    }
    &.img--inline {
        margin: 5px $gs-gutter 6px 0;
    }
}

p + figure,
p + video {
    margin-top: $gs-baseline/3;
}

figure.element--thumbnail + h2 {
    display: inline;
}


/* Citations
   ========================================================================== */

.from-content-api {
    cite {
        @include fs-bodyCopy(1);

        a {
            color: colour(neutral-2);

            &:hover,
            &:focus,
            &:visited:focus,
            &:visited:hover {
                color: #4d4d4d;
                border-bottom: 1px dotted #4d4d4d;
            }
            &:visited {
                color: #808080;
                border-bottom: 1px dotted #808080;
            }
        }
    }
}


/* Tables
   ========================================================================== */

.from-content-api {
    table {
        margin-bottom: ($gs-baseline/3)*4;
    }

    // This is a weird xml output from the api
    table caption {
        @include fs-headline(3);
        padding: ($gs-baseline/3)*2 0;
        text-align: left;
        border-top: 1px solid #b3b3b4;
    }
    th,
    td {
        @include fs-textSans(2);
        padding: ($gs-baseline/3)*2;
    }
    th {
        font-weight: 600;
    }
    tbody tr:nth-child(odd) td {
        background-color: darken(colour(neutral-8), 4%);
    }
}


/* Embeds
   ========================================================================== */

.from-content-api {
    .element {
        iframe {
            width: 100%;
            border: 0;
        }
    }
}

/* Videos embedded in live blogs have an unpredictable ratio */
.embed-video-wrapper {
    iframe,
    video,
    object,
    embed {
        width: 100%;
    }
}

/* Pullquotes
   ========================================================================== */

.element-pullquote {
    width: 100%;
    @include box-sizing(border-box);
    padding: 0;
    margin-bottom: $gs-baseline;

    @include mq(tablet) {
        width: gs-span(3);
        float: left;
        padding-right: $gs-gutter;
        padding-top: $gs-baseline/4;
        margin-bottom: $gs-baseline/2;
    }

    @include mq(leftCol) {
        $width: gs-span(2) + $gs-gutter*2;
        width: $width;
        margin-left: $width * -1;
        padding: 0 $gs-gutter;
        padding-top: $gs-baseline/4;
    }
    @include mq(wide) {
        $width: gs-span(3) + $gs-gutter*2;
        width: $width;
        margin-left: $width * -1;
    }

    blockquote {
        margin: 0;
        font-style: normal;

        p {
            color: colour(neutral-2);
            margin-bottom: 0;
            @include fs-headline(4);
            @include mq(tablet) {
                @include fs-headline(3, true);
            }
        }
    }
    footer {
        margin-top: 1px;
    }
    cite {
        font-style: normal;
        color: colour(neutral-2);
        @include fs-bodyHeading(2);

        a,
        a:visited {
            border-bottom: 1px solid colour(neutral-4);

            &:hover {
                text-decoration: none;
                border-bottom: 1px solid colour(neutral-2);
            }
        }
    }
}<|MERGE_RESOLUTION|>--- conflicted
+++ resolved
@@ -177,22 +177,14 @@
         figcaption {
             padding-top: ($gs-baseline/6)*4;
             @include mq(tablet) {
-<<<<<<< HEAD
-                max-width: 460px;
-=======
                 max-width: gs-span(6);
->>>>>>> ec762171
             }
         }
     }
     &.element-video {
         figcaption {
             @include mq(tablet) {
-<<<<<<< HEAD
-                max-width: 460px;
-=======
                 max-width: gs-span(6);
->>>>>>> ec762171
             }
         }
     }
