--- conflicted
+++ resolved
@@ -218,14 +218,4 @@
             }
         }
     }
-<<<<<<< HEAD
-=======
-
-    .content__standfirst {
-        @include mq(desktop) {
-            padding-right: gs-span(3);
-        }
-    }
-
->>>>>>> 1277900b
 }