@charset 'UTF-8';

@include mq($until: mobileLandscape) {
    .content--gallery .content__section {
        display: none;
    }
}

.gallery2 {
    list-style: none;
    margin: 0;
}

.gallery2__item {
    position: relative;
    @include box-sizing(border-box);
    min-height: 200px;
    margin-bottom: $gs-baseline;

    @include mq($until: desktop) {
        border-top: 1px dotted $c-mediaAccent2;
        padding-top: $gs-baseline;

        &:first-child {
            border-top: 0;
        }
        &:last-child {
            border-bottom: 1px dotted $c-mediaAccent2;
        }
        .gallery2__item--advert + & {
        }
    }
    @include mq(desktop) {
        padding-right: gs-span(3) + $gs-gutter;
        margin-bottom: $gs-baseline*3;

        &:last-child {
            margin-bottom: $gs-baseline*2;
        }
    }
    @include mq(desktop, leftCol) {
        &:first-child {
            margin-top: $gs-baseline*2;
        }
    }
}
.gallery2__item--advert {
    min-height: 0;
    padding-top: 0;
    border-top: 0;

    .js-off & {
        display: none;
    }
}

.gallery2__figcaption {
    @include fs-textSans(1);
    padding-top: $gs-baseline/2;
    overflow: hidden;
    max-height: 100%;

    @include mq(mobileLandscape, $until: tablet) {
        padding-right: gs-span(2);
    }

    @include mq(tablet, $until: desktop) {
        padding-right: gs-span(3);
    }

    @include mq($until: desktop) {
        margin-bottom: $gs-baseline*3;
    }
    @include mq(desktop) {
        @include fs-textSans(2, true);
        position: absolute;
        width: gs-span(3);
        right: 0;
        top: 0;
        border-top: 1px dotted $c-neutral2;
    }
}

.gallery2__caption {
    color: $c-neutral7;
    margin-bottom: 0;

    > strong {
        display: block;
        @include fs-headline(2);
        margin-bottom: $gs-baseline/2;

        & + br {
            display: none;
        }
    }

    a {
        color: $c-neutral7;
        border-bottom: 1px solid $c-neutral2;

        &:hover {
            border-bottom: 1px solid $c-neutral7;
            text-decoration: none;
        }
    }
}

.gallery2__credit {
    color: $c-neutral3;
}

.gallery2__img-container {
    position: relative;
    display: block;
    background-color: lighten($c-mediaBackground, 2.5%);
}

.gallery2__img {
    cursor: pointer;
    width: auto;
    margin: auto;
    max-width: 100%;
    max-height: 700px;
}

.gallery2__img-initial.gallery2__img--landscape {
    width: 100%;
}

.gallery2__img-container--portrait {
    @include fix-aspect-ratio(1, 1);
}

.gallery2__img--portrait {
    position: absolute;
    height: 100%;
    left: 0;
    right: 0;
}

.gallery2__fullscreen {
    @include border-radius(50%);
    top: 0;
    right: 0;
    width: 44px;
    height: 44px;
    display: inline-block;
    background-color: rgba(51, 51, 51, .6);
    position: absolute;
    margin: $gs-gutter/2;

    .i {
        position: absolute;
        top: 0;
        bottom: 0;
        left: 0;
        right: 0;
        margin: auto;
    }

    .i-expand-black {
        display: none;
    }

    @include mq(desktop) {
        .gallery2__img-container:hover & {
            background-color: $c-mediaDefault;

            .i-expand-black {
                display: inline-block;
            }
            .i-expand-white {
                display: none;
            }
        }
    }
}

.content__main-column--gallery {
    margin-right: auto;
    padding-bottom: $gs-baseline*2;
}

.content--gallery {
    .content__meta-container {
        min-height: gs-height(1) + $gs-baseline*2;

        @include mq(tablet) {
            border-bottom: 0;
        }

        @include mq(tablet, leftCol) {
            .byline,
            .content__dateline {
                padding-right: gs-span(3) + $gs-gutter;
            }
        }

        .meta__comment-count--top,
        .meta__comment-count--top .commentcount {
            @include mq($until: tablet) {
                display: block;
            }
        }

        .meta__comment-count--bottom {
            display: block;
            float: none;
            padding-top: $gs-baseline/2;

            .commentcount {
                position: static;
            }

            .commentcount__label {
                display: inline;
            }
        }
    }
<<<<<<< HEAD

    .content__standfirst {
        @include mq(desktop) {
            padding-right: gs-span(3);
        }
    }

}

.block-share--gallery {
    margin-top: $gs-baseline;
    clear: both;

    @include mq($until: tablet) {
        display: none;
    }

    .block-share__item {
        opacity: .8;

        &:hover {
            opacity: 1;
        }
    }
}

.block-share--gallery .block-share__link {

    .block-share__item--facebook {
        border-color: $c-neutral2;
        color: $c-neutral2;
        .i { @include icon(share-facebook--white); }
    }

    .block-share__item--twitter {
        border-color: $c-neutral2;
        color: $c-neutral2;
        .i { @include icon(share-twitter--white); }
    }

    .block-share__item--gplus {
        border-color: $c-neutral2;
        color: $c-neutral2;
        .i { @include icon(share-gplus--white); }
    }

    &:hover {

        .block-share__item--facebook {
            border-color: #ffffff;
            .i { @include icon(share-facebook--white); }
        }

        .block-share__item--twitter {
            border-color: #ffffff;
            .i { @include icon(share-twitter--white); }
        }

        .block-share__item--gplus {
            border-color: #ffffff;
            .i { @include icon(share-gplus--white); }
        }
    }
}

.block-share--gallery-mobile {
    position: absolute;
    cursor: pointer;
    opacity: .8;
    .block-share__item {
        .i {
            opacity: 1;
            @include icon(share-android--white);
        }
    }
}

.block-share--gallery {
    .block-share__item--expand {
        border-color: $c-neutral2;

        &:hover {
            border-color: #ffffff;
        }
    }

    .block-share__item--link {
        background-color: transparent;
        color: #ffffff;
        border-color: $c-neutral2;

        &:hover {
            color: #ffffff;
            border-color: #ffffff;
        }
    }

    .block-share__item--expand .i {
        opacity: 1;
    }
=======
>>>>>>> 0aa52a91
}<|MERGE_RESOLUTION|>--- conflicted
+++ resolved
@@ -218,14 +218,6 @@
             }
         }
     }
-<<<<<<< HEAD
-
-    .content__standfirst {
-        @include mq(desktop) {
-            padding-right: gs-span(3);
-        }
-    }
-
 }
 
 .block-share--gallery {
@@ -319,6 +311,4 @@
     .block-share__item--expand .i {
         opacity: 1;
     }
-=======
->>>>>>> 0aa52a91
 }