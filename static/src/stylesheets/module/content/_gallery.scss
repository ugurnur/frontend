@charset 'UTF-8';

@include mq($until: mobileLandscape) {
    .content--gallery .content__section {
        display: none;
    }
}

.gallery2 {
    list-style: none;
    margin: 0;
}

.gallery2__item {
    position: relative;
    box-sizing: border-box;
    min-height: 200px;
    margin-bottom: $gs-baseline;

    @include mq($until: desktop) {
        border-top: 1px dotted $media-mute;
        padding-top: $gs-baseline;

        &:first-child {
            border-top: 0;
        }
        &:last-child {
            border-bottom: 1px dotted $media-mute;
        }
        .gallery2__item--advert + & {
        }
    }
    @include mq(desktop) {
        padding-right: gs-span(3) + $gs-gutter;
        margin-bottom: $gs-baseline*3;

        &:last-child {
            margin-bottom: $gs-baseline*2;
        }
    }
    @include mq(desktop, leftCol) {
        &:first-child {
            margin-top: $gs-baseline*2;
        }
    }
}
.gallery2__item--advert {
    min-height: 0;
    padding-top: 0;
    border-top: 0;

    .js-off & {
        display: none;
    }
}

.gallery2__figcaption {
    @include fs-textSans(1);
    padding-top: $gs-baseline / 4;
    overflow: visible;
    max-height: 100%;
    position: relative;

    @include mq(mobileLandscape, $until: tablet) {
        padding-right: gs-span(2);
    }

    @include mq($until: desktop) {
        padding-right: $gs-gutter * 10;
        margin-bottom: $gs-baseline * 2;
    }

    @include mq($until: tablet) {
        padding-right: $gs-gutter * 2;
    }

    @include mq(desktop) {
        @include fs-textSans(2, true);
        position: absolute;
        width: gs-span(3);
        right: 0;
        top: 0;
        border-top: 1px dotted $neutral-2;
    }
}

.gallery2__caption {
    color: $neutral-7;
    margin-bottom: 0;

    > strong:first-child {
        @include fs-headline(2);
        display: block;
        margin-bottom: $gs-baseline/2;

        & + br {
            display: none;
        }
    }

    a {
        color: $neutral-7;
        border-bottom: 1px solid $neutral-2;

        &:hover {
            border-bottom: 1px solid $neutral-7;
            text-decoration: none;
        }
    }
}

.gallery2__credit {
    color: $neutral-3;
}

.gallery2__img-container {
    position: relative;
    display: block;
    background-color: lighten($media-background, 2.5%);
}

.gallery2__img {
    cursor: pointer;
    width: auto;
    margin: auto;
    max-width: 100%;
    max-height: 700px;
}

.gallery2__img-initial.gallery2__img--landscape {
    width: 100%;
}

.gallery2__img-container--portrait {
    @include fix-aspect-ratio(1, 1);
}

.gallery2__img--portrait {
    position: absolute;
    height: 100%;
    left: 0;
    right: 0;
}

.gallery2__fullscreen,
.article__fullscreen {
    top: 0;
    right: 0;
    width: 44px;
    height: 44px;
    background-color: rgba(51, 51, 51, .6);
    position: absolute;
    margin: $gs-gutter/2;

    .element--thumbnail & {
        width: 33px;
        height: 33px;
        margin: $gs-baseline/3 $gs-gutter/5;
        display: none;
    }

    &.inline-expand-image svg {
        width: 50%;
        height: 50%;
    }

    .element--thumbnail:hover & {
        display: block;
    }

    @include mq(desktop) {
        .gallery2__img-container:hover &,
        .article__img-container:hover & {
            background-color: $media-default;

            &.inline-expand-image {
                fill: #000000;
            }
        }
    }

    @if $old-ie {
        display: none;
    }
}

.content__main-column--gallery {
    margin-right: auto;
    padding-bottom: $gs-baseline*2;
}

.content--gallery {
    .content__meta-container {
        min-height: gs-height(1) + $gs-baseline*2;

        @include mq(tablet) {
            border-bottom: 0;
        }

        @include mq(tablet, leftCol) {
            .byline,
            .content__dateline {
                padding-right: gs-span(3) + $gs-gutter;
            }
        }

        .meta__comment-count--top {
            display: none;
        }

        .meta__comment-count--bottom {
            display: block;
            float: none;
            padding-top: $gs-baseline/2;

            .commentcount {
                position: static;
            }

            .commentcount__label {
                display: inline;
            }
        }
    }

    .witness-cta {
        border: 0;
    }
}

//disable hover state for lightbox and related content as they're on dark backgrounds
.gallery__most-popular,
.gallery-lightbox--endslate {
    .tone-media--item {
        .u-faux-block-link--hover {
            background-color: $media-background !important;

            .responsive-img {
                opacity: 1 !important;
            }

            .fc-item__link {
                text-decoration: underline !important;
            }
        }
    }
}

// New gallery stuff

// The main image needs to take up 100vh and the slim header needs to sit just on top of it.
.l-header--new-gallery {
    position: absolute;
    z-index: 1;
    right: 0;
    left: 0;
}

// TODO: When the time comes, remove `.new-gallery` class completely and remove old gallery styling
.new-gallery {
    .ad-slot--dark {
        background-color: $multimedia-support-5;
    }

    .content__main-column {
        max-width: none;

        @include mq(tablet) {
            margin-left: gs-span(3) + $gs-gutter(2);
        }
    }

    @include mq(tablet) {
        .content__dateline,
        .content__labels,
        .byline,
        .content__meta-container,
        .meta__break,
        .meta__save-for-later,
        .content__headline,
        .content__standfirst {
            margin-left: gs-span(3) + $gs-gutter;
            max-width: gs-span(8);
        }

        .byline, .content__dateline {
            border: 0;
        }

        .content__standfirst {
            padding-bottom: 0;
            padding-top: 0;

            &:before {
                content: none;
            }
        }
    }

    // overriding defaults
    .meta__save-for-later {
        position: relative;
        left: 0;
    }

    // TODO: Replace all media tones instead of overwriting the defaults
    &.tonal--tone-media {

        // Overwriting media tone header so that you can see the image instead
        .tonal__header {
            background-color: rgba(0, 0, 0, 0);

            .content__headline {
                font-weight: 200;
            }
        }

        .meta__numbers {
            color: $neutral-3;
        }

        .content__dateline,
        .sharecount__heading,
        .commentcount2__heading {
            color: $neutral-2;
        }

        .byline a,
        .sharecount__value,
        .commentcount2__value {
            color: $neutral-3;
        }

        .inline-comment-16 {
            fill: $neutral-2;
        }

        a.commentcount2 {
            &:hover {
                text-decoration: none;
            }
        }

        .save-for-later__button--save .inline-icon {
            background-color: $multimedia-support-5;
        }

        .tonal__main--tone-media .byline,
        .tonal__main--tone-media .content__dateline,
        .tonal__main--tone-media .content__meta-container,
        .tonal__main--tone-media .ad-slot--paid-for-badge--article,
        .tonal__main--tone-media .submeta hr,
        .tonal__main--tone-media .commentcount,
        .tonal__main--tone-media .meta__numbers,
        .tonal__main--tone-media .meta__social,
        .tonal__main--tone-media .meta__number:not(u-h)+.meta__number,
        .ad-slot--dark .ad-slot__label {
            border-color: $neutral-1;
        }

    }

    .content__wrapper--headline {
        background-color: rgba(0, 0, 0, .6);
        background: linear-gradient(rgba(0, 0, 0, .5), $multimedia-support-5);
        position: absolute;
        left: 0;
        right: 0;
        bottom: 0;
    }

    .content__headline {
        &:before {
            content: none;
        }
    }

    .inline-camera svg {
        width: .86em;
        height: auto;
    }

    .content__standfirst {
        color: $neutral-5;
    }

    .content__meta-container {
        border: 0;
        position: relative;
        width: auto;
        margin-bottom: 0;
    }

    .meta__social {
        border-top: 1px dotted $neutral-1;
        border-bottom: 1px dotted $neutral-1;
    }

    .meta__number:not(.u-h) + .meta__number {
        border-left: 1px solid $neutral-1;
    }

    .meta__break {
        border-top: 1px dotted $neutral-1;
        display: block;
        width: 10%;
    }

    .meta__numbers {
        border: 0;
        position: absolute;
        right: 0;
        top: 0;

        .sharecount__heading {
            padding-left: 0;
        }
    }

    .content__series-label {
        padding-top: 0;
        margin-left: 1rem;
    }

    .content__series-label,
    .content__section-label {
        display: inline-block;
    }

    .content__labels {
        border: 0;
        margin-bottom: 0;
        width: auto;
        float: none;
    }

    .block-share--gallery {
        position: relative;

        .block-share__item {
            background-color: rgba(0, 0, 0, 0);
            border: 1px solid $neutral-2;
            transition: border-color .15s ease-out;
            width: 32px;
            height: 32px;

            &:hover {
                background-color: rgba(0, 0, 0, 0);
            }

            &.inline-icon, .inline-icon {
                fill: $neutral-3;

                svg {
                    height: 88%;
                    width: 88%;
                    vertical-align: middle;
                    position: absolute;
                    top: 0;
                    bottom: 0;
                    right: 0;
                    left: 0;
                    margin: auto;
                }
            }
        }
    }

    .social-icon, .block-share__item {
        background-color: rgba(0, 0, 0, 0);
        border: 1px solid $neutral-2;
        transition: border-color .15s ease-out;

        &:hover {
            background-color: rgba(0, 0, 0, 0);
            border-color: $neutral-6;
        }

        &.inline-icon, .inline-icon {
            fill: $neutral-3
        }
    }

    .gallery {
        list-style: none;
        margin: 0;
        position: relative;

        @include mq(tablet) {
            &:before {
                content: "";
                position: absolute;
                top: 0;
                bottom: 0;
                left: -$gs-gutter/2;
                border-left: 1px solid $neutral-1;
            }
        }
    }

    .gallery__item {
        figure {
            display: flex;
            flex-direction: column-reverse;
        }

        // On mobile the images should be 100% of the width of the screen
        @include mq($until: phablet) {
            margin-left: -$gs-gutter;
            margin-right: -$gs-gutter;
        }

        @include mq($until: mobileLandscape) {
            margin-left: -$gs-gutter / 2;
            margin-right: -$gs-gutter / 2;
        }

        @include mq(tablet) {
            position: relative;
            border-top: 0;
            padding: 0;

            figure {
                flex-direction: row;
            }
        }
    }

    .gallery__figcaption {
        @include fs-textSans(1);
        padding-top: $gs-baseline / 4;
        overflow: visible;
        max-height: 100%;
        position: relative;
        border: 0;
        width: inherit;

        @include mq($until: desktop) {
            margin-bottom: $gs-baseline * 2;
        }

        @include mq($until: phablet) {
            padding: $gs-gutter;
        }

        @include mq($until: mobileLandscape) {
            padding: $gs-gutter / 2;
        }

        @include mq(tablet) {
            @include fs-textSans(2, true);
            position: absolute;
            width: gs-span(3);
            top: 0;
            right: auto;
<<<<<<< HEAD
            margin-left: -(gs-span(3) + $gs-gutter);
=======
            margin-left: 0 - gs-span(3);
>>>>>>> 52506b64
        }
    }

    .gallery__caption {
        color: $neutral-4;
        margin-bottom: 0;

        @include mq(tablet) {
            padding-right: $gs-gutter / 2;
        }

        a {
            color: $neutral-4;
            border-bottom: 1px solid $neutral-2;

            &:hover {
                border-bottom: 1px solid $neutral-7;
                text-decoration: none;
            }
        }

        > strong:first-child {
            @include fs-headline(2);
            color: $neutral-5;
            display: block;
            margin-bottom: $gs-baseline/2;

            & + br {
                display: none;
            }
        }
    }

    .gallery__credit {
        color: $neutral-2;

        @include mq(tablet) {
            padding-right: $gs-gutter / 2;
        }
    }

    .gallery__img-container {
        background-color: rgba(0, 0, 0, 0);

        @include mq(tablet) {
            padding-bottom: 2.5rem;
        }
    }

    // All images should fit within the viewport height
    .gallery__img-container,
    .gallery__img {
        width: 100%;
    }

    .content__header__background-image {
        height: 100vh;
        // The headline wrapper is position absolute within this div
        position: relative;
        background-position: center center;
        background-size: cover;
    }

    // immersive Overwrites
    .content__head--immersive.is-fixed-height {
        .content__header {
            position: static;
        }
    }

    .content--immersive .content__main {
        padding-top: $gs-baseline*2;
    }
}

// Make related content the right colour.
.l-side-margins--new-gallery .tonal--tone-media {
    background-color: $multimedia-support-5;
}<|MERGE_RESOLUTION|>--- conflicted
+++ resolved
@@ -553,11 +553,7 @@
             width: gs-span(3);
             top: 0;
             right: auto;
-<<<<<<< HEAD
             margin-left: -(gs-span(3) + $gs-gutter);
-=======
-            margin-left: 0 - gs-span(3);
->>>>>>> 52506b64
         }
     }
 
