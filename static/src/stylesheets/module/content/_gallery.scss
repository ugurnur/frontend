@charset 'UTF-8';

@include mq($until: mobileLandscape) {
    .content--gallery .content__section {
        display: none;
    }
}

.gallery2 {
    list-style: none;
    margin: 0;
}

.gallery2__item {
    position: relative;
    box-sizing: border-box;
    min-height: 200px;
    margin-bottom: $gs-baseline;

    @include mq($until: desktop) {
        border-top: 1px dotted $media-mute;
        padding-top: $gs-baseline;

        &:first-child {
            border-top: 0;
        }
        &:last-child {
            border-bottom: 1px dotted $media-mute;
        }
        .gallery2__item--advert + & {
        }
    }
    @include mq(desktop) {
        padding-right: gs-span(3) + $gs-gutter;
        margin-bottom: $gs-baseline*3;

        &:last-child {
            margin-bottom: $gs-baseline*2;
        }
    }
    @include mq(desktop, leftCol) {
        &:first-child {
            margin-top: $gs-baseline*2;
        }
    }
}

.gallery2__item--advert {
    min-height: 0;
    padding-top: 0;
    border-top: 0;

    .js-off & {
        display: none;
    }
}

.gallery2__figcaption {
    @include fs-textSans(1);
    padding-top: $gs-baseline / 4;
    overflow: visible;
    max-height: 100%;
    position: relative;

    @include mq(mobileLandscape, $until: tablet) {
        padding-right: gs-span(2);
    }

    @include mq($until: desktop) {
        padding-right: $gs-gutter * 10;
        margin-bottom: $gs-baseline * 2;
    }

    @include mq($until: tablet) {
        padding-right: $gs-gutter * 2;
    }

    @include mq(desktop) {
        @include fs-textSans(2, true);
        position: absolute;
        width: gs-span(3);
        right: 0;
        top: 0;
        border-top: 1px dotted $neutral-2;
    }
}

.gallery2__caption {
    color: $neutral-7;
    margin-bottom: 0;

    > strong:first-child {
        @include fs-headline(2);
        display: block;
        margin-bottom: $gs-baseline/2;

        & + br {
            display: none;
        }
    }

    a {
        color: $neutral-7;
        border-bottom: 1px solid $neutral-2;

        &:hover {
            border-bottom: 1px solid $neutral-7;
            text-decoration: none;
        }
    }
}

.gallery2__credit {
    color: $neutral-3;
}

.gallery2__img-container {
    position: relative;
    display: block;
    background-color: lighten($media-background, 2.5%);
}

.gallery2__img {
    cursor: pointer;
    width: auto;
    margin: auto;
    max-width: 100%;
    max-height: 700px;
}

.gallery2__img-initial.gallery2__img--landscape {
    width: 100%;
}

.gallery2__img-container--portrait {
    @include fix-aspect-ratio(1, 1);
}

.gallery2__img--portrait {
    position: absolute;
    height: 100%;
    left: 0;
    right: 0;
}

.gallery2__fullscreen,
.article__fullscreen {
    top: 0;
    right: 0;
    width: 44px;
    height: 44px;
    background-color: rgba(51, 51, 51, .6);
    position: absolute;
    margin: $gs-gutter/2;

    .element--thumbnail & {
        width: 33px;
        height: 33px;
        margin: $gs-baseline/3 $gs-gutter/5;
        display: none;
    }

    &.inline-expand-image svg {
        width: 50%;
        height: 50%;
    }

    .element--thumbnail:hover & {
        display: block;
    }

    @include mq(desktop) {
        .gallery2__img-container:hover &,
        .article__img-container:hover & {
            background-color: $media-default;

            &.inline-expand-image {
                fill: #000000;
            }
        }
    }

    @if $old-ie {
        display: none;
    }
}

.content__main-column--gallery {
    margin-right: auto;
    padding-bottom: $gs-baseline*2;
}

// New gallery stuff

// The main image needs to take up 100vh and the slim header needs to sit just on top of it.
.l-header--new-gallery {
    position: absolute;
    z-index: 1;
    right: 0;
    left: 0;
}

.content__labels--gallery {
    border: 0;
    margin-bottom: 0;
    padding-bottom: 0;
    width: auto;
    float: none;

    .content__section-label {
        margin-right: $gs-gutter / 4;
    }

    .content__series-label {
        font-weight: normal;
    }

    .content__series-label,
    .content__section-label {
        @include fs-header(1, $size-only: true);
        float: left;
    }
}

.content__wrapper--gallery {
    background-color: rgba(0, 0, 0, .6);
    background: linear-gradient(rgba(0, 0, 0, .5), $multimedia-support-5);
    position: absolute;
    left: 0;
    right: 0;
    bottom: 0;

    .inline-camera svg {
        // Makes camera icon proportionate to x-height of title
        width: .86em;
        height: auto;
    }
}

.content__meta-container--info {
    &:before {
        content: '';
        border-top: 1px solid $neutral-1;
        padding-top: $gs-baseline / 4;
        display: block;
        width: gs-span(1);
    }
}

.content .content-divider-gallery {
    border-top: 1px solid $neutral-1;
    padding-top: $gs-baseline / 2;
    margin-top: $gs-baseline;
}

// TODO: When the time comes, remove `.new-gallery` class completely and remove old gallery styling
.new-gallery {
    .ad-slot--dark {
        background-color: $multimedia-support-5;
    }

    .ad-slot__label {
        text-align: left;
    }

    // TODO: Update _adslot.scss with this change
    .ad-slot--gallery-inline > div:not(.ad-slot__label) {
        margin-left: 0;
        margin-right: auto;
    }

    .content__main-column--gallery {
        max-width: none;
        margin-right: auto;
        padding-bottom: $gs-baseline*2;

        @include mq(tablet) {
            margin-left: gs-span(3) + $gs-gutter;
            margin-right: -$gs-gutter;
        }
    }

    .content__meta-container {
        border: 0;
        position: relative;
        width: auto;
        min-height: auto;
        margin-bottom: $gs-baseline;

        .byline,
        .content__dateline {
            border: 0;
            min-height: 0;
            padding: 0;
        }

        .meta__comment-count--top {
            display: none;
        }

        .meta__comment-count--bottom {
            display: block;
            float: none;
            padding-top: $gs-baseline/2;

            .commentcount {
                position: static;
            }

            .commentcount__label {
                display: inline;
            }
        }
    }

    .witness-cta {
        border: 0;
    }

    .meta__extras {
        border-top: 1px dotted $neutral-1;
        border-bottom: 1px dotted $neutral-1;
        display: flex;
        justify-content: space-between;
    }

    .meta__social {
        border: 0;

        .social--top {
            padding: 8px 0 0;

            .social__item {
                padding-right: $gs-gutter/4;
                min-width: auto;
            }
        }
    }

<<<<<<< HEAD
    .meta__numbers {
        border: 0;
        flex-shrink: 0;
        position: static;
=======
.content__labels--gallery {
    border: 0;
    margin-bottom: 0;
    width: auto;
    float: none;
}
>>>>>>> 7c5c88f0

        .sharecount__heading {
            padding-left: 0;
        }
    }

    .meta__number:not(.u-h) + .meta__number {
        border-left: 1px solid $neutral-1;
    }

    @include mq(desktop) {
        .content__labels,
        .content__meta-container,
        .content__headline,
        .content__standfirst {
            margin-left: gs-span(3) + $gs-gutter;
            max-width: gs-span(8);
        }

        .content__standfirst {
            padding-bottom: 0;
            padding-top: 0;

            &:before {
                content: none;
            }
        }
    }

    // TODO: Replace all media tones instead of overwriting the defaults
    &.tonal--tone-media {

        // Overwriting media tone header so that you can see the image instead
        .tonal__header {
            background-color: $multimedia-support-5;

            .content__headline {
                font-weight: 200;
                padding-top: 0;
            }
        }

        .meta__numbers {
            color: $neutral-3;
        }

        .content__dateline,
        .sharecount__heading,
        .commentcount2__heading {
            color: $neutral-2;
        }

        .byline,
        .byline a,
        .sharecount__value,
        .commentcount2__value {
            color: $neutral-3;
        }

        .inline-comment-16 {
            fill: $neutral-2;
        }

        a.commentcount2 {
            &:hover {
                text-decoration: none;
            }
        }

        .save-for-later__button--save .inline-icon {
            background-color: $multimedia-support-5;
        }

<<<<<<< HEAD
        .save-for-later__button--saved .inline-icon,
        .save-for-later__button--save:hover .inline-icon {
            fill: $multimedia-support-5;
        }

        .tonal__main--tone-media .byline,
        .tonal__main--tone-media .content__dateline,
        .tonal__main--tone-media .content__meta-container,
        .tonal__main--tone-media .ad-slot--paid-for-badge--article,
        .tonal__main--tone-media .submeta hr,
        .tonal__main--tone-media .commentcount,
        .tonal__main--tone-media .meta__numbers,
        .tonal__main--tone-media .meta__social,
        .tonal__main--tone-media .meta__number:not(u-h)+.meta__number,
        .ad-slot--dark .ad-slot__label {
            border-color: $neutral-1;
        }
    }

=======
>>>>>>> 7c5c88f0
    .content__headline {
        &:before {
            content: none;
        }
    }

    .content__standfirst {
        color: $neutral-5;
    }

    .social-icon--media {
        background-color: transparent;
        border: 1px solid $neutral-2;
        box-sizing: border-box;
        transition: border-color .15s ease-out;

        &:hover {
            background-color: transparent;
            border-color: $neutral-6;
        }

        .inline-icon {
            fill: $neutral-3;
        }
    }

    // TODO: Move this to _block-level-sharing.scss when .new-gallery class is removed.
    .block-share--gallery {
        position: static;

        .block-share__item {
            position: relative;
            background-color: transparent;
            border: 1px solid $neutral-2;
            box-sizing: border-box;
            transition: border-color .15s ease-out;
            width: 32px;
            height: 32px;

            &:hover {
                background-color: transparent;
                border-color: $neutral-6;
            }

            &.inline-icon, .inline-icon {
                fill: $neutral-3;

                svg {
                    height: 88%;
                    width: 88%;
                    vertical-align: middle;
                    position: absolute;
                    top: 0;
                    bottom: 0;
                    right: 0;
                    left: 0;
                    margin: auto;
                }
            }
        }
    }

    .gallery {
        list-style: none;
        margin: 0;
        position: relative;

        @include mq(tablet) {
            &:before {
                content: '';
                position: absolute;
                top: 0;
                bottom: 0;
                left: -$gs-gutter/2;
                border-left: 1px solid $neutral-1;
            }
        }
    }

    .gallery__item {
        figure {
            display: flex;
            flex-direction: column-reverse;
        }

        // On mobile the images should be 100% of the width of the screen
        @include mq($until: phablet) {
            margin-left: -$gs-gutter;
            margin-right: -$gs-gutter;
        }

        @include mq($until: mobileLandscape) {
            margin-left: -$gs-gutter / 2;
            margin-right: -$gs-gutter / 2;
        }

        @include mq(tablet) {
            position: relative;
            border-top: 0;
            padding: 0;

            figure {
                flex-direction: row;
            }
        }
    }

    .gallery__figcaption {
        @include fs-textSans(1);
        overflow: visible;
        max-height: 100%;
        position: relative;
        border: 0;
        width: inherit;

        @include mq($until: desktop) {
            margin-bottom: $gs-baseline * 2;
        }

        @include mq($until: phablet) {
            padding: $gs-gutter;
        }

        @include mq($until: mobileLandscape) {
            padding: $gs-gutter / 2;
        }

        @include mq(tablet) {
            @include fs-textSans(2, true);
            position: absolute;
            width: gs-span(3);
            top: 0;
            right: auto;
            margin-left: -(gs-span(3) + $gs-gutter);
        }
    }

    .gallery__caption {
        color: $neutral-4;
        margin-bottom: 0;

        @include mq(tablet) {
            padding-right: $gs-gutter / 2;
        }

        a {
            color: $neutral-4;
            border-bottom: 1px solid $neutral-2;
            transition: border-color .15s ease-out;

            &:hover {
                border-bottom: 1px solid $neutral-7;
                text-decoration: none;
            }
        }

        // This is the gallery caption title
        > strong:first-child {
            @include fs-headline(2);
            color: $neutral-5;
            display: block;
            margin-bottom: $gs-baseline/2;

            // The first br is display none after the title because the
            // title already has the correct margins provided in "fs-headline(2)"
            & + br {
                display: none;
            }
        }
    }

    .gallery__credit {
        color: $neutral-2;

        @include mq(tablet) {
            padding-right: $gs-gutter / 2;
        }
    }

    .gallery__img-container {
        background-color: $multimedia-support-5;

        @include mq(tablet) {
            padding-bottom: 2.5rem;
        }
    }

    .keyword-list {
        .button--tone-media {
            color: $neutral-4;
            background-color: $neutral-1;
            border: 0;

            &:hover {
                background-color: darken($neutral-1, 5%);
            }
        }

        .button--tone-media-variant {
            color: $neutral-4;
            border-color: $neutral-2;
            background-color: $multimedia-support-5;

            &:hover {
                border-color: $neutral-4;
            }
        }
    }

    // All images should fit within the viewport height
    .gallery__img-container,
    .gallery__img {
        width: 100%;
    }
}

.l-side-margins--new-gallery {
    // TODO: Make this the default for all media tones once changes are live
    &.l-side-margins--media {
        @include mq(tablet) {
            &:after,
            &:before {
                background: rgba(0, 0, 0, .25);

                .container__banding + .container__banding & {
                    background: rgba($neutral-1, .15);
                }
            }
        }
    }

    // Make related content the right colour.
    .tonal--tone-media {
        background-color: $multimedia-support-5;


        // TODO: Move this to the proper place once changes are live
        .meta__twitter,
        .meta__email {
            margin-top: $gs-baseline/4;
            margin-bottom: $gs-baseline;

            & a {
                color: $neutral-3;
                background-color: $neutral-1;

                &:hover {
                    background-color: darken($neutral-1, 5%);
                }

                .inline-tone-fill {
                    fill: $neutral-3;
                }
            }
        }

        // TODO: Make this the default for all media tones once changes are live
        .fc-container__inner,
        .fc-slice__item+.fc-slice__item:before {
            border-color: $neutral-1;
        }
    }
}<|MERGE_RESOLUTION|>--- conflicted
+++ resolved
@@ -222,21 +222,6 @@
     }
 }
 
-.content__wrapper--gallery {
-    background-color: rgba(0, 0, 0, .6);
-    background: linear-gradient(rgba(0, 0, 0, .5), $multimedia-support-5);
-    position: absolute;
-    left: 0;
-    right: 0;
-    bottom: 0;
-
-    .inline-camera svg {
-        // Makes camera icon proportionate to x-height of title
-        width: .86em;
-        height: auto;
-    }
-}
-
 .content__meta-container--info {
     &:before {
         content: '';
@@ -280,6 +265,12 @@
         }
     }
 
+    .inline-camera svg {
+        // Makes camera icon proportionate to x-height of title
+        width: .86em;
+        height: auto;
+    }
+
     .content__meta-container {
         border: 0;
         position: relative;
@@ -337,19 +328,10 @@
         }
     }
 
-<<<<<<< HEAD
     .meta__numbers {
         border: 0;
         flex-shrink: 0;
         position: static;
-=======
-.content__labels--gallery {
-    border: 0;
-    margin-bottom: 0;
-    width: auto;
-    float: none;
-}
->>>>>>> 7c5c88f0
 
         .sharecount__heading {
             padding-left: 0;
@@ -423,7 +405,6 @@
             background-color: $multimedia-support-5;
         }
 
-<<<<<<< HEAD
         .save-for-later__button--saved .inline-icon,
         .save-for-later__button--save:hover .inline-icon {
             fill: $multimedia-support-5;
@@ -443,8 +424,6 @@
         }
     }
 
-=======
->>>>>>> 7c5c88f0
     .content__headline {
         &:before {
             content: none;
