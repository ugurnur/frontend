--- conflicted
+++ resolved
@@ -616,20 +616,6 @@
         background-position: center center;
         background-size: cover;
     }
-<<<<<<< HEAD
-
-    // immersive Overwrites
-    .content__head--immersive.is-fixed-height {
-        .content__header {
-            position: static;
-        }
-    }
-
-    .content--immersive .content__main {
-        padding-top: $gs-baseline*2;
-    }
-=======
->>>>>>> 1b520aed
 }
 
 // Make related content the right colour.
