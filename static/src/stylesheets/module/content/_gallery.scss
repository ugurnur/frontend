--- conflicted
+++ resolved
@@ -265,15 +265,8 @@
         }
     }
 
-<<<<<<< HEAD
     @include mq(desktop) {
         .content__labels,
-=======
-    @include mq(tablet) {
-        .content__dateline,
-        .content__labels--gallery,
-        .byline,
->>>>>>> 113bb010
         .content__meta-container,
         .content__headline,
         .content__standfirst {
@@ -307,16 +300,12 @@
 
         // Overwriting media tone header so that you can see the image instead
         .tonal__header {
-<<<<<<< HEAD
-            background-color: rgba(0, 0, 0, 0);
+            background-color: $multimedia-support-5;
 
             .content__headline {
                 font-weight: 200;
                 padding-top: 0;
             }
-=======
-            background-color: $multimedia-support-5
->>>>>>> 113bb010
         }
 
         .meta__numbers {
@@ -468,7 +457,6 @@
         }
     }
 
-<<<<<<< HEAD
     .content__labels {
         border: 0;
         margin-bottom: 0;
@@ -496,15 +484,6 @@
 
         .block-share__item {
             background-color: transparent;
-=======
-    .block-share--gallery {
-        position: relative;
-
-        .block-share__item--facebook,
-        .block-share__item--twitter,
-        .block-share__item--pinterest {
-            background-color: $multimedia-support-5;
->>>>>>> 113bb010
             border: 1px solid $neutral-2;
             box-sizing: border-box;
             transition: border-color .15s ease-out;
@@ -512,11 +491,7 @@
             height: 32px;
 
             &:hover {
-<<<<<<< HEAD
                 background-color: transparent;
-=======
-                background-color: $multimedia-support-5;
->>>>>>> 113bb010
             }
 
             &.inline-icon, .inline-icon {
@@ -537,25 +512,16 @@
         }
     }
 
-<<<<<<< HEAD
     .social-icon,
     .block-share__item {
         background-color: transparent;
-=======
-    .social-icon, .block-share__item {
-        background-color: $multimedia-support-5;
->>>>>>> 113bb010
         border: 1px solid $neutral-2;
         box-sizing: border-box;
         transition: border-color .15s ease-out;
 
         &:hover {
-<<<<<<< HEAD
             background-color: transparent;
             border-color: $neutral-6;
-=======
-            background-color: $multimedia-support-5;
->>>>>>> 113bb010
         }
 
         &.inline-icon, .inline-icon {
@@ -696,11 +662,6 @@
         background-color: $multimedia-support-5;
 
         @include mq(tablet) {
-<<<<<<< HEAD
-=======
-            border-left: 1px dotted $multimedia-support-4;
-            padding-left: $gs-gutter / 2;
->>>>>>> 113bb010
             padding-bottom: 2.5rem;
         }
     }
