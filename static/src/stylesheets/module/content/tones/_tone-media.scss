--- conflicted
+++ resolved
@@ -19,11 +19,8 @@
 .tonal--tone-podcast,
 .tonal--tone-media {
     .tonal__main {
-<<<<<<< HEAD
+        color: $c-neutral7;
         padding-top: 0;
-=======
-        color: $c-neutral7;
->>>>>>> 30753fa8
 
         .byline,
         .content__dateline {
