--- conflicted
+++ resolved
@@ -384,11 +384,7 @@
     margin-top: ($gs-baseline/3)*2;
 
     .element--supporting &,
-<<<<<<< HEAD
-    .element-thumbnail & {
-=======
     .element--thumbnail & {
->>>>>>> 6b6c6b85
         display: none !important;
     }
 
