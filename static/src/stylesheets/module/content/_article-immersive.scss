// Contains top ad + header + main media
.immersive-header-container {
    @supports (object-fit: cover) and (height: 1vh) and (display: flex) {
        display: flex;
        flex-direction: column;
        min-height: 100vh;
    }

}

.immersive-main-media {
    // The headline wrapper is position absolute within this div
    position: relative;

    @supports (object-fit: cover) and (height: 1vh) and (display: flex) {
        flex: 1;
        min-height: 400px;
    }
}

.immersive-main-media__logo {
    // Position above media
    z-index: 1;
}

.immersive-main-media__logo__svg {
    float: right;
    margin-top: 6px;

    path {
        fill: #ffffff;
    }
}

.immersive-main-media__media {
    width: 100%;
    // Remove inline spacing
    display: block;

    .element-embed {
        margin-top: 0;
        margin-bottom: 0;
        position: absolute;
        top: 0;
        right: 0;
        bottom: 0;
        left: 0;
    }

    .fenced {
        // Override inline style coming from fence
        height: 100% !important;
        opacity: 0;
        transition: .5s opacity ease-out;
    }

    .fenced-rendered {
        opacity: 1;
    }

    @supports (object-fit: cover) and (height: 1vh) and (display: flex) {
        object-fit: cover;
        position: absolute;
        top: 0;
        height: 100%;
        width: 100%;
    }
}

.immersive-main-media__media__loading {
    position: absolute;
    top: 0;
    left: 0;
    right: 0;
    bottom: 0;
    background-color: $neutral-5;
    color: $neutral-1;
}

.immersive-main-media__media__loading__animation {
    position: absolute;
    top: 40%;
    left: 50%;
    transform: translate(-50%, -50%);
    // Override
    display: block;
}

.immersive-main-media__headline-container {
    position: absolute;
    bottom: 0;
    left: 0;
    right: 0;
    background-color: rgba(0, 0, 0, .6);
    background: linear-gradient(rgba(0, 0, 0, .5), $multimedia-support-5);
}

.content__headline--immersive {
    font-weight: 200;
    padding-bottom: 1.5rem;
}

.content--immersive {
    .content__headline--immersive {
        @include fs-headline(9);
        font-weight: 200;

        @include mq(desktop) {
            font-size: 4rem;
        }
    }

<<<<<<< HEAD
.content--immersive {
=======
    .content__series-label {
        @include fs-header(1);
        float: none;
        padding-top: $gs-baseline / 2;
        margin-bottom: 0;
    }

>>>>>>> 0bf1c630
    .content__main {
        padding-top: $gs-baseline / 2;
    }

    .content__standfirst {
        a {
            color: $neutral-6;
            border-bottom: 1px solid rgba($neutral-6, .4);

            &:hover {
                border-bottom-color: rgba($neutral-6, 1);
            }
        }
    }
}

.content--immersive-article {
    &.content {
        border-top: 0;
    }

    .content__article-body {
        clear: both;
    }

    /* Header
    ========================================================================== */

    .content__series-label__link {
        color: #ffffff;
    }

    .content__series-label + .content__headline {
        padding-top: 0;
    }

    .content__headline--immersive--with-main-media {
        @include mq(desktop) {
            font-size: 3.25rem;
        }
    }

    .content__standfirst {
        position: relative;
        padding-top: .33em;
        padding-bottom: .5rem;
        margin-bottom: 0;
        color: #ffffff;

        @include mq(desktop) {
            padding-bottom: 1rem;
        }

        &:before {
            content: '';
            position: absolute;
            top: 0;
            height: 2px;
            width: gs-span(2);
            background-color: rgba(255, 255, 255, .2);
        }
    }

<<<<<<< HEAD
    .is-fixed-height {
=======
    .content__main-embed {
        position: absolute;
        top: 0;
        right: 0;
        left: 0;
        bottom: 0;
        z-index: 1;
    }

    .is-fixed-height {
        .content__headline {
            @include fs-headline(7, true);
            line-height: 1;

            @include mq(desktop) {
                font-size: 3.25rem;
            }
        }

>>>>>>> 0bf1c630
        .content__standfirst:before {
            @include mq($until: desktop) {
                display: none;
            }
        }
<<<<<<< HEAD
=======
    }

    /* Old Iframed Main Embed (Remove this section if immersiveMainEmbedSwitch is made permanent)
    ========================================================================== */
    .content__loading {
        position: absolute;
        top: 0;
        left: 0;
        right: 0;
        bottom: 0;
        background-color: $neutral-5;
        color: $neutral-1;
        display: none;
    }

    .content__loading-animation {
        display: block;
        position: absolute;
        top: 40%;
        left: 50%;
        transform: translate(-50%, -50%);
    }

    .content__head .element-embed {
        margin: 0;
        position: absolute;
        top: 0;
        right: 0;
        bottom: 0;
        left: 0;

        .fenced {
            height: 100% !important; // Overwrite inline styles
            opacity: 0;
            transition: .5s opacity ease-out;
        }

        .fenced-rendered {
            opacity: 1;
        }
    }

    .is-fixed-height .content__loading {
        display: block;
>>>>>>> 0bf1c630
    }

    /* Meta
    ========================================================================== */
    .content__meta-container--immersive {
        position: relative;
        width: auto;
        border-bottom: $neutral-7 solid 1px;
        border-top: 0;

        @include mq(leftCol) {
            padding-bottom: $gs-baseline / 2;
            margin-bottom: $gs-baseline / 2;
        }

        .content__dateline {
            @include fs-textSans(3);
            min-height: 0;
            border: 0;
            padding: 0;
            padding-right: $gs-gutter / 2 - 4px;

            @include mq(tablet, leftCol) {
                margin-bottom: $gs-gutter;
            }

            @include mq(leftCol) {
                margin-left: gs-span(2) + $gs-gutter;
            }

            @include mq(wide) {
                margin-left: gs-span(3) + $gs-gutter;
            }
        }

        .content__dateline-wpd {
            color: $neutral-2;
            cursor: text;

            &:hover,
            &:focus {
                color: inherit;
                text-decoration: none;
            }
        }

        .content__dateline,
        .meta__numbers {
            display: inline-block;
            vertical-align: top;
        }

        .meta__number + .meta__number {
            position: relative;
            border: 0;

            &:before {
                content: '';
                position: absolute;
                left: 0;
                top: 2px;
                height: 1em;
                width: 1px;
                background-color: $neutral-6;
            }
        }

        .meta__numbers {
            height: auto;
            padding: 0;
            position: relative;
            border: 0;
            overflow: auto;

            @include mq($until: tablet) {
                display: block;
                border-top: 1px dotted $neutral-5;
                margin-top: $gs-baseline;
                padding-top: $gs-baseline / 4;
                padding-bottom: $gs-baseline;
            }

            &:before {
                @include mq(tablet) {
                    content: '';
                    position: absolute;
                    left: 0;
                    top: 2px;
                    height: 1em;
                    width: 1px;
                    background-color: $neutral-6;
                }
            }
        }

        .meta__number {
            @include fs-textSans(3);
            color: $neutral-2;
            padding-left: $gs-gutter / 2;

            .inline-icon {
                float: left;
                display: block;
            }
        }

        .meta__number--commentcount {
            padding-left: $gs-gutter / 2 !important;

            .inline-icon {
                margin-top: 4px;
                margin-right: 2px;
            }
        }

        .meta__number--sharecount {
            padding-left: 0;
            padding-right: 8px;

            @include mq(tablet) {
                padding-left: $gs-gutter / 2;
            }

            .sharecount__value--short {
                display: inline-block;
                font: inherit;
                color: inherit;
            }

            .inline-icon {
                fill: $neutral-2;
                margin-top: 1px;
                margin-right: 4px;

                @include mq($until: tablet) {
                    margin-left: 0;
                }
            }
        }

        .meta__extras {
            position: static;
        }

        .meta__social {
            @include mq(leftCol) {
                position: absolute;
                top: -5px;
                //bottom: -($gs-baseline * 4);
                border: 0;
                width: gs-span(2);
            }
        }
    }

    /* Body
    ========================================================================== */
    .drop-cap {
        height: 7.25em;

        .drop-cap__inner {
            font-size: 9.5em;
            line-height: .83; // To optically align to top of five lines of text
        }
    }

    .section-rule {
        display: block;
        width: gs-span(2);
        height: 2px;
        margin: 0;
        border: 0;
        margin-top: $gs-baseline * 4;
        margin-bottom: $gs-baseline / 4;
        background-color: $neutral-7;
    }

    .section-image {
        position: relative;

        .caption,
        .section-rule {
            display: none;
        }
    }

    .section-title,
    .from-content-api h2 {
        @include fs-headline(5);
        font-weight: 200;

        @include mq(tablet) {
            @include fs-headline(7, true);
        }
    }

    .section-title {
        position: absolute;
        z-index: 20;
        left: 0;
        right: 0;
        bottom: 0;
        background-color: rgba(0, 0, 0, .5);
        color: #ffffff;
        padding: .1em $gs-gutter / 2 .5em;

        @include mq(mobileLandscape) {
            padding-left: $gs-gutter;
            padding-right: $gs-gutter;
        }

        @include mq(leftCol) {
            padding-left: gs-span(2) + $gs-gutter * 2;
        }

        @include mq(wide) {
            padding-left: gs-span(3) + $gs-gutter * 2;
        }
    }

    .in-body-link--immersive {
        color: $feature-default;

        &:hover {
            border-bottom-color: rgba($feature-default, .4);
        }
    }

    .element + .section-rule {
        margin-top: 0;
    }

    .element-pullquote {
        position: relative;
        width: auto;
        margin-left: 0;
        margin-bottom: $gs-baseline / 2;
        border-top: 1px solid $neutral-7;
        border-bottom: 1px solid $neutral-7;
        padding: 0;
        padding-top: .2em;
        padding-bottom: $gs-baseline * 3;

        .inline-quote {
            margin: ($gs-baseline / 4) 0;
            height: auto;
            width: auto;
            line-height: 1;
        }

        .inline-quote svg {
            fill: $neutral-3;
            width: 2.5em;
            height: 1.4em;
        }

        .pullquote-paragraph,
        .pullquote-cite {
            font-family: $f-serif-headline;
            font-weight: 200;
            font-size: 1.75rem;
            line-height: 1.1;
        }

        .pullquote-paragraph {
            color: $feature-default;
        }

        .pullquote-cite {
            color: $neutral-1 !important; // important to override super specific tonal classes
        }

        .inline-quote.closing {
            display: none;
        }
    }

    .element-pullquote.element--showcase,
    .element-pullquote.element--supporting {
        @include mq(tablet) {
            padding: 0;
            border: 0;
        }
    }

    .element-pullquote.element--showcase {
        @include mq(tablet) {
            margin-bottom: $gs-baseline * 3;
        }

        .inline-quote svg {
            @include mq(tablet) {
                width: 3em;
                height: 1.8em;
            }
        }

        .inline-quote {
            @include mq(leftCol) {
                position: absolute;
                left: -3.5em;
            }
        }

        .pullquote-paragraph,
        .pullquote-cite {
            @include mq(tablet) {
                font-size: 2.25em;
            }
        }
    }

    .element-pullquote.element--supporting {
        @include mq(tablet) {
            width: gs-span(3);
            border: 0;
            margin-right: $gs-gutter;
            margin-bottom: $gs-baseline * 2;
        }

        @include mq(leftCol) {
            width: gs-span(2);
            margin-left: -(gs-span(2) + $gs-gutter);
        }

        @include mq(wide) {
            width: gs-span(3);
            margin-left: -(gs-span(3) + $gs-gutter);
        }

        .inline-quote {
            @include mq(tablet) {
                position: absolute;
            }
        }

        .inline-quote svg {
            @include mq(tablet) {
                width: 1.8em;
                height: 1em;
            }
        }

        .pullquote-paragraph {
            @include mq(tablet) {
                text-indent: 1.7em;
            }
        }

        .pullquote-paragraph,
        .pullquote-cite {
            @include mq(tablet) {
                font-size: 1.25em;
                line-height: 1.2;
            }
        }
    }

    figure.element--immersive {
        margin-left: -$gs-gutter / 2;
        margin-right: -$gs-gutter / 2;

        @include mq(mobileLandscape) {
            margin-left: -$gs-gutter;
            margin-right: -$gs-gutter;
        }

        @include mq(tablet) {
            margin-right: -(gs-span(1) + $gs-gutter * 2);
        }

        @include mq(desktop) {
            margin-right: -(gs-span(4) + $gs-gutter * 2);
        }

        @include mq(leftCol) {
            margin-left: -(gs-span(2) + $gs-gutter * 2);
        }

        @include mq(wide) {
            margin-left: -(gs-span(3) + $gs-gutter * 2);
            margin-right: -(gs-span(5) + $gs-gutter *2);
        }

        .caption {
            margin-left: $gs-gutter / 2;
            margin-right: $gs-gutter / 2;

            @include mq(mobileLandscape) {
                margin-left: $gs-gutter;
                margin-right: $gs-gutter;
            }

            @include mq(desktop) {
                margin-left: 0;
                margin-right: 0;
            }
        }

        .block-share {
            @include mq(tablet) {
                margin-right: $gs-gutter;
            }
        }

        .section-rule {
            display: none;
        }
    }

    figure.element--showcase {
        @include mq(desktop) {
            margin-left: -($gs-gutter);
        }

        @include mq(leftCol) {
            margin-left: -(gs-span(2) + $gs-gutter * 2);
        }

        @include mq(wide) {
            margin-left: -(gs-span(3) + $gs-gutter * 2);
        }
    }

    figure.element--showcase,
    figure.element--immersive {
        @include mq(leftCol) {
            margin-bottom: $gs-baseline - 2px; // 2px is to compensate for x-height of type
        }

        .caption {
            @include mq(desktop) {
                padding-left: $gs-gutter;
            }

            @include mq(leftCol) {
                position: absolute;
                width: gs-span(2);
                padding-top: $gs-baseline;
            }

            @include mq(wide) {
                width: gs-span(3);
            }
        }

        .block-share {
            display: none !important; // To override hide on mobile
        }
    }

    .element--showcase {
        float: none;
    }

    .ad-slot--inline {
        @include mq(desktop) {
            margin-right: -(gs-span(4) + $gs-gutter);
        }

        @include mq(wide) {
            margin-right: -(gs-span(5) + $gs-gutter);
        }
    }
}
<<<<<<< HEAD
=======

.content__head--immersive-article {
    position: relative;

    .content__logo-container {
        position: relative;
        z-index: 10;

        @include mq($until: desktop) {
            background-color: lighten($neutral-1, 15%);
            padding-bottom: $gs-baseline / 2;
        }

        .gs-container {
            overflow: auto;
            display: block;

            @include mq(desktop) {
                overflow: visible;
            }
        }
    }

    .content__logo {
        display: block;
        float: right;
        width: gs-span(2) + $gs-gutter;
        height: auto;
        margin-top: $gs-baseline / 2;

        svg {
            width: 100%;
            height: auto;

            path {
                fill: #ffffff;
            }
        }
    }

    &.is-fixed-height {
        &.content__head--desktop {
            height: 100vh;
            min-height: 520px;
            max-height: 800px;
        }

        .content__header {
            position: absolute;
            bottom: 0;
            left: 0;
            right: 0;
            z-index: 2;
        }

        @include mq($until: desktop) {
            .content__head--mobile {
                position: relative;
                display: table-cell;
                vertical-align: bottom;
                background-position: center center;
                background-size: cover;
            }

            &.content__head--desktop {
                background-image: none !important;
            }

            .content__header {
                display: table;
                width: 100%;
                height: 100%;
            }

            .content__wrapper--standfirst {
                display: table-row-group;
                height: 1px;
            }
        }

        @include mq(desktop) {
            &.content__head--desktop {
                position: relative;
                background-position: center center;
                background-size: cover;
                max-height: initial;
            }

            .content__head--mobile {
                background-image: none !important;
            }
        }

        .content__logo-container {
            background-color: transparent;
            padding-bottom: 0;

            .gs-container {
                overflow: visible;
            }
        }
    }
}
>>>>>>> 0bf1c630
<|MERGE_RESOLUTION|>--- conflicted
+++ resolved
@@ -100,33 +100,21 @@
     padding-bottom: 1.5rem;
 }
 
+.content__headline--immersive-article {
+    @include fs-headline(9);
+
+    @include mq(desktop) {
+        font-size: 4rem;
+    }
+}
+
 .content--immersive {
-    .content__headline--immersive {
-        @include fs-headline(9);
-        font-weight: 200;
-
-        @include mq(desktop) {
-            font-size: 4rem;
-        }
-    }
-
-<<<<<<< HEAD
-.content--immersive {
-=======
-    .content__series-label {
-        @include fs-header(1);
-        float: none;
-        padding-top: $gs-baseline / 2;
-        margin-bottom: 0;
-    }
-
->>>>>>> 0bf1c630
     .content__main {
         padding-top: $gs-baseline / 2;
     }
 
     .content__standfirst {
-        a {
+        .u-underline {
             color: $neutral-6;
             border-bottom: 1px solid rgba($neutral-6, .4);
 
@@ -184,81 +172,12 @@
         }
     }
 
-<<<<<<< HEAD
     .is-fixed-height {
-=======
-    .content__main-embed {
-        position: absolute;
-        top: 0;
-        right: 0;
-        left: 0;
-        bottom: 0;
-        z-index: 1;
-    }
-
-    .is-fixed-height {
-        .content__headline {
-            @include fs-headline(7, true);
-            line-height: 1;
-
-            @include mq(desktop) {
-                font-size: 3.25rem;
-            }
-        }
-
->>>>>>> 0bf1c630
         .content__standfirst:before {
             @include mq($until: desktop) {
                 display: none;
             }
         }
-<<<<<<< HEAD
-=======
-    }
-
-    /* Old Iframed Main Embed (Remove this section if immersiveMainEmbedSwitch is made permanent)
-    ========================================================================== */
-    .content__loading {
-        position: absolute;
-        top: 0;
-        left: 0;
-        right: 0;
-        bottom: 0;
-        background-color: $neutral-5;
-        color: $neutral-1;
-        display: none;
-    }
-
-    .content__loading-animation {
-        display: block;
-        position: absolute;
-        top: 40%;
-        left: 50%;
-        transform: translate(-50%, -50%);
-    }
-
-    .content__head .element-embed {
-        margin: 0;
-        position: absolute;
-        top: 0;
-        right: 0;
-        bottom: 0;
-        left: 0;
-
-        .fenced {
-            height: 100% !important; // Overwrite inline styles
-            opacity: 0;
-            transition: .5s opacity ease-out;
-        }
-
-        .fenced-rendered {
-            opacity: 1;
-        }
-    }
-
-    .is-fixed-height .content__loading {
-        display: block;
->>>>>>> 0bf1c630
     }
 
     /* Meta
@@ -724,109 +643,3 @@
         }
     }
 }
-<<<<<<< HEAD
-=======
-
-.content__head--immersive-article {
-    position: relative;
-
-    .content__logo-container {
-        position: relative;
-        z-index: 10;
-
-        @include mq($until: desktop) {
-            background-color: lighten($neutral-1, 15%);
-            padding-bottom: $gs-baseline / 2;
-        }
-
-        .gs-container {
-            overflow: auto;
-            display: block;
-
-            @include mq(desktop) {
-                overflow: visible;
-            }
-        }
-    }
-
-    .content__logo {
-        display: block;
-        float: right;
-        width: gs-span(2) + $gs-gutter;
-        height: auto;
-        margin-top: $gs-baseline / 2;
-
-        svg {
-            width: 100%;
-            height: auto;
-
-            path {
-                fill: #ffffff;
-            }
-        }
-    }
-
-    &.is-fixed-height {
-        &.content__head--desktop {
-            height: 100vh;
-            min-height: 520px;
-            max-height: 800px;
-        }
-
-        .content__header {
-            position: absolute;
-            bottom: 0;
-            left: 0;
-            right: 0;
-            z-index: 2;
-        }
-
-        @include mq($until: desktop) {
-            .content__head--mobile {
-                position: relative;
-                display: table-cell;
-                vertical-align: bottom;
-                background-position: center center;
-                background-size: cover;
-            }
-
-            &.content__head--desktop {
-                background-image: none !important;
-            }
-
-            .content__header {
-                display: table;
-                width: 100%;
-                height: 100%;
-            }
-
-            .content__wrapper--standfirst {
-                display: table-row-group;
-                height: 1px;
-            }
-        }
-
-        @include mq(desktop) {
-            &.content__head--desktop {
-                position: relative;
-                background-position: center center;
-                background-size: cover;
-                max-height: initial;
-            }
-
-            .content__head--mobile {
-                background-image: none !important;
-            }
-        }
-
-        .content__logo-container {
-            background-color: transparent;
-            padding-bottom: 0;
-
-            .gs-container {
-                overflow: visible;
-            }
-        }
-    }
-}
->>>>>>> 0bf1c630
