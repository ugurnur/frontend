// Contains top ad + header + main media
.immersive-header-container {
    @supports (object-fit: cover) and (height: 1vh) and (display: flex) {
        display: flex;
        flex-direction: column;
        min-height: 100vh;
    }

}

.immersive-main-media {
    // The headline wrapper is position absolute within this div
    position: relative;

    @supports (object-fit: cover) and (height: 1vh) and (display: flex) {
        flex: 1;
        min-height: 400px;
    }
}

.immersive-main-media__img {
    width: 100%;
    // Remove inline spacing
    display: block;

    @supports (object-fit: cover) and (height: 1vh) and (display: flex) {
        object-fit: cover;
        position: absolute;
        top: 0;
        height: 100%;
        width: 100%;
        z-index: 0;
    }
}

.immersive-main-media__headline-container {
    position: absolute;
    bottom: 0;
    left: 0;
    right: 0;
    background-color: rgba(0, 0, 0, .6);
    background: linear-gradient(rgba(0, 0, 0, .5), $multimedia-support-5);
}

.content__headline--immersive {
    font-weight: 200;
    padding-bottom: 1.5rem;
}

.content--immersive {
    .content__headline--immersive {
        @include fs-headline(9);
        font-weight: 200;

        @include mq(desktop) {
            font-size: 4rem;
        }
    }

    .content__series-label {
        @include fs-header(1);
        float: none;
        padding-top: $gs-baseline / 2;
        margin-bottom: 0;
    }

    .content__main {
        padding-top: $gs-baseline / 2;
    }

    .content__standfirst {
        a {
            color: $neutral-6;
            border-bottom: 1px solid rgba($neutral-6, .4);

            &:hover {
                border-bottom-color: rgba($neutral-6, 1);
            }
        }
    }
}

.content--immersive-article {
    &.content {
        border-top: 0;
    }

    .content__article-body {
        clear: both;
    }

    /* Header
    ========================================================================== */
    .content__head {
        position: relative;
        color: #ffffff;
    }

    .content__wrapper {
        background-color: rgba(0, 0, 0, .5);
    }

    .content__series-label,
    .content__headline,
    .content__standfirst {
        max-width: gs-span(8);

        @include mq(leftCol) {
            margin-left: gs-span(2) + $gs-gutter;
        }

        @include mq(wide) {
            margin-left: gs-span(3) + $gs-gutter;
        }
    }

    .content__series-label {
        @include fs-header(1);
        float: none;
        padding-top: $gs-baseline / 2;
        margin-bottom: 0;
    }

    .content__series-label__link {
        color: #ffffff;
    }

    .content__series-label + .content__headline {
        padding-top: 0;
    }

    .content__headline--immersive--with-main-media {
        @include mq(desktop) {
            font-size: 3.25rem;
        }
    }

    .content__standfirst {
        position: relative;
        padding-top: .33em;
        padding-bottom: .5rem;
        margin-bottom: 0;
        color: #ffffff;

        @include mq(desktop) {
            padding-bottom: 1rem;
        }

        &:before {
            content: '';
            position: absolute;
            top: 0;
            height: 2px;
            width: gs-span(2);
            background-color: rgba(255, 255, 255, .2);
        }
    }

    .content__main-embed {
        position: absolute;
        top: 0;
        right: 0;
        left: 0;
        bottom: 0;
        z-index: 1;
    }

    .is-fixed-height {
        .content__headline {
            @include fs-headline(7, true);
            line-height: 1;

            @include mq(desktop) {
                font-size: 3.25rem;
            }
        }

        .content__standfirst:before {
            @include mq($until: desktop) {
                display: none;
            }
        }
    }

    /* Old Iframed Main Embed (Remove this section if immersiveMainEmbedSwitch is made permanent)
    ========================================================================== */
    .content__loading {
        position: absolute;
        top: 0;
        left: 0;
        right: 0;
        bottom: 0;
        background-color: $neutral-5;
        color: $neutral-1;
        display: none;
    }

    .content__loading-animation {
        display: block;
        position: absolute;
        top: 40%;
        left: 50%;
        transform: translate(-50%, -50%);
    }

    .content__head .element-embed {
        margin: 0;
        position: absolute;
        top: 0;
        right: 0;
        bottom: 0;
        left: 0;

        .fenced {
            height: 100% !important; // Overwrite inline styles
            opacity: 0;
            transition: .5s opacity ease-out;
        }

        .fenced-rendered {
            opacity: 1;
        }
    }
<<<<<<< HEAD
    
    .is-fixed-height .content__loading {
        display: block;
=======

    .is-fixed-height {
        .content__standfirst:before {
            @include mq($until: desktop) {
                display: none;
            }
        }

        // Should be removed when capi returns a no-id element for code embeds in main media
        .content__loading {
            display: block;
        }
>>>>>>> 013b2b0f
    }

    /* Meta
    ========================================================================== */
    .content__meta-container--immersive {
        position: relative;
        width: auto;
        border-bottom: $neutral-7 solid 1px;
        border-top: 0;

        @include mq(leftCol) {
            padding-bottom: $gs-baseline / 2;
            margin-bottom: $gs-baseline / 2;
        }

        .content__dateline {
            @include fs-textSans(3);
            min-height: 0;
            border: 0;
            padding: 0;
            padding-right: $gs-gutter / 2 - 4px;

            @include mq(tablet, leftCol) {
                margin-bottom: $gs-gutter;
            }

            @include mq(leftCol) {
                margin-left: gs-span(2) + $gs-gutter;
            }

            @include mq(wide) {
                margin-left: gs-span(3) + $gs-gutter;
            }
        }

        .content__dateline-wpd {
            color: $neutral-2;
            cursor: text;

            &:hover,
            &:focus {
                color: inherit;
                text-decoration: none;
            }
        }

        .content__dateline,
        .meta__numbers {
            display: inline-block;
            vertical-align: top;
        }

        .meta__number + .meta__number {
            position: relative;
            border: 0;

            &:before {
                content: '';
                position: absolute;
                left: 0;
                top: 2px;
                height: 1em;
                width: 1px;
                background-color: $neutral-6;
            }
        }

        .meta__numbers {
            height: auto;
            padding: 0;
            position: relative;
            border: 0;
            overflow: auto;

            @include mq($until: tablet) {
                display: block;
                border-top: 1px dotted $neutral-5;
                margin-top: $gs-baseline;
                padding-top: $gs-baseline / 4;
                padding-bottom: $gs-baseline;
            }

            &:before {
                @include mq(tablet) {
                    content: '';
                    position: absolute;
                    left: 0;
                    top: 2px;
                    height: 1em;
                    width: 1px;
                    background-color: $neutral-6;
                }
            }
        }

        .meta__number {
            @include fs-textSans(3);
            color: $neutral-2;
            padding-left: $gs-gutter / 2;

            .inline-icon {
                float: left;
                display: block;
            }
        }

        .meta__number--commentcount {
            padding-left: $gs-gutter / 2 !important;

            .inline-icon {
                margin-top: 4px;
                margin-right: 2px;
            }
        }

        .meta__number--sharecount {
            padding-left: 0;
            padding-right: 8px;

            @include mq(tablet) {
                padding-left: $gs-gutter / 2;
            }

            .sharecount__value--short {
                display: inline-block;
                font: inherit;
                color: inherit;
            }

            .inline-icon {
                fill: $neutral-2;
                margin-top: 1px;
                margin-right: 4px;

                @include mq($until: tablet) {
                    margin-left: 0;
                }
            }
        }

        .meta__extras {
            position: static;
        }

        .meta__social {
            @include mq(leftCol) {
                position: absolute;
                top: -5px;
                //bottom: -($gs-baseline * 4);
                border: 0;
                width: gs-span(2);
            }
        }
    }

    /* Body
    ========================================================================== */
    .drop-cap {
        height: 7.25em;

        .drop-cap__inner {
            font-size: 9.5em;
            line-height: .83; // To optically align to top of five lines of text
        }
    }

    .section-rule {
        display: block;
        width: gs-span(2);
        height: 2px;
        margin: 0;
        border: 0;
        margin-top: $gs-baseline * 4;
        margin-bottom: $gs-baseline / 4;
        background-color: $neutral-7;
    }

    .section-image {
        position: relative;

        .caption,
        .section-rule {
            display: none;
        }
    }

    .section-title,
    .from-content-api h2 {
        @include fs-headline(5);
        font-weight: 200;

        @include mq(tablet) {
            @include fs-headline(7, true);
        }
    }

    .section-title {
        position: absolute;
        z-index: 20;
        left: 0;
        right: 0;
        bottom: 0;
        background-color: rgba(0, 0, 0, .5);
        color: #ffffff;
        padding: .1em $gs-gutter / 2 .5em;

        @include mq(mobileLandscape) {
            padding-left: $gs-gutter;
            padding-right: $gs-gutter;
        }

        @include mq(leftCol) {
            padding-left: gs-span(2) + $gs-gutter * 2;
        }

        @include mq(wide) {
            padding-left: gs-span(3) + $gs-gutter * 2;
        }
    }

    .in-body-link--immersive {
        color: $feature-default;

        &:hover {
            border-bottom-color: rgba($feature-default, .4);
        }
    }

    .element + .section-rule {
        margin-top: 0;
    }

    .element-pullquote {
        position: relative;
        width: auto;
        margin-left: 0;
        margin-bottom: $gs-baseline / 2;
        border-top: 1px solid $neutral-7;
        border-bottom: 1px solid $neutral-7;
        padding: 0;
        padding-top: .2em;
        padding-bottom: $gs-baseline * 3;

        .inline-quote {
            margin: ($gs-baseline / 4) 0;
            height: auto;
            width: auto;
            line-height: 1;
        }

        .inline-quote svg {
            fill: $neutral-3;
            width: 2.5em;
            height: 1.4em;
        }

        .pullquote-paragraph,
        .pullquote-cite {
            font-family: $f-serif-headline;
            font-weight: 200;
            font-size: 1.75rem;
            line-height: 1.1;
        }

        .pullquote-paragraph {
            color: $feature-default;
        }

        .pullquote-cite {
            color: $neutral-1 !important; // important to override super specific tonal classes
        }

        .inline-quote.closing {
            display: none;
        }
    }

    .element-pullquote.element--showcase,
    .element-pullquote.element--supporting {
        @include mq(tablet) {
            padding: 0;
            border: 0;
        }
    }

    .element-pullquote.element--showcase {
        @include mq(tablet) {
            margin-bottom: $gs-baseline * 3;
        }

        .inline-quote svg {
            @include mq(tablet) {
                width: 3em;
                height: 1.8em;
            }
        }

        .inline-quote {
            @include mq(leftCol) {
                position: absolute;
                left: -3.5em;
            }
        }

        .pullquote-paragraph,
        .pullquote-cite {
            @include mq(tablet) {
                font-size: 2.25em;
            }
        }
    }

    .element-pullquote.element--supporting {
        @include mq(tablet) {
            width: gs-span(3);
            border: 0;
            margin-right: $gs-gutter;
            margin-bottom: $gs-baseline * 2;
        }

        @include mq(leftCol) {
            width: gs-span(2);
            margin-left: -(gs-span(2) + $gs-gutter);
        }

        @include mq(wide) {
            width: gs-span(3);
            margin-left: -(gs-span(3) + $gs-gutter);
        }

        .inline-quote {
            @include mq(tablet) {
                position: absolute;
            }
        }

        .inline-quote svg {
            @include mq(tablet) {
                width: 1.8em;
                height: 1em;
            }
        }

        .pullquote-paragraph {
            @include mq(tablet) {
                text-indent: 1.7em;
            }
        }

        .pullquote-paragraph,
        .pullquote-cite {
            @include mq(tablet) {
                font-size: 1.25em;
                line-height: 1.2;
            }
        }
    }

    figure.element--immersive {
        margin-left: -$gs-gutter / 2;
        margin-right: -$gs-gutter / 2;

        @include mq(mobileLandscape) {
            margin-left: -$gs-gutter;
            margin-right: -$gs-gutter;
        }

        @include mq(tablet) {
            margin-right: -(gs-span(1) + $gs-gutter * 2);
        }

        @include mq(desktop) {
            margin-right: -(gs-span(4) + $gs-gutter * 2);
        }

        @include mq(leftCol) {
            margin-left: -(gs-span(2) + $gs-gutter * 2);
        }

        @include mq(wide) {
            margin-left: -(gs-span(3) + $gs-gutter * 2);
            margin-right: -(gs-span(5) + $gs-gutter *2);
        }

        .caption {
            margin-left: $gs-gutter / 2;
            margin-right: $gs-gutter / 2;

            @include mq(mobileLandscape) {
                margin-left: $gs-gutter;
                margin-right: $gs-gutter;
            }

            @include mq(desktop) {
                margin-left: 0;
                margin-right: 0;
            }
        }

        .block-share {
            @include mq(tablet) {
                margin-right: $gs-gutter;
            }
        }

        .section-rule {
            display: none;
        }
    }

    figure.element--showcase {
        @include mq(desktop) {
            margin-left: -($gs-gutter);
        }

        @include mq(leftCol) {
            margin-left: -(gs-span(2) + $gs-gutter * 2);
        }

        @include mq(wide) {
            margin-left: -(gs-span(3) + $gs-gutter * 2);
        }
    }

    figure.element--showcase,
    figure.element--immersive {
        @include mq(leftCol) {
            margin-bottom: $gs-baseline - 2px; // 2px is to compensate for x-height of type
        }

        .caption {
            @include mq(desktop) {
                padding-left: $gs-gutter;
            }

            @include mq(leftCol) {
                position: absolute;
                width: gs-span(2);
                padding-top: $gs-baseline;
            }

            @include mq(wide) {
                width: gs-span(3);
            }
        }

        .block-share {
            display: none !important; // To override hide on mobile
        }
    }

    .element--showcase {
        float: none;
    }

    .ad-slot--inline {
        @include mq(desktop) {
            margin-right: -(gs-span(4) + $gs-gutter);
        }

        @include mq(wide) {
            margin-right: -(gs-span(5) + $gs-gutter);
        }
    }
}

.content__head--immersive-article {
    position: relative;

    .content__logo-container {
        position: relative;
        z-index: 10;

        @include mq($until: desktop) {
            background-color: lighten($neutral-1, 15%);
            padding-bottom: $gs-baseline / 2;
        }

        .gs-container {
            overflow: auto;
            display: block;

            @include mq(desktop) {
                overflow: visible;
            }
        }
    }

    .content__logo {
        display: block;
        float: right;
        width: gs-span(2) + $gs-gutter;
        height: auto;
        margin-top: $gs-baseline / 2;

        svg {
            width: 100%;
            height: auto;

            path {
                fill: #ffffff;
            }
        }
    }

    &.is-fixed-height {
        &.content__head--desktop {
            height: 100vh;
            min-height: 520px;
            max-height: 800px;
        }

        .content__header {
            position: absolute;
            bottom: 0;
            left: 0;
            right: 0;
            z-index: 2;
        }

        @include mq($until: desktop) {
            .content__head--mobile {
                position: relative;
                display: table-cell;
                vertical-align: bottom;
                background-position: center center;
                background-size: cover;
            }

            &.content__head--desktop {
                background-image: none !important;
            }

            .content__header {
                display: table;
                width: 100%;
                height: 100%;
            }

            .content__wrapper--standfirst {
                display: table-row-group;
                height: 1px;
            }
        }

        @include mq(desktop) {
            &.content__head--desktop {
                position: relative;
                background-position: center center;
                background-size: cover;
                max-height: initial;
            }

            .content__head--mobile {
                background-image: none !important;
            }
        }

        .content__logo-container {
            background-color: transparent;
            padding-bottom: 0;

            .gs-container {
                overflow: visible;
            }
        }
    }
}<|MERGE_RESOLUTION|>--- conflicted
+++ resolved
@@ -221,24 +221,9 @@
             opacity: 1;
         }
     }
-<<<<<<< HEAD
-    
+
     .is-fixed-height .content__loading {
         display: block;
-=======
-
-    .is-fixed-height {
-        .content__standfirst:before {
-            @include mq($until: desktop) {
-                display: none;
-            }
-        }
-
-        // Should be removed when capi returns a no-id element for code embeds in main media
-        .content__loading {
-            display: block;
-        }
->>>>>>> 013b2b0f
     }
 
     /* Meta
