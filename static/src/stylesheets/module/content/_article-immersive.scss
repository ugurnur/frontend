--- conflicted
+++ resolved
@@ -18,18 +18,10 @@
     }
 }
 
-<<<<<<< HEAD
-    .content__headline {
-        @include fs-headline(9);
-        font-weight: 200;
-        line-height: 1;
-        padding-bottom: 1.5rem;
-=======
 .immersive-main-media__img {
     width: 100%;
     // Remove inline spacing
     display: block;
->>>>>>> 7c5c88f0
 
     @supports (object-fit: cover) and (height: 1vh) and (display: flex) {
         object-fit: cover;
@@ -41,8 +33,6 @@
     }
 }
 
-<<<<<<< HEAD
-=======
 .immersive-main-media__headline-container {
     position: absolute;
     bottom: 0;
@@ -56,7 +46,6 @@
     @include fs-headline(9);
     font-weight: 200;
     line-height: 1;
-    padding-top: $gs-baseline / 2;
     padding-bottom: 1.5rem;
 
     @include mq(desktop) {
@@ -81,7 +70,6 @@
         margin-bottom: 0;
     }
 
->>>>>>> 7c5c88f0
     .content__main {
         padding-top: $gs-baseline / 2;
     }
