@import '../../icons/video-icons-sprite';
@import '../../icons/video-icons-svg';

// parameterising these as they're used in a few places
$vjs-control-colour: rgba(25, 25, 25, .8);
$vjs-control-height: $gs-baseline*4;
$vjs-progress-hitbox-height: $gs-baseline;
$vjs-progress-visual-height-resting: $gs-baseline/2;
$vjs-progress-inset-bottom: 4px;

.player {
    margin-bottom: $gs-row-height;
    background: #000000;
    text-align: center; // prevents poster from loading to left then centering
}

.gu-media-wrapper {
    background: #000000;
    -webkit-transform: translateZ(0); // fixes iOS hover bug
}
.gu-media-wrapper--audio {
    background-color: $vjs-control-colour;
    padding-top: $vjs-progress-visual-height-resting;

    // naughty videojs removes classes, so have to select by element
    audio {
        width: 100%;
        height: 40px;
        @include box-sizing(border-box);
        border-left: $gs-gutter/2 solid transparent;
        border-right: $gs-gutter/2 solid transparent;
    }
}

.element-video {
    position: relative;
}

/* VJS
   ========================================================================== */
.vjs-tech {
    cursor: pointer;

    .vjs-fullscreen & {
        cursor: none;
    }

    .vjs-fullscreen.vjs-mousemoved & {
        cursor: pointer;
    }
}

.vjs {
    &.gu-media {
        width: auto !important;
    }
    &.gu-media--video { // aspect ratio fix (this element gets given a fixed height by video.js)
        height: auto !important;
        cursor: pointer;
    }
    &.gu-media--audio {
        position: relative;
        height: 100% !important;
    }
}

.vjs-big-play-button {
    cursor: pointer;
    position: absolute;
    z-index: 1;
    top: 0;
    left: 0;
    width: 100%;
    height: 100%;
    @include box-sizing(border-box);
    text-align: center;

    .vjs-has-started & {
        padding-bottom: $vjs-control-height;
    }

    &:after {
        display: inline-block;
        vertical-align: middle;
        height: 100%;
        content: '';
    }

    > span {
        display: inline-block;
        vertical-align: middle;
        position: relative;
        @include border-radius(50%);
        @include video-play-button-size($vjs-small-button-size);
        @include mq(mobileLandscape) {
            @include video-play-button-size($vjs-large-button-size);
        }

        background-color: rgba(51, 51, 51, .8);

        .gu-media-wrapper:hover & {
            background-color: colour(media-default);
        }

        /**
         * As arrow is made by using borders we need to use magic numbers
         * to be able to position it to the center of the button circle.
         */
        &:before {
            content: '';
            position: absolute;
            display: block;
            width: 0;
            height: 0;
            border-style: solid;
            border-width: 1em 0 1em 2.4em;
            border-color: transparent transparent transparent colour(neutral-7);
            -moz-transform: scale(.99999); // fix for diagonal border aliasing in firefox
            top: 50%;
            left: 50%;
            margin-top: -.9em; /* [1] */
            margin-left: -.9em; /* [1] */

            @include mq(tablet) { // 0 border radius on mobile because stock android has a render bug with it here
                @include border-radius(.2em);
            }

            .gu-media-wrapper:hover & {
                border-left-color: #333333;
            }
        }
    }

    .gu-media--audio &,
    .vjs-has-ended &,
    .vjs-ad-playing &,
    .vjs-playing &,
    .vjs-has-started.vjs-using-native-controls &,
    .vjs-ad-loading & {
        display: none !important;
    }
}

.vjs-fullscreen-clickbox {
    @include box-sizing(border-box);
    width: 100%;
    height: 100%;
    top: 0;
    left: 0;
    padding-bottom: $vjs-control-height;
    position: absolute;
    z-index: 2;

    .vjs-using-native-controls & {
        display: none;
    }

    .vjs-ad-playing--vpaid & {
        display: none;
    }
}

.vjs-loading-spinner {
    position: absolute;
    top: 50%;
    left: 50%;
    margin-left: -23px;
    margin-top: -15px;
    display: none;

    .vjs-waiting &,
    .vjs-seeking &,
    .vjs-ad-loading & {
        display: block !important;
    }

    .vjs-using-native-controls &,
    .vjs-paused & {
        display: none !important;
    }
}

/* VJS: CONTROL BAR
   ========================================================================== */

.vjs-control-bar {
    cursor: default;
    width: 100%;
    z-index: 4;
    left: 0;
    background-color: $vjs-control-colour;
    color: #ffffff;
    @include fs-textSans(1);
    font-weight: bold;
    height: $vjs-control-height;
    @include transition(bottom .8s);
    transition-delay: 1s;

    .gu-media--video & {
        position: absolute;
        bottom: $gs-baseline*-5;
    }
    .vjs-fullscreen & {
        transition-delay: .5s;
    }

    .gu-media-wrapper:hover .vjs-mousemoved &,
    .vjs-paused.vjs-has-started &,
    &:hover {
        bottom: 0;
        @include transition(bottom 0s);
        transition-delay: 0s;
    }

    .vjs-using-native-controls & {
        display: none;
    }

    * {
        outline: none; // hide focus outlines on controls
    }
}

.vjs-control-text,
.vjs-live-controls,
.vjs-remaining-time,
.vjs-playback-rate,
.vjs-subtitles-button,
.vjs-captions-button,
.vjs-chapters-button {
    display: none;
}

.vjs-poster {
    width: 100%;
    height: 100%;
    position: absolute;
    background-size: cover;
    top: 0;
    left: 0;

    .vjs-has-started &,
    .vjs-controls-disabled & {
        display: none;
    }
}

.vjs-play-control {
    float: left;
    cursor: pointer;
    margin: 7px;

    .vjs-paused & {
        @include icon(play-32--tone-media);
    }

    .gu-media-wrapper--podcast .vjs-paused & {
        @include icon(play-32--tone-podcast);
    }

    .vjs-playing & {
        @include icon(pause-32--tone-media);
    }

    .gu-media-wrapper--podcast .vjs-playing & {
        @include icon(pause-32--tone-podcast);
    }
}

.vjs-current-time,
.vjs-time-divider,
.vjs-duration {
    float: left;
    line-height: $gs-baseline*4;
}

.vjs-time-divider {
    padding: 0 $gs-gutter/4;
}

.vjs-duration {
    color: colour(neutral-3);
}

.vjs-fullscreen-control {
    cursor: pointer;
    float: right;
    box-sizing: border-box;
    height: $vjs-control-height;
    width: $vjs-control-height;
    position: relative;

    & .vjs-control-content {
        width: 20px !important;
        height: 20px !important;
        position: absolute;
        top: 0;
        left: 0;
        right: 0;
        bottom: 0;
        margin: auto;
        @include icon(expand-white);
    }
    &:hover .vjs-control-content {
        @include icon(expand-yellow);
    }

    .gu-media--audio & {
        display: none;
    }
}

/* VJS: PROGRESS BAR
   ========================================================================== */

.vjs-progress-control {
    width: 100%;
    position: absolute;
    top: $vjs-progress-inset-bottom - $vjs-progress-hitbox-height;
    .vjs-ad-playing & {
        display: none;
    }
}

.vjs-progress-holder {
    height: $vjs-progress-hitbox-height;
    cursor: pointer;
    position: relative;

    &:before {
        content: '';
        display: block;
        width: 100%;
        background-color: #000000;
    }
}

.vjs-load-progress,
.vjs-play-progress,
.vjs-progress-holder:before,
.vjs-seek-handle {
    position: absolute;
    bottom: $vjs-progress-inset-bottom;
    height: $vjs-progress-visual-height-resting;
}

.vjs-load-progress {
    background-color: #999999;
    z-index: 1;
}

.vjs-play-progress {
    background-color: colour(media-default);
    z-index: 2;

    .gu-media-wrapper--podcast & {
        background-color: colour(podcast-default);
    }
}


/* VJS: VOLUME BAR
   ========================================================================== */

.vjs-volume-control {
    float: right;
    width: $gs-gutter*5;
    margin-top: $gs-baseline * 1.5;
    margin-right: 8px;
    position: relative;
    height: 100%;
}

.vjs-volume-bar {
    height: $gs-baseline;
    width: 100%;
    cursor: pointer;

    &:before {
        content: '';
        display: block;
        width: 100%;
        background-color: colour(neutral-7);
    }
}

.vjs-volume-bar:before,
.vjs-volume-level {
    height: $gs-baseline/6;
    top: $gs-baseline/3;
    position: absolute;
}

.vjs-volume-level {
    background-color: colour(media-default);

    .gu-media-wrapper--podcast & {
        background-color: colour(podcast-default);
    }
}

.vjs-volume-handle {
    position: absolute;
    background-color: colour(media-default);
    height: 11px;
    width: 2px;

    .gu-media-wrapper--podcast & {
        background-color: colour(podcast-default);
    }
}

.vjs-mute-control {
    cursor: pointer;
    float: right;
    box-sizing: border-box;
    width: $gs-gutter;
    margin-right: $gs-gutter/4;
    margin-top: $gs-baseline * (4/3);
    text-align: left;

    > div {
        @include icon(volume-low-white);
    }
    &:hover > div {
        @include icon(volume-low--tone-media);
    }

    &.vjs-vol-0 > div {
        @include icon(volume-mute-white);
    }
    &.vjs-vol-0:hover > div {
        @include icon(volume-mute--tone-media);
    }

    &.vjs-vol-3 > div {
        @include icon(volume-high-white);
    }
    &.vjs-vol-3:hover > div {
        @include icon(volume-high--tone-media);
    }

    .gu-media-wrapper--podcast & {
        &:hover > div {
            @include icon(volume-low--tone-podcast);
        }

        &.vjs-vol-0:hover > div {
            @include icon(volume-mute--tone-podcast);
        }

        &.vjs-vol-3:hover > div {
            @include icon(volume-high--tone-podcast);
        }
    }
}


/* VJS: OVERLAYS
   ========================================================================== */

.vjs-error-display {
    position: absolute;
<<<<<<< HEAD
    width: 100%;
    top: 0;
=======
>>>>>>> 8706505b
    display: none;
    width: 100%;
    top: 0;
    z-index: 3; // Ensures that it is above fullscreen clickbox.

    .gu-media--video.vjs-error &,
    .gu-media__flash-fallback & {
        display: block;
    }
    .gu-media__flash-fallback & {
        background-color: #000000;
    }
    > div {
        position: absolute;
        display: table-cell;
        width: 100%;
        margin: auto;
        padding: $gs-baseline*1.5 $gs-gutter*3;
        @include box-sizing(border-box);
        @include fs-headline(2);
        line-height: 1em;
        text-align: left;
        color: #ffffff;
        background-color: $vjs-control-colour;

        &:before {
            @include icon(error-exclamation);
            content: ' ';
            display: block;
            position: absolute;
            top: 50%;
            left: $gs-gutter/2;
            margin-top: -18px // half icon height for centering;
        }
    }

    a {
        color: #ffffff;
        text-decoration: underline;
    }
}

.vjs-error-display__close {
    @include icon(close-icon-white-small);
    content: ' ';
    display: block;
    position: absolute;
    top: 50%;
    margin-top: -16px; // half icon height for centering;
    right: $gs-gutter/2;
    text-indent: -9999px;
    background: transparent;
    border: 1px solid rgba(#ffffff, .3);
    @include border-radius(50%);

    &:hover {
        border-color: #ffffff;
    }
}

.vjs-overlay {
    position: absolute;
    width: 100%;
    color: #ffffff;
    background-color: $vjs-control-colour;
}

.vjs-overlay--big-title {
    .vjs-overlay__title {
        text-align: left;
        padding: $gs-gutter/2;
        @include fs-headline(4);
        @include mq(tablet) {
            @include fs-headline(5);
        }
        @include mq(desktop) {
            @include fs-headline(6);
        }
        &:before {
            content: '';
            margin-right: $gs-gutter/2;
            @include icon(video-camera--tone-media);
        }
    }

    .vjs-overlay__duration {
        text-align: left;
        color: colour(media-default);
        @include fs-headline(3);
        padding: 0 $gs-gutter/2 $gs-baseline*2;

        .gu-media-wrapper--podcast & {
            color: colour(podcast-default);
        }
    }
}

.vjs-overlay--small-title {
    text-align: left;
    text-overflow: ellipsis;
    white-space: nowrap;
    @include fs-headline(2);
    position: absolute;
    $height: get-line-height(headline, 2);
    height: $height;
    padding: $gs-baseline/2;
    top: ($height + $gs-baseline) * -1;
    left: 0;
    @include transition(top .8s);
    transition-delay: .2s;

    .gu-media-wrapper:hover &,
    .vjs-paused & {
        top: 0;
        @include transition(top 0s);
        transition-delay: 0s;
    }
}

.vast-blocker {
    width: 100%;
    height: 100%;
    position: absolute;
    left: 0;
    top: 0;
    display: none;
    z-index: 3;

    .vjs-playing & {
        display: block;
    }

    .vjs-playing.vjs-ad-playing--vpaid & {
        display: none;
    }
}

.vast-skip-button {
    display: none;
}

/* VJS: EMBED OVERLAY
   ========================================================================== */
.vjs-embedoverlay {
    @include box-sizing(border-box);
    position: absolute;
    top: 0;
    width: 100%;
    height: 100%;
    padding: 20% $gs-gutter * 2 0;
    background-color: $vjs-control-colour;
    z-index: 3;
}

.vjs-embedoverlay-text {
    display: block;
    @include fs-headline(2);
    color: #ffffff;
    text-align: center;
    margin-bottom: $gs-baseline * 2;
}

.vjs-embedoverlay-input {
    @include box-sizing(border-box);
    width: 100%;
    height: gs-height(1) + $gs-baseline;
    color: colour(neutral-1);
    @include fs-textSans(2);
    padding: $gs-baseline/3 $gs-gutter/2 0;
    border: 1px solid colour(neutral-3);
    outline: none;

    &::selection {
        background: #cef1fc;
    }
}

.vjs-embed-button {
    cursor: pointer;
    float: right;
    box-sizing: border-box;
    height: $vjs-control-height;
    padding-right: $gs-gutter/2;
    margin-right: $gs-gutter/2;
    position: relative;

    .vjs-control-content {
        &:before {
            content: ' ';
            display: block;
            width: $gs-gutter !important;
            height: $gs-baseline !important;
            position: absolute;
            top: 0;
            left: -1 * ($gs-gutter * 4);
            right: 0;
            bottom: 0;
            margin: auto;
            @include icon(embed--white);
        }
    }

    .vjs-control-text {
        padding-top: 16px;
        display: block;
    }

    &:hover {
        .vjs-control-content::before {
            @include icon(embed--tone-media);
        }

        .vjs-control-text {
            color: colour(media-default);
        }
    }
}

/* VJS: AD OVERLAY
   ========================================================================== */
$vjs-height-ratio: 7/3;

.vjs-ads-overlay-top {
    position: absolute;
    z-index: 2;
    top: 0;
    left: 0;
    width: 100%;
    height: $gs-baseline*($vjs-height-ratio);
    padding: $gs-baseline/3 0 0 $gs-gutter/4;
    background-color: rgba(colour(neutral-1), .8);
    border-top: 1px solid colour(neutral-2);
    color: #ffffff;
    text-align: left;
    @include transition(top 1s linear);
    @include fs-textSans(1);
    @include box-sizing(border-box);

    @include mq(tablet) {
        @include fs-textSans(2, true);
    }
}

.vjs-ads-overlay .pamplemousse {
    position: absolute;
    margin: auto;
    left: 0;
    right: 0;
    top: 0;
    bottom: 0;
}

.vjs-ads-overlay--not-started {

    .vjs-ads-overlay-countdown {
        display: none;
    }

    .vjs-ads-overlay-loading {
        display: block;
    }
}

.vjs-ads-overlay-top--animate-hide {
    top: -$gs-baseline*($vjs-height-ratio);
}

.vjs-ads-overlay-loading {
    display: none;
}

.vjs-ads-overlay__label {
    position: absolute;
    top: $gs-baseline/3;
    right: $gs-gutter/2;
}

/* VJS: SKIP AD OVERLAY
   ========================================================================== */
.vjs-ads-overlay-skip {
    position: absolute;
    z-index: 4;
    bottom: 54px;
    right: 8px;
    width: $gs-column-width*2;
    padding: $gs-baseline/2 0 $gs-baseline/4 $gs-gutter/4;
    background-color: rgba(colour(neutral-1), .8);
    color: #ffffff;
    text-align: left;
    @include fs-textSans(1);

    @include mq(tablet) {
        @include fs-textSans(2, true);
    }
}

.vjs-ads-overlay-skip--enabled {
    .vjs-ads-overlay-skip-button {
        background-color: inherit;
        border: 0;

        .i-play-icon-grey {
            display: inline-block;
        }
        .i-play-icon-gold {
            display: none;
        }
        &:hover {
            color: colour(comment-main-2);
            .i-play-icon-grey {
                display: none;
            }
            .i-play-icon-gold {
                display: inline-block;
            }
        }
        .skip-icon {
            margin-right: $gs-gutter/4;
        }
    }
}

/* End slate
   ========================================================================== */
.end-slate-container {
    display: none;
    position: absolute;
    z-index: 2;
    width: 100%;
    left: 0;
    right: 0;
    margin: auto;
    @include box-sizing(border-box);
    background-color: rgba(25, 25, 25, .9);
    color: colour(neutral-7);
    top: $gs-baseline*4;
    padding-left: $gs-gutter/4;
    padding-right: $gs-gutter/4;
    padding-top: $gs-gutter/4;
    max-width: gs-span(7);

    .vjs-has-ended & {
        display: block;
    }
    .vjs-fullscreen & {
        height: 100%;
        margin: auto;
        bottom: 0;
        top: -1 * (gs-height(1) + $gs-baseline);
        height: gs-height(6) + $gs-baseline*1;
        max-width: gs-span(12) + $gs-gutter*2;
        padding-bottom: $gs-baseline;
    }
    @include mq($until: tablet) {
        .vjs-has-ended & {
            display: none;
        }
    }
    @include mq(leftCol, wide) {
        top: $gs-baseline*3.5;
    }
    @include mq(wide) {
        max-width: gs-span(8);
    }
}
.end-slate-container__header {
    height: gs-height(1);
    padding-left: $gs-gutter/2;
    margin-bottom: $gs-baseline;
}
.end-slate-container__heading {
    padding-top: $gs-baseline/3;
    @include fs-header(1);
    font-weight: bold;
    text-align: left;
}
.end-slate {
    margin-bottom: $gs-baseline*2;

    &.items--media {
        .item {
            width: 25%;
            margin-bottom: 0;

            &:nth-child(-n+3) {
                border-right: 1px solid colour(neutral-2);
            }
        }
        .item__headline {
            .vjs-fullscreen & {
                @include mq(desktop) {
                    @include fs-headline(2);
                    @include text-clamp(4, get-line-height(headline, 2));
                    height: get-line-height(headline, 2) * 4;
                }
            }
        }
    }
}

.podcast-meta {
    text-align: left;
    border-top: 1px solid lighten(colour(neutral-1), 16%);
    margin-top: $gs-baseline/2;
    padding: $gs-baseline/2 $gs-gutter/2;
}
.podcast-meta__item {
    margin-right: $gs-gutter;

    @include mq(phablet) {
        display: inline-block;
    }
    &:last-child {
        margin-right: 0;
    }
}
.podcast-meta__item__link {
    color: colour(neutral-7);
    @include fs-textSans(1);
}

/* Tech overrides
   ========================================================================== */
.vjs-tech-flash,
.vjs-tech-vpaid {
    .vjs-poster,
    .vjs-big-play-button,
    .vjs-fullscreen-clickbox,
    .vast-blocker {
        display: none !important;
    }
}<|MERGE_RESOLUTION|>--- conflicted
+++ resolved
@@ -461,11 +461,6 @@
 
 .vjs-error-display {
     position: absolute;
-<<<<<<< HEAD
-    width: 100%;
-    top: 0;
-=======
->>>>>>> 8706505b
     display: none;
     width: 100%;
     top: 0;
