--- conflicted
+++ resolved
@@ -138,11 +138,7 @@
         height: $size;
         margin-bottom: -1px;
         margin-right: 3px;
-<<<<<<< HEAD
-        @include border-radius(50%);
-=======
         @include circular;
->>>>>>> b27dde1a
         animation: live-pulse 2s infinite;
     }
 
