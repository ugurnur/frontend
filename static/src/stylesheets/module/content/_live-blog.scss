@import './live-blog/navigation';

$block-padding-left: gs-span(1) + $gs-gutter;
$block-padding-right: $gs-gutter;

/* Layout
   ========================================================================== */
.content__main-column--liveblog {
    @include mq(desktop) {
        max-width: gs-span(8);
        margin-left: $right-column + $gs-gutter;
        margin-right: 0;
        max-width: none;
    }
    @include mq(wide) {
        margin-right: gs-span(4) + $gs-gutter;
    }

    .caption--main {
        padding-bottom: 0;
    }
}

/* Header
   ========================================================================== */
.content__meta-container--liveblog {
    border-bottom: 0;

    @include mq(desktop) {
        border-top: 0;
        padding-top: 0;
        margin-left: 0;
        width: $right-column;
        min-height: gs-height(1)*1.5;
        position: static;

        .meta__numbers {
            position: static;
            border-top: 1px dotted colour(neutral-5);
            border-bottom: 0;
        }
    }

    .byline {
        padding-right: 0;

        @include mq(desktop) {
            padding-top: $gs-baseline/6;
            border-top: 1px dotted colour(neutral-5);
        }
    }
}

.content__head__comment-count--liveblog {
    display: block;

    .commentcount {
        display: block;
        position: static;

        @include mq(mobileLandscape, desktop) {
            position: absolute;
            right: 0;
            top: $gs-baseline/1.5;
        }
    }
}

.content__updated-container--liveblog {
    @include fs-textSans(1);
    padding: $gs-baseline/6 0;
    margin-left: -($right-column + $gs-gutter);
    position: absolute;
    top: 0;
}

/* Timestamps
   ========================================================================== */
.timestamp,
.published-time {
    display: block;
    padding: $gs-baseline/3 0;
    margin-top: ($gs-baseline/3)*2;
    @include font($f-sans-serif-text, bold, 13, 20);

    time {
        display: inline-block;
        margin-bottom: $gs-baseline/2;
    }
}

.block-time {
    line-height: 15px;
    padding: $gs-baseline/4 0 $gs-baseline $gs-gutter/2;
    position: relative;

    &.published-time {
        margin: 0;
        @include fs-textSans(2);
        font-weight: bold;
    }

    .live-pulse-icon--red {
        $size: 12px;
        display: inline-block;
        content: '';
        background-color: colour(live-default);
        width: $size;
        height: $size;
        margin-bottom: -1px;
        margin-right: 3px;
        @include circular;
        animation: live-pulse 2s infinite;
    }

    .block-time__absolute {
        display: inline-block;
        margin-left: $gs-gutter/4;
        color: colour(neutral-2);
        @include fs-textSans(1);
        font-weight: normal;
    }

    .timezone {
        display: none;
    }

    @include mq(tablet) {
        position: absolute;
        .block-time__absolute {
            display: block;
            margin-left: 0;
        }
    }
}

.block-time__link {
    color: colour(neutral-1);
}

.updated-time {
    @include fs-textSans(1);
    color: colour(neutral-2);
    position: absolute;
    right: $gs-gutter;
    bottom: $gs-baseline / 3;
    margin: 0;
}

/* Blocks
   ========================================================================== */
.blocks {
    margin-top: $gs-baseline;
}

.block {
    @include clearfix;

    margin-bottom: $gs-baseline;
    position: relative;
}

.block--content {
    padding-top: $gs-baseline/2;
    padding-bottom: $gs-baseline;
    background-color: #ffffff;
    border-top: 1px solid colour(neutral-3);
    border-bottom: 1px solid colour(neutral-6);
}

.block.is-key-event,
.block.is-summary {
    border-top: 1px solid colour(live-accent);
}

.truncated-block {
    display: none;
}


/* Autoupdate
   ========================================================================== */
.autoupdate--hidden,
.notify--hidden {
    display: none;
}

.block--notification {
    border-top-color: colour(live-default);
}

.notify {
    padding-left: $gs-gutter/2;
}

.notify__btn {
    text-align: left;
    @include fs-textSans(3);
    font-weight: bold;
    color: colour(live-default);
}

.autoupdate--has-animation {
    .autoupdate--highlight {
        animation: new-block-animation 5s ease-out;
    }
}

@keyframes new-block-animation {
    0% { opacity: 0; border-top-color: colour(live-accent); }
    100% { opacity: 1; border-top-color: colour(neutral-3); }
}

/* Above/Below content
   ========================================================= */
.blog {
    .content__keywords {
        border-top: 1px dotted colour(neutral-3);
        line-height: 20px;
    }
}

/* Content styling
   ========================================================================== */
.blog .from-content-api {

    .block-title {
        margin-top: ($gs-baseline/4)*-1;
        margin-bottom: $gs-baseline;

        & + .block-elements .element-image:first-child:not(.element--thumbnail),
        & + .block-elements .element-video:first-child {
            margin-top: 34px; // Extra margin top to position media below block-time
        }
    }

    .block-title,
    .block-elements > *,
    .block-elements > .element.element-tweet,
    .block-elements > .element.element-rich-link,
    .block-elements > .element.element-witness,
    .block-elements > .element.element--thumbnail,
    .liveblog-block-byline {
        margin-left: $gs-gutter/2;
        margin-right: $gs-gutter/2;
        @include mq(tablet) {
            margin-right: $block-padding-right;
            margin-left: $block-padding-left;
        }
    }

    /* Bylines
       ========================================================= */
    .liveblog-block-byline {
        margin-bottom: $gs-baseline * .5;
        border-bottom: 1px dotted colour(neutral-4);
        padding-bottom: $gs-baseline * .5;
    }

    .liveblog-block-byline__img {
        display: inline;
        border-radius: 50%;
        max-width: 36px;
        vertical-align: middle;
        margin-right: $gs-gutter * .2;
    }

    .liveblog-block-byline__name {
        @include fs-bodyCopy(2);
        display: inline;
        color: colour(neutral-1);
    }

    .block-elements {

        /* Quotes
           ========================================================= */
        > blockquote,
        > blockquote.quoted {
            margin: 16px $block-padding-right $gs-baseline * 1.5 $block-padding-left;
            @include mq($until: mobileLandscape) {
                margin-left: $gs-gutter / 2;
                margin-right: $gs-gutter / 2;
                &:before {
                    display: none;
                }
            }
            &:first-child {
                margin-top: 0;
                @include mq(tablet) {
                    margin-top: -2px;
                }
            }
        }

        > blockquote {
            color: colour(neutral-2);
        }

        /* Media
           ========================================================= */
        > .element {
            margin-left: 0;
            margin-right: 0;
        }

        > .element-table {
            margin: 0;

            .table {
                background: none;
                border: 0;
            }
            td {
                background: none;
            }
            tr {
                border-bottom: 1px solid darken(colour(neutral-8), 4%);

                th:first-child,
                td:first-child {
                    padding-left: 0;
                }
                th:last-child,
                td:last-child {
                    padding-right: 0;
                }
            }
            thead {
                border-top: 1px solid darken(colour(neutral-8), 4%);
            }
        }

        > .element-table .table--football,
        > .element-comment,
        > .element-embed,
        > .element-audio,
        > .element-interactive {
            width: auto;
            margin: $gs-baseline $gs-gutter/2 ($gs-baseline / 3) * 4;

            @include mq(tablet) {
                margin-left: $block-padding-left;
                margin-right: $block-padding-right;
            }
        }

        > .embed-video-wrapper {
            position: relative;
            width: 100%;
            padding-top: 56.25%; // 16:9 aspect ratio

            iframe {
                position: absolute;
                top: 0;
                width: 100%;
                height: 100%;
            }
        }

        > .element-image,
        > .element-video {
            clear: left;
            border-bottom: 2px solid colour(neutral-8);
            margin-bottom: $gs-baseline;
            padding-bottom: $gs-baseline/2;

            &:last-child {
                border-bottom: 0;
            }
        }

        > .element figcaption {
            background-color: #ffffff;
            margin-left: $gs-gutter/2;
            margin-right: $gs-gutter/2;
            padding-bottom: $gs-baseline/2;

            @include mq(mobileLandscape) {
                margin-left: $block-padding-left;
                margin-right: $block-padding-right;
            }
        }

        &.block-elements--no-byline > .element-image:first-child:not(.element--thumbnail),
        &.block-elements--no-byline > .element-video:first-child {
            @include mq(tablet) {
                margin-top: 55px; // Extra margin top to position media below block-time
            }
        }

        > .element.element--thumbnail {
            border-bottom: 0;
            margin-bottom: 0;
            margin-top: $gs-baseline / 3;

            figcaption {
                margin-left: 0;
                margin-right: 0;
                padding-bottom: $gs-baseline / 2;
            }
        }
    }
}

/* Tweets
   ========================================================================== */
.tweet {
    display: table-cell;
    width: 10000px;
    max-width: 100%;
    background-position: 0 ($gs-baseline/3)*2 !important;
    background-repeat: no-repeat;
    border-top: 1px dotted colour(neutral-3);

    .block-time + .block-elements .element-tweet:first-child & {
        border-top: 0;
    }
}
.element-tweet {
    margin: $gs-baseline 0 ($gs-baseline/3)*4;
}
.tweet,
.from-content-api blockquote.tweet {
    display: inline-block;
    border-left-width: 0;
    padding: $gs-baseline/2 0 0;
    margin-bottom: $gs-baseline;
    margin-left: $gs-gutter/2;
    margin-right: $gs-gutter/2;
    font-style: normal;
    @include fs-textSans(3);

    &:first-child {
        margin-top: $gs-baseline/2;
    }

    @include mq(tablet) {

        // forcing this max-width because that is the width of
        // the 'upgrade' from Twitter and we don't want it jumping
        // on upgrade
        max-width: 500px;

        margin-right: $block-padding-right;
    }
}
// Temporary fix to issue #1674
.from-content-api blockquote.tweet {
    width: auto;
}
// End temporary fix
.tweet:before,
.tweet:after,
.live-blog .tweet:before,
.live-blog .tweet:after {
    display: none !important;
}

.tweet-user {
    display: inline-block;
    font-weight: bold;
    padding-left: 40px;
    padding-bottom: 1px;
    margin-bottom: 0;
    background-repeat: no-repeat;
}

.tweet-main-image {
    width: 100%;
    margin-bottom: $gs-gutter;
}

.tweet-date {
    display: block;
    color: colour(neutral-2);
    padding-left: 40px;
    margin-bottom: ($gs-baseline/3)*4;
}

.twitter-tweet {
    width: 100%;
}

/* Dropdowns
   ========================================================================== */
.dropdown--key-events,
.dropdown--live-feed {
    border-top: 0;

    $content-gutter: $gs-gutter / 2;

    @include mq($until: desktop) {
        margin-right: $content-gutter * -1;
        margin-left: $content-gutter * -1;
    }

    .dropdown__button {
        @include mq($until: desktop) {
            background-color: #ffffff;
            padding-right: $gs-gutter;
            padding-left: $gs-gutter;
        }

        @include mq(desktop) {
            display: none;
        }

        .blog__timeline & {
            @include mq(desktop) {
                display: block;
                border-top: 0;
                padding-top: 0;
                margin-top: ($gs-baseline/3)*-1;
                margin-bottom: $gs-baseline/2;
            }
        }
    }

    .dropdown__label {
        @include fs-header(3);
    }

    .dropdown__content {
        position: relative;
        margin: 0;

        @include mq($until: desktop) {
            background-color: colour(neutral-8);
            padding: $gs-baseline $content-gutter;
        }

        @include mq(desktop) {
            display: block !important; //Overrides JS active state
        }
    }

    .is-not-modern & {
        border-top: 0;
    }
}

/* Timeline
   ========================================================================== */
$timeline-width: 15px;

.blog__timeline {
    @include mq(desktop) {
        &:before,
        &:after,
        .control {
            display: none;
        }

        .dropdown {
            border-top: 1px solid colour(live-main-1);
            padding-top: $gs-baseline/2;
        }
    }
}

.comment-count--timeline {
    margin-top: -11px;
    @include mq($until: desktop) {
        display: none;
    }

    .commentcount {
        z-index: 101;
        position: relative;
        padding-left: $timeline-width / 2 + $gs-gutter;
    }
}

.blog__timeline-container {
    @include mq(desktop) {
        transform: translateZ(0); //To force on GPU
        width: $right-column;
        top: $gs-baseline;
        padding-top: $gs-baseline/2;
    }
}

.toast__container {
    z-index: 900;
    padding-bottom: $gs-baseline;
    text-align: center;
    transition: transform .3s ease-in-out;
    transform: translateY((-1) * $gs-baseline * 5);
    width: 100%;

    .toast__space-reserver--open & {
        transform: translateY(0);
    }

    @include mq(desktop) {
        width: gs-span(8);
    }

    @include mq(tablet) {
        width: gs-span(9);
    }

    @include mq(desktop) {
        width: gs-span(8);
    }

    @include mq(leftCol) {
        width: gs-span(10);
    }

    @include mq(wide) {
        width: gs-span(8);
    }
}

.toast__button {
    @include fs-textSans(1);
    background-color: colour(live-main-2);
    color: #ffffff;
    box-sizing: border-box;
    overflow: hidden;
    border: 0;
    max-width: 300px; // somewhat arbitrary, just need a max-width to animate from
    position: relative;

    &:hover,
    &:focus {
        color: #ffffff;
        background-color: colour(live-main-1);
    }

    &.toast__button--closed {
        height: 0px;
    }

    .toast__text {
        display: inline-block;
        font-weight: 700;
        float: right;
        opacity: 1;
        padding-left: $gs-gutter * 5/4;
        transition: opacity .3s ease-in-out;
    }

    svg {
        height: 20px;
        width: 20px;
        display: inline-block;
        position: absolute;
        top: 8px;
        left: 8px;
    }

    &.loading {
        max-width: $gs-baseline*3; // same as the height, making it circular
        transition: max-width .3s ease-in-out;

        .toast__text {
            opacity: 0;
        }

        svg {
            animation: rotating 1.5s linear infinite;
        }
    }
}

@keyframes rotating {
    from {
        transform: rotate(0deg);
    }
    to {
        transform: rotate(360deg);
    }
}

.toast__space-reserver {
    padding-bottom: $gs-baseline;
    height: $gs-baseline*3; // was 0, for testing
    display: none;

    .toast-enabled & {
        display: block;
    }
}

.timeline {
    position: relative;

    @include mq(desktop) {
        margin-left: $timeline-width/2;
    }
}
.timeline__item {
    display: table;
    width: 100%;
    overflow: hidden;
    min-height: gs-height(1) + $gs-baseline/3;
    border-bottom: 1px solid colour(neutral-4);

    &:last-child {
        border-bottom: 0;
    }

    @include mq(desktop) {
        display: block;
        overflow: visible;
        border-bottom: 0;
    }
}
.timeline__link {
    display: block;
    padding: $gs-baseline/6 0 $gs-baseline/2;

    &,
    &:hover,
    &:visited,
    &:active {
        color: colour(neutral-1);
        text-decoration: none;
    }

    @include mq(desktop) {
        position: relative;
        padding: 0 $gs-gutter $gs-baseline*2;
        border-left: 1px solid colour(neutral-5);

        &:before {
            display: block;
            position: absolute;
            content: ' ';
            top: -4px;
            left: ($timeline-width/2)*-1;
            width: $timeline-width;
            height: $timeline-width;
            @include circular;
            background-color: colour(neutral-3);
        }

        &:hover:before {
            background-color: colour(neutral-2);
        }
        &.live-blog__key-event--selected:before {
            background-color: colour(neutral-1);
        }

        .timeline__item:first-child &:before,
        .timeline__item:last-child &:before {
            border-radius: 0;
            top: 0;
            height: 1px;
        }

        .timeline__item:last-child & {
            border-color: transparent;
        }
    }
}
.timeline__date {
    display: table-cell;
    width: gs-span(1);
    @include fs-textSans(2);
    font-weight: bold;

    .block-time__absolute,
    .timezone {
        display: none;
    }

    @include mq(desktop) {
        display: block;
        position: relative;
        top: ($gs-baseline/3)*-1;
        line-height: $timeline-width;
    }
}
.timeline__title {
    display: table-cell;
    @include fs-textSans(3);
    border-color: colour(neutral-8);

    .timeline__link:hover & {
        border-color: colour(neutral-2);
    }

    @include mq(desktop) {
        display: inline;

        .live-blog__key-event--selected & {
            font-weight: bold;
        }
    }
}

/* Related content
   ========================================================================== */
.blog__related {
    width: gs-span(3);
    margin-left: gs-span(1) + $gs-gutter;

    .tone-news--item {
        .fc-item__content {
            background-color: darken(colour(neutral-8), 3%);
        }

        .u-faux-block-link--hover {
            .fc-item__content {
                background-color: darken(colour(neutral-8), 8%);
            }
        }
    }
}

.blog__related__head {
    @include fs-header(2);
    padding-top: $gs-baseline / 4;
    margin-bottom: ($gs-baseline/3)*4;
    border-top: 1px solid colour(neutral-4);
}

/* Football components
   ========================================================================== */
.blog {
    .tabs__container--multiple {
        margin-bottom: 0;
    }

    .tabs__tab--selected {
        border-bottom-color: colour(neutral-8) !important;
    }

    .match-summary {
        border-bottom: 0;
    }

    .element-table {
        .player-card {
            padding: 0;
            background: none;
            border: 0;
            margin: $gs-baseline/2 $gs-gutter/2 0;

            @include mq(mobileLandscape) {
                border-left: 1px solid darken(colour(neutral-8), 4%);
                margin-left: $gs-gutter;
                margin-right: $gs-gutter;
                padding-left: $gs-gutter;
            }
        }
        .player-card__position {
            @include fs-textSans(2);
            color: colour(neutral-1);
            font-weight: 700;
        }
    }

    .dropdown .match-stats__container {
        margin-bottom: $gs-baseline;
    }

    @include mq(desktop) {
        .tabs__container--multiple {
            background-color: colour(neutral-8);
        }

        .tabs__tab--selected .tab__link {
            background-color: colour(neutral-8);
        }

        .match-summary {
            padding-bottom: 0;
        }
    }
}

.blog {
    .content__headline {
        @include fs-headline(5);

        @include mq(tablet) {
            @include fs-headline(7, true);
        }
    }

    .content__labels {
        @include mq(desktop) {
            float: left;
            width: gs-span(3);
            margin-left: (gs-span(4) + $gs-gutter) * -1;
            border-bottom: 0;
        }
    }

    .content__section-label {
        @include mq(desktop) {
            @include fs-header(3);
            float: none;
        }
    }

    .content__series-label {
        @include mq(desktop) {
            @include fs-headline(3);
            float: none;
        }
    }

    .content__secondary-column {
        @include mq($until: wide) {
            display: none;
        }
    }
}

@include mq(desktop) {
    .blog__left-col {
        position: absolute;
        top: 0;
        z-index: 200;
        margin-left: ($right-column + $gs-gutter) * - 1;
        width: $right-column;
    }
}

.content--liveblog.section-football, .content--liveblog--rugby { // Football & rugby overrides
    .tonal__header {
        background-color: #ffffff;

        .content__labels {
            border-bottom-color: colour(neutral-5);
        }
        .content__section-label__link {
            color: colour(live-default);
        }
        .content__series-label__link {
            color: colour(neutral-2);
        }
        .content__headline {
            color: colour(neutral-1);
        }
    }
}
<<<<<<< HEAD

.liveblog__show-more {
    background-color: colour(live-accent);
    border: 0;
    margin-bottom: $gs-baseline;
    padding-left: $gs-gutter * 4 / 5;

    @include mq(leftCol) {
        margin-top: $gs-baseline;
        margin-bottom: 0;
    }

    &:hover,
    &:focus,
    &:active {
        background-color: darken(colour(live-accent), 7%);
    }
}

.js-hide-follow-button {
    visibility: hidden;
}
=======
>>>>>>> 10b8dc7b
<|MERGE_RESOLUTION|>--- conflicted
+++ resolved
@@ -940,29 +940,4 @@
             color: colour(neutral-1);
         }
     }
-}
-<<<<<<< HEAD
-
-.liveblog__show-more {
-    background-color: colour(live-accent);
-    border: 0;
-    margin-bottom: $gs-baseline;
-    padding-left: $gs-gutter * 4 / 5;
-
-    @include mq(leftCol) {
-        margin-top: $gs-baseline;
-        margin-bottom: 0;
-    }
-
-    &:hover,
-    &:focus,
-    &:active {
-        background-color: darken(colour(live-accent), 7%);
-    }
-}
-
-.js-hide-follow-button {
-    visibility: hidden;
-}
-=======
->>>>>>> 10b8dc7b
+}