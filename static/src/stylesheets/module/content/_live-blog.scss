--- conflicted
+++ resolved
@@ -105,12 +105,7 @@
 
 .blog__last-updated-container {
     @include box-sizing(border-box);
-<<<<<<< HEAD
     padding-top: $gs-baseline/6;
-=======
-    padding-top: $gs-baseline/3;
-    color: #ffffff;
->>>>>>> 442828de
     @include fs-textSans(1);
 
     @include mq($until: rightCol) {
