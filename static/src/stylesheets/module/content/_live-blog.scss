@import './live-blog/navigation';

$block-padding-left: gs-span(1) + $gs-gutter;
$block-padding-right: $gs-gutter;

/* Layout
   ========================================================================== */
.content__main-column--liveblog {
    @include mq(desktop) {
        max-width: gs-span(8);
        margin-left: $right-column + $gs-gutter;
        margin-right: 0;
        max-width: none;
    }
    @include mq(wide) {
        margin-right: gs-span(4) + $gs-gutter;
    }

    .caption--main {
        padding-bottom: 0;
    }
}

/* Header
   ========================================================================== */
.content__meta-container--liveblog {
    border-bottom: 0;

    @include mq(desktop) {
        border-top: 0;
        padding-top: 0;
        margin-left: 0;
        width: $right-column;
        min-height: gs-height(1)*1.5;
        position: static;

        .meta__numbers {
            position: static;
            border-top: 1px dotted colour(neutral-5);
            border-bottom: 0;
        }
    }

    .byline {
        padding-right: 0;

        @include mq(desktop) {
            padding-top: $gs-baseline/6;
            border-top: 1px dotted colour(neutral-5);
        }
    }
}

.content__head__comment-count--liveblog {
    display: block;

    .commentcount {
        display: block;
        position: static;

        @include mq(mobileLandscape, desktop) {
            position: absolute;
            right: 0;
            top: $gs-baseline/1.5;
        }
    }
}

.content__updated-container--liveblog {
    @include fs-textSans(1);
    padding: $gs-baseline/6 0;
    margin-left: -($right-column + $gs-gutter);
    position: absolute;
    top: 0;
}

/* Timestamps
   ========================================================================== */
.timestamp,
.published-time {
    display: block;
    padding: $gs-baseline/3 0;
    margin-top: ($gs-baseline/3)*2;
    @include font($f-sans-serif-text, bold, 13, 20);

    time {
        display: inline-block;
        margin-bottom: $gs-baseline/2;
    }
}

.block-time {
    line-height: 15px;
    padding: $gs-baseline/4 0 $gs-baseline $gs-gutter/2;
    position: relative;

    &.published-time {
        margin: 0;
        @include fs-textSans(2);
        font-weight: bold;
    }

    .live-pulse-icon--red {
        $size: 12px;
        display: inline-block;
        content: '';
        background-color: colour(live-default);
        width: $size;
        height: $size;
        margin-bottom: -1px;
        margin-right: 3px;
        @include circular;
        animation: live-pulse 2s infinite;
    }

    .block-time__absolute {
        display: inline-block;
        margin-left: $gs-gutter/4;
        color: colour(neutral-2);
        @include fs-textSans(1);
        font-weight: normal;
    }

    .timezone {
        display: none;
    }

    @include mq(tablet) {
        position: absolute;
        .block-time__absolute {
            display: block;
            margin-left: 0;
        }
    }
}

.block-time__link {
    color: colour(neutral-1);
}

.updated-time {
    @include fs-textSans(1);
    color: colour(neutral-2);
    position: absolute;
    right: $gs-gutter;
    bottom: $gs-baseline / 3;
    margin: 0;
}

/* Blocks
   ========================================================================== */
.blocks {
    margin-top: $gs-baseline;
}

.block {
    @include clearfix;

    margin-bottom: $gs-baseline;
    position: relative;
}

.block--content {
    padding-top: $gs-baseline/2;
    padding-bottom: $gs-baseline;
    background-color: #ffffff;
    border-top: 1px solid colour(neutral-3);
    border-bottom: 1px solid colour(neutral-6);
}

.block.is-key-event,
.block.is-summary {
    border-top: 1px solid colour(live-accent);
}

.truncated-block {
    display: none;
}


/* Autoupdate
   ========================================================================== */
.autoupdate--hidden,
.notify--hidden {
    display: none;
}

.block--notification {
    border-top-color: colour(live-default);
}

.notify {
    padding-left: $gs-gutter/2;
}

.notify__btn {
    text-align: left;
    @include fs-textSans(3);
    font-weight: bold;
    color: colour(live-default);
}

.autoupdate--has-animation {
    .autoupdate--highlight {
        animation: new-block-animation 5s ease-out;
    }
}

@keyframes new-block-animation {
    0% { opacity: 0; border-top-color: colour(live-accent); }
    100% { opacity: 1; border-top-color: colour(neutral-3); }
}

/* Above/Below content
   ========================================================= */
.blog {
    .content__keywords {
        border-top: 1px dotted colour(neutral-3);
        line-height: 20px;
    }
}

/* Content styling
   ========================================================================== */
.blog .from-content-api {

    .block-title {
        margin-top: ($gs-baseline/4)*-1;
        margin-bottom: $gs-baseline;

        & + .block-elements .element-image:first-child:not(.element--thumbnail),
        & + .block-elements .element-video:first-child {
            margin-top: 34px; // Extra margin top to position media below block-time
        }
    }

    .block-title,
    .block-elements > *,
    .block-elements > .element.element-tweet,
    .block-elements > .element.element-rich-link,
    .block-elements > .element.element-witness,
    .block-elements > .element.element--thumbnail,
    .liveblog-block-byline {
        margin-left: $gs-gutter/2;
        margin-right: $gs-gutter/2;
        @include mq(tablet) {
            margin-right: $block-padding-right;
            margin-left: $block-padding-left;
        }
    }

    /* Bylines
       ========================================================= */
    .liveblog-block-byline {
        margin-bottom: $gs-baseline * .5;
        border-bottom: 1px dotted colour(neutral-4);
        padding-bottom: $gs-baseline * .5;
    }

    .liveblog-block-byline__img {
        display: inline;
        border-radius: 50%;
        max-width: 36px;
        vertical-align: middle;
        margin-right: $gs-gutter * .2;
    }

    .liveblog-block-byline__name {
        @include fs-bodyCopy(2);
        display: inline;
        color: colour(neutral-1);
    }

    .block-elements {

        /* Quotes
           ========================================================= */
        > blockquote,
        > blockquote.quoted {
            margin: 16px $block-padding-right $gs-baseline * 1.5 $block-padding-left;
            @include mq($until: mobileLandscape) {
                margin-left: $gs-gutter / 2;
                margin-right: $gs-gutter / 2;
                &:before {
                    display: none;
                }
            }
            &:first-child {
                margin-top: 0;
                @include mq(tablet) {
                    margin-top: -2px;
                }
            }
        }

        > blockquote {
            color: colour(neutral-2);
        }

        /* Media
           ========================================================= */
        > .element {
            margin-left: 0;
            margin-right: 0;
        }

        > .element-table {
            margin: 0;

            .table {
                background: none;
                border: 0;
            }
            td {
                background: none;
            }
            tr {
                border-bottom: 1px solid darken(colour(neutral-8), 4%);

                th:first-child,
                td:first-child {
                    padding-left: 0;
                }
                th:last-child,
                td:last-child {
                    padding-right: 0;
                }
            }
            thead {
                border-top: 1px solid darken(colour(neutral-8), 4%);
            }
        }

        > .element-table .table--football,
        > .element-comment,
        > .element-embed,
        > .element-audio,
        > .element-interactive {
            width: auto;
            margin: $gs-baseline $gs-gutter/2 ($gs-baseline / 3) * 4;

            @include mq(tablet) {
                margin-left: $block-padding-left;
                margin-right: $block-padding-right;
            }
        }

        > .embed-video-wrapper {
            position: relative;
            width: 100%;
            padding-top: 56.25%; // 16:9 aspect ratio

            iframe {
                position: absolute;
                top: 0;
                width: 100%;
                height: 100%;
            }
        }

        > .element-image,
        > .element-video {
            clear: left;
            border-bottom: 2px solid colour(neutral-8);
            margin-bottom: $gs-baseline;
            padding-bottom: $gs-baseline/2;

            &:last-child {
                border-bottom: 0;
            }
        }

        > .element figcaption {
            background-color: #ffffff;
            margin-left: $gs-gutter/2;
            margin-right: $gs-gutter/2;
            padding-bottom: $gs-baseline/2;

            @include mq(mobileLandscape) {
                margin-left: $block-padding-left;
                margin-right: $block-padding-right;
            }
        }

        &.block-elements--no-byline > .element-image:first-child:not(.element--thumbnail),
        &.block-elements--no-byline > .element-video:first-child {
            @include mq(tablet) {
                margin-top: 55px; // Extra margin top to position media below block-time
            }
        }

        > .element.element--thumbnail {
            border-bottom: 0;
            margin-bottom: 0;
            margin-top: $gs-baseline / 3;

            figcaption {
                margin-left: 0;
                margin-right: 0;
                padding-bottom: $gs-baseline / 2;
            }
        }
    }
}

/* Tweets
   ========================================================================== */
.tweet {
    display: table-cell;
    width: 10000px;
    max-width: 100%;
    background-position: 0 ($gs-baseline/3)*2 !important;
    background-repeat: no-repeat;
    border-top: 1px dotted colour(neutral-3);

    .block-time + .block-elements .element-tweet:first-child & {
        border-top: 0;
    }
}
.element-tweet {
    margin: $gs-baseline 0 ($gs-baseline/3)*4;
}
.tweet,
.from-content-api blockquote.tweet {
    display: inline-block;
    border-left-width: 0;
    padding: $gs-baseline/2 0 0;
    margin-bottom: $gs-baseline;
    margin-left: $gs-gutter/2;
    margin-right: $gs-gutter/2;
    font-style: normal;
    @include fs-textSans(3);

    &:first-child {
        margin-top: $gs-baseline/2;
    }

    @include mq(tablet) {

        // forcing this max-width because that is the width of
        // the 'upgrade' from Twitter and we don't want it jumping
        // on upgrade
        max-width: 500px;

        margin-right: $block-padding-right;
    }
}
// Temporary fix to issue #1674
.from-content-api blockquote.tweet {
    width: auto;
}
// End temporary fix
.tweet:before,
.tweet:after,
.live-blog .tweet:before,
.live-blog .tweet:after {
    display: none !important;
}

.tweet-user {
    display: inline-block;
    font-weight: bold;
    padding-left: 40px;
    padding-bottom: 1px;
    margin-bottom: 0;
    background-repeat: no-repeat;
}

.tweet-main-image {
    width: 100%;
    margin-bottom: $gs-gutter;
}

.tweet-date {
    display: block;
    color: colour(neutral-2);
    padding-left: 40px;
    margin-bottom: ($gs-baseline/3)*4;
}

.twitter-tweet {
    width: 100%;
}

/* Dropdowns
   ========================================================================== */
.dropdown--key-events,
.dropdown--live-feed {
    border-top: 0;
    margin-top: $gs-baseline;

    $content-gutter: $gs-gutter / 2;

    @include mq($until: desktop) {
        margin-right: $content-gutter * -1;
        margin-left: $content-gutter * -1;
    }

    .dropdown__button {
        @include mq($until: desktop) {
            background-color: #ffffff;
            padding-right: $gs-gutter;
            padding-left: $gs-gutter;
        }

        @include mq(desktop) {
            display: none;
        }

        .blog__timeline & {
            @include mq(desktop) {
                display: block;
                border-top: 0;
                padding-top: 0;
                margin-top: ($gs-baseline/3)*-1;
                margin-bottom: $gs-baseline/2;
            }
        }
    }

    .dropdown__label {
        @include fs-header(3);
    }

    .dropdown__content {
        position: relative;
        margin: 0;

        @include mq($until: desktop) {
            background-color: colour(neutral-8);
            padding: $gs-baseline $content-gutter;
        }

        @include mq(desktop) {
            display: block !important; //Overrides JS active state
        }
    }

    .is-not-modern & {
        border-top: 0;
    }
}

/* Timeline
   ========================================================================== */
$timeline-width: 15px;

.blog__timeline {
    @include mq(desktop) {
        &:before,
        &:after,
        .control {
            display: none;
        }

        .dropdown {
            border-top: 1px solid colour(live-main-1);
            padding-top: $gs-baseline/2;
        }
    }
}

.comment-count--timeline {
    margin-top: -11px;
    @include mq($until: desktop) {
        display: none;
    }

    .commentcount {
        z-index: 101;
        position: relative;
        padding-left: $timeline-width / 2 + $gs-gutter;
    }
}

.blog__timeline-container {
    @include mq(desktop) {
        transform: translateZ(0); //To force on GPU
        width: $right-column;
        top: $gs-baseline;
        padding-top: $gs-baseline/2;
    }
}

.toast__container {
    z-index: $zindex-content;
    padding-bottom: $gs-baseline;
    text-align: center;
    transition: transform .3s ease-in-out;
    transform: translateY((-1) * $gs-baseline * 5);
    width: 100%;

    .toast__space-reserver--open & {
        transform: translateY(0);
    }

    @include mq(desktop) {
        width: gs-span(8);
    }

    @include mq(tablet) {
        width: gs-span(9);
    }

    @include mq(desktop) {
        width: gs-span(8);
    }

    @include mq(leftCol) {
        width: gs-span(10);
    }

    @include mq(wide) {
        width: gs-span(8);
    }
}

.toast__button {
    @include fs-textSans(1);
    background-color: colour(live-main-2);
    color: #ffffff;
    box-sizing: border-box;
    overflow: hidden;
    border: 0;
    margin-right: 0;
    max-width: 300px; // somewhat arbitrary, just need a max-width to animate from
    position: relative;

    &:hover,
    &:focus {
        color: #ffffff;
        background-color: colour(live-main-1);
    }

    &.toast__button--closed {
        height: 0px;
    }

    .toast__text {
        display: inline-block;
        font-weight: 700;
        float: right;
        opacity: 1;
        padding-left: $gs-gutter * 5/4;
        transition: opacity .3s ease-in-out;
    }

    svg {
        height: 20px;
        width: 20px;
        display: inline-block;
        position: absolute;
        top: 8px;
        left: 8px;
    }

    &.loading {
        max-width: $gs-baseline*3; // same as the height, making it circular
        transition: max-width .3s ease-in-out;

        .toast__text {
            opacity: 0;
        }

        svg {
            animation: rotating 1.5s linear infinite;
        }
    }
}

@keyframes rotating {
    from {
        transform: rotate(0deg);
    }
    to {
        transform: rotate(360deg);
    }
}

.toast__space-reserver {
    height: $gs-baseline*3; // was 0, for testing
<<<<<<< HEAD
    margin-bottom: -$gs-baseline*3;
    display: none;

    .toast-enabled & {
        display: block;
    }
=======
    display: block;
>>>>>>> a769e1fa
}

.timeline {
    position: relative;

    @include mq(desktop) {
        margin-left: $timeline-width/2;
    }
}
.timeline__item {
    display: table;
    width: 100%;
    overflow: hidden;
    min-height: gs-height(1) + $gs-baseline/3;
    border-bottom: 1px solid colour(neutral-4);

    &:last-child {
        border-bottom: 0;
    }

    @include mq(desktop) {
        display: block;
        overflow: visible;
        border-bottom: 0;
    }
}
.timeline__link {
    display: block;
    padding: $gs-baseline/6 0 $gs-baseline/2;

    &,
    &:hover,
    &:visited,
    &:active {
        color: colour(neutral-1);
        text-decoration: none;
    }

    @include mq(desktop) {
        position: relative;
        padding: 0 $gs-gutter $gs-baseline*2;
        border-left: 1px solid colour(neutral-5);

        &:before {
            display: block;
            position: absolute;
            content: ' ';
            top: -4px;
            left: ($timeline-width/2)*-1;
            width: $timeline-width;
            height: $timeline-width;
            @include circular;
            background-color: colour(neutral-3);
        }

        &:hover:before {
            background-color: colour(neutral-2);
        }
        &.live-blog__key-event--selected:before {
            background-color: colour(neutral-1);
        }

        .timeline__item:first-child &:before,
        .timeline__item:last-child &:before {
            border-radius: 0;
            top: 0;
            height: 1px;
        }

        .timeline__item:last-child & {
            border-color: transparent;
        }
    }
}
.timeline__date {
    display: table-cell;
    width: gs-span(1);
    @include fs-textSans(2);
    font-weight: bold;

    .block-time__absolute,
    .timezone {
        display: none;
    }

    @include mq(desktop) {
        display: block;
        position: relative;
        top: ($gs-baseline/3)*-1;
        line-height: $timeline-width;
    }
}
.timeline__title {
    display: table-cell;
    @include fs-textSans(3);
    border-color: colour(neutral-8);

    .timeline__link:hover & {
        border-color: colour(neutral-2);
    }

    @include mq(desktop) {
        display: inline;

        .live-blog__key-event--selected & {
            font-weight: bold;
        }
    }
}

/* Related content
   ========================================================================== */
.blog__related {
    width: gs-span(3);
    margin-left: gs-span(1) + $gs-gutter;

    .tone-news--item {
        .fc-item__content {
            background-color: darken(colour(neutral-8), 3%);
        }

        .u-faux-block-link--hover {
            .fc-item__content {
                background-color: darken(colour(neutral-8), 8%);
            }
        }
    }
}

.blog__related__head {
    @include fs-header(2);
    padding-top: $gs-baseline / 4;
    margin-bottom: ($gs-baseline/3)*4;
    border-top: 1px solid colour(neutral-4);
}

/* Football components
   ========================================================================== */
.blog {
    .tabs__container--multiple {
        margin-bottom: 0;
    }

    .tabs__tab--selected {
        border-bottom-color: colour(neutral-8) !important;
    }

    .match-summary {
        border-bottom: 0;
    }

    .element-table {
        .player-card {
            padding: 0;
            background: none;
            border: 0;
            margin: $gs-baseline/2 $gs-gutter/2 0;

            @include mq(mobileLandscape) {
                border-left: 1px solid darken(colour(neutral-8), 4%);
                margin-left: $gs-gutter;
                margin-right: $gs-gutter;
                padding-left: $gs-gutter;
            }
        }
        .player-card__position {
            @include fs-textSans(2);
            color: colour(neutral-1);
            font-weight: 700;
        }
    }

    .dropdown .match-stats__container {
        margin-bottom: $gs-baseline;
    }

    @include mq(desktop) {
        .tabs__container--multiple {
            background-color: colour(neutral-8);
        }

        .tabs__tab--selected .tab__link {
            background-color: colour(neutral-8);
        }

        .match-summary {
            padding-bottom: 0;
        }
    }
}

.blog {
    .content__headline {
        @include fs-headline(5);

        @include mq(tablet) {
            @include fs-headline(7, true);
        }
    }

    .content__labels {
        @include mq(desktop) {
            float: left;
            width: gs-span(3);
            margin-left: (gs-span(4) + $gs-gutter) * -1;
            border-bottom: 0;
        }
    }

    .content__section-label {
        @include mq(desktop) {
            @include fs-header(3);
            float: none;
        }
    }

    .content__series-label {
        @include mq(desktop) {
            @include fs-headline(3);
            float: none;
        }
    }

    .content__secondary-column {
        @include mq($until: wide) {
            display: none;
        }
    }
}

@include mq(desktop) {
    .blog__left-col {
        position: absolute;
        top: 0;
        z-index: 200;
        margin-left: ($right-column + $gs-gutter) * - 1;
        width: $right-column;
    }
}

.content--liveblog.section-football, .content--liveblog--rugby { // Football & rugby overrides
    .tonal__header {
        background-color: #ffffff;

        .content__labels {
            border-bottom-color: colour(neutral-5);
        }
        .content__section-label__link {
            color: colour(live-default);
        }
        .content__series-label__link {
            color: colour(neutral-2);
        }
        .content__headline {
            color: colour(neutral-1);
        }
    }
}<|MERGE_RESOLUTION|>--- conflicted
+++ resolved
@@ -679,16 +679,8 @@
 
 .toast__space-reserver {
     height: $gs-baseline*3; // was 0, for testing
-<<<<<<< HEAD
     margin-bottom: -$gs-baseline*3;
-    display: none;
-
-    .toast-enabled & {
-        display: block;
-    }
-=======
     display: block;
->>>>>>> a769e1fa
 }
 
 .timeline {
