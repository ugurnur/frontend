$block-padding-left: gs-span(1) + $gs-gutter;
$block-padding-right: $gs-gutter;

/* Layout
   ========================================================================== */
.content__main-column--liveblog {
    @include mq(desktop) {
        max-width: gs-span(8);
        margin-left: $right-column + $gs-gutter;
        margin-right: 0;
        max-width: none;
    }
    @include mq(wide) {
        margin-right: gs-span(4) + $gs-gutter;
    }
}

/* Header
   ========================================================================== */
.content__meta-container--liveblog {
    border-top: 1px dotted;
    border-bottom: 0;
    padding-top: $gs-baseline/2;

    @include mq(desktop) {
        border-top: 0;
        padding-top: 0;
        margin-left: -($right-column + $gs-gutter);
        width: $right-column;
        min-height: gs-height(1)*1.5;
        position: absolute;
        top: 0;
    }

    .byline,
    .content__dateline,
    .content__head__comment-count,
    .commentcount {
        color: inherit;
        margin: 0;
        border: 0;
        padding-top: $gs-baseline/6;
        padding-bottom: $gs-baseline/3;
        height: auto;
        min-height: 0;

        .tone-colour {
            color: inherit;
        }
    }

    .byline {
        padding-right: 0;

        @include mq(desktop) {
            padding-top: 0;
        }
    }

    .byline-img {
        width: 60px;
        height: 60px;
        margin: 0;
    }

    .byline-img__img {
        bottom: -$gs-baseline/2;
    }

    .meta__image {
        margin-right: $gs-gutter/2;
    }

    .meta__body {
        clear: none;
    }
}

.content__head__comment-count--liveblog {
    display: block;

    .commentcount {
        display: block;
        position: static;

        @include mq(mobileLandscape, desktop) {
            position: absolute;
            right: 0;
            top: $gs-baseline/1.5;
        }
    }
}

.content__updated-container--liveblog {
    @include fs-textSans(1);
    padding: $gs-baseline/3 0;
}

@include keyframes(live-pulse) {
    0% {opacity: 1;}
    10% {opacity: .25;}
    40% {opacity: 1;}
    100% {opacity: 1;}
}

.blog__live {
    font-weight: bold;
}

.blog__live-icon {
    $size: 12px;
    display: inline-block;
    content: '';
    background-color: #ffffff;
    width: $size;
    height: $size;
    margin-bottom: -1px;
    margin-right: 3px;
    @include border-radius(50%);
    @include animation(live-pulse 1s infinite);
}

/* Timestamps
   ========================================================================== */
.timestamp,
.published-time {
    display: block;
    padding: $gs-baseline/3 0;
    margin-top: ($gs-baseline/3)*2;
    @include font($f-sans-serif-text, bold, 13, 20);

    time {
        display: inline-block;
        margin-bottom: $gs-baseline/2;
    }
}

.block-time {
    line-height: 15px;
    padding: $gs-baseline/4 0 $gs-baseline $gs-gutter/2;
    position: relative;

    &.published-time {
        margin: 0;
        @include fs-textSans(2);
        font-weight: bold;
    }

    .blog__live-icon--red {
        $size: 12px;
        display: inline-block;
        content: '';
        background-color: colour(live-default);
        width: $size;
        height: $size;
        margin-bottom: -1px;
        margin-right: 3px;
        @include border-radius(50%);
        @include animation(live-pulse 2s infinite);
    }

    .block-time__absolute {
        display: inline-block;
        margin-left: $gs-gutter/4;
        color: colour(neutral-2);
        @include fs-textSans(1);
        font-weight: normal;
    }

    .timezone {
        display: none;
    }

    @include mq(tablet) {
        position: absolute;
        .block-time__absolute {
            display: block;
            margin-left: 0;
        }
    }
}

.block-time__link {
    color: colour(neutral-1);
}

.updated-time {
    @include fs-textSans(1);
    color: colour(neutral-2);
    position: absolute;
    right: $gs-gutter;
    bottom: $gs-baseline / 3;
    margin: 0;
}

/* Blocks
   ========================================================================== */
.block {
    @include clearfix;
    margin-bottom: $gs-baseline;
    padding-top: $gs-baseline/2;
    padding-bottom: $gs-baseline;
    background-color: #ffffff;
    border-top: 1px solid colour(neutral-3);
    border-bottom: 1px solid colour(neutral-6);
    position: relative;
}

.block.is-key-event {
    border-top: 2px solid colour(live-accent);
}

.truncated-block {
    display: none;
}


/* Autoupdate
   ========================================================================== */
.autoupdate--hidden,
.notify--hidden {
    display: none;
}

.block--notification {
    border-top-color: colour(live-default);
}

.notify {
    padding-left: $gs-gutter/2;
}

.notify__btn {
    text-align: left;
    @include fs-textSans(3);
    font-weight: bold;
    color: colour(live-default);
}

.autoupdate--has-animation {
    .autoupdate--highlight {
        @include animation(new-block-animation 5s ease-out);
    }
}

@include keyframes(new-block-animation) {
    0% { opacity: 0; border-top-color: colour(live-accent); }
    100% { opacity: 1; border-top-color: colour(neutral-3); }
}

/* Above/Below content
   ========================================================= */
.blog {
    .content__keywords {
        border-top: 1px dotted colour(neutral-3);
        line-height: 20px;
    }
}

/* Content styling
   ========================================================================== */
.blog .from-content-api {

    .block-title {
        margin-top: ($gs-baseline/4)*-1;
        margin-bottom: $gs-baseline;

        & + .block-elements .element-image:first-child,
        & + .block-elements .element-video:first-child {
            margin-top: 34px; // Extra margin top to position media below block-time
        }
    }

    .block-title,
    .block-elements > *,
    .block-elements > .element.element-tweet,
    .block-elements > .element.element-witness,
    .block-elements > .element.element--thumbnail {
        margin-left: $gs-gutter/2;
        margin-right: $gs-gutter/2;
        @include mq(tablet) {
            margin-right: $block-padding-right;
            margin-left: $block-padding-left;
        }
    }

    .block-elements {

        /* Quotes
           ========================================================= */
        > blockquote,
        > blockquote.quoted {
            margin: 16px $block-padding-right $gs-baseline * 1.5 $block-padding-left;
            @include mq($until: mobileLandscape) {
                margin-left: $gs-gutter / 2;
                margin-right: $gs-gutter / 2;
                &:before {
                    display: none;
                }
            }
            &:first-child {
                margin-top: 0;
                @include mq(tablet) {
                    margin-top: -2px;
                }
            }
        }
        > blockquote {
            color: colour(neutral-2);
        }

        > blockquote.quoted:before {
            left: auto;
        }

        > blockquote.quoted p:first-child {
            @include mq(mobileLandscape) {
                text-indent: $gs-gutter * 1.5;
            }
        }

        /* Media
           ========================================================= */
        > .element {
            margin-left: 0;
            margin-right: 0;
        }
        > .element-image + .element {
            margin-top: $gs-baseline*-1;
        }

        > .element-table {
            margin: 0;

            .table {
                background: none;
                border: 0;
            }
            td {
                background: none;
            }
            tr {
                border-bottom: 1px solid darken(colour(neutral-8), 4%);

                th:first-child,
                td:first-child {
                    padding-left: 0;
                }
                th:last-child,
                td:last-child {
                    padding-right: 0;
                }
            }
            thead {
                border-top: 1px solid darken(colour(neutral-8), 4%);
            }
        }

        > .element-table .table--football,
        > .element-comment,
        > .element-embed,
        > .element-audio {
            width: auto;
            margin: $gs-baseline $gs-gutter/2 ($gs-baseline / 3) * 4;

            @include mq(tablet) {
                margin-left: $block-padding-left;
                margin-right: $block-padding-right;
            }
        }

        > .embed-video-wrapper {
            position: relative;
            width: 100%;
            padding-top: 56.25%; // 16:9 aspect ratio

            iframe {
                position: absolute;
                top: 0;
                width: 100%;
                height: 100%;
            }
        }

        > .element-image,
        > .element-video {
            clear: left;
            border-bottom: 2px solid colour(neutral-8);

            &:last-child {
                border-bottom: 0;
            }
        }

        > .element figcaption {
            background-color: #ffffff;
            margin-left: $gs-gutter/2;
            margin-right: $gs-gutter/2;

            @include mq(mobileLandscape) {
                margin-left: $block-padding-left;
                margin-right: $block-padding-right;
            }
        }

        > .element-image:first-child,
        > .element-video:first-child {
            @include mq(tablet) {
                margin-top: 55px; // Extra margin top to position media below block-time
            }
        }


        > .element.element--thumbnail {
            border-bottom: 0;
            margin-bottom: 0;
            margin-top: $gs-baseline / 3;

            figcaption {
                margin-left: 0;
                margin-right: 0;
                padding-bottom: $gs-baseline / 2;
            }
        }
    }
}

/* Tweets
   ========================================================================== */
.tweet {
    display: table-cell;
    width: 10000px;
    max-width: 100%;
    background-position: 0 ($gs-baseline/3)*2 !important;
    background-repeat: no-repeat;
    border-top: 1px dotted colour(neutral-3);

    .block-time + .block-elements .element-tweet:first-child & {
        border-top: 0;
    }
}
.element-tweet {
    margin: $gs-baseline 0 ($gs-baseline/3)*4;
}
.tweet,
.from-content-api blockquote.tweet {
    border-left-width: 0;
    padding: $gs-baseline/2 0 0;
    margin-bottom: $gs-baseline;
    margin-left: $gs-gutter/2;
    margin-right: $gs-gutter/2;
    font-style: normal;
    @include fs-textSans(3);

    &:first-child {
        margin-top: $gs-baseline/2;
    }

    @include mq(tablet) {
        margin-left: $block-padding-left;
        margin-right: $block-padding-right;
    }
}
// Temporary fix to issue #1674
.from-content-api blockquote.tweet {
    display: block;
    width: auto;
}
// End temporary fix
.tweet:before,
.tweet:after,
.live-blog .tweet:before,
.live-blog .tweet:after {
    display: none !important;
}

.tweet-user {
    display: inline-block;
    font-weight: bold;
    padding-left: 40px;
    margin-bottom: 0;
}

.tweet-date {
    display: block;
    color: colour(neutral-2);
    padding-left: 40px;
    margin-bottom: ($gs-baseline/3)*4;
}

.twitter-tweet {
    width: 100%;
}

/* Dropdowns
   ========================================================================== */
.dropdown--key-events,
.dropdown--live-feed {
    @include mq($until: desktop) {
        margin-right: $gs-gutter*-1;
        margin-left: $gs-gutter*-1;
        padding-right: $gs-gutter;
        padding-left: $gs-gutter;
        padding-top: $gs-baseline*4;
    }

    .dropdown__button {
        @include mq($until: desktop) {
            background-color: #ffffff;
            padding-right: $gs-gutter;
            padding-left: $gs-gutter;
            position: absolute;
            top: 0;
            right: 0;
            left: 0;
        }

        @include mq(desktop) {
            display: none;
        }

        .blog__timeline & {
            @include mq(desktop) {
                display: block;
                border-top: 0;
                padding-top: 0;
                margin-top: ($gs-baseline/3)*-1;
                margin-bottom: $gs-baseline/2;
            }
        }
    }

    .dropdown__label {
        @include fs-header(3);
    }

    .dropdown__content {
        position: relative;
        margin: 0;

        @include mq($until: desktop) {
            background-color: colour(neutral-8);
            padding: $gs-baseline 0;
        }

        @include mq(desktop) {
            display: block !important; //Overrides JS active state
        }
    }
}

/* Timeline
   ========================================================================== */
$timeline-width: 15px;

.blog__timeline {
    @include mq(desktop) {
        &:before,
        &:after,
        .control {
            display: none;
        }

        .dropdown {
            border-top: 0;
        }
    }
}

.comment-count--timeline {
    margin-top: -11px;
    @include mq($until: desktop) {
        display: none;
    }

    .commentcount {
        z-index: 101;
        position: relative;
        padding-left: $timeline-width / 2 + $gs-gutter;
    }
}

.blog__timeline-container {
    @include mq(desktop) {
        @include transform(translateZ(0)); //To force on GPU
        width: $right-column;
        top: $gs-baseline;
    }
}

.timeline {
    position: relative;

    @include mq(desktop) {
        margin-left: $timeline-width/2;
    }
}
.timeline__item {
    display: table;
    width: 100%;
    overflow: hidden;
    min-height: gs-height(1) + $gs-baseline/3;
    border-bottom: 1px solid colour(neutral-4);

    &:last-child {
        border-bottom: 0;
    }

    @include mq(desktop) {
        display: block;
        overflow: visible;
        border-bottom: 0;
    }
}
.timeline__link {
    display: block;
    padding: $gs-baseline/6 0 $gs-baseline/2;

    &,
    &:hover,
    &:visited,
    &:active {
        color: colour(neutral-1);
        text-decoration: none;
    }

    @include mq(desktop) {
        position: relative;
        padding: 0 $gs-gutter $gs-baseline*2;
        border-left: 1px solid colour(neutral-5);

        &:before {
            display: block;
            position: absolute;
            content: ' ';
            top: -4px;
            left: ($timeline-width/2)*-1;
            width: $timeline-width;
            height: $timeline-width;
            @include border-radius(50%);
            background-color: colour(neutral-5);
        }

        &:hover:before {
            background-color: colour(neutral-2);
        }
        &.live-blog__key-event--selected:before {
            background-color: colour(neutral-1);
        }

        .timeline__item:first-child &:before,
        .timeline__item:last-child &:before {
            border-radius: 0;
            top: 0;
            height: 1px;
        }

        .timeline__item:last-child & {
            border-color: transparent;
        }
    }
}
.timeline__date {
    display: table-cell;
    width: gs-span(1);
    @include fs-textSans(2);
    font-weight: bold;

    .block-time__absolute,
    .timezone {
        display: none;
    }

    @include mq(desktop) {
        display: block;
        position: relative;
        top: ($gs-baseline/3)*-1;
        line-height: $timeline-width;
    }
}
.timeline__title {
    display: table-cell;
    @include fs-textSans(3);
    border-color: colour(neutral-8);

    .timeline__link:hover & {
        border-color: colour(neutral-2);
    }

    @include mq(desktop) {
        display: inline;

        .live-blog__key-event--selected & {
            font-weight: bold;
        }
    }
}

/* Related content
   ========================================================================== */
.blog__related {
    width: gs-span(3);
    margin-left: gs-span(1) + $gs-gutter;

    .tone-news--item {
        .fc-item__content {
            padding-left: 0;
            padding-right: 0;
        }
    }
}

.blog__related__head {
    @include fs-header(2);
    padding-top: $gs-baseline / 4;
    margin-bottom: ($gs-baseline/3)*4;
    border-top: 1px solid colour(neutral-4);
}

/* Football components
   ========================================================================== */
.blog {
    .tabs__container--multiple {
        margin-bottom: 0;
    }

    .tabs__tab--selected {
        border-bottom-color: colour(neutral-8) !important;
    }

    .match-summary {
        border-bottom: 0;
    }

    .element-table {
        .player-card {
            padding: 0;
            background: none;
            border: 0;
            margin: $gs-baseline/2 $gs-gutter/2 0;

            @include mq(mobileLandscape) {
                border-left: 1px solid darken(colour(neutral-8), 4%);
                margin-left: $gs-gutter;
                margin-right: $gs-gutter;
                padding-left: $gs-gutter;
            }
        }
        .player-card__position {
            @include fs-textSans(2);
            color: colour(neutral-1);
            font-weight: 700;
        }
    }

    .dropdown .match-stats__container {
        margin-bottom: $gs-baseline;
    }

    @include mq(desktop) {
        .tabs__container--multiple {
            background-color: colour(neutral-8);
        }

        .tabs__tab--selected .tab__link {
            background-color: colour(neutral-8);
        }

        .match-summary {
            padding-bottom: 0;
        }
    }
}

.blog {
    .content__headline {
        @include fs-headline(5);

        @include mq(tablet) {
            @include fs-headline(7, true);
        }
    }

    .content__labels {
        @include mq(desktop) {
            float: left;
            width: gs-span(3);
            margin-left: (gs-span(4) + $gs-gutter) * -1;
            border-bottom: 0;
        }
    }

    .content__section-label {
        @include mq(desktop) {
            @include fs-header(3);
            float: none;
        }
    }

    .content__series-label {
        @include mq(desktop) {
            @include fs-headline(3);
            float: none;
        }
    }

    .content__secondary-column {
        @include mq($until: wide) {
            display: none;
        }
    }
}

@include mq(desktop) {
    .blog__left-col {
        position: absolute;
        top: 0;
        z-index: 200;
        margin-left: ($right-column + $gs-gutter) * - 1;
        width: $right-column;
    }
}

.content--liveblog.section-football { // Football overrides
    .tonal__header {
        background-color: #ffffff;

        .content__labels {
            border-bottom-color: colour(neutral-5);
        }
        .content__section-label__link {
            color: colour(live-default);
        }
        .content__series-label__link {
            color: colour(neutral-2);
        }
        .content__headline {
            color: colour(neutral-1);
        }
    }
}

.liveblog__show-more {
    background-color: colour(live-accent);
    border: 0;
    margin-bottom: $gs-baseline;

    @include mq(leftCol) {
        margin-top: $gs-baseline;
        margin-bottom: 0;
    }

    &:hover,
    &:focus,
    &:active {
        background-color: darken(colour(live-accent), 7%);
    }
<<<<<<< HEAD
=======
}

.block-share--liveblog {
    margin-left: gs-span(1) + $gs-gutter;
    margin-top: $gs-baseline;
    clear: both;
    @include mq($until: tablet) {
        display: none;
    }
}

.block-share__link {
    display: block;
    float: left;
    cursor: pointer;
}

.block-share__label {
    @include u-h;
}

.block-share__item {
    display: block;
    border: 1px solid colour(neutral-3);
    margin-right: $gs-gutter / 4;
    @include border-radius(50%);
    width: $gs-baseline * 2;
    height: $gs-baseline * 2;
    @include box-sizing(border-box);

    .i {
        width: 100% !important;
        height: 100% !important;
    }
}

.block-share__item--link {
    width: gs-span(1) + $gs-gutter * 2;
    @include fs-textSans(1);
    font-size: 10px;
    padding: 0 $gs-gutter / 2;
    color: colour(neutral-2);
    outline: none;
}

.block-share__item--facebook {
    border-color: colour(social-facebook);
    color: colour(social-facebook);
    .i { @include icon(share-facebook--blue); }

    &:hover {
        border-color: darken(colour(social-facebook), 15%);
        .i { @include icon(share-facebook--blue-dark); }
    }
}

.block-share__item--twitter {
    border-color: colour(social-twitter);
    color: colour(social-twitter);
    .i { @include icon(share-twitter--blue); }

    &:hover {
        border-color: darken(colour(social-twitter), 15%);
        .i { @include icon(share-twitter--blue-dark); }
    }
}

.block-share__item--gplus {
    border-color: colour(social-gplus);
    color: colour(social-gplus);
    .i { @include icon(share-gplus--red); }

    &:hover {
        border-color: darken(colour(social-gplus), 15%);
        .i { @include icon(share-gplus--red-dark); }
    }
}

.block-share__item--linkedin {
    border-color: colour(social-linkedin);
    color: colour(social-linkedin);
    .i {
        @include icon(share-linkedin--blue);
        background-size: 58% !important;
        background-position: center center !important;
    }

    &:hover {
        border-color: darken(colour(social-linkedin), 15%);
        .i {
            @include icon(share-linkedin--blue-dark);
        }
    }
}

.block-share__item--pinterest {
    border-color: colour(social-pinterest);
    color: colour(social-pinterest);
    .i {
        @include icon(share-pinterest--red);
        background-size: 50% !important;
        background-position: 49% center !important;
    }

    &:hover {
        border-color: darken(colour(social-pinterest), 15%);
        .i {
            @include icon(share-pinterest--red-dark);
        }
    }
}


.share-modal__item--facebook {
    background-color: colour(social-facebook);
    color: #ffffff;
    .i { @include icon(share-facebook--white); }

    &:hover {
        background-color: darken(colour(social-facebook), 15%);
    }
}

.share-modal__item--twitter {
    background-color: colour(social-twitter);
    color: #ffffff;
    .i { @include icon(share-twitter--white); }

    &:hover {
        background-color: darken(colour(social-twitter), 15%);
    }
}

.share-modal__item--gplus {
    background-color: colour(social-gplus);
    color: #ffffff;
    .i { @include icon(share-gplus--white); }

    &:hover {
        background-color: darken(colour(social-gplus), 15%);
    }
}

.share-modal__item--pinterest {
    background-color: colour(social-pinterest);
    color: #ffffff;
    .i {
        @include icon(share-pinterest--white);
        margin-left: 6px !important;
    }

    &:hover {
        background-color: darken(colour(social-pinterest), 15%);
    }
}

.block-share--liveblog-mobile {
    margin-left: $gs-gutter / 2;
    margin-top: $gs-baseline / 2;
    cursor: pointer;
}

.block-share__item--mobile {
    @include mq(tablet) {
        display: none;
    }
}

.block-share__item--expand {
    overflow: visible;
    position: relative;

    .i {
        @extend %absolute-center;
        width: 18px !important;
        height: 14px !important;
        display: block;
        opacity: .5;
    }

    &:hover {
        border-color: colour(neutral-2);
        .i {
            opacity: .6;
        }
    }
}

.share-modal {
    width: 100%;
    height: 100%;
    position: absolute;
    top: 0;
    left: 0;
    background-color: colour(neutral-8);
}

.share-modal__content {
    @extend %absolute-center;
    height: gs-height(8);
}

.share-modal__title {
    @include fs-data(4);
    color: colour(neutral-2);
    text-align: center;
    margin-bottom: $gs-baseline * 3;
}

.share-modal__item {
    width: gs-span(3);
    margin: auto;
    display: block;
    text-align: center;
    position: relative;
    border: 0;

    .i {
        float: left;
        position: absolute;
        top: 0;
        bottom: 0;
        margin: auto 0;
        left: 5px;
    }
}

.share-modal__close {
    border: 1px solid colour(neutral-2);
    @include border-radius(50%);
    width: 40px;
    height: 40px;
    padding: 0;
    position: absolute;
    left: 0;
    right: 0;
    margin: gs-height(1) + $gs-baseline auto 0;
    background: transparent;
    @include box-sizing(border-box);

    .i {
        @extend %absolute-center;
        width: 85%;
        height: 85%;
        opacity: .6;
    }
}

.share-modal__link + .share-modal__link {
    display: block;
    margin-top: $gs-baseline;
>>>>>>> d48c042a
}<|MERGE_RESOLUTION|>--- conflicted
+++ resolved
@@ -855,258 +855,4 @@
     &:active {
         background-color: darken(colour(live-accent), 7%);
     }
-<<<<<<< HEAD
-=======
-}
-
-.block-share--liveblog {
-    margin-left: gs-span(1) + $gs-gutter;
-    margin-top: $gs-baseline;
-    clear: both;
-    @include mq($until: tablet) {
-        display: none;
-    }
-}
-
-.block-share__link {
-    display: block;
-    float: left;
-    cursor: pointer;
-}
-
-.block-share__label {
-    @include u-h;
-}
-
-.block-share__item {
-    display: block;
-    border: 1px solid colour(neutral-3);
-    margin-right: $gs-gutter / 4;
-    @include border-radius(50%);
-    width: $gs-baseline * 2;
-    height: $gs-baseline * 2;
-    @include box-sizing(border-box);
-
-    .i {
-        width: 100% !important;
-        height: 100% !important;
-    }
-}
-
-.block-share__item--link {
-    width: gs-span(1) + $gs-gutter * 2;
-    @include fs-textSans(1);
-    font-size: 10px;
-    padding: 0 $gs-gutter / 2;
-    color: colour(neutral-2);
-    outline: none;
-}
-
-.block-share__item--facebook {
-    border-color: colour(social-facebook);
-    color: colour(social-facebook);
-    .i { @include icon(share-facebook--blue); }
-
-    &:hover {
-        border-color: darken(colour(social-facebook), 15%);
-        .i { @include icon(share-facebook--blue-dark); }
-    }
-}
-
-.block-share__item--twitter {
-    border-color: colour(social-twitter);
-    color: colour(social-twitter);
-    .i { @include icon(share-twitter--blue); }
-
-    &:hover {
-        border-color: darken(colour(social-twitter), 15%);
-        .i { @include icon(share-twitter--blue-dark); }
-    }
-}
-
-.block-share__item--gplus {
-    border-color: colour(social-gplus);
-    color: colour(social-gplus);
-    .i { @include icon(share-gplus--red); }
-
-    &:hover {
-        border-color: darken(colour(social-gplus), 15%);
-        .i { @include icon(share-gplus--red-dark); }
-    }
-}
-
-.block-share__item--linkedin {
-    border-color: colour(social-linkedin);
-    color: colour(social-linkedin);
-    .i {
-        @include icon(share-linkedin--blue);
-        background-size: 58% !important;
-        background-position: center center !important;
-    }
-
-    &:hover {
-        border-color: darken(colour(social-linkedin), 15%);
-        .i {
-            @include icon(share-linkedin--blue-dark);
-        }
-    }
-}
-
-.block-share__item--pinterest {
-    border-color: colour(social-pinterest);
-    color: colour(social-pinterest);
-    .i {
-        @include icon(share-pinterest--red);
-        background-size: 50% !important;
-        background-position: 49% center !important;
-    }
-
-    &:hover {
-        border-color: darken(colour(social-pinterest), 15%);
-        .i {
-            @include icon(share-pinterest--red-dark);
-        }
-    }
-}
-
-
-.share-modal__item--facebook {
-    background-color: colour(social-facebook);
-    color: #ffffff;
-    .i { @include icon(share-facebook--white); }
-
-    &:hover {
-        background-color: darken(colour(social-facebook), 15%);
-    }
-}
-
-.share-modal__item--twitter {
-    background-color: colour(social-twitter);
-    color: #ffffff;
-    .i { @include icon(share-twitter--white); }
-
-    &:hover {
-        background-color: darken(colour(social-twitter), 15%);
-    }
-}
-
-.share-modal__item--gplus {
-    background-color: colour(social-gplus);
-    color: #ffffff;
-    .i { @include icon(share-gplus--white); }
-
-    &:hover {
-        background-color: darken(colour(social-gplus), 15%);
-    }
-}
-
-.share-modal__item--pinterest {
-    background-color: colour(social-pinterest);
-    color: #ffffff;
-    .i {
-        @include icon(share-pinterest--white);
-        margin-left: 6px !important;
-    }
-
-    &:hover {
-        background-color: darken(colour(social-pinterest), 15%);
-    }
-}
-
-.block-share--liveblog-mobile {
-    margin-left: $gs-gutter / 2;
-    margin-top: $gs-baseline / 2;
-    cursor: pointer;
-}
-
-.block-share__item--mobile {
-    @include mq(tablet) {
-        display: none;
-    }
-}
-
-.block-share__item--expand {
-    overflow: visible;
-    position: relative;
-
-    .i {
-        @extend %absolute-center;
-        width: 18px !important;
-        height: 14px !important;
-        display: block;
-        opacity: .5;
-    }
-
-    &:hover {
-        border-color: colour(neutral-2);
-        .i {
-            opacity: .6;
-        }
-    }
-}
-
-.share-modal {
-    width: 100%;
-    height: 100%;
-    position: absolute;
-    top: 0;
-    left: 0;
-    background-color: colour(neutral-8);
-}
-
-.share-modal__content {
-    @extend %absolute-center;
-    height: gs-height(8);
-}
-
-.share-modal__title {
-    @include fs-data(4);
-    color: colour(neutral-2);
-    text-align: center;
-    margin-bottom: $gs-baseline * 3;
-}
-
-.share-modal__item {
-    width: gs-span(3);
-    margin: auto;
-    display: block;
-    text-align: center;
-    position: relative;
-    border: 0;
-
-    .i {
-        float: left;
-        position: absolute;
-        top: 0;
-        bottom: 0;
-        margin: auto 0;
-        left: 5px;
-    }
-}
-
-.share-modal__close {
-    border: 1px solid colour(neutral-2);
-    @include border-radius(50%);
-    width: 40px;
-    height: 40px;
-    padding: 0;
-    position: absolute;
-    left: 0;
-    right: 0;
-    margin: gs-height(1) + $gs-baseline auto 0;
-    background: transparent;
-    @include box-sizing(border-box);
-
-    .i {
-        @extend %absolute-center;
-        width: 85%;
-        height: 85%;
-        opacity: .6;
-    }
-}
-
-.share-modal__link + .share-modal__link {
-    display: block;
-    margin-top: $gs-baseline;
->>>>>>> d48c042a
 }