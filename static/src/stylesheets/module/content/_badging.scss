--- conflicted
+++ resolved
@@ -54,15 +54,9 @@
         }
     }
 
-<<<<<<< HEAD
-.tonal__head--tone-dead .content__header .gs-container {
-    background-image: url('http://static.guim.co.uk/sys-images/Guardian/Pix/pictures/2016/2/1/1454339615570/uselectionliveblogoff.jpg');
-}
-=======
     &.tonal__head--tone-dead {
         .content__header .gs-container {
-            background-image: url('http://static.guim.co.uk/sys-images/Guardian/Pix/pictures/2016/2/1/1454325390553/uselectionliveblogoff.jpg');
+            background-image: url('http://static.guim.co.uk/sys-images/Guardian/Pix/pictures/2016/2/1/1454339615570/uselectionliveblogoff.jpg');
         }
     }
 }
->>>>>>> 209a370d
