/* Edit profile Membership tab
   ========================================================================== */
.membership-tab {
    padding-bottom: $gs-baseline*2;

    .show-updating {
        display: inline-block;
    }

    .membership-loader {
        text-align: center;
        min-height: 200px;
        margin-top: $gs-baseline*4;
    }

    /* Up sell
    ========================================================================== */
    .membership-up-sell {
        padding: $gs-gutter*2;
    }

    .membership-up-sell__heading {
        margin-bottom: $gs-baseline;
    }

    .membership-up-sell__content {
        margin-bottom: 18px;
    }

    /* Details
       ========================================================================== */
    .details-list {
        padding-top: $gs-baseline*2;
    }

    .details-list--lower {
        padding-top: 0;
    }

    .details-list__item {
        margin-bottom: $gs-baseline;
    }

    /* Card Details
   ========================================================================== */
    .card-details {
        padding: 8px 4px 8px $gs-baseline;
    }

    .card-type-display {
        display: inline-block;
        height: 35px;
        width: 54px;
        vertical-align: middle;
    }

    /* Membership CTA
   ========================================================================== */
    .membership-cta {
        width: $gs-baseline*10;
        margin: ($gs-baseline/2) 0 0;
        display: block;

        @include mq(tablet) {
            float: right;
            margin: 0;
        }

        &:hover,
        &:active,
        &:focus {
            text-decoration: none;
        }
    }

    .membership-cta--disabled {
        background: none;
        color: colour(news-default);

        &:hover,
        &:focus {
            background: none;
            text-decoration: underline;
        }
        &:active {
            color: colour(news-accent);
        }
    }

    /* Header
       ========================================================================== */
    .membership-header {
        @include fs-header(3);
    }

    .membership-header--highlight {
        padding: 15px 0 15px 4px;
        margin: 32px 0 15px;
        background-color: #fff8e5;
        border-top: 1px solid colour(comment-accent);
        border-bottom: 1px solid colour(comment-accent);
    }

    .subscription-changed-title {
        @include fs-header(3);
        border-top: 1px solid colour(neutral-4);
        padding: 15px 0 20px;
        margin-top: $gs-gutter*2;
    }

    /* Change Summary and package
   ========================================================================== */
    .change-summary {
        padding-bottom: 80px;

        @include mq(tablet) {
            display: table;
            width: 100%;
        }

        .summary {
            background-color: colour(neutral-8);
        }

        .summary-arrow {
<<<<<<< HEAD
            transform: rotate(90deg);
            @include background-size(18px 16px);
=======
            @include transform(rotate(90deg));
            background-size: 18px 16px;
>>>>>>> 2a239f45
            width: 18px;
            height: 16px;

            @include mq(tablet) {
                transform: rotate(0deg);
            }

            @include mq(desktop) {
                background-size: 26px 24px;
                width: 26px;
                height: 24px;
            }
        }

        .package {
            @include mq(tablet) {
                display: table-cell;
                margin: 0;
                vertical-align: top;
                width: 46%;
            }
        }

        .package-direction {
            margin: $gs-baseline;
            text-align: center;
        }
    }

    .summary-header {
        display: block;
        @include fs-textSans(4);
        color: #ffffff;
        height: 30px;
        padding: 0 0 0 $gs-baseline;
        line-height: 30px;
    }

    .summary-header--current {
        background-color: colour(neutral-2);
    }
    .summary-header--target {
        background-color: colour(news-accent);
    }

    .summary-package {
        height: 57px;
        border-top: 1px solid colour(neutral-4);
        border-bottom: 1px solid colour(neutral-4);

        .summary-package__icon-container {
            display: inline-block;
            vertical-align: middle;
            height: 28px;
            line-height: 54px;
            padding: 0 6px 0 12px;
        }

        .summary-package__icon {
            display: inline-block;
            vertical-align: middle;
            background-size: 28px 28px;
            height: 28px;
            width: 28px;
        }

        .summary-package__tier {
            @include fs-header(2);
            display: inline-block;
            vertical-align: top;
            line-height: 57px;
        }
    }

    .summary-meta {
        padding: 15px 0 30px $gs-baseline;

        .summary-meta__label,
        .summary-meta__data {
            display: inline-block;

            @include mq(tablet, desktop) {
                display: block;
                margin-bottom: $gs-baseline;
            }
        }

        .summary-meta__label {
            @include fs-bodyHeading(2);
            width: 50%;
        }

        .summary-meta__data {
            @include fs-bodyCopy(2);
        }
    }

    /* Credit card change form
   ========================================================================== */
    .membership-tab__change-cc-form {
        overflow: hidden;
        max-height: 424px;
        transition: all .25s ease-in-out;

        &.is-closed {
            max-height: 0;
            opacity: 0;
        }

        .form__error {
            margin: 0 0 $gs-baseline;
        }

        .is-updating {
            vertical-align: middle;
            margin-top: 0;
        }

        /* Stripe credit card types
           ========================================================================== */

        $small-card: 32px;
        $large-card: 35px;

        .membership-tab__credit-card-container {
            position: relative;
        }

        .membership-tab__card-types--in-field {
            position: absolute;
            right: 2px;
            top: 2px;
            width: 54px;
            height: $large-card;
        }

        @include mq(tablet) {
            .membership-tab__card-types--in-field {
                width: 49px !important;
                height: $small-card !important;
                background-size: 49px $small-card;
            }
        }
    }
}<|MERGE_RESOLUTION|>--- conflicted
+++ resolved
@@ -123,13 +123,8 @@
         }
 
         .summary-arrow {
-<<<<<<< HEAD
             transform: rotate(90deg);
-            @include background-size(18px 16px);
-=======
-            @include transform(rotate(90deg));
             background-size: 18px 16px;
->>>>>>> 2a239f45
             width: 18px;
             height: 16px;
 
