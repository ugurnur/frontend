--- conflicted
+++ resolved
@@ -123,11 +123,7 @@
         }
 
         .summary-arrow {
-<<<<<<< HEAD
-            @include transform(rotate(90deg));
-=======
             transform: rotate(90deg);
->>>>>>> b27dde1a
             background-size: 18px 16px;
             width: 18px;
             height: 16px;
