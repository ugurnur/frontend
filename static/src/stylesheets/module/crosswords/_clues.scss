--- conflicted
+++ resolved
@@ -13,15 +13,10 @@
 .crossword__clue {
     position: relative;
     cursor: pointer;
-<<<<<<< HEAD
     @include fs-textSans(4);
-    padding: $gs-baseline * .25 0;
-=======
-    @include fs-textSans(5);
     padding: $gs-baseline * .25 $gs-baseline;
     padding-left: $xword-clue-number-width + $gs-baseline;
     margin: $gs-baseline * .25 0;
->>>>>>> dd9598e8
     list-style-type: none;
 
     &:before {
