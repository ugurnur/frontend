--- conflicted
+++ resolved
@@ -1,114 +1,3 @@
-<<<<<<< HEAD
-$breaking-news-bg: colour(live-default);
-$breaking-news-height: $gs-row-height;
-$breaking-news-icon-width: 36px;
-
-.breaking-news {
-    position: fixed;
-    z-index: 16777271;
-    @include transition(all 250ms ease-out);
-    @include transform(translateY(0));
-    @include box-shadow(0 1px 1px fade-out(#000000, .8));
-    opacity: 1;
-}
-
-.breaking-news__item-headline,
-.button {
-    color: #ffffff;
-}
-
-.button {
-    cursor: pointer;
-}
-
-.breaking-news--bottom,
-.breaking-news--top {
-    left: 0;
-    right: 0;
-    background: $breaking-news-bg;
-
-    .breaking-news__items {
-        @include gs-container;
-        background: $breaking-news-bg;
-
-        @include mq(wide) {
-            .has-page-skin & {
-                width: gs-span(12) + ($gs-gutter*2);
-            }
-        }
-    }
-
-    .breaking-news__item {
-        padding: $gs-baseline $gs-gutter*2 $gs-baseline ($gs-gutter * 1.5 + $breaking-news-icon-width);
-        position: relative;
-
-        &:before {
-            position: absolute;
-            left: $gs-gutter;
-            top: 0;
-            bottom: 0;
-            width: $breaking-news-icon-width;
-            @include icon(marque--breaking-36, false);
-            background-position: center !important;
-            content: '';
-        }
-    }
-
-    .breaking-news__item-label:after {
-        content: ':';
-    }
-
-    .button,
-    p.breaking-news__item-headline {
-        display: none;
-    }
-
-}
-
-.breaking-news--top {
-    top: 0;
-
-    &.breaking-news--loading {
-        @include transform(translateY(-100%));
-    }
-}
-
-.breaking-news--bottom {
-    bottom: 0;
-    @include box-shadow(0 -1px 1px fade-out(#000000, .8));
-
-    &.breaking-news--loading {
-        @include transform(translateY(100%));
-    }
-}
-
-.breaking-news--popup {
-    top: 20%;
-    right: 10%;
-    width: 30%;
-    background: $breaking-news-bg;
-    @include box-sizing(border-box);
-    padding: $gs-baseline * 1.5 $gs-gutter $gs-baseline * 2 ($gs-gutter + $breaking-news-icon-width);
-
-    &:before {
-        position: absolute;
-        left: $gs-gutter / 2;
-        top: 0;
-        bottom: 0;
-        width: $breaking-news-icon-width;
-        @include icon(marque--breaking-36, false);
-        background-position: left $gs-baseline !important;
-        content: '';
-    }
-
-    &.breaking-news--loading {
-        opacity: 0;
-    }
-
-    .breaking-news__item-label {
-        display: block;
-        margin-bottom: $gs-baseline;
-=======
 $breaking-news-icon-width: 36px;
 
 @mixin batwing-bg {
@@ -151,119 +40,9 @@
         &:hover {
             border-color: #ffffff;
         }
->>>>>>> cd548cca
     }
 }
 
-<<<<<<< HEAD
-    .breaking-news__item-headline {
-        display: block;
-        @include fs-headline(3);
-    }
-
-    a.breaking-news__item-headline {
-        display: none;
-    }
-
-    .button--tertiary:not(.breaking-news__item__close) {
-        top: 0;
-        bottom: 0;
-        left: 0;
-        right: 0;
-        height: auto;
-        border-radius: 0;
-        z-index: 1;
-        border: 0;
-        background-color: transparent;
-    }
-
-    .button--tertiary {
-        font-size: 0;
-        background: $breaking-news-bg;
-        position: absolute;
-        top: $gs-baseline;
-        right: 0;
-        z-index: 2;
-    }
-}
-
-.breaking-news--modal {
-    top: 0;
-    left: 0;
-    right: 0;
-    bottom: 0;
-    background: rgba(#000000, .3);
-
-    &.breaking-news--loading {
-        opacity: 0;
-    }
-
-    .breaking-news__items {
-        $height: 25%;
-        $width: 50%;
-
-        @include box-sizing(border-box);
-        padding: $gs-baseline * 1.5 $gs-gutter $gs-baseline * 2 ($gs-gutter + $breaking-news-icon-width);
-        background: $breaking-news-bg;
-        position: absolute;
-        top: 50%;
-        left: 50%;
-        width: $width;
-        margin-left: 0 - $width / 2;
-        margin-top: 0 - $height / 2;
-
-        &:before {
-            position: absolute;
-            left: $gs-gutter / 2;
-            top: 0;
-            bottom: 0;
-            width: $breaking-news-icon-width;
-            @include icon(marque--breaking-36, false);
-            background-position: left $gs-baseline !important;
-            content: '';
-        }
-    }
-
-    .breaking-news__item-label {
-        display: block;
-        margin-bottom: $gs-baseline;
-    }
-
-    .breaking-news__item-headline {
-        display: block;
-        margin-bottom: $gs-baseline * 2;
-        @include fs-headline(3);
-    }
-
-    a.breaking-news__item-headline {
-        display: none;
-    }
-}
-
-.breaking-news--loading {
-    opacity: 0;
-    display: none;
-}
-
-.breaking-news__item {
-    @include box-sizing(border-box);
-    @include fs-headline(2);
-    font-weight: 500;
-
-    a {
-        color: #ffffff;
-    }
-}
-
-.breaking-news__item-label {
-    color: #fdadba;
-    font-style: normal;
-}
-
-.breaking-news--spectre {
-    position: relative;
-    visibility: hidden;
-=======
 .breaking-news--hidden {
     opacity: 0;
     @include transform(translateY(100%));
@@ -360,5 +139,4 @@
     .breaking-news__items {
         visibility: hidden;
     }
->>>>>>> cd548cca
 }