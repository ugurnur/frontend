$breaking-news-icon-width: 36px;
$breaking-news-close-icon-width: 32px;

.breaking-news {
    z-index: 16777271;
    position: fixed;
    left: 0;
    right: 0;
    bottom: 0;
    opacity: 1;
<<<<<<< HEAD
    @include transform(translateY(0));
=======
    transform: translateY(0);
>>>>>>> b27dde1a
    box-shadow: 0 -1px 2px fade-out(#000000, .8);

    a,
    .button {
        color: #ffffff;
        text-decoration: none;
    }

    .button {
        padding: 0;
        width: $breaking-news-close-icon-width;
        height: $breaking-news-close-icon-width;
        border-color: #ffffff;

        @include mq(tablet) {
            border-color: colour(live-mute);
        }

        &:hover {
            border-color: #ffffff;
        }
    }
}

.breaking-news--fade-in {
    transition: all .5s ease;
}

.breaking-news--hidden {
    opacity: 0;
    transform: translateY(100%);
}

.breaking-news__item {
    display: block;
    padding: 0 0 $gs-baseline;
    background: fade-out(colour(live-default), 1 - .95);
    transition: background-color .25s ease;

    &:hover {
        background-color: darken(colour(live-default), 2%);
    }

    & + & {
        border-top: 1px solid fade-out(#ffffff, 1 - .95);
    }
}

.breaking-news__item-content {
    box-sizing: border-box;
    padding: ($gs-baseline * .5) 0 $gs-baseline ($gs-gutter + $breaking-news-icon-width);
    @include gs-container;

    @include mq(wide) {
        .has-page-skin & {
            width: gs-span(12) + ($gs-gutter*2);
        }
    }
}

.breaking-news__item-header {
    position: relative;
    padding-right: gs-span(1) + $gs-gutter * .5;

    .inline-marque-36 {
        position: absolute;
        left: 0 - $breaking-news-icon-width - $gs-gutter / 2;
        top: 0;
    }
}

.breaking-news__item-kicker,
.breaking-news__item-headline {
    @include fs-headline(2);
    line-height: 1.3;

    @include mq(tablet) {
        @include fs-headline(4);
    }
}

.breaking-news__item-kicker {
    color: colour(live-mute);
    font-style: normal;
}

.breaking-news__item-headline {
    color: #ffffff;
    font-weight: 500;
    position: relative;
    display: block;

    @include mq(tablet) {
        display: inline;
    }
}

.breaking-news__item-options {
    position: absolute;
    top: $gs-baseline;
    right: 0;
}

// copy of breaking news element used inline in the body
// to create space for a pinned alert to be scrolled into
.breaking-news--spectre {
    position: relative;
    background-color: colour(multimedia-support-4);
    opacity: 1;
    z-index: 1;
    box-shadow: none;
<<<<<<< HEAD
    @include transition(none);
=======
    transition: none;
>>>>>>> b27dde1a

    .breaking-news__items {
        visibility: hidden;
    }
}<|MERGE_RESOLUTION|>--- conflicted
+++ resolved
@@ -8,11 +8,7 @@
     right: 0;
     bottom: 0;
     opacity: 1;
-<<<<<<< HEAD
-    @include transform(translateY(0));
-=======
     transform: translateY(0);
->>>>>>> b27dde1a
     box-shadow: 0 -1px 2px fade-out(#000000, .8);
 
     a,
@@ -124,11 +120,7 @@
     opacity: 1;
     z-index: 1;
     box-shadow: none;
-<<<<<<< HEAD
-    @include transition(none);
-=======
     transition: none;
->>>>>>> b27dde1a
 
     .breaking-news__items {
         visibility: hidden;
