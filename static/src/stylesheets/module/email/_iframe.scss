body {
    background-color: transparent;
    margin: 0;
}

/**
* IFRAME MODS
*/
.email-sub__text-input,
.email-sub__submit-input {
    border-radius: 1000px;
}

.email-sub__submit-input {
    // Duplicate some required styles so we don't have to include pasteUp buttons in email.css
    border-width: 1px;
    border-style: solid;
    font-family: $f-sans-serif-text;
    font-weight: bold;
    height: 3em;
    padding: 0 ($gs-gutter * .6);

    &:focus,
    &:hover,
    &:active {
        outline: 0;
    }
}

/**
* IFRAME FOOTER MODS
*/
.email-sub__form--footer {
    padding: 0;
}

.email-sub__form--article {
    .email-sub__submit-input {
        padding: 0 calc(#{$gs-gutter} + #{$rounded-adjustment}) 0 $gs-gutter;
    }
}

// When we are in an iframe, our widths are based on the iframe so we need to set
// our media queries explicitly to match what the element width is (hey there, element queries)

@include mq($from: 184px) {
<<<<<<< HEAD
    // Rounded inline input
    .email-sub__text-input {
        border-right: 0;
        border-radius: 1000px 0 0 1000px;
        float: left;
        width: 62%;
=======

    .email-sub__form--footer,
    .email-sub__form--article {
        // Rounded inline input
        .email-sub__text-input {
            border-right: 0;
            border-radius: 1000px 0 0 1000px;
            float: left;
            width: 62%;
        }

        .email-sub__submit-input {
            border-radius: 0 1000px 1000px 0;
            border-left: 0;
            float: left;
            margin-right: 0;
            width: 38%;
        }
>>>>>>> db5cbbce
    }

    .email-sub__form--footer {
        .email-sub__submit-input {
            padding-left: $gs-gutter / 2;
        }
    }
}

// It's a fixed layout so only at this width do we want to apply these styles
@include mq(183px, 183px) {
    .email-sub__form--footer {
        padding-right: $gs-gutter / 2;

        .email-sub__text-input {
            border-radius: 1000px;
        }

        .email-sub__submit-input {
            margin-right: 0;
            width: 100%;
        }
    }

}

// Above Phablet
@include mq($from: 606px) {
    .email-sub__form--article {
        .email-sub__form-wrapper {
            line-height: 3;
        }

        .email-sub__inline-label {
            width: gs-span(4);
        }

        .email-sub__submit-input {
            width: auto;
        }

        .email-sub__small {
            display: inline-block;
            margin-left: $gs-gutter;
            width: gs-span(3);
        }
    }
}

<|MERGE_RESOLUTION|>--- conflicted
+++ resolved
@@ -44,15 +44,6 @@
 // our media queries explicitly to match what the element width is (hey there, element queries)
 
 @include mq($from: 184px) {
-<<<<<<< HEAD
-    // Rounded inline input
-    .email-sub__text-input {
-        border-right: 0;
-        border-radius: 1000px 0 0 1000px;
-        float: left;
-        width: 62%;
-=======
-
     .email-sub__form--footer,
     .email-sub__form--article {
         // Rounded inline input
@@ -70,7 +61,6 @@
             margin-right: 0;
             width: 38%;
         }
->>>>>>> db5cbbce
     }
 
     .email-sub__form--footer {
