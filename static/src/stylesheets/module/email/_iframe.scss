--- conflicted
+++ resolved
@@ -186,10 +186,6 @@
 .email-sub__form--article {
     @include right-padding-to-match-article-content;
 
-<<<<<<< HEAD
-    .email-sub__text-input {
-        margin-bottom: $gs-baseline;
-=======
     @include pill-style-input-and-button;
 
     @include mq(phablet) {
@@ -201,7 +197,6 @@
         @include mq(mobile) {
             border: none;
         }
->>>>>>> c00da07b
     }
 
     .email-sub__submit-input {
@@ -209,23 +204,9 @@
             border: none;
         }
     }
-<<<<<<< HEAD
-
-    @include mq(mobileLandscape) {
-        @include pill-style-input-and-button;
-    }
-
-    @include mq(phablet) {
-        @include separate-input-and-button;
-    }
-}
-
-@each $tone-class, $tone-colour-text, $tone-colour-accent, $tone-colour-background in $article-tones {
-=======
 }
 
 @each $tone-class, $tone-colour-title, $tone-colour-accent, $tone-colour-text, $tone-colour-button-text, $tone-colour-background in $article-tones {
->>>>>>> c00da07b
     .email-sub--article.email-sub--tone-#{$tone-class} {
         background-color: $tone-colour-background;
         border-color: $tone-colour-accent;
@@ -245,11 +226,7 @@
         }
 
         .email-sub__heading {
-<<<<<<< HEAD
-            color: $tone-colour-text;
-=======
             color: $tone-colour-title;
->>>>>>> c00da07b
         }
 
         .email-sub__description {
@@ -257,12 +234,7 @@
         }
 
         .email-sub__submit-input {
-<<<<<<< HEAD
-            color: $tone-colour-background;
-
-=======
             color: $tone-colour-button-text;
->>>>>>> c00da07b
             background-color: $tone-colour-accent;
             border-color: $tone-colour-accent;
 
@@ -273,9 +245,4 @@
             }
         }
     }
-<<<<<<< HEAD
-}
-
-=======
-}
->>>>>>> c00da07b
+}