--- conflicted
+++ resolved
@@ -145,12 +145,7 @@
         }
 
         &[class*='fc-item--has-sublinks'] {
-<<<<<<< HEAD
-            .fc-item__standfirst,
-            .fc-item__video {
-=======
             .fc-item__standfirst {
->>>>>>> 93e94960
                 display: none;
             }
         }
