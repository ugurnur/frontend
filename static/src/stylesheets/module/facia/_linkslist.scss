--- conflicted
+++ resolved
@@ -6,22 +6,6 @@
         margin-top: $gs-baseline*.75;
     }
 
-<<<<<<< HEAD
-=======
-    &:before {
-        content: '';
-        display: block;
-        position: absolute;
-        top: 0;
-        left: 0;
-        right: 0;
-        height: 1px;
-        width: 100%;
-        background: colour(news-accent);
-        z-index: 1;
-    }
-
->>>>>>> ed5f9511
     &.tone-feature:before {
         background: colour(feature-mute);
     }
@@ -42,7 +26,6 @@
 
 .linkslist {
     @extend %u-unstyled;
-<<<<<<< HEAD
     margin-top: 0;
     width: 100%;
 
@@ -71,38 +54,6 @@
 
         @include mq(desktop) {
             width: (100% / 3);
-=======
-}
-.linkslist__item {
-    border-top: 1px solid colour(neutral-5);
-
-    &.show-more--hidden {
-        display: none;
-    }
-    .container--dark-background & {
-        border-top-color: mix(#ffffff, lighten(colour(neutral-1), 8%), 50%);
-    }
-}
-.linkslist__action {
-    position: relative;
-    color: colour(neutral-1);
-    display: block;
-    @include fs-headline(2);
-    margin-top: $gs-baseline/4;
-    margin-bottom: get-line-height(headline, 1);
-
-    @include mq(tablet) {
-        min-height: get-line-height(headline, 1) * 2;
-        margin-bottom: get-font-size(headline, 1);
-    }
-    &:visited {
-        color: colour(neutral-2);
-    }
-    &:active {
-        color: colour(neutral-1);
-    }
-}
->>>>>>> ed5f9511
 
             &:nth-child(3n+1) {
                 clear: both;
