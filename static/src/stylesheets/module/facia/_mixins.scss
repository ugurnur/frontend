$item-top-border-height: 1px;
$mobile-max-container-width: gs-span(8);
$mq-breakpoints: mq-add-breakpoint(containerWidestMobile, $mobile-max-container-width + $gs-gutter * 2);
$breakpoints: (
    tablet:  gs-span(9),
    desktop: gs-span(12),
    leftCol: gs-span(14),
    wide:    gs-span(16)
);

@mixin fc-container-head-common {
    .fc-container__inner,
    .facia-container__inner,
    .fc-container__pagination,
    .index-page-header {
        overflow: hidden;
        position: relative;
        margin-left: $gs-gutter / 2;
        margin-right: $gs-gutter / 2;

        @include mq(mobileLandscape) {
            margin-left: $gs-gutter;
            margin-right: $gs-gutter;
        }
        @include mq(containerWidestMobile) {
            margin-left: auto;
            margin-right: auto;
            width: $mobile-max-container-width;
        }
        @include mq(tablet) {
            padding-left: $gs-gutter;
            padding-right: $gs-gutter;
        }
        @each $breakpoint, $container-width in $breakpoints {
            @include mq($breakpoint) {
                width: $container-width;
            }
        }
    }
    .fc-container__inner--full-span,
    .facia-container__inner--full-span {
        @each $breakpoint, $container-width in $breakpoints {
            @include mq($breakpoint) {
                width: $container-width + ($gs-gutter * 2);
            }
        }
        @include mq(tablet) {
            padding-left: 0;
            padding-right: 0;
        }
    }
}

<<<<<<< HEAD
@mixin fc-container--layout-front {
    .fc-container--layout-front {
        @include mq(leftCol) {
            .fc-container__body {
                overflow: hidden;
                margin-left: $left-column + $gs-gutter;
            }
        }

        @include mq(wide) {
            .fc-container__body {
                margin-left: $left-column-wide + $gs-gutter;
                width: gs-span(12);
            }
            .has-page-skin & {
                overflow: hidden;
                margin-left: auto;
                margin-right: auto;
                width: gs-span(12) + ($gs-gutter*2);

                .fc-container__inner {
                    width: gs-span(12);
                }
                .fc-container__body {
                    margin-left: 0;
                }
            }
        }
        @include container__meta(leftCol, desktop);
    }
}

@mixin fc-container--layout-content {
    .fc-container--layout-content {
        @include mq(leftCol) {
            .fc-container__body,
            .container__body {
                overflow: hidden;
                margin-left: $left-column + $gs-gutter;
            }
        }

        @include mq(wide) {
            .fc-container__body,
            .container__body {
                margin-left: $left-column-wide + $gs-gutter;
                width: gs-span(12);
            }
        }
        @include container__meta(leftCol, desktop);
    }
}

@mixin fc-container--layout-discussion {
    .fc-container--layout-discussion {
        .container__title {
            font-weight: normal;
        }
    }
}

@mixin container__meta($leftColumn, $halfWidthBreakpoint) {
    .container__meta {
        padding-top: $gs-baseline/2;
        @include mq($halfWidthBreakpoint) {
            padding-top: $gs-baseline/2;
        }
        @include mq($leftColumn) {
            margin-bottom: 0;
            float: left;
            clear: left;
            width: $left-column !important;
            margin-right: $gs-gutter;
        }
        @include mq(wide) {
            width: $left-column-wide !important;
        }
    }
}

=======
>>>>>>> 289a9ee9
@mixin vertical-item-separator {
    &:before {
        content: '';
        display: block;
        position: absolute;
        top: 0;
        bottom: 0;
        left: 0;
        width: 1px;
        height: 100%;
        border-left: 1px solid colour(neutral-5);

        .container--dark-background & {
            border-left-color: lighten(colour(neutral-1), 16%);
        }
    }
}

@mixin item--hide-tone-border {
    .item__tonal-border {
        border-top-width: 0 !important;
    }
    .item__image-container {
        margin-top: 0 !important;
    }
}

@mixin show-only-if-svg-is-supported {
    display: none;
    .svg & { display: block; }
}

@mixin hide-icon-in-title {
    .item--video .item__title--has-icon-mobile,
    .item--gallery .item__title--has-icon-mobile {
        padding-left: 0;

        .i { display: none; }
    }
}<|MERGE_RESOLUTION|>--- conflicted
+++ resolved
@@ -51,89 +51,6 @@
     }
 }
 
-<<<<<<< HEAD
-@mixin fc-container--layout-front {
-    .fc-container--layout-front {
-        @include mq(leftCol) {
-            .fc-container__body {
-                overflow: hidden;
-                margin-left: $left-column + $gs-gutter;
-            }
-        }
-
-        @include mq(wide) {
-            .fc-container__body {
-                margin-left: $left-column-wide + $gs-gutter;
-                width: gs-span(12);
-            }
-            .has-page-skin & {
-                overflow: hidden;
-                margin-left: auto;
-                margin-right: auto;
-                width: gs-span(12) + ($gs-gutter*2);
-
-                .fc-container__inner {
-                    width: gs-span(12);
-                }
-                .fc-container__body {
-                    margin-left: 0;
-                }
-            }
-        }
-        @include container__meta(leftCol, desktop);
-    }
-}
-
-@mixin fc-container--layout-content {
-    .fc-container--layout-content {
-        @include mq(leftCol) {
-            .fc-container__body,
-            .container__body {
-                overflow: hidden;
-                margin-left: $left-column + $gs-gutter;
-            }
-        }
-
-        @include mq(wide) {
-            .fc-container__body,
-            .container__body {
-                margin-left: $left-column-wide + $gs-gutter;
-                width: gs-span(12);
-            }
-        }
-        @include container__meta(leftCol, desktop);
-    }
-}
-
-@mixin fc-container--layout-discussion {
-    .fc-container--layout-discussion {
-        .container__title {
-            font-weight: normal;
-        }
-    }
-}
-
-@mixin container__meta($leftColumn, $halfWidthBreakpoint) {
-    .container__meta {
-        padding-top: $gs-baseline/2;
-        @include mq($halfWidthBreakpoint) {
-            padding-top: $gs-baseline/2;
-        }
-        @include mq($leftColumn) {
-            margin-bottom: 0;
-            float: left;
-            clear: left;
-            width: $left-column !important;
-            margin-right: $gs-gutter;
-        }
-        @include mq(wide) {
-            width: $left-column-wide !important;
-        }
-    }
-}
-
-=======
->>>>>>> 289a9ee9
 @mixin vertical-item-separator {
     &:before {
         content: '';
