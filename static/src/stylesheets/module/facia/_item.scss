$fc-item-gutter: $gs-gutter / 4;

/* Items
   ==========================================================================
*/

@mixin fc-item--horizontal($media-width, $media-align: right) {

    .fc-item__image-container {
        box-sizing: border-box;
        padding-left: $gs-gutter * .25;
    }

    // IE10/11 ignore boxsizing on flex-basis'd element.
    // Option is extra wrapping div or this slightly overblow selector.
    .fc-item__content {
        position: relative;

        > * {
            box-sizing: border-box;
            padding-right: $gs-gutter * .75;
        }
    }

    .has-flex-wrap & {
        .fc-item__container {
            flex-wrap: wrap;
            @if $media-align == right {
                flex-direction: row-reverse;
            } @else {
                flex-direction: row;
            }
        }

        .fc-item__media-wrapper {
            flex-basis: $media-width;
        }

        .fc-item__video-fallback {
            flex-basis: $media-width;
        }

        .fc-item__content {
            flex-basis: (100% - $media-width);
            // DAMN YOU IE10/11 FLEXWRAP BOX SIZING BUG
            max-width: (100% - $media-width);
        }

        .fc-item__footer--horizontal {
            flex-basis: 100%;
        }
    }

    .has-no-flex-wrap & {
        .fc-item__media-wrapper {
            width: $media-width;
            float: $media-align;
        }

        .fc-item__content {
            width: 100% - $media-width;
        }
    }

    &.fc-item--has-no-image .fc-item__content {
        flex-basis: 100%;
        max-width: 100%;
        padding-right: gs-span(3);
    }
}

.fc-item {
    @include mq($until: tablet) {
        width: 100%;
    }

    @include mq(tablet) {
        .has-flex & {
            flex: 1 1 auto;
        }

        .has-flex-wrap & {
            display: flex;
        }

        .has-no-flex-wrap & {
            @include clearfix;
        }
    }
}

.fc-item__container {
    display: block;
    width: 100%;
    box-sizing: border-box;

    @include mq(tablet) {
        .has-flex-wrap & {
            flex-direction: column;
            display: flex;
            flex: 1 1 auto;
            // see: http://stackoverflow.com/a/9737602/802472
            // width:0 fixes child elements with white-space:nowrap below flex
            width: 0;
        }
    }
}

.fc-item__container,
.rich-link__container,
.item__container {
    position: relative;

    &:before {
        content: '';
        position: absolute;
        top: 0;
        left: 0;
        right: 0;
        height: 1px;
        z-index: 2;
    }
}

.fc-item--has-metadata .fc-item__content {
    padding-bottom: $gs-baseline * 2;
}

.fc-slice--q-q-q-q,
.fc-slice--ql-ql-ql-ql {
    @include mq($from: tablet, $until: desktop) {
        .fc-item--has-timestamp {
            .fc-item__content {
                padding-bottom: $gs-baseline * 4;
            }

            &.fc-item--has-cutout .fc-item__content {
                padding-bottom: $gs-baseline * 2;
            }
        }
    }
}

.fc-item,
.item {
    @include mq($until: tablet) {
        padding-left: $gs-gutter * .5;
        padding-right: $gs-gutter * .5;
        box-sizing: border-box;
    }

    @include mq(tablet) {
        padding-left: 0;
        padding-right: 0;
        margin-left: $gs-gutter * .5;
        margin-right: $gs-gutter * .5;
    }

    a {
        color: colour(neutral-1);
        color: inherit;
    }

    .u-faux-block-link & a,
    .u-faux-block-link & abbr[title],
    .u-faux-block-link__promote {
        &.fc-item__link {
            z-index: 0;
        }

        @include mq($until: desktop) {
            z-index: initial;
        }
    }

    /**
     * The z-index: initial trick above is not working on the webkit browsers.
     * The only way how to make it work is to play with the z-index.
     */
    &.fc-item--video {
        .u-faux-block-link__overlay {
            z-index: 0;
        }

        .u-faux-block-link__promote {
            z-index: 1;
        }
    }

    .u-faux-block-link--hover {
        background-color: colour(neutral-6);

        .fc-item__image-container {
            background-color: #000000;

            // This should be changed to fc-item__image when Imager allows class names to be adapted from inline elements
            .responsive-img {
                opacity: .9;
            }
        }

        .u-faux-block-link__cta {
            text-decoration: none;
        }
    }

    // This is a temp fix until we completely remove tone-colour from fc-item
    .tone-colour,
    .tone-colour:hover,
    .tone-colour:active,
    .tone-colour:visited {
        color: inherit;
    }

    @include stars();

    .stars {
        margin-bottom: 0;
        margin-top: .1em;

        .star__item {
            vertical-align: bottom;

            svg {
                height: .875em;
                width: .875em;
            }
        }
    }

    .gu-media-wrapper {
        margin-bottom: 0;
    }

    .vjs-big-play-button > span {
        @include video-play-button-size($vjs-small-button-size);
    }
}

.fc-item--video .fc-item__title,
.rich-link--video .rich-link__title,
.fc-sublink--video .fc-sublink__link {
    .inline-video-icon {
        fill: colour(media-default);

        svg {
            height: .75em;
            width: 1.1em;
            margin-right: .3em;
        }
    }
}

.fc-item--gallery .fc-item__title,
.rich-link--gallery .rich-link__title,
.fc-sublink--gallery .fc-sublink__link {
    .inline-camera {
        fill: colour(media-default);

        svg {
            height: .72em;
            width: 1.2em;
            margin-right: .1em;
        }
    }
}

.fc-item--audio .fc-item__title,
.rich-link--audio .rich-link__title,
.fc-sublink--audio .fc-sublink__link {
    .inline-volume-high {
        fill: colour(media-default);

        svg {
            height: .72em;
            width: 1.2em;
            margin-right: .1em;
        }
    }
}

/* Item elements
   ==========================================================================
*/

// Wraps all media elements
.fc-item__media-wrapper,
.item__media-wrapper {
    box-sizing: border-box;
    position: relative;

    .is-not-modern & {
        display: none !important;
    }
}

// Wraps all non-media content
.fc-item__content {
    box-sizing: border-box;
}

.fc-item__content,
.fc-item__footer--horizontal {
    padding-left: $fc-item-gutter;
    padding-right: $fc-item-gutter;
}

.fc-item__image-container {
    display: none;
}

.fc-item__video-play {
    display: block;
    z-index: 1;
}

.fc-item__live-indicator {
    color: colour(live-default);
}

.fc-item__header,
.item__title,
.rich-link__header {
    @include fs-headline(3);
    font-weight: 500;
    padding-bottom: .5em;

    .fc-item--has-boosted-title & {
        @include fs-headline(4, true);
    }
}

.fc-item__title,
.fc-item__byline,
.fc-item__kicker,
.rich-link__byline,
.rich-link__title,
.rich-link__kicker {
    font: inherit;
    line-height: inherit;
}

.fc-item__title {
    padding-top: $gs-baseline / 4;
    padding-bottom: 0;
    word-wrap: break-word;

    .inline-external-link {
        fill: colour(external-main-1);

        svg {
            width: 1.2em;
            height: .75em;
            margin-right: .2em;
        }
    }
}

.fc-item__title--quoted {
    .inline-quote {
        fill: colour(neutral-2);

        svg {
            width: 1.2em;
            height: .75em;
        }
    }
}

.fc-item__kicker,
.fc-sublink__kicker,
.rich-link__kicker {
    &:after {
        content: '/';
        display: inline-block;
        margin-left: .2em;
        color: mix(colour(neutral-1), #ffffff, 20%);
    }

    &:hover:after {
        text-decoration: none;
    }
}

// dream snaps
.fc-item__kicker--dreamsnap {
    display: block;
    @include fs-header(2);
    line-height: get-line-height(bodyHeading, 1);
    background-color: mix(#000000, #ffffff, 10%);
    margin: 0 (0 - $gs-gutter * .25);
    padding: ($gs-baseline * .25) ($gs-gutter * .25);

    &:hover:before {
        text-decoration: none;
    }

    &:after {
        display: none;
    }
}

.fc-item__kicker--dreamsnap-list {
    display: none;
}

.fc-item__byline {
    margin-bottom: 0;
}

.fc-item__standfirst {
    @include fs-headline(1);
    padding-bottom: .5em;
    color: colour(neutral-2);
    display: none;

    .fc-item--has-boosted-title & {
        display: none !important;
    }
}

// Liveblog blocks
$block-height: 71px;

.fc-item__liveblog-blocks {
    box-sizing: content-box !important;
    height: $block-height;
    overflow: hidden;
    border-bottom: $gs-gutter/4 solid transparent;
}

.fc-item__liveblog-blocks__inner {
    transition: transform .5s ease-in;
}

.fc-item__liveblog-blocks__inner--offset {
    transform: translate3d(0, $block-height * -1, 0);
}

.fc-item__liveblog-block {
    box-sizing: border-box;
    display: block;
    height: $block-height;
}

.fc-item__liveblog-block:hover {
    text-decoration: none;
}

.fc-item__liveblog-block__text {
    box-sizing: border-box;
    position: relative;
    overflow: hidden;
    @include fs-headline(1);
    line-height: 1rem;
    color: mix(#ffffff, colour(live-default), 92%);
    max-height: $block-height;
    padding: $gs-baseline/4 $gs-baseline/2;
    border-top: 1px solid mix(#ffffff, colour(live-default), 50%);
    border-bottom: 4px solid #cc2b12;
    background-color: colour(live-main-2);
}

.fc-item__liveblog-block__text:after {
    content: '...';
    position: absolute;
    bottom: 0;
    right: 0;
    @include fs-headline(1);
    font-size: 30px;
    line-height: $gs-baseline;
    color: mix(#ffffff, colour(live-default), 92%);
    height: 18px;
    padding-right: 8px;
    background-color: colour(live-main-2);
    box-shadow: -5px 0 5px -2px colour(live-main-2);
}

.fc-item__liveblog-block__time {
    font-weight: bold;
    color: #ffffff;
    @include ellipsis();
}

.fc-item__meta {
    position: absolute;
    bottom: 0;
    left: $gs-gutter * .25;
    right: $gs-gutter * .25;
    @include fs-textSans(1);
    color: colour(neutral-2);

    .inline-icon {
        fill: colour(neutral-3);
    }

    a, button {
        // make sure meta links always clickable,
        // even on mobile/tablet
        z-index: 1 !important;
    }
}

.fc-item__timestamp,
.fc-trail__count {
    position: relative;
    float: left;
    margin-bottom: $gs-baseline / 4;
    margin-right: 1em;

    .saved-contents & {
        @include mq(desktop) {
            position: absolute;
            bottom: 0;
        }
    }
}

.fc-item__timestamp {
    margin-right: 1em;
    padding-left: 0;

    .inline-icon {
        margin: 0;
        top: 1px;
        position: relative;
        height: 11px;
        width: 11px;
        margin-right: 2px;
    }

    .fc-slice--ql-ql-ql-ql &,
    .fc-slice--q-q-q-q & {
        @include mq($from: tablet, $until: desktop) {
            display: block;
            float: none;
        }
    }
}

.fc-trail__count .inline-icon {
    width: 16px;
    height: 16px;
    position: relative;
    top: 3px;
    float: left;
    margin-right: 1px;
}

.fc-trail__count--inline-template {
    display: none;
}

.fc-save-for-later {
    // reset button defaults
    border: 0;
    border-left: 1px solid;
    background-color: transparent;
    padding: 0;
    color: transparent;
    margin-right: 0 - ($gs-gutter / 4);
    padding-right: ($gs-gutter / 4);
    padding-left: $gs-gutter / 4;
    transition: color 100ms;

    &:hover,
    &:focus,
    &:active {
        text-decoration: underline;
        color: inherit;
    }


    &:after {
        content: 'save';
    }

    &.fc-save-for-later--is-saved:after {
        content: 'saved';
    }
<<<<<<< HEAD

    @include mq($until: tablet) {
        border-left: 0;
        float: right;

=======

    @include mq($until: tablet) {
        border-left: 0;
        float: right;

>>>>>>> e9613b2f
        .fc-item--has-timestamp & {
            &:after,
            &.fc-save-for-later--is-saved:after {
                content: '';
            }
        }
    }

    @include mq($from: tablet, $until: desktop) {
        .fc-item--has-timestamp &:last-child {
            border-left: 0;
            padding-left: 0;

            .inline-icon {
                margin-left: 0;
            }
        }
    }

    .inline-icon {
        float: right;
        margin-left: $gs-gutter / 4;
        margin-right: 0;

        @include mq(tablet) {
            float: left;
            margin-right: $gs-gutter / 4;
        }
    }
}

.facia-page .fc-save-for-later:only-child {
    @include mq(tablet) {
        border: 0;
        padding: 0;
    }
}

.fc-item--has-cutout .fc-item__media-wrapper {
    // We never want to show the media and the cutout at the same time, hence the important
    display: none !important;
}

.fc-item__footer--vertical {
    clear: left;
}

.fc-item__footer--horizontal {
    display: none;

    .has-no-flex-wrap & {
        @include clearfix;
    }
}

.fc-item__avatar {
    position: absolute;
    overflow: hidden;
    width: 100%;
    bottom: 0;
    right: 0;
}

.fc-item__avatar__media {
    position: absolute;
    height: 100%;
    bottom: 0;
    right: 0;

    .responsive-img {
        position: absolute;
        height: 100%;
        bottom: 0;
        right: 0;
    }

    &.image--portrait {
        top: 0;
        height: auto;
        width: 80%;

        .responsive-img {
            position: absolute;
            height: auto;
            width: 100%;
            bottom: auto;
        }
    }
}

.fc-item__link,
.fc-sublink__link {
    &:visited {
        color: mix(colour(neutral-1), #ffffff, 80%);
    }
}

.fc-item__link {
    &:hover,
    &:focus {
        text-decoration: none;

        .fc-item__headline {
            text-decoration: underline;
        }
    }
}<|MERGE_RESOLUTION|>--- conflicted
+++ resolved
@@ -578,19 +578,11 @@
     &.fc-save-for-later--is-saved:after {
         content: 'saved';
     }
-<<<<<<< HEAD
 
     @include mq($until: tablet) {
         border-left: 0;
         float: right;
 
-=======
-
-    @include mq($until: tablet) {
-        border-left: 0;
-        float: right;
-
->>>>>>> e9613b2f
         .fc-item--has-timestamp & {
             &:after,
             &.fc-save-for-later--is-saved:after {
