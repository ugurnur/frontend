$fc-item-gutter: $gs-gutter / 4;

/* Items
   ==========================================================================
*/

@mixin fc-item--horizontal($media-width, $media-align: right) {

    .fc-item__image-container {
        @include box-sizing(border-box);
        padding-left: $gs-gutter * .25;
    }

    // IE10/11 ignore boxsizing on flex-basis'd element.
    // Option is extra wrapping div or this slightly overblow selector.
    .fc-item__content {
        position: relative;

        > * {
            @include box-sizing(border-box);
            padding-right: $gs-gutter * .75;
        }
    }

    .has-flex-wrap & {
        .fc-item__container {
            @include flex-wrap(wrap);
            @if $media-align == right {
                @include flex-direction(row-reverse);
            } @else {
                @include flex-direction(row);
            }
        }

        .fc-item__media-wrapper {
            @include flex-basis($media-width);
        }

        .fc-item__video-fallback {
            @include flex-basis($media-width);
        }

        .fc-item__content {
            @include flex-basis(100% - $media-width);
            // DAMN YOU IE10/11 FLEXWRAP BOX SIZING BUG
            max-width: 100% - $media-width;
        }

        .fc-item__footer--horizontal {
            @include flex-basis(100%);
        }
    }

    .has-no-flex-wrap & {
        .fc-item__media-wrapper {
            width: $media-width;
            float: $media-align;
        }

        .fc-item__content {
            width: 100% - $media-width;
        }
    }

    &.fc-item--has-no-image .fc-item__content {
        flex-basis: 100%;
        max-width: 100%;
        padding-right: gs-span(3);
    }
}

<<<<<<< HEAD
.fc-item {
    display: block;
    width: 100%;
=======
.has-flex {
    .fc-item {
        @include flex(1);
    }
}

.has-flex-wrap {
    .fc-item {
        @include flex-display;
    }
>>>>>>> 63d5bf86

    @include mq(tablet) {
        .has-flex-wrap & {
            @include flex-display;
            @include flex(1);
        }

        .has-no-flex-wrap & {
            @include clearfix;
        }
    }
}

.fc-item__container {
    display: block;
    width: 100%;
    @include box-sizing(border-box);

    @include mq(tablet) {
        .has-flex-wrap {
            @include flex-direction(column);
            @include flex-display;
            @include flex(1);
        }
    }
}

.fc-item__container,
.flyer__container,
.item__container {
    position: relative;

    &:before {
        content: '';
        position: absolute;
        top: 0;
        left: 0;
        right: 0;
        height: 1px;
        z-index: 2;
    }
}

.fc-item--has-metadata .fc-item__content {
    padding-bottom: $gs-baseline * 2;
}

.fc-item,
.item {
    margin-left: $gs-gutter * .5;
    margin-right: $gs-gutter * .5;

    a {
        color: colour(neutral-1);
        color: inherit;
    }

    .u-faux-block-link & a,
    .u-faux-block-link & abbr[title],
    .u-faux-block-link__promote {
        &.fc-item__link {
            z-index: 0;
        }

        @include mq($until: desktop) {
            z-index: initial;
        }
    }

    /**
     * The z-index: initial trick above is not working on the webkit browsers.
     * The only way how to make it work is to play with the z-index.
     */
    &.fc-item--video {
        .u-faux-block-link__overlay {
            z-index: 0;
        }

        .u-faux-block-link__promote {
            z-index: 1;
        }
    }

    .u-faux-block-link--hover {
        background-color: colour(neutral-7);

        .fc-item__image-container {
            background-color: #000000;

            // This should be changed to fc-item__image when Imager allows class names to be adapted from inline elements
            .responsive-img {
                opacity: .9;
            }
        }

        .u-faux-block-link__cta {
            text-decoration: none;
        }
    }

    // This is a temp fix until we completely remove tone-colour from fc-item
    .tone-colour,
    .tone-colour:hover,
    .tone-colour:active,
    .tone-colour:visited {
        color: inherit;
    }

    @include stars();

    .stars {
        margin-bottom: 0;

        .star__item {
            vertical-align: bottom;
        }
    }

    .gu-media-wrapper {
        margin-bottom: 0;
    }

    .vjs-big-play-button > span {
        @include video-play-button-size($vjs-small-button-size);
    }
}

/* Item elements
   ==========================================================================
*/

// Wraps all media elements
.fc-item__media-wrapper,
.item__media-wrapper {
    @include box-sizing(border-box);
    position: relative;
}

// Wraps all non-media content
.fc-item__content {
    @include box-sizing(border-box);
}

.fc-item__content,
.fc-item__footer--horizontal {
    padding-left: $fc-item-gutter;
    padding-right: $fc-item-gutter;
}

.fc-item__image-container {
    background-color: rgba(0, 0, 0, .1);
}

.fc-item__image-container {
    display: none;
}

.fc-item__video-play {
    display: block;
    z-index: 1;
}

.fc-item__live-indicator {
    color: colour(live-default);
}

.fc-item__header,
.item__title,
.flyer__header {
    @include fs-headline(3);
    font-weight: 500;
    padding-bottom: .5em;

    .fc-item--has-boosted-title & {
        @include fs-headline(4, true);
    }
}

.fc-item__title,
.fc-item__byline,
.fc-item__kicker,
.flyer__byline,
.flyer__title,
.flyer__kicker {
    font: inherit;
    line-height: inherit;
}

.fc-item__title {
    padding-top: $gs-baseline / 4;
    padding-bottom: 0;
    word-wrap: break-word;
}

.fc-item__kicker,
.fc-sublink__kicker,
.flyer__kicker {
    &:after {
        content: '/';
        display: inline-block;
        margin-left: .2em;
        color: fade-out(colour(neutral-1), .8);
    }

    &:hover:after {
        text-decoration: none;
    }
}

// dream snaps
.fc-item__kicker--dreamsnap {
    display: block;
    @include fs-header(2);
    line-height: get-line-height(bodyHeading, 1);
    background-color: fade-out(#000000, .9);
    margin: 0 (0 - $gs-gutter * .25);
    padding: ($gs-baseline * .25) ($gs-gutter * .25);

    &:hover:before {
        text-decoration: none;
    }

    &:after {
        display: none;
    }
}

.fc-item__kicker--dreamsnap-list {
    display: none;
}

.fc-item__byline {
    margin-bottom: 0;
}

.fc-item__standfirst {
    @include fs-headline(1);
    padding-bottom: .5em;
    color: colour(neutral-2);
    display: none;

    .fc-item--has-boosted-title & {
        display: none !important;
    }
}

.fc-item__meta {
    position: absolute;
    bottom: 0;
    @include fs-textSans(1);
    color: colour(neutral-2);

    a {
        // make sure meta links always clickable,
        // even on mobile/tablet
        z-index: 1 !important;
    }
}

.fc-item__timestamp,
.fc-trail__count {
    position: relative;
    float: left;
    margin-bottom: $gs-baseline / 4;
}

.fc-item__timestamp {
    margin-right: 1em;
}

.fc-trail__count--inline-template {
    display: none;
}

.fc-item__timestamp + .fc-trail__count .fc-trail__count__label {
    display: none;
}

.fc-item--has-cutout .fc-item__media-wrapper {
    // We never want to show the media and the cutout at the same time, hence the important
    display: none !important;
}

.fc-item__footer--vertical {
    clear: left;
}

.fc-item__footer--horizontal {
    display: none;

    .has-no-flex-wrap & {
        @include clearfix;
    }
}

.fc-item__avatar {
    position: absolute;
    overflow: hidden;
    width: 100%;
    bottom: 0;
    right: 0;
}

.fc-item__avatar__media {
    position: absolute;
    height: 100%;
    bottom: 0;
    right: 0;

    .responsive-img {
        position: absolute;
        height: 100%;
        bottom: 0;
        right: 0;
    }

    &.image--portrait {
        top: 0;
        height: auto;
        width: 80%;

        .responsive-img {
            position: absolute;
            height: auto;
            width: 100%;
            bottom: auto;
        }
    }
}

.fc-item__link,
.fc-sublink__link {
    &:visited {
        color: mix(colour(neutral-1), #ffffff, 80%);
    }
}

.fc-item__link {
    &:hover,
    &:focus {
        text-decoration: none;

        .fc-item__headline {
            text-decoration: underline;
        }
    }
}<|MERGE_RESOLUTION|>--- conflicted
+++ resolved
@@ -69,27 +69,15 @@
     }
 }
 
-<<<<<<< HEAD
 .fc-item {
     display: block;
     width: 100%;
-=======
-.has-flex {
-    .fc-item {
+
+    @include mq(tablet) {
         @include flex(1);
-    }
-}
-
-.has-flex-wrap {
-    .fc-item {
-        @include flex-display;
-    }
->>>>>>> 63d5bf86
-
-    @include mq(tablet) {
+
         .has-flex-wrap & {
             @include flex-display;
-            @include flex(1);
         }
 
         .has-no-flex-wrap & {
