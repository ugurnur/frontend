--- conflicted
+++ resolved
@@ -58,7 +58,6 @@
         }
     }
 }
-<<<<<<< HEAD
 
 .has-flex-wrap {
     .fc-item {
@@ -72,13 +71,6 @@
         @include flex(1);
         width: 100%;
     }
-=======
-.item__tonal-border {
-    border-top: $item-top-border-height solid colour(news-accent);
-}
-.container--dark-background {
-    @include item--hide-tone-border;
->>>>>>> ed5f9511
 }
 
 .has-no-flex-wrap {
@@ -87,7 +79,6 @@
         @include clearfix;
     }
 }
-<<<<<<< HEAD
 
 .fc-item__container,
 .item__container {
@@ -118,28 +109,8 @@
     margin-right: $gs-gutter * .5;
 
     a {
-        color: $c-neutral1;
+        color: colour(neutral-1);
         color: inherit;
-=======
-.item__link:visited,
-.item__link:visited .item__title,
-.linkslist__action:visited {
-    .container--dark-background & {
-        color: mix(#ffffff, lighten(colour(neutral-1), 4%), 80%);
-    }
-}
-.item__link {
-    color: colour(neutral-1);
-
-    &:visited {
-        &,
-        .item__title {
-            color: colour(neutral-2);
-        }
-    }
-    &:active {
-        color: colour(neutral-1);
->>>>>>> ed5f9511
     }
 
     .u-faux-block-link & a,
@@ -148,23 +119,14 @@
         &.fc-item__link {
             z-index: 0;
         }
-<<<<<<< HEAD
 
         @include mq($until: desktop) {
             z-index: initial;
-=======
-        .item__cta {
-            background-color: rgba(colour(neutral-2), 1);
-        }
-        .item__cta--gallery,
-        .item__cta--video {
-            background-color: colour(media-default);
->>>>>>> ed5f9511
         }
     }
 
     .u-faux-block-link--hover {
-        background-color: $c-neutral6;
+        background-color: colour(neutral-6);
 
         .fc-item__image-container {
             background-color: #000000;
@@ -183,7 +145,7 @@
     .fc-item__link,
     .fc-sublink__link {
         &:visited {
-            color: mix($c-neutral1, #ffffff, 80%);
+            color: mix(colour(neutral-1), #ffffff, 80%);
         }
     }
 
@@ -205,7 +167,6 @@
         }
     }
 
-<<<<<<< HEAD
     .gu-media-wrapper {
         margin-bottom: 0;
     }
@@ -223,21 +184,6 @@
 .fc-item__media-wrapper,
 .item__media-wrapper {
     @include box-sizing(border-box);
-=======
-.item__kicker {
-    @include fs-headline(1);
-    color: colour(news-accent);
-    margin-right: 3px;
-}
-
-.item__kicker--live,
-.item__kicker--breaking-news {
-    color: #ffffff;
-    background-color: colour(live-default);
-    @include fs-textSans(1);
-    display: inline-block;
-    padding: 0 3px;
->>>>>>> ed5f9511
     position: relative;
 }
 
@@ -245,36 +191,11 @@
 .fc-item__content {
     @include box-sizing(border-box);
 }
-<<<<<<< HEAD
 
 .fc-item__content,
 .fc-item__footer--horizontal {
     padding-left: $fc-item-gutter;
     padding-right: $fc-item-gutter;
-=======
-.facia-container--advertisement-feature,
-.container--advertisement-feature {
-    background-color: colour(neutral-8);
-
-    .linkslist__action:visited,
-    .fc-item__link:visited,
-    .item__link:visited,
-    .item__link:visited .item__title,
-    .fc-item__standfirst,
-    .item__standfirst,
-    .fromage__standfirst {
-        color: colour(neutral-2-contrasted);
-    }
-    .fc-item__header,
-    .item__title,
-    .item__standfirst,
-    .fc-item__standfirst,
-    .fromage__standfirst,
-    .fc-item--list-compact,
-    .linkslist__action {
-        @include f-headlineSans;
-    }
->>>>>>> ed5f9511
 }
 
 .fc-item__image-container {
@@ -293,7 +214,7 @@
 }
 
 .fc-item__live-indicator {
-    color: $c-liveDefault;
+    color: colour(live-default);
 
     .blog__live-icon {
         display: inline-block;
@@ -305,7 +226,7 @@
 }
 
 .fc-item__breaking-indicator {
-    color: $c-liveDefault;
+    color: colour(live-default);
 }
 
 .fc-item__header,
@@ -325,7 +246,6 @@
     font: inherit;
     line-height: inherit;
 }
-<<<<<<< HEAD
 
 .fc-item__title {
     padding-top: $gs-baseline / 4;
@@ -337,46 +257,13 @@
 .fc-sublink__kicker {
     &:after {
         content: '/';
-=======
-.item__tag {
-    &,
-    &:hover,
-    &:active,
-    &:focus {
-        .container--dark-background & {
-            color: mix(#ffffff, colour(neutral-1), 70%);
-        }
-    }
-}
-.item__tag-separator {
-    display: none;
-    position: relative;
-    bottom: -.03em; // Slightly better alignment in Headline 3
-    height: .8em;
-    margin-left: .1em;
-    margin-right: .1em;
-    border-left: 1px solid currentColor;
-    color: colour(neutral-3);
-
-    .item__title & {
->>>>>>> ed5f9511
         display: inline-block;
         margin-left: .2em;
-        color: fade-out($c-neutral1, .8);
-    }
-<<<<<<< HEAD
+        color: fade-out(colour(neutral-1), .8);
+    }
 
     &:hover:after {
         text-decoration: none;
-=======
-}
-.item__standfirst,
-.item__meta {
-    color: colour(neutral-2);
-
-    .container--dark-background & {
-        color: colour(neutral-4);
->>>>>>> ed5f9511
     }
 }
 
@@ -387,7 +274,7 @@
 .fc-item__standfirst {
     @include fs-headline(1);
     padding-bottom: get-line-height(bodyCopy, 1);
-    color: $c-neutral2;
+    color: colour(neutral-2);
     display: none;
 
     .fc-item--has-boosted-title & {
@@ -406,23 +293,7 @@
         // even on mobile/tablet
         z-index: 1 !important;
     }
-<<<<<<< HEAD
-}
-=======
-    .trail__count {
-        a {
-            padding-left: 18px;
-            line-height: inherit;
-            color: inherit;
-
-            .container--dark-background & {
-                color: colour(neutral-4);
-            }
-        }
-        i {
-            top: 3px; // Aligns well with system sans-serif font
-            left: 0;
->>>>>>> ed5f9511
+}
 
 .fc-item__timestamp,
 .fc-trail__count {
@@ -439,43 +310,14 @@
 .fc-trail__count--inline-template {
     display: none;
 }
-<<<<<<< HEAD
 
 .fc-item--has-cutout .fc-item__media-wrapper {
     // We never want to show the media and the cutout at the same time, hence the important
     display: none !important;
-=======
-.item__support__title {
-    color: colour(neutral-2);
-    @include fs-textSans(1);
->>>>>>> ed5f9511
-}
-
-<<<<<<< HEAD
+}
+
 .fc-item__footer--vertical {
     clear: left;
-=======
-.item__cta {
-    position: absolute;
-    width: ($gs-baseline/3)*11;  //44px
-    height: ($gs-baseline/3)*11;
-    top: ($gs-baseline/3)*2;
-    left: $gs-gutter/2.5;
-    background-color: rgba(colour(neutral-2), .7);
-    z-index: 2;
-    @include border-radius(50%);
-
-    i {
-        position: absolute;
-        top: 30%;
-        left: 30%;
-    }
-    p {
-        width: 0;
-        height: 0;
-        text-indent: -999em;
-    }
->>>>>>> ed5f9511
 }
 
 .fc-item__footer--horizontal {
@@ -484,18 +326,6 @@
     .has-no-flex-wrap & {
         @include clearfix;
     }
-<<<<<<< HEAD
-=======
-    .i {
-        position: relative;
-        margin-bottom: $cta-icon-gap;
-    }
-}
-.item__cta--video {
-    width: 36px;
-    height: 36px;
-    background-color: colour(media-default);
->>>>>>> ed5f9511
 }
 
 .fc-item__avatar {
@@ -505,7 +335,6 @@
     bottom: 0;
     right: 0;
 }
-<<<<<<< HEAD
 
 .fc-item__avatar__media {
     position: absolute;
@@ -518,16 +347,6 @@
         height: 100%;
         bottom: 0;
         right: 0;
-=======
-.item--dark {
-    .item__container,
-    .item__meta {
-        background-color: colour(neutral-1);
-    }
-    .item__title {
-        padding-left: 7px;
-        padding-right: 7px;
->>>>>>> ed5f9511
     }
 
     &.image--portrait {
@@ -542,22 +361,4 @@
             bottom: auto;
         }
     }
-<<<<<<< HEAD
-=======
-    .item__link,
-    .item__title {
-        color: #ffffff;
-    }
-    .item__title-type {
-        color: colour(comment-accent);
-        display: block;
-    }
-    .item__standfirst {
-        color: #9c9c9c;
-    }
-    .item__meta {
-        padding-left: 7px;
-        color: #9c9c9c; //Darkest we can go to pass accessiblity
-    }
->>>>>>> ed5f9511
 }