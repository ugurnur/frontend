$header-image-size-mobile: 80px;
$header-image-size-desktop: 120px;

.fc-container,
.facia-container {
    @include clearfix;
    position: relative;
<<<<<<< HEAD
    padding-bottom: $gs-baseline;
=======
}
.container--dark-background {
    background-color: colour(neutral-1);
>>>>>>> ed5f9511
    margin-bottom: 0;
}

.fc-container__inner,
.facia-container__inner {
    border-top: 1px solid $c-newsAccent;
    padding-top: $gs-baseline / 4;

    @include mq(tablet) {
        padding-top: $gs-baseline / 2;
    }
}

.fc-container--rolled-up .fc-container--rolled-up-hide {
    display: none;
}

.fc-container--first {
    margin-top: 0;
    padding-top: 0;

<<<<<<< HEAD

=======
    .container__border {
        display: none;
    }
    // Restyle the title to look less bulky
    // TODO: remove when container titles all look the same
    // at all breakpoints
    .container__title {
        padding-left: 0;
        background: transparent;
        color: colour(neutral-1);
    }
>>>>>>> ed5f9511
    @include mq(tablet) {
        padding-top: $gs-baseline/2;
    }
    @include mq(leftCol) {
        .fc-container__header__title {
            border-top: 1px solid $c-newsAccent;
            padding-top: $gs-baseline / 4;
        }

        .fc-container__body {
            padding-top: 0;
        }
    }
    @include mq(leftCol, wide) {
        .fc-slice-wrapper:first-child {
            padding-top: 0;
        }
    }
}
<<<<<<< HEAD
=======
.container__border {
    border-top: 1px solid colour(neutral-4);
>>>>>>> ed5f9511

.fc-slice-wrapper {
    padding-top: 0;
    margin: 0 $gs-gutter/2 * -1;

    .show-more--hidden & {
        display: none;
    }
}

.fc-container__header,
.container__header {
    position: relative;

    .fc-container[data-sponsorship] &,
    .fc-container[data-sponsorship] .fc-container:first-child & {
        @include mq(tablet, leftCol) {
            float: left;
        }

        @include mq(tablet, desktop) {
            width: 50%;
            padding-right: $gs-gutter / 2;
        }

        @include mq(desktop, leftCol) {
            width: 66%;
            padding-right: $gs-gutter / 2;
        }
    }

    @include mq(leftCol) {
        float: left;
        width: $left-column;
    }

    @include mq(wide) {
        width: $left-column-wide;

        .has-page-skin & {
            width: auto;
            float: none;
        }
    }
}

.fc-container__header__title,
.container__title {
    position: relative;
<<<<<<< HEAD
    padding-bottom: $gs-baseline/3;
    @include fs-header(4);
    line-height: get-line-height(header, 2);
    color: guss-colour(guardian-brand-dark, $pasteup-palette);

    a {
        color: inherit;
=======
    @include fs-header(3);
    padding: $gs-baseline/4 (gs-span(1) + $gs-gutter/5) $gs-baseline/3 0;
    min-height: gs-height(1);
    color: colour(neutral-1);
>>>>>>> ed5f9511

        &:hover {
            color: $c-newsAccent;
        }
    }
}

.fc-container__header__image {
    display: table-cell;
    margin: 0 $gs-gutter 0 0;
    overflow: hidden;
    float: left;

    @include mq(leftCol) {
        float: none;
        display: block;
        margin: $gs-baseline * 2 0 $gs-baseline;
    }

    img {
        display: block;
        width: $header-image-size-mobile;

        @include mq(desktop) {
            width: $header-image-size-desktop;
        }
    }
}

.fc-container__header__description {
    @include fs-headline(2);
    padding-bottom: $gs-baseline / 2;
    color: $c-neutral2;

    @include mq(tablet) {
        padding-bottom: $gs-baseline;
    }

    @include mq(leftCol) {
        width: $left-column;
        clear: left;
        float: left;
        margin-top: 0;
    }

    @include mq(wide) {
        width: $left-column-wide;
    }
}

.fc-container__header__description--image {
    vertical-align: middle;
    display: table-cell;

    @include mq(desktop) {
        max-width: gs-span(7);
    }

    @include mq(leftCol) {
        display: block;
        height: auto;
        clear: both;
    }
}

.fc-today {
    display: none;
    padding-top: $gs-baseline/3;
    @include fs-headline(2);

    @include mq(tablet) {
        display: block;
    }

    .fc-today__sub {
        @include mq(wide) {
            .has-page-skin & {
                border-top: 0;
                margin-top: 0;
            }
        }
    }
}

.fc-today__sub {
    @include mq(leftCol) {
        display: block;
    }

    @include mq(wide) {
        .has-page-skin & {
            display: inline;
        }
    }
}

.container__toggle i {
    top: $gs-baseline / 3 * 2;
}

/**
 * This for adding padding-top. On old layout container--first is taking care of this.
 * When we move to new layout container--news should be deprecated and this class should be
 * reviewed.
 */
.fc-container--first {
    margin-top: 0;
    padding-top: 0;

    @include mq(tablet) {
        padding-top: $gs-baseline / 2;
    }

    .fc-container__inner {
        border: 0;
    }
}

.fc-show-more--mobile-only .button--show-more {
    @include mq(tablet) {
        display: none;
    }
}

.js-on .fc-show-more--hidden .fc-show-more--hide-on-mobile {
    @include mq($until: tablet) {
        display: none !important;
    }
}

.js-on .fc-show-more--hidden .fc-show-more--hide {
    display: none !important;
}

.fc-container__updated {
    display: block;
<<<<<<< HEAD
    position: absolute;
    right: 0;
    bottom: 0;
    padding-bottom: $gs-baseline / 2;
    color: $c-neutral2;
    @include fs-headline(1);
=======
    @include fs-headline(2);
    margin-top: ($gs-baseline/3)*5;
    padding-top: $gs-baseline/3;
    border-top: 1px solid colour(neutral-5);
    position: relative;
    @include box-sizing(border-box);
    width: 100%;
>>>>>>> ed5f9511

    @include mq(leftCol) {
        position: static;
        margin-top: ($gs-baseline / 3) * 5;
        border-top: 1px dotted $c-neutral3;
        padding-top: $gs-baseline / 4;
    }

    @include mq(wide) {
        .has-page-skin & {
            position: absolute;
            bottom: 0;
            border-top: 0;
        }
    }
}

.fc-container__updated--has-updates {
    border: 0;
}

.fc-container__update-cta {
    margin-right: 0;
    margin-bottom: -1 * $gs-baseline / 3;

    .i {
        width: 16px;
        height: 16px;
        margin-bottom: -1 * $gs-baseline / 6;
        margin-right: -1 * $gs-gutter / 4;
        margin-left: $gs-gutter / 6;
    }

    @include mq(tablet) {
        margin-bottom: 0;
    }
}

.fc-container__update-cta__desc {
    display: none;

    @include mq(tablet) {
        display: inline;
    }
}

@-moz-keyframes spin {
    from {
        -moz-transform: rotate(0deg);
    }
    to {
        -moz-transform: rotate(360deg);
    }
}

@-webkit-keyframes spin {
    from {
        -webkit-transform: rotate(0deg);
    }
    to {
        -webkit-transform: rotate(360deg);
    }
}

@keyframes spin {
    from {
        transform: rotate(0deg);
    }
    to {
        transform: rotate(360deg);
    }
}

.fc-container__update-cta--is-updating {
    .i {
        -webkit-animation: spin 1s infinite linear;
        -moz-animation: spin 1s infinite linear;
    }
}

.fc-timestamp {
    display: inline-block;
}

.fc-container__body,
.container__body {
    padding-top: $gs-baseline/2;
    padding-bottom: $gs-baseline;
    opacity: 1;
    @include transition(opacity .25s linear); // Used to fade-in new updates

    @include mq(tablet) {
        padding-top: $gs-baseline / 4;
    }

    .fc-container--has-toggle & {
        @include mq(leftCol, wide) {
            padding-top: gs-height(1);
        }
    }
}

.fc-container__body--is-hidden {
    opacity: 0;
    @include transition(opacity .25s linear); // Used to fade-in new updates
}

.fc-container__toggle {
    min-height: gs-height(1);
    min-width: gs-span(1);
    position: absolute;
    top: 2px;
    right: 0;
    border: 0;
    background-color: transparent;
    @include fs-textSans(3);
    color: #ffffff;

    i {
        @include transform(rotate(180deg));
        position: absolute;
        top: 13px;
        left: 50%;
        margin-left: -12px;

        .container--rolled-up & {
            @include transform(rotate(0));
        }
    }

    @include mq(tablet) {
        text-align: right;
        color: colour(neutral-2);

        .fc-container--advertisement &,
        .fc-container--advertisement-feature & {
            border-left-width: 0;
        }
        &:hover,
        &:focus {
            color: colour(neutral-1);
        }
        i {
            display: none;
        }
        .fc-container__toggle__text {
            display: block;
        }
    }

    @include mq(leftCol) {
        left: gs-span(13) + $gs-gutter;
    }

    @include mq(wide) {
        left: gs-span(15) + $gs-gutter;

        .has-page-skin & {
            left: auto;
        }
    }
}

.fc-container__toggle__text {
    display: none;
    position: relative;
    top: -2px;
}

.fc-container--media {
    .fc-container__inner,
    .fc-slice__item:before {
        border-color: $c-neutral2;
    }

    .fc-container__header__title {
        color: #ffffff;
    }

    .fc-item__media-wrapper {
        @include mq($until: tablet) {
            padding-left: 0 !important;
        }
    }

    .fc-item__content {
        box-shadow: none !important;

        @include mq(tablet) {
            padding: 0 !important;
        }
    }
}

.gallery-lightbox__endslate {
    .fc-container__inner {
        border: 0;
    }

    .fc-container__header {
        width: auto;
    }

    .fc-container__header__title {
        padding-bottom: $gs-baseline*2;
    }

    .fc-slice--qqq-q {
        .fc-slice__item:first-child .fc-item__title {
            padding-top: 0;
            margin-top: -1 * 2px;
        }
    }
}

.content-footer {
    .fc-item__content {
        padding-bottom: $gs-baseline * 2;
    }

    /**
     *  For the occasions where we want to show timestamp and there are comments.
     *  In some cases this will force meta content to split to two lines for tablet view
     *  so we need to increase the content div bottom space.
     */
    @include mq($to: desktop) {
        .item--has-discussion .fc-item__content {
            padding-bottom: $gs-baseline * 3;
        }
    }

    .fc-item__timestamp {
        display: block;
    }
}<|MERGE_RESOLUTION|>--- conflicted
+++ resolved
@@ -5,19 +5,13 @@
 .facia-container {
     @include clearfix;
     position: relative;
-<<<<<<< HEAD
     padding-bottom: $gs-baseline;
-=======
-}
-.container--dark-background {
-    background-color: colour(neutral-1);
->>>>>>> ed5f9511
     margin-bottom: 0;
 }
 
 .fc-container__inner,
 .facia-container__inner {
-    border-top: 1px solid $c-newsAccent;
+    border-top: 1px solid colour(news-accent);
     padding-top: $gs-baseline / 4;
 
     @include mq(tablet) {
@@ -33,27 +27,13 @@
     margin-top: 0;
     padding-top: 0;
 
-<<<<<<< HEAD
-
-=======
-    .container__border {
-        display: none;
-    }
-    // Restyle the title to look less bulky
-    // TODO: remove when container titles all look the same
-    // at all breakpoints
-    .container__title {
-        padding-left: 0;
-        background: transparent;
-        color: colour(neutral-1);
-    }
->>>>>>> ed5f9511
+
     @include mq(tablet) {
         padding-top: $gs-baseline/2;
     }
     @include mq(leftCol) {
         .fc-container__header__title {
-            border-top: 1px solid $c-newsAccent;
+            border-top: 1px solid colour(news-accent);
             padding-top: $gs-baseline / 4;
         }
 
@@ -67,11 +47,6 @@
         }
     }
 }
-<<<<<<< HEAD
-=======
-.container__border {
-    border-top: 1px solid colour(neutral-4);
->>>>>>> ed5f9511
 
 .fc-slice-wrapper {
     padding-top: 0;
@@ -121,7 +96,6 @@
 .fc-container__header__title,
 .container__title {
     position: relative;
-<<<<<<< HEAD
     padding-bottom: $gs-baseline/3;
     @include fs-header(4);
     line-height: get-line-height(header, 2);
@@ -129,15 +103,9 @@
 
     a {
         color: inherit;
-=======
-    @include fs-header(3);
-    padding: $gs-baseline/4 (gs-span(1) + $gs-gutter/5) $gs-baseline/3 0;
-    min-height: gs-height(1);
-    color: colour(neutral-1);
->>>>>>> ed5f9511
 
         &:hover {
-            color: $c-newsAccent;
+            color: colour(news-accent);
         }
     }
 }
@@ -167,7 +135,7 @@
 .fc-container__header__description {
     @include fs-headline(2);
     padding-bottom: $gs-baseline / 2;
-    color: $c-neutral2;
+    color: colour(neutral-2);
 
     @include mq(tablet) {
         padding-bottom: $gs-baseline;
@@ -271,27 +239,17 @@
 
 .fc-container__updated {
     display: block;
-<<<<<<< HEAD
     position: absolute;
     right: 0;
     bottom: 0;
     padding-bottom: $gs-baseline / 2;
-    color: $c-neutral2;
+    color: colour(neutral-2);
     @include fs-headline(1);
-=======
-    @include fs-headline(2);
-    margin-top: ($gs-baseline/3)*5;
-    padding-top: $gs-baseline/3;
-    border-top: 1px solid colour(neutral-5);
-    position: relative;
-    @include box-sizing(border-box);
-    width: 100%;
->>>>>>> ed5f9511
 
     @include mq(leftCol) {
         position: static;
         margin-top: ($gs-baseline / 3) * 5;
-        border-top: 1px dotted $c-neutral3;
+        border-top: 1px dotted colour(neutral-3);
         padding-top: $gs-baseline / 4;
     }
 
@@ -459,7 +417,7 @@
 .fc-container--media {
     .fc-container__inner,
     .fc-slice__item:before {
-        border-color: $c-neutral2;
+        border-color: colour(neutral-2);
     }
 
     .fc-container__header__title {
