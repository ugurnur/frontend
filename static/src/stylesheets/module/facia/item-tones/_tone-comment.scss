--- conflicted
+++ resolved
@@ -22,13 +22,12 @@
         color: colour(comment-default);
     }
 
-<<<<<<< HEAD
+    .flyer__arrow-icon {
+        fill: colour(comment-default);
+    }
+
     .fc-item__kicker--dreamsnap:before {
         color: colour(neutral-1);
-=======
-    .flyer__arrow-icon {
-        fill: colour(comment-default);
->>>>>>> b9cfca26
     }
 
     .fc-item__meta {
