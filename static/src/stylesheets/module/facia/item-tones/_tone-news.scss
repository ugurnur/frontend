.tone-news--item {
    &.fc-item,
    &.flyer {
        background-color: colour(neutral-8);
    }

    .flyer__container:before,
    .fc-item__container:before {
        background-color: colour(news-accent);
    }

    .fc-item__kicker,
    .fc-item__byline,
    .flyer__read-more-text {
        color: colour(news-default);
    }

<<<<<<< HEAD
    .fc-item__kicker--dreamsnap:before {
        color: colour(neutral-1);
=======
    .flyer__arrow-icon {
        fill: colour(news-default);
>>>>>>> b9cfca26
    }
}

.tone-news--sublink {
    .fc-sublink__kicker,
    .fc-sublink__byline {
        color: colour(news-default);
    }

    @include sublink-style(editorial, feature, live, media, podcast) {
        .fc-sublink__kicker {
            color: #ffffff;
        }
    }
}

.tone-news--most-popular .fc-item__kicker {
    color: colour(news-default);
}<|MERGE_RESOLUTION|>--- conflicted
+++ resolved
@@ -15,13 +15,12 @@
         color: colour(news-default);
     }
 
-<<<<<<< HEAD
+    .flyer__arrow-icon {
+        fill: colour(news-default);
+    }
+
     .fc-item__kicker--dreamsnap:before {
         color: colour(neutral-1);
-=======
-    .flyer__arrow-icon {
-        fill: colour(news-default);
->>>>>>> b9cfca26
     }
 }
 
