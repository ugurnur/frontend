--- conflicted
+++ resolved
@@ -33,13 +33,12 @@
         color: colour(editorial-accent);
     }
 
-<<<<<<< HEAD
+    .flyer__arrow-icon {
+        fill: colour(editorial-accent);
+    }
+
     .fc-item__kicker--dreamsnap:before {
         color: #ffffff;
-=======
-    .flyer__arrow-icon {
-        fill: colour(editorial-accent);
->>>>>>> b9cfca26
     }
 
     .fc-item__meta {
