@import 'social-icons';

/*doc
---
title: Social
name: social
category: Common
---

```html_example
<ul class="social u-unstyled u-cf">
    <li class="social__item">
        <a class="social__action social-icon-wrapper" href="#">
            <span class="u-h">Share via Email</span>
            <span class="social-icon"><i class="i-share-email--white i"></i></span>
        </a>
    </li>
    <li class="social__item">
        <a class="social__action social-icon-wrapper" href="#">
            <span class="u-h">Share on Facebook</span>
            <span class="social-icon"><i class="i-share-facebook--white i"></i></span>
        </a>
    </li>
    <li class="social__item">
        <a class="social__action social-icon-wrapper" href="#">
            <span class="u-h">Share on Twitter</span>
            <span class="social-icon"><i class="i-share-twitter--white i"></i></span>
        </a>
    </li>
    <li class="social__item">
        <a class="social__action social-icon-wrapper" href="#">
            <span class="social-icon">
                <i class="i-share-gplus--white i"></i>
                <span class="social-icon__label">Share on Google+</span>
            </span>
        </a>
    </li>
</ul>
```
*/

.social {
    overflow-y: hidden;
    height: 32px;
}

.social__item {
    float: left;
    min-width: 32px;
    padding: 0 3px $gs-baseline/2 0;
    cursor: pointer;
}

.social__item--whatsapp {
    @include mq(tablet) {
        display: none;
    }
}

.social__item--messenger {
    @include mq(tablet) {
        display: none;
    }
}

.social-icon.social-icon--more { // Need extra specificity here
    @include social-icon($neutral-6);
    border-radius: 50%;
    color: $neutral-2;
    display: inline-block;
    line-height: 32px;
    text-align: center;

    &:hover {
        color: $neutral-2;
    }
}

.social--hidden {
    display: none;
}

.social__action {
    display: inline-block;
}

<<<<<<< HEAD
.social__saveforlater {
    clear: left;
    padding-bottom: 0;
=======
.social__save-for-later-lozenge {
     @include fs-textSans(2);
     font-weight: bold;
     color: $neutral-1;
     position: absolute;
     bottom: 8px;
     left: 10px;
     padding: 5px 10px;
     border: 1px solid $neutral-1;
     border-radius: 15%/50%;
>>>>>>> 3d3fd73e

    .meta__save-for-later {
        position: relative;
        top: auto;
        left: auto;
        border: 0;
        padding: 0;
    }
}

.social__tray-close {
    float: right;
    padding-bottom: 0;
    height: 32px;

    .inline-close {
        display: inline-block;
        width: 32px;
        height: 32px;
        border-radius: 50%;
        position: relative;
        background-color: $neutral-4;
        box-sizing: border-box;

        svg {
            fill: $neutral-2;
            width: 16px;
            position: absolute;
            top: 0;
            bottom: 0;
            right: 0;
            left: 0;
            margin: auto;
        }

        &:hover {
            background-color: $neutral-3;
        }
    }
}

.social--expanded-top {
    position: absolute;
    padding-left: $gs-gutter/4;
    padding-right: calc(#{$gs-gutter/4} - 3px);
    left: -$gs-gutter/4;
    height: auto;
    background: $neutral-6;
    z-index: $zindex-popover;
<<<<<<< HEAD
    width: auto;
    display: inline-block;
    clear: both;
    box-sizing: border-box;
=======

    // Widths are (width of icon + padding) * number of icons
    width: 320px; // (36 + 4) * 8
>>>>>>> 3d3fd73e

    @include mq(tablet) {
        padding-left: $gs-gutter/2;
        padding-right: calc(#{$gs-gutter/2} - 3px);
        left: -$gs-gutter/2;
    }

    @include mq($from: leftCol) {
        min-width: 227px;
    }
}

/**
 * Social icons
 * Usage:
 * <element class="social-icon-wrapper">
 *     <span class="social-icon">
 *         <i class="i share-icon-xxx"></i>
 *     </span>
 * </element>
 * <element class="social-icon-wrapper">
 *     <span class="social-icon social-icon--small">
 *         <i class="i share-icon-xxx"></i>
 *         <span class="social-icon__label">Share on xxx</span>
 *     </span>
 * </element>
 */

.social-icon {
    @extend %icon-holder-circle;
    @include ellipsis();
    border: 0;
    min-width: 32px;
    max-width: 100%;
    width: auto;
    height: 32px;

    &,
    &:hover,
    &:active,
    &:focus {
        color: #ffffff;
        text-decoration: none;
    }

    svg {
        height: 88%;
        width: 88%;
        vertical-align: middle;
        position: absolute;
        top: 0;
        bottom: 0;
        right: 0;
        left: 0;
        margin: auto;
    }

    .social-icon__label {
        @include fs-textSans(2);
        margin: 0 .8em 0 -.5em;
    }
}

.social-icon--small {
    min-width: 24px;
    height: 24px;

    i {
        width: 24px;
        background-size: 100% !important;
    }

    .social-icon__label {
        @include fs-textSans(1);
        margin: 0 .7em 0 -.3em;
    }
}

.social-icon__label {
    white-space: nowrap;
    font-weight: bold;
}

.selection-sharing {
    position: absolute;
    margin-top: -$gs-baseline * 3;
    top: 0;
    opacity: 0;
    visibility: hidden;
    transition: opacity .15s ease;
    z-index: $zindex-content;

    .social__item {
        padding: 0 $gs-gutter / 10;
        width: 32px;
    }

    .inline-icon svg {
        width: 80%;
        display: block;
    }
}

.selection-sharing.selection-sharing--active {
    visibility: visible;
    opacity: 1;
}

// Testing static social on mobile
.social-fixed {
    height: 40px;
    position: fixed;
    left: 0;
    bottom: -40px;
    width: 100%;
    opacity: 0;
    z-index: 10;
    transition: bottom .4s ease;
}

.social-fixed__item {
    color: #ffffff;
    float: left;
    border-radius: 20px;

    .i {
        height: 40px;
        width: 40px;
        float: left;
        margin: 0 (-$gs-gutter/2) 0 (-$gs-gutter*.6) !important;
    }
}

.social-fixed__item--facebook {
    background-color: $social-facebook;
    margin: 0 $gs-gutter/4 0 $gs-gutter/2 !important;
}

.social-fixed__item--twitter {
    background-color: $social-twitter;
}

.social-fixed--show {
    bottom: $gs-baseline/2;
    opacity: 1;
}

.share-text {
    @include fs-textSans(3);
    float: left;
    font-weight: 700;
    padding: ($gs-baseline/3*2) ($gs-gutter/10) 0 ($gs-gutter/2);
}

.social--referred-only {
    &.social--bottom .social__item {
        display: none;
    }

    &.social--top .social__item--referred,
    &.social--bottom .social__item--referred {
        display: list-item;
    }
}

.social__item--referred {
    @include mq($until: desktop) {
        margin-right: $gs-baseline / 3;
    }

    .social-icon:after {
        @include fs-textSans(1);
        margin-right: $gs-baseline;
        margin-left: $gs-baseline * -1/2;

        .svg & i {
            width: none;
        }
    }

    .social-icon:after {
        @include fs-textSans(1);
        margin-right: $gs-baseline;
        margin-left: $gs-baseline * -1/2;

        .svg & i {
            width: none;
        }
    }

    .svg & .social-icon i {
        width: 32px;
    }

    &.social__item--facebook .social-icon:after {
        content: 'Share on Facebook';
    }

    &.social__item--twitter .social-icon:after {
        content: 'Share on Twitter';
    }

    &.social__item--facebook .social-icon:after,
    &.social__item--twitter .social-icon:after {
        @include mq(leftCol, $until: wide) {
            & {
                content: 'share';
            }
        }
    }
}

// Pintrest is inappropriate in certain sections

.social__item--pinterest {
    .content[class*='-network'] &,
    .content[class*='-leadership'] &,
    .content[class*='-careers'] &,
    .content[class*='-advertisement-feature'] &,
    .content[class*='-partner-zone'] & {
        display: none;
    }
}<|MERGE_RESOLUTION|>--- conflicted
+++ resolved
@@ -84,22 +84,9 @@
     display: inline-block;
 }
 
-<<<<<<< HEAD
 .social__saveforlater {
     clear: left;
     padding-bottom: 0;
-=======
-.social__save-for-later-lozenge {
-     @include fs-textSans(2);
-     font-weight: bold;
-     color: $neutral-1;
-     position: absolute;
-     bottom: 8px;
-     left: 10px;
-     padding: 5px 10px;
-     border: 1px solid $neutral-1;
-     border-radius: 15%/50%;
->>>>>>> 3d3fd73e
 
     .meta__save-for-later {
         position: relative;
@@ -149,16 +136,11 @@
     height: auto;
     background: $neutral-6;
     z-index: $zindex-popover;
-<<<<<<< HEAD
     width: auto;
     display: inline-block;
     clear: both;
     box-sizing: border-box;
-=======
-
-    // Widths are (width of icon + padding) * number of icons
-    width: 320px; // (36 + 4) * 8
->>>>>>> 3d3fd73e
+
 
     @include mq(tablet) {
         padding-left: $gs-gutter/2;
