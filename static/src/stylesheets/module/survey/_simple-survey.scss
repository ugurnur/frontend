--- conflicted
+++ resolved
@@ -23,10 +23,10 @@
 
     .wrapper {
         @include gs-container;
-        border: 1px solid blue;
+        border: 1px solid #0000ff;
 
         .wrapper-inner {
-            border: 1px solid red;
+            border: 1px solid #ff0000;
             margin: 0 auto;
             width: auto;
             padding: 0 $gs-gutter/2 $gs-gutter/2;
@@ -125,8 +125,6 @@
         }
 
     }
-<<<<<<< HEAD
-=======
 }
 
 .formstack-survey-wrapper {
@@ -166,5 +164,4 @@
         margin-bottom: $gs-baseline;
     }
 
->>>>>>> 43a5afdb
 }