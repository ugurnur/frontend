--- conflicted
+++ resolved
@@ -29,7 +29,7 @@
         top: $popup-top;
     }
 
-    .has-popup & {
+    .brand-bar__item--has-control & {
         @include mq(tablet) {
             left: $control-offset;
         };
@@ -95,12 +95,7 @@
 
     &.is-active,
     .is-active > &,
-<<<<<<< HEAD
     .is-not-modern .brand-bar__item--has-control:hover & {
-=======
-    .is-not-modern .brand-bar__item--edition:hover &,
-    .is-not-modern .brand-bar__item--profile:hover & {
->>>>>>> 5514b0ad
         @include mq(tablet) {
             &:after {
                 border-top: 0;
@@ -126,15 +121,11 @@
     }
 }
 
-<<<<<<< HEAD
-            .has-popup & {
-=======
 .popup__toggle {
     &.is-active,
     .is-active > & {
         &:before {
-            .brand-bar__item--has-control & {
->>>>>>> 5514b0ad
+            .has-popup & {
                 @include mq(tablet) {
                     margin-left: $control-offset * .5 - $popup-anchor-arrow-size;
                 };
