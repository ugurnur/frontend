--- conflicted
+++ resolved
@@ -704,11 +704,7 @@
 
     .l-header--is-slim & {
         float: left;
-<<<<<<< HEAD
-        line-height: 47px;
-=======
         line-height: 48px;
->>>>>>> eedfae02
         position: static;
         border-left: 0;
     }
@@ -747,17 +743,6 @@
     }
 }
 
-<<<<<<< HEAD
-.navigation-toggle-label {
-    .l-header--is-slim & {
-        @include mq($until: mobileLandscape) {
-            display: none;
-        }
-    }
-}
-
-=======
->>>>>>> eedfae02
 .navigation-toggle-label__extra {
     display: none;
 
