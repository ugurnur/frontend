.brand-bar {
    background-color: colour(guardian-brand);
    line-height: 0;
    box-sizing: border-box;
    padding-left: $gs-gutter * .25;
    padding-right: $gs-gutter * .25;

    @include mq(mobileLandscape) {
        padding-left: $gs-gutter / 2;
        padding-right: $gs-gutter / 2;
    }
}

// Items

// We alter the brand bar items and popups based on two contexts: the edition
// and whether the header is in slim mode. Beware of increased specifcity (due
// to context matching).

.brand-bar__item {
    user-select: none;
    @include fs-bodyHeading(1);
    float: left;
    color: $c-guardian-services-action;
    height: $headerHeight;
    padding-top: $gs-baseline /3;
    padding-bottom: $gs-baseline /3;

    &,
    // Override breakpoint
    .l-header--is-slim & {
        margin-right: $gs-baseline * .25;
        margin-left: $gs-baseline * .25;
    }

    @include mq(mobileLandscape) {
        padding-top: $gs-baseline/2;
        padding-bottom: $gs-baseline/2;
    }

    @include mq(tablet) {
        margin-right: $gs-gutter / 2;
        margin-left: $gs-gutter / 2;
    }
}

.brand-bar__item--action {
    &:active,
    &:focus,
    &.is-active {
        .control__icon-wrapper {
            border-color: #ffffff;
        }
    }

    &:hover {
        // stops controls icons staying highlighted
        // after closing a popup on mobile
        @include mq(tablet) {
            .control__icon-wrapper {
                border-color: #ffffff;
            }
            .control__icon-wrapper--text {
                border-color: rgba(#ffffff, .3);
            }
        }
    }
}

.brand-bar__item--action,
.brand-bar__item--action:focus {
    margin: 0;
    cursor: pointer;
    color: $c-guardian-services-action;
    display: inline-block;
    // For badges
    vertical-align: middle;
    text-decoration: none;
    line-height: $headerHeight;
}

.brand-bar__item--action {
    &:focus,
    &:active {
        &,
        .control__info {
            text-decoration: underline;
        }
    }

    &:hover {
        &,
        .control__info {
            // stops links staying underlined
            // after closing a popup on mobile
            @include mq(tablet) {
                text-decoration: underline;
            }
        }
    }
}

.brand-bar__item--right {
    box-sizing: border-box;
    float: left;

    @include mq(tablet) {
        float: right;

        .l-header--is-slim & {
            // Unset override
            float: left;
        }
    }
}

// Context overrides: hide brand bar items: slim header, edition, and various
// breakpoints

.brand-bar__item--search {
    padding-left: 0;

    .popup__toggle:after {
        display: none;
    }
}

.brand-bar__item--subscribe {
    // Desktop only
    @include mq($until: desktop) {
        display: none;
    }

    .l-header--is-slim & {
        display: none;
    }
}

.brand-bar__item--edition {
    .l-header--is-slim & {
        display: none;
    }
<<<<<<< HEAD
=======
}

.brand-bar__item--edition,
.is-signed-in.brand-bar__item--profile {
    .is-not-modern & {
        &:hover,
        &:focus {
            .popup {
                display: block;
            }
        }
    }
>>>>>>> 5514b0ad
}

.brand-bar__item--jobs {
    .brand-bar__item--right--uk-edition &,
    .brand-bar__item--right--us-edition & {
        .l-header--is-slim & {
            display: none;
        }
    }
}

.brand-bar__item--soulmates {
    // Desktop only
    @include mq($until: desktop) {
        display: none;
    }

    .brand-bar__item--right--uk-edition & {
        .l-header--is-slim & {
            display: none;
        }
    }
}

.brand-bar__item--edition {
    cursor: pointer;
}

.brand-bar__item--subscribe {
    .control__icon-wrapper {
        border: 0;
    }
}

.brand-bar__item--jobs,
.brand-bar__item--edition {
    // Hide on mobile
    @include mq($until: tablet) {
        display: none;
    }
}

.brand-bar__item--masterclasses {
    .brand-bar__item--right--au-edition & {
        // Hide on mobile
        @include mq($until: tablet) {
            display: none;
        }

        .l-header--is-slim & {
            display: none;
        }
    }
}

.brand-bar__item--more {
    .brand-bar__item--right--us-edition &,
    .brand-bar__item--right--au-edition & {
        // Mobile only
        @include mq(tablet) {
            display: none;

            .l-header--is-slim & {
                display: block;
            }
        }
    }
}

.is-not-modern .brand-bar__item--has-control {
    &:hover,
    &:focus {
        .popup {
            display: block;
        }
    }
}

// Popups

// Mobile only
.brand-bar__popup--jobs {
    .brand-bar__item--right--uk-edition &,
    .brand-bar__item--right--us-edition & {
        @include mq(tablet) {
            display: none;

            .l-header--is-slim & {
                display: block;
            }
        }
    }
}

.brand-bar__popup--edition {
    .brand-bar__item--right--uk-edition & {
        // Mobile only
        @include mq(tablet) {
            display: none;

            .l-header--is-slim & {
                display: block;
            }
        }
    }
}

.brand-bar__popup--soulmates {
    .brand-bar__item--right--uk-edition & {
        // Hide on desktop
        @include mq(desktop) {
            display: none;

            .l-header--is-slim & {
                display: block;
            }
        }
    }
}

.brand-bar__popup--membership {
    .brand-bar__item--right--uk-edition & {
        // Hide on desktop
        @include mq(desktop) {
            display: none;

            .l-header--is-slim & {
                display: block;
            }
        }
    }
}

.brand-bar__item--register {
    @include mq($until: mobileLandscape) {
        display: none;
    }
}

.brand-bar__item__badge {
    background-color: rgba(colour(news-accent), .4);
    color: #ffffff;
    margin-left: -4px;
    display: none;
    float: left;
    z-index: -1;

    @include mq(tablet) {
        display: inline-block;

        // Unset breakpoint
        .l-header--is-slim & {
            display: none;
        }
    }
}

// see .brand-bar__item--action above. This should be removed when we remove the 'beta' bit for International, as it's
// ugly.
.brand-bar__item--action-beta {
    &:focus,
    &:active {
        &,
        .control__info {
            text-decoration: none;

            .brand-bar__edition-name {
                text-decoration: underline;
            }
        }
    }

    &:hover {
        &,
        .control__info {
            text-decoration: none;

            .brand-bar__edition-name {
                text-decoration: underline;
            }
        }
    }
}

.brand-bar__beta {
    position: relative;
    top: -6px;
    font-weight: bold;
    color: colour(news-main-2);
    font-size: 12px;
    text-decoration: none;
}<|MERGE_RESOLUTION|>--- conflicted
+++ resolved
@@ -140,8 +140,6 @@
     .l-header--is-slim & {
         display: none;
     }
-<<<<<<< HEAD
-=======
 }
 
 .brand-bar__item--edition,
@@ -154,7 +152,6 @@
             }
         }
     }
->>>>>>> 5514b0ad
 }
 
 .brand-bar__item--jobs {
@@ -224,15 +221,6 @@
     }
 }
 
-.is-not-modern .brand-bar__item--has-control {
-    &:hover,
-    &:focus {
-        .popup {
-            display: block;
-        }
-    }
-}
-
 // Popups
 
 // Mobile only
@@ -246,6 +234,15 @@
                 display: block;
             }
         }
+    }
+}
+
+.is-not-modern .brand-bar__item--has-control {
+        &:hover,
+        &:focus {
+            .popup {
+                display: block;
+            }
     }
 }
 
