.new-header {
    background-color: $guardian-brand;
}

.new-header__inner {
    display: flex;
    justify-content: space-between;

    @include mq($until: phablet) {
        align-items: flex-start;

        // On mobile we want the nav to appear on a new line.
        // This is achieved by allowing flex items to wrap, and placing a full
        // width item after the logo.
        // In the future this will be better achieved using display: contents
        // http://stackoverflow.com/questions/29732575/line-break-in-multi-line-flexbox
        flex-wrap: wrap;

        &::after {
            content: '';
            width: 100%;
        }
    }

    @include mq(phablet) {
        align-items: center;
        box-sizing: border-box;
        padding-right: ($gs-gutter / 2);
        padding-left: ($gs-gutter / 2);
    }
}

.new-header__logo {
    padding: ($gs-baseline / 2) ($gs-gutter / 2);

    @include mq(phablet) {
        order: 1;
    }

    svg {
        // Removes extra spacing
        display: block;

        // Aspect ratio: 16:3
        @include mq($until: phablet) {
            width: 50vw;
            // height: auto doesn't work in Safari
            height: calc(3/16 * 46vw);
            min-width: 147px;
            min-height: 28px;
        }

        @include mq(tablet) {
            width: 200px;
            // height: auto doesn't work in Safari
            height: calc(3/16 * 200px);
        }
    }
}

.new-header__edition-button {
    @include fs-textSans(2);
    order: -1;
    color: $news-support-1;
    // Override from fs-textSans mixin
    line-height: 1;
    // TODO: Use reset util?
    // Unset button from user agent stylesheet
    background: none;
    // Unset button from user agent stylesheet
    border: 0;
    // Override button from user agent stylesheet
    padding: ($gs-gutter / 2);

    @include mq($from: mobile, $until: phablet) {
        font-size: 3.8vw;
    }

    svg {
        fill: currentColor;
        // Spacing also due to inline elements
        margin-right: 1px;
        vertical-align: middle;

        @include mq($until: mobile) {
            // Align with cap height instead of x height
            margin-top: -2px;
        }

        @include mq($from: mobile, $until: phablet) {
            // Align with cap height instead of x height
            margin-top: -.7vw;
        }

        @include mq($until: phablet) {
            min-width: 14px;
            min-height: 14px;
            width: 4vw;
            height: 4vw;
        }
    }
}

.new-header__nav {
    @include fs-textSans(5);
    display: flex;
    align-items: center;
    line-height: 1.3;

    @include mq($from: mobile, $until: phablet) {
        font-size: 5vw;
    }

    @include mq($until: phablet) {
        padding-left: ($gs-gutter / 2);
        padding-right: ($gs-gutter / 2);
        // Position after pseudo element which forces line break
        order: 1;
        flex: 1;
        justify-content: space-between;
    }

    // TODO: Line heights?
    @include mq(tablet) {
        font-size: 19px;
    }

    @include mq(desktop) {
        font-size: 22px;
    }
}

.new-header__nav__menu-button-and-user-button {
    display: flex;
    align-items: center;

    @include mq($until: phablet) {
        margin-left: 4px;
    }
}

.new-header__nav__menu-button {
    // Override button from user agent stylesheet
    background-color: $news-main-2;
    // Unset button from user agent stylesheet
    border: 0;
    // Override button from user agent stylesheet
    // Must be square
    padding: $gs-gutter * .6;
    border-radius: 100%;
    z-index: $zindex-modal;
    height: 42px;
    width: 42px;

    @include mq($until: mobile) {
        padding: 12px;
        margin-right: 15px;
        // Overlap
        margin-top: -6px;
        margin-bottom: -6px;
        width: 38px;
        height: 38px;
    }

<<<<<<< HEAD
    @include mq($from: mobile, $until: phablet) {
        padding: 3vw;
        margin-right: 4.7vw;
        // Overlap
        margin-top: -2vw;
        margin-bottom: -2vw;
        width: 12vw;
        height: 12vw;
=======
    @include mq(phablet) {
        margin-left: 6px;
    }
}

%new-header__burger-icon__line {
    width: 100%;
    height: 2px;
    background-color: #ffffff;
}

.new-header__nav__menu-button__burger-icon {
    @extend %new-header__burger-icon__line;
    display: inline-block;
    vertical-align: top;
    margin-top: 2px;
    position: relative;

    &:before,
    &:after {
        content: '';
        position: absolute;
        display: block;
    }

    &:before {
        @extend %new-header__burger-icon__line;
        top: 5px;
    }

    &:after {
        @extend %new-header__burger-icon__line;
        top: 10px;
>>>>>>> 770b0914
    }

    @include mq($from: phablet, $until: tablet) {
        padding: $gs-gutter * .7;
        // Overlap
        margin-top: -5px;
        margin-bottom: -5px;
        width: 45px;
        height: 45px;
    }

    @include mq(tablet) {
        padding: $gs-gutter * .9;
        // Overlap
        margin-top: -5px;
        margin-bottom: -5px;
        width: 60px;
        height: 60px;
    }

    svg {
        // Removes extra spacing
        display: block;
        fill: #ffffff;
        width: 100%;
        height: 100%;
    }
}

.new-header__nav__list {
    display: flex;
    flex-wrap: wrap;
    // Unset ul from _lists.scss
    margin-left: 0;
    // Unset ul from user agent stylesheet
    margin-top: 0;
    // Unset ul from user agent stylesheet
    margin-bottom: 0;

    @include mq($until: phablet) {
        order: -1;
    }

    @include mq(phablet) {
        margin-left: $gs-gutter / 2;
    }
}

.new-header__nav__list-item {
    // Override inherited nav ul from _lists.scss
    list-style: none;
    white-space: nowrap;

    &:not(:last-child) {
        &:after {
            content: '/';
            color: $news-main-2;
        }
    }
}

.new-header__nav__link {
    // Override a from _lists.scss
    color: #ffffff;
    padding: 2px;
}<|MERGE_RESOLUTION|>--- conflicted
+++ resolved
@@ -162,7 +162,6 @@
         height: 38px;
     }
 
-<<<<<<< HEAD
     @include mq($from: mobile, $until: phablet) {
         padding: 3vw;
         margin-right: 4.7vw;
@@ -171,9 +170,6 @@
         margin-bottom: -2vw;
         width: 12vw;
         height: 12vw;
-=======
-    @include mq(phablet) {
-        margin-left: 6px;
     }
 }
 
@@ -205,7 +201,6 @@
     &:after {
         @extend %new-header__burger-icon__line;
         top: 10px;
->>>>>>> 770b0914
     }
 
     @include mq($from: phablet, $until: tablet) {
