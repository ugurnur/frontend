$mobile-medium: 375px; // Breakpoint for our most common device sizes

.new-header__inner {
    display: flex;
    justify-content: space-between;
    flex-wrap: wrap;
    align-items: flex-start;
}

.new-header__logo-wrapper {
    padding-top: $gs-baseline / 2;
    position: absolute;
    right: 0;
}

.new-header__logo__svg {
    // Removes extra spacing
    display: block;
    height: auto;
    padding-right: $gs-gutter / 2;

    // Aspect ratio: 16:3
    @include mq($until: $mobile-medium) {
        width: 170px;
        // height: auto doesn't work in Safari
        height: calc(3/16 * 170px);
    }

    @include mq($from: $mobile-medium, $until: mobileLandscape) {
        width: 225px;
        height: calc(3/16 * 225px);
    }

    @include mq($from: mobileLandscape) {
        width: 260px;
        // height: auto doesn't work in Safari
        height: calc(3/16 * 260px);
        padding: ($gs-baseline / 2) ($gs-gutter / 2) 0;
        margin-right: $gs-gutter / 2;
    }
}

.new-header__nav {
    @include fs-textSans(6);
    display: flex;
    align-items: center;
    width: 100%;
    margin-top: $gs-baseline;

    @include mq($until: mobileLandscape) {
        font-size: 5.2vw;
        line-height: 1.6;
        // Position after pseudo element which forces line break
        order: 1;
        justify-content: space-between;
    }

    @include mq(mobileLandscape) {
        font-size: 24px;
    }
}

// Specific values for menu button breakpoints
$veggie-burger-small: 42px;
$veggie-burger-medium: 52px;
$gutter-small: 30px;
$gutter-medium: 37px;

.new-header__nav__menu-button {
    // Override button from user agent stylesheet
    position: relative;
    // Unset button from user agent stylesheet
    border: 0;
    outline: none;
    // Override button from user agent stylesheet
    border-radius: 100%;
    z-index: $zindex-modal;
    background-color: $news-main-2;

    @include mq($until: $mobile-medium) {
        //Smaller menu button
        height: $veggie-burger-small;
        width: $veggie-burger-small;
        margin-top: -$gs-baseline;
        margin-bottom: -$gs-baseline;
        //Align with the 'i' in 'theguardian'
        margin-right: $gutter-small;
    }

    @include mq($mobile-medium) {
        height: $veggie-burger-medium;
        width: $veggie-burger-medium;
    }

    @include mq($from: $mobile-medium, $until: mobileLandscape) {
        margin-top: -$gs-baseline / 1.5;
        margin-bottom: -$gs-baseline / 1.5;
        //Align with the 'i' in 'theguardian'
        margin-right: $gutter-medium;
    }

    @include mq(mobileLandscape) {
        margin-top: -$gs-baseline / 1.5;
        margin-bottom: -$gs-baseline / 1.5;
        margin-left: $gs-gutter -$gs-gutter / 4;
    }
}

.new-header__burger-icon {
    top: 50%;
    display: block;
    margin-top: -($gs-baseline / 6) / 2;
    left: 0;
    right: 0;
    margin-left: auto;
    margin-right: auto;
    transition-duration: .3s;
    transition-timing-function: cubic-bezier(.55, .055, .675, .19);

    &,
    &:before,
    &:after {
        content: '';
        position: absolute;
        width: $gs-gutter;
        height: $gs-baseline / 6;
        background-color: #ffffff;
    }

    &:before {
        top: -$gs-gutter / 4;
        transition: top .1s .34s ease-in,
        opacity .1s ease-in;
    }

    &:after {
        bottom: -$gs-gutter / 4;
        // The first time value is open animation, second is close animation
        transition: bottom .1s .34s ease-in,
        transform .3s cubic-bezier(.55, .055, .675, .19);
    }

    &--open {
        transform: rotate(225deg);
        transition-delay: .14s;
        transition-timing-function: cubic-bezier(.215, .61, .355, 1);

        &:before {
            top: 0;
            opacity: 0;
            transition: top .1s ease-out,
            opacity .1s .14s ease-out;
        }

        &:after {
            bottom: 0;
            transform: rotate(-90deg);
            transition: bottom .1s ease-out,
            transform .3s .14s cubic-bezier(.215, .61, .355, 1);
        }
    }
}

.new-header__nav__list {
    display: flex;
    flex-wrap: wrap;
    // Unset ul from _lists.scss
    margin-left: 0;
    // Unset ul from user agent stylesheet
    margin-top: 0;
    // Unset ul from user agent stylesheet
    margin-bottom: 0;

    @include mq($until: mobileLandscape) {
        order: -1;
        margin-left: $gs-gutter / 2;
    }

    @include mq(mobileLandscape) {
        margin-left: $gs-gutter / 2;
    }
}

.new-header__nav__list-item {
    // Override inherited nav ul from _lists.scss
    list-style: none;
    white-space: nowrap;

    &:first-child .new-header__nav__link {
        padding-left: 0;
    }

    &:not(:last-child) {
        &:after {
            content: '/';
            color: $news-main-2;
        }
    }
}

.new-header__nav__link {
    // Override a from _lists.scss
    color: #ffffff;
    // Optically aligns slashes
    padding-left: 2px;
    padding-right: 3px;
}

/*****************
 * Edition Picker
 *****************/

.edition-picker {
    @include fs-textSans(3);
    order: -1;
    color: $news-support-1;
    // Override from fs-textSans mixin
    line-height: 1;
    padding-left: 7px;
    padding-top: $gs-baseline/2;
    width: gs-span(2);
    z-index: 2;

    @include mq(mobileLandscape) {
        margin-left: $gs-gutter / 2;
    }

    &:hover {
        color: #ffffff;
    }
}

.inline-world__svg {
    fill: $news-support-1;
    vertical-align: middle;
    min-width: 1em;
    min-height: 1em;

    &:hover {
        fill: #ffffff;
    }
}

.edition-picker__dropdown {
    display: none;
    position: absolute;
    top: 33px;
    left: 7px;
    // overriding default styling
    width: gs-span(2);
    margin: 0;
    list-style: none;
    padding: 0;
    border-bottom-left-radius: 3px;
    border-bottom-right-radius: 3px;
    overflow: hidden;
    z-index: 3;

    @include mq(mobileLandscape) {
        left: $gs-gutter;
    }
}

.edition-picker__dropdown__item {
    padding-top: $gs-baseline/2;
    padding-bottom: $gs-baseline/2;
    padding-left: $gs-gutter;
}

.edition-picker__dropdown-item-link {
    color: $news-support-1;
}

.edition-picker__current-edition {
    border-top-left-radius: 3px;
    border-top-right-radius: 3px;
    width: gs-span(2) - 4px;
    padding-left: 4px;
    padding-top: $gs-baseline/2;
    padding-bottom: $gs-baseline/2;
    display: block;
}

.edition-picker__checkbox, .edition-picker__button {
    display: none;

    &:checked, &.open {
        & ~ .edition-picker__dropdown {
            display: block;
            background-color: lighten($guardian-brand, 5%);

            .edition-picker__dropdown__item {
                display: block;
            }
        }
        & ~ .edition-picker__current-edition {
            background-color: $guardian-brand-dark;
            z-index: 3;
            color: #ffffff;

            .inline-world__svg {
                fill: #ffffff;
            }
        }
    }
}

/****************
 * Menu Styling
 ****************/

.main-menu-container {
    position: fixed;
    top: 0;
    right: 0;
    bottom: 0;
    left: 0;
<<<<<<< HEAD
    line-height: 1;
    // TODO: Why 3?
    z-index: 3;
=======
    z-index: $zindex-modal;
>>>>>>> 9727db70

    .js-on & {
        &:not(.shown) {
            display: none;
        }
    }

    .js-off & {
        &:not(:target) {
            display: none;
        }
    }
}

.main-menu-container__overlay {
    background-color: hsla(0, 0%, 0%, .5);
    position: absolute;
    top: 0;
    right: 0;
    bottom: 0;
    left: 0;
    transition: opacity .2s;
    // Without this, in Safari/IOS this element appears above the menu
    z-index: -1;

    .main-menu-container.off-screen & {
        opacity: 0;
    }
}

.main-menu-container__menu {
    height: 100%;
    background-color: $guardian-brand;
    color: #ffffff;
    box-shadow: 3px 0 16px rgba(0, 0, 0, .4);
    font-family: $f-sans-serif-text;
    font-size: 20px;
    text-transform: lowercase;
    overflow: auto;

    will-change: transform;
    transition: transform .3s ease-out;

    @include mq($until: $mobile-medium) {
        margin-right: $gutter-small + ($veggie-burger-small / 2);
    }

    @include mq($from: $mobile-medium, $until: mobileLandscape) {
        margin-right: $gutter-medium + ($veggie-burger-medium / 2);
    }

    .main-menu-container.off-screen & {
        transform: translateX(-110%);
    }
}

.main-menu-container__profile-container {
    @include fs-textSans(5);
    margin-top: $gs-baseline / 2;
    margin-bottom: $gs-row-height;
}

.main-menu-container__profile-icon {
    background-color: darken($guardian-brand, 3%);
    text-align: center;
    fill: $news-support-1;
    height: 23px;
    width: 23px;
    overflow: hidden;
    margin-left: $gs-gutter/2;

    svg {
        margin-top: 3px;
        height: 23px;
        width: 23px;
    }
}

.main-navigation {
    // Unset ul from _lists.scss
    margin-left: 0;
    // Unset ul from user agent stylesheet
    margin-top: 0;
    // Unset ul from user agent stylesheet
    margin-bottom: 0;
    text-transform: lowercase;
}

.main-navigation__item {
    // Override inherited ul from user agent stylesheet
    list-style: none;
    color: $news-support-1;
}

$navigation-horizontal-padding: 38px;

.main-navigation__item__button {
    position: relative;
    padding-top: $gs-baseline / 2;
    padding-left: $navigation-horizontal-padding;
    padding-right: $navigation-horizontal-padding;
    padding-bottom: $gs-baseline * 1.5;
    font-size: 26px;

    &:focus {
        // Unset a:focus from user agent stylesheet
        outline: 0;
    }

    &::-webkit-details-marker {
        display: none;
    }

    // Arrow icon
    &:before {
        content: '';
        position: absolute;
        top: $gs-baseline - 2px;
        left: $gs-gutter / 1.5;
        width: 10px;
        height: 10px;
        border: 2px solid $news-support-2;
        transform: rotate(-45deg);
        border-top: 0;
        border-right: 0;
    }

    details[open] &:before {
        top: $gs-baseline + $gs-baseline / 2;
        transform: rotate(135deg);
    }
}

.main-navigation__secondary {
    background-color: darken($guardian-brand, 3%);
    color: #ffffff;
    padding-bottom: $gs-baseline;
}

.navigation-border {
    &:before {
        content: '';
        display: block;
        height: 1px;
        background: darken($guardian-brand, 3%);
        // Creates a seamless line when section has dark background
        margin-top: -1px;
        margin-left: $navigation-horizontal-padding;
    }
}

.navigation-group {
    // Unset ul from _lists.scss
    margin-left: 0;
    // Unset ul from user agent stylesheet
    margin-top: 0;
    // Unset ul from user agent stylesheet
    margin-bottom: 0;
}

.navigation-group__item {
    // Override inherited ul from user agent stylesheet
    list-style: none;
    position: relative;

    a {
        display: block;
        padding-top: $gs-baseline / 2;
        padding-left: $navigation-horizontal-padding;
        padding-right: $navigation-horizontal-padding;
        padding-bottom: $gs-baseline;
        // Override a from user agent stylesheet
        color: inherit;

        // TODO: Share with large nav?
        &:focus {
            // Unset a:focus from user agent stylesheet
            outline: 0;
            background-color: $guardian-brand-dark;
        }
    }
}

.secondary-navigation {
    margin-top: $gs-baseline + 2px;

    &:last-child {
        margin-bottom: $gs-baseline * 3;
    }
}

.navigation-group__social-icon {
    fill: $news-support-2;
    position: absolute;
    top: -2px;
    left: 0;

    svg {
        width: 36px;
        height: 36px;
    }
}

.navigation-group__search-icon {
    fill: $news-support-2;
    position: absolute;
    top: $gs-baseline / 2;
    left: $gs-gutter / 2;

    svg {
        width: 20px;
        height: 20px;
    }
}

.no-text-transform {
    text-transform: none;
}<|MERGE_RESOLUTION|>--- conflicted
+++ resolved
@@ -315,13 +315,8 @@
     right: 0;
     bottom: 0;
     left: 0;
-<<<<<<< HEAD
     line-height: 1;
-    // TODO: Why 3?
-    z-index: 3;
-=======
     z-index: $zindex-modal;
->>>>>>> 9727db70
 
     .js-on & {
         &:not(.shown) {
