/* Global header and navigation
   ========================================================================== */

$guardian-services-toggle-arrow-size: 4px;
$c-guardian-services-active-background: #ffffff;
$c-guardian-services-action: #ffffff;

.l-header {
    position: relative;
    background: $c-brandBlue;

    @include mq(wide) {
        .has-page-skin & .gs-container {
            width: gs-span(12) + ($gs-gutter*2);
        }
    }
}

.logo-wrapper {
    position: relative;
    float: right;
    margin: $gs-baseline/4 $gs-gutter/2 $gs-baseline 0;

    @include mq(mobileLandscape) {
        margin-right: $gs-gutter;
    }

    @include mq(tablet) {
        margin-top: $gs-baseline * .5;
        margin-bottom: $gs-baseline * .5;
    }

    i {
        display: block;
    }

    .logo__tagline {
<<<<<<< HEAD
        @include fs-textSans(2);
        position: absolute;
        top: 49px;
        left: 140px;
        color: #aad8f1; // To match custom colour of 'the' in logotype. Shouldn't be used elsewhere
        font-weight: bold;
=======
        @include fs-textSans(1);
        position: absolute;
        top: 47px;
        left: 122px;
        color: #aad8f1; // To match custom colour of 'the' in logotype. Shouldn't be used elsewhere
        font-weight: bold;
        white-space: nowrap;
>>>>>>> 2e50d46e
    }
}


/* Pre-header
   ========================================================================== */

.l-header-pre {
    float: left;
    min-width: gs-span(2);
    z-index: 3;
    position: relative;

    @include mq(tablet) {
        float: none;
    }
}


/* Main header (logo, actions)
   ========================================================================== */

.l-header-main {
    position: relative;
    z-index: 2;
}
<|MERGE_RESOLUTION|>--- conflicted
+++ resolved
@@ -35,14 +35,6 @@
     }
 
     .logo__tagline {
-<<<<<<< HEAD
-        @include fs-textSans(2);
-        position: absolute;
-        top: 49px;
-        left: 140px;
-        color: #aad8f1; // To match custom colour of 'the' in logotype. Shouldn't be used elsewhere
-        font-weight: bold;
-=======
         @include fs-textSans(1);
         position: absolute;
         top: 47px;
@@ -50,7 +42,6 @@
         color: #aad8f1; // To match custom colour of 'the' in logotype. Shouldn't be used elsewhere
         font-weight: bold;
         white-space: nowrap;
->>>>>>> 2e50d46e
     }
 }
 
