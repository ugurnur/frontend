/* When the menu is open this class is added to the html to prevent users
from scrolling */
.nav-is-open {
    @include mq($until: desktop) {
        overflow: hidden;
        width: 100%;
    }
}

.new-header {
    background-color: $guardian-brand;
    position: relative;

    @include mq(tablet) {
        display: block;

        @include mq(desktop) {
            display: none;
        }
    }

    @include mq(desktop) {
        // Switch: ABNewDesktopHeader
        &.new-header--mvt-desktop {
            display: block;
        }
    }
}

.new-header__inner {
<<<<<<< HEAD
    @include clearfix();
}

@supports (display: flex) {
    .new-header__inner {
        align-items: flex-start;
        display: flex;
        flex-wrap: wrap;
        justify-content: space-between;
        padding-bottom: 0;
=======
    align-items: flex-start;
    display: flex;
    flex-wrap: wrap;
    justify-content: space-between;

    .new-header--slim & {
        @include content-gutter;

        @include mq($until: desktop) {
            max-width: 100%;
        }
>>>>>>> be6e92a6
    }
}

.new-header__cta-container {
    left: $gs-gutter / 4;
    overflow: hidden;
    position: absolute;
    top: 0;

    @include mq(mobileLandscape) {
        left: $gs-gutter / 2;
    }

    .new-header--slim & {
        position: relative;
        left: -$gs-gutter / 4;
        order: -1;
        z-index: 1;
    }
}

.new-header__logo {
    display: block;
    float: right;
}

@supports (display: flex) {
    .new-header__logo {
        display: flex;
        float: none;
        margin-left: auto;
    }
}

.new-header__logo__svg {
    display: block;
    height: calc(3 / 16 * 170px);
    margin-bottom: $gs-baseline / 2;
    margin-right: $gs-gutter / 2;
    margin-top: $gs-baseline / 2;
    width: 170px;

    @include mq(mobileMedium) {
        height: calc(3 / 16 * 225px);
        width: 225px;
    }

    @include mq(mobileLandscape) {
        height: calc(3 / 16 * 260px);
        margin-right: $gs-gutter;
        width: 260px;
    }

    @include mq(tablet) {
        height: calc(3 / 16 * 370px);
        width: 370px;
    }

    @include mq(desktop) {
        margin-bottom: $gs-baseline / 4;
    }

    .new-header--slim & {
        height: calc(3 / 16 * 155px);
        width: 155px;

        @include mq(tablet) {
            height: calc(3 / 16 * 170px);
            width: 170px;
            margin-right: $gs-gutter / 2;
        }
    }
}

// Don't show trapezoid on opera mini: https://wp-mix.com/css-target-opera/
x:-o-prefocus, .new-header__cta-container  {
    display: none;
}<|MERGE_RESOLUTION|>--- conflicted
+++ resolved
@@ -28,22 +28,18 @@
 }
 
 .new-header__inner {
-<<<<<<< HEAD
-    @include clearfix();
-}
+    align-items: flex-start;
+    display: flex;
+    flex-wrap: wrap;
+    justify-content: space-between;
 
-@supports (display: flex) {
-    .new-header__inner {
+    @supports (display: flex) {
         align-items: flex-start;
         display: flex;
         flex-wrap: wrap;
         justify-content: space-between;
         padding-bottom: 0;
-=======
-    align-items: flex-start;
-    display: flex;
-    flex-wrap: wrap;
-    justify-content: space-between;
+    }
 
     .new-header--slim & {
         @include content-gutter;
@@ -51,7 +47,6 @@
         @include mq($until: desktop) {
             max-width: 100%;
         }
->>>>>>> be6e92a6
     }
 }
 
@@ -76,10 +71,8 @@
 .new-header__logo {
     display: block;
     float: right;
-}
 
-@supports (display: flex) {
-    .new-header__logo {
+    @supports (display: flex) {
         display: flex;
         float: none;
         margin-left: auto;
