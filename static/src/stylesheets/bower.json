--- conflicted
+++ resolved
@@ -1,17 +1,6 @@
 {
   "name": "frontend-common-css",
   "dependencies": {
-<<<<<<< HEAD
-    "pasteup-forms": "~5.0.0",
-    "pasteup-palette": "~3.4.2",
-    "pasteup-buttons": "~0.5.0",
-    "guss-colours": "~3.0.0",
-    "guss-layout": "~1.3.3",
-    "guss-rem": "~1.2.0",
-    "guss-typography": "~3.1.0",
-    "guss-webfonts": "~4.0.1",
-=======
->>>>>>> c2de1544
     "sass-mq": "~3.0.0"
   }
 }