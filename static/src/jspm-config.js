System.config({
  "baseURL": "/assets",
  "transpiler": "babel",
  "paths": {
    "*": "javascripts/projects/*.js",
    "es6/*": "javascripts/es6/*.js",
    "bootstraps/*": "javascripts/bootstraps/*.js",
    "github:*": "jspm_packages/github/*.js",
    "npm:*": "jspm_packages/npm/*.js"
  }
});

System.config({
  "map": {
    "EventEmitter": "github:Wolfy87/EventEmitter@4.2.11",
    "bean": "npm:bean@1.0.15",
<<<<<<< HEAD
    "bonzo": "npm:bonzo@2.0.0",
    "classnames": "npm:classnames@1.2.0",
=======
    "bonzo": "npm:bonzo@1.4.0",
>>>>>>> 8c49014f
    "domready": "npm:domready@1.0.7",
    "jsx": "github:floatdrop/plugin-jsx@1.1.0",
    "lodash": "npm:lodash@2.4.1",
    "qwery": "npm:qwery@4.0.0",
    "raven": "github:getsentry/raven-js@1.1.18",
    "react": "npm:react@0.12.2",
    "reqwest": "github:ded/reqwest@1.1.5",
    "github:floatdrop/plugin-jsx@1.1.0": {
      "react-tools": "npm:react-tools@0.13.1"
    },
    "github:jspm/nodelibs-assert@0.1.0": {
      "assert": "npm:assert@1.3.0"
    },
    "github:jspm/nodelibs-buffer@0.1.0": {
      "buffer": "npm:buffer@3.1.2"
    },
    "github:jspm/nodelibs-constants@0.1.0": {
      "constants-browserify": "npm:constants-browserify@0.0.1"
    },
    "github:jspm/nodelibs-crypto@0.1.0": {
      "crypto-browserify": "npm:crypto-browserify@3.9.13"
    },
    "github:jspm/nodelibs-events@0.1.0": {
      "events-browserify": "npm:events-browserify@0.0.1"
    },
    "github:jspm/nodelibs-http@1.7.1": {
      "Base64": "npm:Base64@0.2.1",
      "events": "github:jspm/nodelibs-events@0.1.0",
      "inherits": "npm:inherits@2.0.1",
      "stream": "github:jspm/nodelibs-stream@0.1.0",
      "url": "github:jspm/nodelibs-url@0.1.0",
      "util": "github:jspm/nodelibs-util@0.1.0"
    },
    "github:jspm/nodelibs-path@0.1.0": {
      "path-browserify": "npm:path-browserify@0.0.0"
    },
    "github:jspm/nodelibs-process@0.1.1": {
      "process": "npm:process@0.10.1"
    },
    "github:jspm/nodelibs-stream@0.1.0": {
      "stream-browserify": "npm:stream-browserify@1.0.0"
    },
    "github:jspm/nodelibs-string_decoder@0.1.0": {
      "string_decoder": "npm:string_decoder@0.10.31"
    },
    "github:jspm/nodelibs-url@0.1.0": {
      "url": "npm:url@0.10.3"
    },
    "github:jspm/nodelibs-util@0.1.0": {
      "util": "npm:util@0.10.3"
    },
    "github:jspm/nodelibs-vm@0.1.0": {
      "vm-browserify": "npm:vm-browserify@0.0.4"
    },
    "npm:amdefine@0.1.0": {
      "fs": "github:jspm/nodelibs-fs@0.1.2",
      "module": "github:jspm/nodelibs-module@0.1.0",
      "path": "github:jspm/nodelibs-path@0.1.0",
      "process": "github:jspm/nodelibs-process@0.1.1"
    },
    "npm:asn1.js-rfc3280@1.0.0": {
      "asn1.js": "npm:asn1.js@1.0.3"
    },
    "npm:asn1.js@1.0.3": {
      "assert": "github:jspm/nodelibs-assert@0.1.0",
      "bn.js": "npm:bn.js@1.3.0",
      "buffer": "github:jspm/nodelibs-buffer@0.1.0",
      "inherits": "npm:inherits@2.0.1",
      "minimalistic-assert": "npm:minimalistic-assert@1.0.0",
      "vm": "github:jspm/nodelibs-vm@0.1.0"
    },
    "npm:assert@1.3.0": {
      "util": "npm:util@0.10.3"
    },
    "npm:ast-types@0.6.16": {
      "assert": "github:jspm/nodelibs-assert@0.1.0",
      "util": "github:jspm/nodelibs-util@0.1.0"
    },
    "npm:bean@1.0.15": {
      "fs": "github:jspm/nodelibs-fs@0.1.2"
    },
<<<<<<< HEAD
    "npm:bonzo@2.0.0": {
      "fs": "github:jspm/nodelibs-fs@0.1.2",
=======
    "npm:bonzo@1.4.0": {
      "fs": "github:jspm/nodelibs-fs@0.1.1",
>>>>>>> 8c49014f
      "process": "github:jspm/nodelibs-process@0.1.1"
    },
    "npm:browserify-aes@1.0.0": {
      "buffer": "github:jspm/nodelibs-buffer@0.1.0",
      "create-hash": "npm:create-hash@1.1.1",
      "crypto": "github:jspm/nodelibs-crypto@0.1.0",
      "fs": "github:jspm/nodelibs-fs@0.1.2",
      "inherits": "npm:inherits@2.0.1",
      "stream": "github:jspm/nodelibs-stream@0.1.0",
      "systemjs-json": "github:systemjs/plugin-json@0.1.0"
    },
    "npm:browserify-rsa@1.1.1": {
      "bn.js": "npm:bn.js@1.3.0",
      "buffer": "github:jspm/nodelibs-buffer@0.1.0",
      "constants": "github:jspm/nodelibs-constants@0.1.0",
      "crypto": "github:jspm/nodelibs-crypto@0.1.0"
    },
    "npm:browserify-rsa@2.0.0": {
      "bn.js": "npm:bn.js@1.3.0",
      "buffer": "github:jspm/nodelibs-buffer@0.1.0",
      "constants": "github:jspm/nodelibs-constants@0.1.0",
      "crypto": "github:jspm/nodelibs-crypto@0.1.0",
      "randombytes": "npm:randombytes@2.0.1"
    },
    "npm:browserify-sign@2.8.0": {
      "bn.js": "npm:bn.js@1.3.0",
      "browserify-rsa": "npm:browserify-rsa@1.1.1",
      "buffer": "github:jspm/nodelibs-buffer@0.1.0",
      "crypto": "github:jspm/nodelibs-crypto@0.1.0",
      "elliptic": "npm:elliptic@1.0.1",
      "inherits": "npm:inherits@2.0.1",
      "parse-asn1": "npm:parse-asn1@2.0.0",
      "stream": "github:jspm/nodelibs-stream@0.1.0"
    },
    "npm:buffer@3.1.2": {
      "base64-js": "npm:base64-js@0.0.8",
      "ieee754": "npm:ieee754@1.1.4",
      "is-array": "npm:is-array@1.0.1"
    },
    "npm:classnames@1.2.0": {
      "assert": "github:jspm/nodelibs-assert@0.1.0"
    },
    "npm:commander@2.5.1": {
      "child_process": "github:jspm/nodelibs-child_process@0.1.0",
      "events": "github:jspm/nodelibs-events@0.1.0",
      "path": "github:jspm/nodelibs-path@0.1.0",
      "process": "github:jspm/nodelibs-process@0.1.1"
    },
    "npm:commoner@0.10.1": {
      "assert": "github:jspm/nodelibs-assert@0.1.0",
      "buffer": "github:jspm/nodelibs-buffer@0.1.0",
      "child_process": "github:jspm/nodelibs-child_process@0.1.0",
      "commander": "npm:commander@2.5.1",
      "crypto": "github:jspm/nodelibs-crypto@0.1.0",
      "events": "github:jspm/nodelibs-events@0.1.0",
      "fs": "github:jspm/nodelibs-fs@0.1.2",
      "glob": "npm:glob@4.2.2",
      "graceful-fs": "npm:graceful-fs@3.0.6",
      "iconv-lite": "npm:iconv-lite@0.4.7",
      "install": "npm:install@0.1.8",
      "mkdirp": "npm:mkdirp@0.5.0",
      "path": "github:jspm/nodelibs-path@0.1.0",
      "private": "npm:private@0.1.6",
      "process": "github:jspm/nodelibs-process@0.1.1",
      "q": "npm:q@1.1.2",
      "recast": "npm:recast@0.9.18",
      "systemjs-json": "github:systemjs/plugin-json@0.1.0"
    },
    "npm:constants-browserify@0.0.1": {
      "systemjs-json": "github:systemjs/plugin-json@0.1.0"
    },
    "npm:core-util-is@1.0.1": {
      "buffer": "github:jspm/nodelibs-buffer@0.1.0"
    },
    "npm:create-ecdh@2.0.0": {
      "bn.js": "npm:bn.js@1.3.0",
      "buffer": "github:jspm/nodelibs-buffer@0.1.0",
      "crypto": "github:jspm/nodelibs-crypto@0.1.0",
      "elliptic": "npm:elliptic@1.0.1"
    },
    "npm:create-hash@1.1.1": {
      "buffer": "github:jspm/nodelibs-buffer@0.1.0",
      "crypto": "github:jspm/nodelibs-crypto@0.1.0",
      "fs": "github:jspm/nodelibs-fs@0.1.2",
      "inherits": "npm:inherits@2.0.1",
      "ripemd160": "npm:ripemd160@1.0.0",
      "sha.js": "npm:sha.js@2.3.6",
      "stream": "github:jspm/nodelibs-stream@0.1.0"
    },
    "npm:create-hmac@1.1.3": {
      "buffer": "github:jspm/nodelibs-buffer@0.1.0",
      "create-hash": "npm:create-hash@1.1.1",
      "crypto": "github:jspm/nodelibs-crypto@0.1.0",
      "inherits": "npm:inherits@2.0.1",
      "stream": "github:jspm/nodelibs-stream@0.1.0"
    },
    "npm:crypto-browserify@3.9.13": {
      "browserify-aes": "npm:browserify-aes@1.0.0",
      "browserify-sign": "npm:browserify-sign@2.8.0",
      "create-ecdh": "npm:create-ecdh@2.0.0",
      "create-hash": "npm:create-hash@1.1.1",
      "create-hmac": "npm:create-hmac@1.1.3",
      "diffie-hellman": "npm:diffie-hellman@3.0.1",
      "inherits": "npm:inherits@2.0.1",
      "pbkdf2-compat": "npm:pbkdf2-compat@3.0.2",
      "public-encrypt": "npm:public-encrypt@2.0.0",
      "randombytes": "npm:randombytes@2.0.1"
    },
    "npm:diffie-hellman@3.0.1": {
      "bn.js": "npm:bn.js@1.3.0",
      "buffer": "github:jspm/nodelibs-buffer@0.1.0",
      "crypto": "github:jspm/nodelibs-crypto@0.1.0",
      "miller-rabin": "npm:miller-rabin@1.1.5",
      "process": "github:jspm/nodelibs-process@0.1.1",
      "randombytes": "npm:randombytes@2.0.1",
      "systemjs-json": "github:systemjs/plugin-json@0.1.0"
    },
    "npm:elliptic@1.0.1": {
      "bn.js": "npm:bn.js@1.3.0",
      "brorand": "npm:brorand@1.0.5",
      "hash.js": "npm:hash.js@1.0.2",
      "inherits": "npm:inherits@2.0.1",
      "systemjs-json": "github:systemjs/plugin-json@0.1.0"
    },
    "npm:envify@3.4.0": {
      "jstransform": "npm:jstransform@10.1.0",
      "process": "github:jspm/nodelibs-process@0.1.1",
      "through": "npm:through@2.3.6"
    },
    "npm:esprima-fb@10001.1.0-dev-harmony-fb": {
      "fs": "github:jspm/nodelibs-fs@0.1.2",
      "process": "github:jspm/nodelibs-process@0.1.1"
    },
    "npm:esprima-fb@13001.1001.0-dev-harmony-fb": {
      "fs": "github:jspm/nodelibs-fs@0.1.2",
      "process": "github:jspm/nodelibs-process@0.1.1"
    },
    "npm:events-browserify@0.0.1": {
      "process": "github:jspm/nodelibs-process@0.1.1"
    },
    "npm:glob@4.2.2": {
      "assert": "github:jspm/nodelibs-assert@0.1.0",
      "events": "github:jspm/nodelibs-events@0.1.0",
      "fs": "github:jspm/nodelibs-fs@0.1.2",
      "inflight": "npm:inflight@1.0.4",
      "inherits": "npm:inherits@2.0.1",
      "minimatch": "npm:minimatch@1.0.0",
      "once": "npm:once@1.3.1",
      "path": "github:jspm/nodelibs-path@0.1.0",
      "process": "github:jspm/nodelibs-process@0.1.1",
      "util": "github:jspm/nodelibs-util@0.1.0"
    },
    "npm:graceful-fs@3.0.6": {
      "assert": "github:jspm/nodelibs-assert@0.1.0",
      "constants": "github:jspm/nodelibs-constants@0.1.0",
      "module": "github:jspm/nodelibs-module@0.1.0",
      "process": "github:jspm/nodelibs-process@0.1.1",
      "util": "github:jspm/nodelibs-util@0.1.0",
      "vm": "github:jspm/nodelibs-vm@0.1.0"
    },
    "npm:hash.js@1.0.2": {
      "inherits": "npm:inherits@2.0.1"
    },
    "npm:iconv-lite@0.4.7": {
      "buffer": "github:jspm/nodelibs-buffer@0.1.0",
      "process": "github:jspm/nodelibs-process@0.1.1",
      "stream": "github:jspm/nodelibs-stream@0.1.0",
      "string_decoder": "github:jspm/nodelibs-string_decoder@0.1.0",
      "systemjs-json": "github:systemjs/plugin-json@0.1.0"
    },
    "npm:inflight@1.0.4": {
      "once": "npm:once@1.3.1",
      "process": "github:jspm/nodelibs-process@0.1.1",
      "wrappy": "npm:wrappy@1.0.1"
    },
    "npm:inherits@2.0.1": {
      "util": "github:jspm/nodelibs-util@0.1.0"
    },
    "npm:install@0.1.8": {
      "assert": "github:jspm/nodelibs-assert@0.1.0",
      "fs": "github:jspm/nodelibs-fs@0.1.2",
      "path": "github:jspm/nodelibs-path@0.1.0",
      "process": "github:jspm/nodelibs-process@0.1.1"
    },
    "npm:jstransform@10.1.0": {
      "base62": "npm:base62@0.1.1",
      "buffer": "github:jspm/nodelibs-buffer@0.1.0",
      "esprima-fb": "npm:esprima-fb@13001.1001.0-dev-harmony-fb",
      "fs": "github:jspm/nodelibs-fs@0.1.2",
      "process": "github:jspm/nodelibs-process@0.1.1",
      "source-map": "npm:source-map@0.1.31"
    },
    "npm:lodash@2.4.1": {
      "process": "github:jspm/nodelibs-process@0.1.1"
    },
    "npm:miller-rabin@1.1.5": {
      "bn.js": "npm:bn.js@1.3.0",
      "brorand": "npm:brorand@1.0.5"
    },
    "npm:minimatch@1.0.0": {
      "lru-cache": "npm:lru-cache@2.5.0",
      "path": "github:jspm/nodelibs-path@0.1.0",
      "process": "github:jspm/nodelibs-process@0.1.1",
      "sigmund": "npm:sigmund@1.0.0"
    },
    "npm:mkdirp@0.5.0": {
      "fs": "github:jspm/nodelibs-fs@0.1.2",
      "minimist": "npm:minimist@0.0.8",
      "path": "github:jspm/nodelibs-path@0.1.0",
      "process": "github:jspm/nodelibs-process@0.1.1"
    },
    "npm:once@1.3.1": {
      "wrappy": "npm:wrappy@1.0.1"
    },
    "npm:parse-asn1@2.0.0": {
      "asn1.js": "npm:asn1.js@1.0.3",
      "asn1.js-rfc3280": "npm:asn1.js-rfc3280@1.0.0",
      "buffer": "github:jspm/nodelibs-buffer@0.1.0",
      "pemstrip": "npm:pemstrip@0.0.1",
      "systemjs-json": "github:systemjs/plugin-json@0.1.0"
    },
    "npm:parse-asn1@3.0.0": {
      "asn1.js": "npm:asn1.js@1.0.3",
      "browserify-aes": "npm:browserify-aes@1.0.0",
      "buffer": "github:jspm/nodelibs-buffer@0.1.0",
      "create-hash": "npm:create-hash@1.1.1",
      "pbkdf2-compat": "npm:pbkdf2-compat@3.0.2",
      "systemjs-json": "github:systemjs/plugin-json@0.1.0"
    },
    "npm:path-browserify@0.0.0": {
      "process": "github:jspm/nodelibs-process@0.1.1"
    },
    "npm:pbkdf2-compat@3.0.2": {
      "buffer": "github:jspm/nodelibs-buffer@0.1.0",
      "child_process": "github:jspm/nodelibs-child_process@0.1.0",
      "create-hmac": "npm:create-hmac@1.1.3",
      "crypto": "github:jspm/nodelibs-crypto@0.1.0",
      "path": "github:jspm/nodelibs-path@0.1.0",
      "process": "github:jspm/nodelibs-process@0.1.1",
      "systemjs-json": "github:systemjs/plugin-json@0.1.0"
    },
    "npm:public-encrypt@2.0.0": {
      "bn.js": "npm:bn.js@1.3.0",
      "browserify-rsa": "npm:browserify-rsa@2.0.0",
      "buffer": "github:jspm/nodelibs-buffer@0.1.0",
      "create-hash": "npm:create-hash@1.1.1",
      "crypto": "github:jspm/nodelibs-crypto@0.1.0",
      "parse-asn1": "npm:parse-asn1@3.0.0",
      "randombytes": "npm:randombytes@2.0.1"
    },
    "npm:punycode@1.3.2": {
      "process": "github:jspm/nodelibs-process@0.1.1"
    },
    "npm:q@1.1.2": {
      "process": "github:jspm/nodelibs-process@0.1.1"
    },
    "npm:qwery@4.0.0": {
      "process": "github:jspm/nodelibs-process@0.1.1"
    },
    "npm:randombytes@2.0.1": {
      "buffer": "github:jspm/nodelibs-buffer@0.1.0",
      "crypto": "github:jspm/nodelibs-crypto@0.1.0",
      "process": "github:jspm/nodelibs-process@0.1.1"
    },
    "npm:react-tools@0.13.1": {
      "buffer": "github:jspm/nodelibs-buffer@0.1.0",
      "commoner": "npm:commoner@0.10.1",
      "jstransform": "npm:jstransform@10.1.0",
      "process": "github:jspm/nodelibs-process@0.1.1"
    },
    "npm:react@0.12.2": {
      "buffer": "github:jspm/nodelibs-buffer@0.1.0",
      "envify": "npm:envify@3.4.0",
      "process": "github:jspm/nodelibs-process@0.1.1"
    },
    "npm:readable-stream@1.1.13": {
      "buffer": "github:jspm/nodelibs-buffer@0.1.0",
      "core-util-is": "npm:core-util-is@1.0.1",
      "events": "github:jspm/nodelibs-events@0.1.0",
      "inherits": "npm:inherits@2.0.1",
      "isarray": "npm:isarray@0.0.1",
      "process": "github:jspm/nodelibs-process@0.1.1",
      "stream": "github:jspm/nodelibs-stream@0.1.0",
      "stream-browserify": "npm:stream-browserify@1.0.0",
      "string_decoder": "npm:string_decoder@0.10.31",
      "util": "github:jspm/nodelibs-util@0.1.0"
    },
    "npm:recast@0.9.18": {
      "assert": "github:jspm/nodelibs-assert@0.1.0",
      "ast-types": "npm:ast-types@0.6.16",
      "esprima-fb": "npm:esprima-fb@10001.1.0-dev-harmony-fb",
      "fs": "github:jspm/nodelibs-fs@0.1.2",
      "private": "npm:private@0.1.6",
      "process": "github:jspm/nodelibs-process@0.1.1",
      "source-map": "npm:source-map@0.1.43"
    },
    "npm:ripemd160@1.0.0": {
      "buffer": "github:jspm/nodelibs-buffer@0.1.0",
      "process": "github:jspm/nodelibs-process@0.1.1"
    },
    "npm:sha.js@2.3.6": {
      "buffer": "github:jspm/nodelibs-buffer@0.1.0",
      "fs": "github:jspm/nodelibs-fs@0.1.2",
      "inherits": "npm:inherits@2.0.1",
      "process": "github:jspm/nodelibs-process@0.1.1"
    },
    "npm:sigmund@1.0.0": {
      "http": "github:jspm/nodelibs-http@1.7.1",
      "util": "github:jspm/nodelibs-util@0.1.0"
    },
    "npm:source-map@0.1.31": {
      "amdefine": "npm:amdefine@0.1.0",
      "fs": "github:jspm/nodelibs-fs@0.1.2",
      "path": "github:jspm/nodelibs-path@0.1.0",
      "process": "github:jspm/nodelibs-process@0.1.1"
    },
    "npm:source-map@0.1.43": {
      "amdefine": "npm:amdefine@0.1.0",
      "fs": "github:jspm/nodelibs-fs@0.1.2",
      "path": "github:jspm/nodelibs-path@0.1.0",
      "process": "github:jspm/nodelibs-process@0.1.1"
    },
    "npm:stream-browserify@1.0.0": {
      "events": "github:jspm/nodelibs-events@0.1.0",
      "inherits": "npm:inherits@2.0.1",
      "readable-stream": "npm:readable-stream@1.1.13"
    },
    "npm:string_decoder@0.10.31": {
      "buffer": "github:jspm/nodelibs-buffer@0.1.0"
    },
    "npm:through@2.3.6": {
      "process": "github:jspm/nodelibs-process@0.1.1",
      "stream": "github:jspm/nodelibs-stream@0.1.0"
    },
    "npm:url@0.10.3": {
      "assert": "github:jspm/nodelibs-assert@0.1.0",
      "punycode": "npm:punycode@1.3.2",
      "querystring": "npm:querystring@0.2.0",
      "util": "github:jspm/nodelibs-util@0.1.0"
    },
    "npm:util@0.10.3": {
      "inherits": "npm:inherits@2.0.1",
      "process": "github:jspm/nodelibs-process@0.1.1"
    },
    "npm:vm-browserify@0.0.4": {
      "indexof": "npm:indexof@0.0.1"
    }
  }
});
<|MERGE_RESOLUTION|>--- conflicted
+++ resolved
@@ -14,12 +14,8 @@
   "map": {
     "EventEmitter": "github:Wolfy87/EventEmitter@4.2.11",
     "bean": "npm:bean@1.0.15",
-<<<<<<< HEAD
-    "bonzo": "npm:bonzo@2.0.0",
+    "bonzo": "npm:bonzo@1.4.0",
     "classnames": "npm:classnames@1.2.0",
-=======
-    "bonzo": "npm:bonzo@1.4.0",
->>>>>>> 8c49014f
     "domready": "npm:domready@1.0.7",
     "jsx": "github:floatdrop/plugin-jsx@1.1.0",
     "lodash": "npm:lodash@2.4.1",
@@ -101,13 +97,8 @@
     "npm:bean@1.0.15": {
       "fs": "github:jspm/nodelibs-fs@0.1.2"
     },
-<<<<<<< HEAD
-    "npm:bonzo@2.0.0": {
-      "fs": "github:jspm/nodelibs-fs@0.1.2",
-=======
     "npm:bonzo@1.4.0": {
       "fs": "github:jspm/nodelibs-fs@0.1.1",
->>>>>>> 8c49014f
       "process": "github:jspm/nodelibs-process@0.1.1"
     },
     "npm:browserify-aes@1.0.0": {
