--- conflicted
+++ resolved
@@ -32,15 +32,9 @@
 System.config({
   "map": {
     "EventEmitter": "github:Wolfy87/EventEmitter@4.2.11",
-<<<<<<< HEAD
-    "Promise": "github:guardian/native-promise-only@0.7.6-e",
-    "babel": "npm:babel-core@5.8.19",
-    "babel-runtime": "npm:babel-runtime@5.8.19",
-=======
     "Promise": "github:cujojs/when@3.7.3/es6-shim/Promise",
     "babel": "npm:babel-core@5.8.14",
     "babel-runtime": "npm:babel-runtime@5.8.12",
->>>>>>> 639dcaad
     "bean": "npm:bean@1.0.15",
     "bonzo": "npm:bonzo@1.4.0",
     "classnames": "npm:classnames@1.2.0",
@@ -134,7 +128,7 @@
     "npm:assert@1.3.0": {
       "util": "npm:util@0.10.3"
     },
-    "npm:babel-runtime@5.8.19": {
+    "npm:babel-runtime@5.8.12": {
       "process": "github:jspm/nodelibs-process@0.1.1"
     },
     "npm:bean@1.0.15": {
