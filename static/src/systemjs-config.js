System.config({
  "transpiler": "babel",
  "babelOptions": {
    "optional": [
      "runtime"
    ],
    "blacklist": []
  },
  "paths": {
    "*": "javascripts/*.js",
    "admin/*": "javascripts/projects/admin/*.js",
    "common/*": "javascripts/projects/common/*.js",
    "facia/*": "javascripts/projects/facia/*.js",
    "membership/*": "javascripts/projects/membership/*.js",
    "bundles/*": "bundles/*.js",
    "test/*": "javascripts/test/*.js",
    "helpers/*": "javascripts/test/helpers/*.js",
    "fixtures/*": "javascripts/test/fixtures/*.js",
    "es6/*": "javascripts/es6/*.js",
    "bootstraps/*": "javascripts/bootstraps/*.js",
    "vendor/*": "javascripts/vendor/*.js",
    "svgs/*": "inline-svgs/*.svg",
    "github:*": "jspm_packages/github/*.js",
    "npm:*": "jspm_packages/npm/*.js",
    "bower:*": "jspm_packages/bower/*.js",
    "facebook": "//connect.facebook.net/en_US/all.js",
    "interactive/*": "//*"
  },
  "shim": {
    "omniture": {
      "exports": "s"
    }
  }
});

System.config({
  "map": {
    "EventEmitter": "github:Wolfy87/EventEmitter@4.2.11",
    "Promise": "github:guardian/native-promise-only@0.7.6-e",
    "babel": "npm:babel@4.7.16",
    "babel-runtime": "npm:babel-runtime@4.7.16",
    "bean": "npm:bean@1.0.15",
    "bonzo": "npm:bonzo@1.4.0",
    "classnames": "npm:classnames@1.2.0",
    "domready": "npm:domready@1.0.7",
    "enhancer": "github:guardian/enhancer@0.1.3",
    "fastclick": "npm:fastclick@1.0.6",
    "fastdom": "github:wilsonpage/fastdom@0.8.6",
    "fence": "github:guardian/fence@0.2.11",
<<<<<<< HEAD
=======
    "jasmine-sinon": "bower:jasmine-sinon@0.4.0",
    "jsx": "github:floatdrop/plugin-jsx@1.1.0",
>>>>>>> ee7f09db
    "lodash": "npm:lodash@2.4.1",
    "omniture": "vendor/omniture",
    "picturefill": "common/utils/picturefill",
    "qwery": "npm:qwery@4.0.0",
    "raven": "github:getsentry/raven-js@1.1.18",
    "react": "npm:react@0.13.2",
    "reqwest": "github:ded/reqwest@1.1.5",
    "sinonjs": "bower:sinonjs@1.10.2",
    "socketio": "bower:socket.io-client@1.1.0",
    "squire": "bower:squire@0.2.0",
    "stripe": "vendor/stripe/stripe.min",
    "svg": "es6/projects/common/utils/svg",
    "system-script": "github:rich-nguyen/systemjs-script-plugin@0.1.9",
    "text": "github:systemjs/plugin-text@0.0.2",
    "videojs": "github:guardian/video.js@4.11.1.1",
    "videojsads": "github:guardian/videojs-contrib-ads@0.4.1",
    "videojsembed": "github:guardian/videojs-embed@0.3.1",
    "videojsima": "github:guardian/videojs-ima@0.1.2",
    "videojspersistvolume": "bower:videojs-persistvolume@0.1.2",
    "videojsplaylist": "github:tim-peterson/videojs-playlist@master",
    "bower:jasmine-sinon@0.4.0": {
      "jasmine": "bower:jasmine@2.0.4",
      "sinonjs": "bower:sinonjs@1.10.2"
    },
    "bower:video.js@4.12.5": {
      "css": "github:systemjs/plugin-css@0.1.9"
    },
    "bower:videojs-persistvolume@0.1.2": {
      "video.js": "bower:video.js@4.12.5"
    },
    "github:jspm/nodelibs-assert@0.1.0": {
      "assert": "npm:assert@1.3.0"
    },
    "github:jspm/nodelibs-buffer@0.1.0": {
<<<<<<< HEAD
      "buffer": "npm:buffer@3.2.2"
=======
      "buffer": "npm:buffer@3.2.1"
    },
    "github:jspm/nodelibs-constants@0.1.0": {
      "constants-browserify": "npm:constants-browserify@0.0.1"
    },
    "github:jspm/nodelibs-crypto@0.1.0": {
      "crypto-browserify": "npm:crypto-browserify@3.9.14"
>>>>>>> ee7f09db
    },
    "github:jspm/nodelibs-events@0.1.0": {
      "events-browserify": "npm:events-browserify@0.0.1"
    },
    "github:jspm/nodelibs-http@1.7.1": {
      "Base64": "npm:Base64@0.2.1",
      "events": "github:jspm/nodelibs-events@0.1.0",
      "inherits": "npm:inherits@2.0.1",
      "stream": "github:jspm/nodelibs-stream@0.1.0",
      "url": "github:jspm/nodelibs-url@0.1.0",
      "util": "github:jspm/nodelibs-util@0.1.0"
    },
    "github:jspm/nodelibs-https@0.1.0": {
      "https-browserify": "npm:https-browserify@0.0.0"
    },
    "github:jspm/nodelibs-os@0.1.0": {
      "os-browserify": "npm:os-browserify@0.1.2"
    },
    "github:jspm/nodelibs-path@0.1.0": {
      "path-browserify": "npm:path-browserify@0.0.0"
    },
    "github:jspm/nodelibs-process@0.1.1": {
      "process": "npm:process@0.10.1"
    },
    "github:jspm/nodelibs-stream@0.1.0": {
      "stream-browserify": "npm:stream-browserify@1.0.0"
    },
    "github:jspm/nodelibs-url@0.1.0": {
      "url": "npm:url@0.10.3"
    },
    "github:jspm/nodelibs-util@0.1.0": {
      "util": "npm:util@0.10.3"
    },
    "github:systemjs/plugin-css@0.1.9": {
      "clean-css": "npm:clean-css@3.1.9",
      "fs": "github:jspm/nodelibs-fs@0.1.2",
      "path": "github:jspm/nodelibs-path@0.1.0"
    },
    "npm:amdefine@0.1.0": {
      "fs": "github:jspm/nodelibs-fs@0.1.2",
      "module": "github:jspm/nodelibs-module@0.1.0",
      "path": "github:jspm/nodelibs-path@0.1.0",
      "process": "github:jspm/nodelibs-process@0.1.1"
    },
<<<<<<< HEAD
=======
    "npm:asn1.js@1.0.4": {
      "assert": "github:jspm/nodelibs-assert@0.1.0",
      "bn.js": "npm:bn.js@1.3.0",
      "buffer": "github:jspm/nodelibs-buffer@0.1.0",
      "inherits": "npm:inherits@2.0.1",
      "minimalistic-assert": "npm:minimalistic-assert@1.0.0",
      "vm": "github:jspm/nodelibs-vm@0.1.0"
    },
>>>>>>> ee7f09db
    "npm:assert@1.3.0": {
      "util": "npm:util@0.10.3"
    },
    "npm:babel-runtime@4.7.16": {
      "process": "github:jspm/nodelibs-process@0.1.1"
    },
    "npm:bean@1.0.15": {
      "fs": "github:jspm/nodelibs-fs@0.1.2"
    },
    "npm:bonzo@1.4.0": {
      "fs": "github:jspm/nodelibs-fs@0.1.2",
      "process": "github:jspm/nodelibs-process@0.1.1"
    },
<<<<<<< HEAD
    "npm:buffer@3.2.2": {
=======
    "npm:browserify-aes@1.0.0": {
      "buffer": "github:jspm/nodelibs-buffer@0.1.0",
      "create-hash": "npm:create-hash@1.1.1",
      "crypto": "github:jspm/nodelibs-crypto@0.1.0",
      "fs": "github:jspm/nodelibs-fs@0.1.2",
      "inherits": "npm:inherits@2.0.1",
      "stream": "github:jspm/nodelibs-stream@0.1.0",
      "systemjs-json": "github:systemjs/plugin-json@0.1.0"
    },
    "npm:browserify-rsa@2.0.0": {
      "bn.js": "npm:bn.js@1.3.0",
      "buffer": "github:jspm/nodelibs-buffer@0.1.0",
      "constants": "github:jspm/nodelibs-constants@0.1.0",
      "crypto": "github:jspm/nodelibs-crypto@0.1.0",
      "randombytes": "npm:randombytes@2.0.1"
    },
    "npm:browserify-sign@3.0.1": {
      "bn.js": "npm:bn.js@1.3.0",
      "browserify-rsa": "npm:browserify-rsa@2.0.0",
      "buffer": "github:jspm/nodelibs-buffer@0.1.0",
      "create-hash": "npm:create-hash@1.1.1",
      "create-hmac": "npm:create-hmac@1.1.3",
      "crypto": "github:jspm/nodelibs-crypto@0.1.0",
      "elliptic": "npm:elliptic@1.0.1",
      "inherits": "npm:inherits@2.0.1",
      "parse-asn1": "npm:parse-asn1@3.0.0",
      "stream": "github:jspm/nodelibs-stream@0.1.0",
      "systemjs-json": "github:systemjs/plugin-json@0.1.0"
    },
    "npm:buffer@3.2.1": {
>>>>>>> ee7f09db
      "base64-js": "npm:base64-js@0.0.8",
      "ieee754": "npm:ieee754@1.1.5",
      "is-array": "npm:is-array@1.0.1"
    },
    "npm:classnames@1.2.0": {
      "assert": "github:jspm/nodelibs-assert@0.1.0"
    },
    "npm:clean-css@3.1.9": {
      "buffer": "github:jspm/nodelibs-buffer@0.1.0",
      "commander": "npm:commander@2.6.0",
      "fs": "github:jspm/nodelibs-fs@0.1.2",
      "http": "github:jspm/nodelibs-http@1.7.1",
      "https": "github:jspm/nodelibs-https@0.1.0",
      "os": "github:jspm/nodelibs-os@0.1.0",
      "path": "github:jspm/nodelibs-path@0.1.0",
      "process": "github:jspm/nodelibs-process@0.1.1",
      "source-map": "npm:source-map@0.1.43",
      "url": "github:jspm/nodelibs-url@0.1.0",
      "util": "github:jspm/nodelibs-util@0.1.0"
    },
    "npm:commander@2.6.0": {
      "child_process": "github:jspm/nodelibs-child_process@0.1.0",
      "events": "github:jspm/nodelibs-events@0.1.0",
      "path": "github:jspm/nodelibs-path@0.1.0",
      "process": "github:jspm/nodelibs-process@0.1.1"
    },
    "npm:core-util-is@1.0.1": {
      "buffer": "github:jspm/nodelibs-buffer@0.1.0"
    },
<<<<<<< HEAD
=======
    "npm:create-ecdh@2.0.0": {
      "bn.js": "npm:bn.js@1.3.0",
      "buffer": "github:jspm/nodelibs-buffer@0.1.0",
      "crypto": "github:jspm/nodelibs-crypto@0.1.0",
      "elliptic": "npm:elliptic@1.0.1"
    },
    "npm:create-hash@1.1.1": {
      "buffer": "github:jspm/nodelibs-buffer@0.1.0",
      "crypto": "github:jspm/nodelibs-crypto@0.1.0",
      "fs": "github:jspm/nodelibs-fs@0.1.2",
      "inherits": "npm:inherits@2.0.1",
      "ripemd160": "npm:ripemd160@1.0.0",
      "sha.js": "npm:sha.js@2.4.0",
      "stream": "github:jspm/nodelibs-stream@0.1.0"
    },
    "npm:create-hmac@1.1.3": {
      "buffer": "github:jspm/nodelibs-buffer@0.1.0",
      "create-hash": "npm:create-hash@1.1.1",
      "crypto": "github:jspm/nodelibs-crypto@0.1.0",
      "inherits": "npm:inherits@2.0.1",
      "stream": "github:jspm/nodelibs-stream@0.1.0"
    },
    "npm:crypto-browserify@3.9.14": {
      "browserify-aes": "npm:browserify-aes@1.0.0",
      "browserify-sign": "npm:browserify-sign@3.0.1",
      "create-ecdh": "npm:create-ecdh@2.0.0",
      "create-hash": "npm:create-hash@1.1.1",
      "create-hmac": "npm:create-hmac@1.1.3",
      "diffie-hellman": "npm:diffie-hellman@3.0.1",
      "inherits": "npm:inherits@2.0.1",
      "pbkdf2": "npm:pbkdf2@3.0.4",
      "public-encrypt": "npm:public-encrypt@2.0.0",
      "randombytes": "npm:randombytes@2.0.1"
    },
    "npm:diffie-hellman@3.0.1": {
      "bn.js": "npm:bn.js@1.3.0",
      "buffer": "github:jspm/nodelibs-buffer@0.1.0",
      "crypto": "github:jspm/nodelibs-crypto@0.1.0",
      "miller-rabin": "npm:miller-rabin@1.1.5",
      "process": "github:jspm/nodelibs-process@0.1.1",
      "randombytes": "npm:randombytes@2.0.1",
      "systemjs-json": "github:systemjs/plugin-json@0.1.0"
    },
    "npm:elliptic@1.0.1": {
      "bn.js": "npm:bn.js@1.3.0",
      "brorand": "npm:brorand@1.0.5",
      "hash.js": "npm:hash.js@1.0.2",
      "inherits": "npm:inherits@2.0.1",
      "systemjs-json": "github:systemjs/plugin-json@0.1.0"
    },
>>>>>>> ee7f09db
    "npm:envify@3.4.0": {
      "jstransform": "npm:jstransform@10.1.0",
      "process": "github:jspm/nodelibs-process@0.1.1",
      "through": "npm:through@2.3.7"
    },
    "npm:esprima-fb@13001.1001.0-dev-harmony-fb": {
      "fs": "github:jspm/nodelibs-fs@0.1.2",
      "process": "github:jspm/nodelibs-process@0.1.1"
    },
    "npm:events-browserify@0.0.1": {
      "process": "github:jspm/nodelibs-process@0.1.1"
    },
    "npm:https-browserify@0.0.0": {
      "http": "github:jspm/nodelibs-http@1.7.1"
    },
<<<<<<< HEAD
=======
    "npm:iconv-lite@0.4.8": {
      "buffer": "github:jspm/nodelibs-buffer@0.1.0",
      "process": "github:jspm/nodelibs-process@0.1.1",
      "stream": "github:jspm/nodelibs-stream@0.1.0",
      "string_decoder": "github:jspm/nodelibs-string_decoder@0.1.0",
      "systemjs-json": "github:systemjs/plugin-json@0.1.0"
    },
    "npm:inflight@1.0.4": {
      "once": "npm:once@1.3.1",
      "process": "github:jspm/nodelibs-process@0.1.1",
      "wrappy": "npm:wrappy@1.0.1"
    },
>>>>>>> ee7f09db
    "npm:inherits@2.0.1": {
      "util": "github:jspm/nodelibs-util@0.1.0"
    },
    "npm:jstransform@10.1.0": {
      "base62": "npm:base62@0.1.1",
      "buffer": "github:jspm/nodelibs-buffer@0.1.0",
      "esprima-fb": "npm:esprima-fb@13001.1001.0-dev-harmony-fb",
      "fs": "github:jspm/nodelibs-fs@0.1.2",
      "process": "github:jspm/nodelibs-process@0.1.1",
      "source-map": "npm:source-map@0.1.31"
    },
    "npm:lodash@2.4.1": {
      "process": "github:jspm/nodelibs-process@0.1.1"
    },
    "npm:os-browserify@0.1.2": {
      "os": "github:jspm/nodelibs-os@0.1.0"
    },
<<<<<<< HEAD
    "npm:path-browserify@0.0.0": {
      "process": "github:jspm/nodelibs-process@0.1.1"
    },
=======
    "npm:parse-asn1@3.0.0": {
      "asn1.js": "npm:asn1.js@1.0.4",
      "browserify-aes": "npm:browserify-aes@1.0.0",
      "buffer": "github:jspm/nodelibs-buffer@0.1.0",
      "create-hash": "npm:create-hash@1.1.1",
      "pbkdf2-compat": "npm:pbkdf2-compat@3.0.2",
      "systemjs-json": "github:systemjs/plugin-json@0.1.0"
    },
    "npm:path-browserify@0.0.0": {
      "process": "github:jspm/nodelibs-process@0.1.1"
    },
    "npm:pbkdf2-compat@3.0.2": {
      "buffer": "github:jspm/nodelibs-buffer@0.1.0",
      "child_process": "github:jspm/nodelibs-child_process@0.1.0",
      "create-hmac": "npm:create-hmac@1.1.3",
      "crypto": "github:jspm/nodelibs-crypto@0.1.0",
      "path": "github:jspm/nodelibs-path@0.1.0",
      "process": "github:jspm/nodelibs-process@0.1.1",
      "systemjs-json": "github:systemjs/plugin-json@0.1.0"
    },
    "npm:pbkdf2@3.0.4": {
      "buffer": "github:jspm/nodelibs-buffer@0.1.0",
      "child_process": "github:jspm/nodelibs-child_process@0.1.0",
      "create-hmac": "npm:create-hmac@1.1.3",
      "crypto": "github:jspm/nodelibs-crypto@0.1.0",
      "path": "github:jspm/nodelibs-path@0.1.0",
      "process": "github:jspm/nodelibs-process@0.1.1",
      "systemjs-json": "github:systemjs/plugin-json@0.1.0"
    },
    "npm:public-encrypt@2.0.0": {
      "bn.js": "npm:bn.js@1.3.0",
      "browserify-rsa": "npm:browserify-rsa@2.0.0",
      "buffer": "github:jspm/nodelibs-buffer@0.1.0",
      "create-hash": "npm:create-hash@1.1.1",
      "crypto": "github:jspm/nodelibs-crypto@0.1.0",
      "parse-asn1": "npm:parse-asn1@3.0.0",
      "randombytes": "npm:randombytes@2.0.1"
    },
>>>>>>> ee7f09db
    "npm:punycode@1.3.2": {
      "process": "github:jspm/nodelibs-process@0.1.1"
    },
    "npm:qwery@4.0.0": {
      "process": "github:jspm/nodelibs-process@0.1.1"
    },
    "npm:react@0.13.2": {
      "buffer": "github:jspm/nodelibs-buffer@0.1.0",
      "envify": "npm:envify@3.4.0",
      "process": "github:jspm/nodelibs-process@0.1.1"
    },
    "npm:readable-stream@1.1.13": {
      "buffer": "github:jspm/nodelibs-buffer@0.1.0",
      "core-util-is": "npm:core-util-is@1.0.1",
      "events": "github:jspm/nodelibs-events@0.1.0",
      "inherits": "npm:inherits@2.0.1",
      "isarray": "npm:isarray@0.0.1",
      "process": "github:jspm/nodelibs-process@0.1.1",
      "stream": "github:jspm/nodelibs-stream@0.1.0",
      "stream-browserify": "npm:stream-browserify@1.0.0",
      "string_decoder": "npm:string_decoder@0.10.31",
      "util": "github:jspm/nodelibs-util@0.1.0"
    },
<<<<<<< HEAD
=======
    "npm:recast@0.9.18": {
      "assert": "github:jspm/nodelibs-assert@0.1.0",
      "ast-types": "npm:ast-types@0.6.16",
      "esprima-fb": "npm:esprima-fb@10001.1.0-dev-harmony-fb",
      "fs": "github:jspm/nodelibs-fs@0.1.2",
      "private": "npm:private@0.1.6",
      "process": "github:jspm/nodelibs-process@0.1.1",
      "source-map": "npm:source-map@0.1.43"
    },
    "npm:ripemd160@1.0.0": {
      "buffer": "github:jspm/nodelibs-buffer@0.1.0",
      "process": "github:jspm/nodelibs-process@0.1.1"
    },
    "npm:sha.js@2.4.0": {
      "buffer": "github:jspm/nodelibs-buffer@0.1.0",
      "fs": "github:jspm/nodelibs-fs@0.1.2",
      "inherits": "npm:inherits@2.0.1",
      "process": "github:jspm/nodelibs-process@0.1.1"
    },
    "npm:sigmund@1.0.0": {
      "http": "github:jspm/nodelibs-http@1.7.1",
      "util": "github:jspm/nodelibs-util@0.1.0"
    },
>>>>>>> ee7f09db
    "npm:source-map@0.1.31": {
      "amdefine": "npm:amdefine@0.1.0",
      "fs": "github:jspm/nodelibs-fs@0.1.2",
      "path": "github:jspm/nodelibs-path@0.1.0",
      "process": "github:jspm/nodelibs-process@0.1.1"
    },
    "npm:source-map@0.1.43": {
      "amdefine": "npm:amdefine@0.1.0",
      "fs": "github:jspm/nodelibs-fs@0.1.2",
      "path": "github:jspm/nodelibs-path@0.1.0",
      "process": "github:jspm/nodelibs-process@0.1.1"
    },
    "npm:stream-browserify@1.0.0": {
      "events": "github:jspm/nodelibs-events@0.1.0",
      "inherits": "npm:inherits@2.0.1",
      "readable-stream": "npm:readable-stream@1.1.13"
    },
    "npm:string_decoder@0.10.31": {
      "buffer": "github:jspm/nodelibs-buffer@0.1.0"
    },
    "npm:through@2.3.7": {
      "process": "github:jspm/nodelibs-process@0.1.1",
      "stream": "github:jspm/nodelibs-stream@0.1.0"
    },
    "npm:url@0.10.3": {
      "assert": "github:jspm/nodelibs-assert@0.1.0",
      "punycode": "npm:punycode@1.3.2",
      "querystring": "npm:querystring@0.2.0",
      "util": "github:jspm/nodelibs-util@0.1.0"
    },
    "npm:util@0.10.3": {
      "inherits": "npm:inherits@2.0.1",
      "process": "github:jspm/nodelibs-process@0.1.1"
    }
  }
});
<|MERGE_RESOLUTION|>--- conflicted
+++ resolved
@@ -47,11 +47,7 @@
     "fastclick": "npm:fastclick@1.0.6",
     "fastdom": "github:wilsonpage/fastdom@0.8.6",
     "fence": "github:guardian/fence@0.2.11",
-<<<<<<< HEAD
-=======
     "jasmine-sinon": "bower:jasmine-sinon@0.4.0",
-    "jsx": "github:floatdrop/plugin-jsx@1.1.0",
->>>>>>> ee7f09db
     "lodash": "npm:lodash@2.4.1",
     "omniture": "vendor/omniture",
     "picturefill": "common/utils/picturefill",
@@ -86,17 +82,13 @@
       "assert": "npm:assert@1.3.0"
     },
     "github:jspm/nodelibs-buffer@0.1.0": {
-<<<<<<< HEAD
       "buffer": "npm:buffer@3.2.2"
-=======
-      "buffer": "npm:buffer@3.2.1"
     },
     "github:jspm/nodelibs-constants@0.1.0": {
       "constants-browserify": "npm:constants-browserify@0.0.1"
     },
     "github:jspm/nodelibs-crypto@0.1.0": {
       "crypto-browserify": "npm:crypto-browserify@3.9.14"
->>>>>>> ee7f09db
     },
     "github:jspm/nodelibs-events@0.1.0": {
       "events-browserify": "npm:events-browserify@0.0.1"
@@ -141,8 +133,6 @@
       "path": "github:jspm/nodelibs-path@0.1.0",
       "process": "github:jspm/nodelibs-process@0.1.1"
     },
-<<<<<<< HEAD
-=======
     "npm:asn1.js@1.0.4": {
       "assert": "github:jspm/nodelibs-assert@0.1.0",
       "bn.js": "npm:bn.js@1.3.0",
@@ -151,10 +141,13 @@
       "minimalistic-assert": "npm:minimalistic-assert@1.0.0",
       "vm": "github:jspm/nodelibs-vm@0.1.0"
     },
->>>>>>> ee7f09db
     "npm:assert@1.3.0": {
       "util": "npm:util@0.10.3"
     },
+    "npm:ast-types@0.6.16": {
+      "assert": "github:jspm/nodelibs-assert@0.1.0",
+      "util": "github:jspm/nodelibs-util@0.1.0"
+    },
     "npm:babel-runtime@4.7.16": {
       "process": "github:jspm/nodelibs-process@0.1.1"
     },
@@ -165,9 +158,6 @@
       "fs": "github:jspm/nodelibs-fs@0.1.2",
       "process": "github:jspm/nodelibs-process@0.1.1"
     },
-<<<<<<< HEAD
-    "npm:buffer@3.2.2": {
-=======
     "npm:browserify-aes@1.0.0": {
       "buffer": "github:jspm/nodelibs-buffer@0.1.0",
       "create-hash": "npm:create-hash@1.1.1",
@@ -198,7 +188,6 @@
       "systemjs-json": "github:systemjs/plugin-json@0.1.0"
     },
     "npm:buffer@3.2.1": {
->>>>>>> ee7f09db
       "base64-js": "npm:base64-js@0.0.8",
       "ieee754": "npm:ieee754@1.1.5",
       "is-array": "npm:is-array@1.0.1"
@@ -219,6 +208,12 @@
       "url": "github:jspm/nodelibs-url@0.1.0",
       "util": "github:jspm/nodelibs-util@0.1.0"
     },
+    "npm:commander@2.5.1": {
+      "child_process": "github:jspm/nodelibs-child_process@0.1.0",
+      "events": "github:jspm/nodelibs-events@0.1.0",
+      "path": "github:jspm/nodelibs-path@0.1.0",
+      "process": "github:jspm/nodelibs-process@0.1.1"
+    },
     "npm:commander@2.6.0": {
       "child_process": "github:jspm/nodelibs-child_process@0.1.0",
       "events": "github:jspm/nodelibs-events@0.1.0",
@@ -228,8 +223,6 @@
     "npm:core-util-is@1.0.1": {
       "buffer": "github:jspm/nodelibs-buffer@0.1.0"
     },
-<<<<<<< HEAD
-=======
     "npm:create-ecdh@2.0.0": {
       "bn.js": "npm:bn.js@1.3.0",
       "buffer": "github:jspm/nodelibs-buffer@0.1.0",
@@ -280,7 +273,6 @@
       "inherits": "npm:inherits@2.0.1",
       "systemjs-json": "github:systemjs/plugin-json@0.1.0"
     },
->>>>>>> ee7f09db
     "npm:envify@3.4.0": {
       "jstransform": "npm:jstransform@10.1.0",
       "process": "github:jspm/nodelibs-process@0.1.1",
@@ -296,8 +288,6 @@
     "npm:https-browserify@0.0.0": {
       "http": "github:jspm/nodelibs-http@1.7.1"
     },
-<<<<<<< HEAD
-=======
     "npm:iconv-lite@0.4.8": {
       "buffer": "github:jspm/nodelibs-buffer@0.1.0",
       "process": "github:jspm/nodelibs-process@0.1.1",
@@ -310,7 +300,6 @@
       "process": "github:jspm/nodelibs-process@0.1.1",
       "wrappy": "npm:wrappy@1.0.1"
     },
->>>>>>> ee7f09db
     "npm:inherits@2.0.1": {
       "util": "github:jspm/nodelibs-util@0.1.0"
     },
@@ -328,11 +317,6 @@
     "npm:os-browserify@0.1.2": {
       "os": "github:jspm/nodelibs-os@0.1.0"
     },
-<<<<<<< HEAD
-    "npm:path-browserify@0.0.0": {
-      "process": "github:jspm/nodelibs-process@0.1.1"
-    },
-=======
     "npm:parse-asn1@3.0.0": {
       "asn1.js": "npm:asn1.js@1.0.4",
       "browserify-aes": "npm:browserify-aes@1.0.0",
@@ -371,11 +355,21 @@
       "parse-asn1": "npm:parse-asn1@3.0.0",
       "randombytes": "npm:randombytes@2.0.1"
     },
->>>>>>> ee7f09db
     "npm:punycode@1.3.2": {
       "process": "github:jspm/nodelibs-process@0.1.1"
     },
     "npm:qwery@4.0.0": {
+      "process": "github:jspm/nodelibs-process@0.1.1"
+    },
+    "npm:randombytes@2.0.1": {
+      "buffer": "github:jspm/nodelibs-buffer@0.1.0",
+      "crypto": "github:jspm/nodelibs-crypto@0.1.0",
+      "process": "github:jspm/nodelibs-process@0.1.1"
+    },
+    "npm:react-tools@0.13.1": {
+      "buffer": "github:jspm/nodelibs-buffer@0.1.0",
+      "commoner": "npm:commoner@0.10.1",
+      "jstransform": "npm:jstransform@10.1.0",
       "process": "github:jspm/nodelibs-process@0.1.1"
     },
     "npm:react@0.13.2": {
@@ -395,8 +389,6 @@
       "string_decoder": "npm:string_decoder@0.10.31",
       "util": "github:jspm/nodelibs-util@0.1.0"
     },
-<<<<<<< HEAD
-=======
     "npm:recast@0.9.18": {
       "assert": "github:jspm/nodelibs-assert@0.1.0",
       "ast-types": "npm:ast-types@0.6.16",
@@ -420,7 +412,6 @@
       "http": "github:jspm/nodelibs-http@1.7.1",
       "util": "github:jspm/nodelibs-util@0.1.0"
     },
->>>>>>> ee7f09db
     "npm:source-map@0.1.31": {
       "amdefine": "npm:amdefine@0.1.0",
       "fs": "github:jspm/nodelibs-fs@0.1.2",
