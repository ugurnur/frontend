--- conflicted
+++ resolved
@@ -38,13 +38,8 @@
   "map": {
     "EventEmitter": "github:Wolfy87/EventEmitter@4.2.11",
     "Promise": "github:guardian/native-promise-only@0.7.6-e",
-<<<<<<< HEAD
-    "babel": "npm:babel-core@5.6.7",
-    "babel-runtime": "npm:babel-runtime@5.6.7",
-=======
     "babel": "npm:babel-core@5.6.11",
     "babel-runtime": "npm:babel-runtime@5.6.11",
->>>>>>> ef4857a6
     "bean": "npm:bean@1.0.15",
     "bonzo": "npm:bonzo@1.4.0",
     "classnames": "npm:classnames@1.2.0",
@@ -137,11 +132,7 @@
     "npm:assert@1.3.0": {
       "util": "npm:util@0.10.3"
     },
-<<<<<<< HEAD
-    "npm:babel-runtime@5.6.7": {
-=======
     "npm:babel-runtime@5.6.11": {
->>>>>>> ef4857a6
       "process": "github:jspm/nodelibs-process@0.1.1"
     },
     "npm:bean@1.0.15": {
