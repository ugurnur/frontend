--- conflicted
+++ resolved
@@ -33,13 +33,8 @@
   "map": {
     "EventEmitter": "github:Wolfy87/EventEmitter@4.2.11",
     "Promise": "github:guardian/native-promise-only@0.7.6-e",
-<<<<<<< HEAD
-    "babel": "npm:babel-core@5.8.9",
-    "babel-runtime": "npm:babel-runtime@5.8.9",
-=======
-    "babel": "npm:babel-core@5.8.12",
-    "babel-runtime": "npm:babel-runtime@5.8.12",
->>>>>>> 045820bc
+    "babel": "npm:babel-core@5.8.3",
+    "babel-runtime": "npm:babel-runtime@5.8.3",
     "bean": "npm:bean@1.0.15",
     "bonzo": "npm:bonzo@1.4.0",
     "classnames": "npm:classnames@1.2.0",
@@ -132,11 +127,7 @@
     "npm:assert@1.3.0": {
       "util": "npm:util@0.10.3"
     },
-<<<<<<< HEAD
-    "npm:babel-runtime@5.8.9": {
-=======
-    "npm:babel-runtime@5.8.12": {
->>>>>>> 045820bc
+    "npm:babel-runtime@5.8.3": {
       "process": "github:jspm/nodelibs-process@0.1.1"
     },
     "npm:bean@1.0.15": {
