System.config({
  "defaultJSExtensions": true,
  "transpiler": "babel",
  "babelOptions": {
    "optional": [
      "runtime"
    ],
    "blacklist": []
  },
  "paths": {
    "*": "javascripts/*",
    "admin/*": "javascripts/projects/admin/*",
    "common/*": "javascripts/projects/common/*",
    "facia/*": "javascripts/projects/facia/*",
    "membership/*": "javascripts/projects/membership/*",
    "bundles/*": "bundles/*",
    "test/*": "javascripts/test/*",
    "helpers/*": "javascripts/test/helpers/*",
    "fixtures/*": "javascripts/test/fixtures/*",
    "es6/*": "javascripts/es6/*",
    "bootstraps/*": "javascripts/bootstraps/*",
    "vendor/*": "javascripts/vendor/*",
    "svgs/*": "inline-svgs/*.svg",
    "github:*": "jspm_packages/github/*",
    "npm:*": "jspm_packages/npm/*",
    "bower:*": "jspm_packages/bower/*",
    "facebook.js": "//connect.facebook.net/en_US/all",
    "foresee.js": "javascripts/vendor/foresee/20150703/foresee-trigger"
  }
});

System.config({
  "map": {
    "EventEmitter": "github:Wolfy87/EventEmitter@4.2.11",
    "Promise": "github:cujojs/when@3.7.3/es6-shim/Promise",
<<<<<<< HEAD
    "babel": "npm:babel-core@5.8.21",
=======
    "babel": "npm:babel-core@5.8.22",
>>>>>>> f6961ffa
    "babel-runtime": "npm:babel-runtime@5.8.20",
    "bean": "npm:bean@1.0.15",
    "bonzo": "npm:bonzo@1.4.0",
    "classnames": "npm:classnames@1.2.0",
    "core-js": "npm:core-js@0.9.18",
    "domready": "npm:domready@1.0.8",
    "enhancer": "github:guardian/enhancer@0.1.3",
    "fastdom": "github:wilsonpage/fastdom@0.8.6",
    "fence": "github:guardian/fence@0.2.11",
    "jasmine-sinon": "bower:jasmine-sinon@0.4.0",
    "lodash": "npm:lodash@2.4.1",
    "omniture": "vendor/omniture",
    "picturefill": "common/utils/picturefill",
    "qwery": "npm:qwery@3.4.2",
    "raven": "github:getsentry/raven-js@1.1.18",
    "react": "npm:react@0.13.2",
    "reqwest": "github:ded/reqwest@1.1.5",
    "sinonjs": "bower:sinonjs@1.10.2",
    "socketio": "github:Automattic/socket.io-client@1.1.0",
    "stripe": "vendor/stripe/stripe.min",
    "svg": "es6/projects/common/utils/svg",
    "system-script": "github:rich-nguyen/systemjs-script-plugin@0.1.10",
    "text": "github:systemjs/plugin-text@0.0.2",
    "videojs": "github:guardian/video.js@4.11.1.1",
    "videojsads": "github:guardian/videojs-contrib-ads@0.4.1",
    "videojsembed": "github:guardian/videojs-embed@0.3.1",
    "videojsima": "github:guardian/videojs-ima@0.1.2",
    "videojspersistvolume": "bower:videojs-persistvolume@0.1.2",
    "videojsplaylist": "github:tim-peterson/videojs-playlist@master",
    "when": "github:cujojs/when@3.7.3",
    "zxcvbn": "github:dropbox/zxcvbn@v1.0",
    "bower:jasmine-sinon@0.4.0": {
      "jasmine": "bower:jasmine@2.0.4",
      "sinonjs": "bower:sinonjs@1.10.2"
    },
    "bower:video.js@4.12.8": {
      "css": "github:systemjs/plugin-css@0.1.9"
    },
    "bower:videojs-persistvolume@0.1.2": {
      "video.js": "bower:video.js@4.12.8"
    },
    "github:jspm/nodelibs-assert@0.1.0": {
      "assert": "npm:assert@1.3.0"
    },
    "github:jspm/nodelibs-buffer@0.1.0": {
      "buffer": "npm:buffer@3.2.2"
    },
    "github:jspm/nodelibs-events@0.1.0": {
      "events-browserify": "npm:events-browserify@0.0.1"
    },
    "github:jspm/nodelibs-http@1.7.1": {
      "Base64": "npm:Base64@0.2.1",
      "events": "github:jspm/nodelibs-events@0.1.0",
      "inherits": "npm:inherits@2.0.1",
      "stream": "github:jspm/nodelibs-stream@0.1.0",
      "url": "github:jspm/nodelibs-url@0.1.0",
      "util": "github:jspm/nodelibs-util@0.1.0"
    },
    "github:jspm/nodelibs-https@0.1.0": {
      "https-browserify": "npm:https-browserify@0.0.0"
    },
    "github:jspm/nodelibs-os@0.1.0": {
      "os-browserify": "npm:os-browserify@0.1.2"
    },
    "github:jspm/nodelibs-path@0.1.0": {
      "path-browserify": "npm:path-browserify@0.0.0"
    },
    "github:jspm/nodelibs-process@0.1.1": {
      "process": "npm:process@0.10.1"
    },
    "github:jspm/nodelibs-stream@0.1.0": {
      "stream-browserify": "npm:stream-browserify@1.0.0"
    },
    "github:jspm/nodelibs-url@0.1.0": {
      "url": "npm:url@0.10.3"
    },
    "github:jspm/nodelibs-util@0.1.0": {
      "util": "npm:util@0.10.3"
    },
    "github:systemjs/plugin-css@0.1.9": {
      "clean-css": "npm:clean-css@3.1.9",
      "fs": "github:jspm/nodelibs-fs@0.1.2",
      "path": "github:jspm/nodelibs-path@0.1.0"
    },
    "npm:amdefine@0.1.0": {
      "fs": "github:jspm/nodelibs-fs@0.1.2",
      "module": "github:jspm/nodelibs-module@0.1.0",
      "path": "github:jspm/nodelibs-path@0.1.0",
      "process": "github:jspm/nodelibs-process@0.1.1"
    },
    "npm:assert@1.3.0": {
      "util": "npm:util@0.10.3"
    },
    "npm:babel-runtime@5.8.20": {
      "process": "github:jspm/nodelibs-process@0.1.1"
    },
    "npm:bean@1.0.15": {
      "fs": "github:jspm/nodelibs-fs@0.1.2"
    },
    "npm:bonzo@1.4.0": {
      "fs": "github:jspm/nodelibs-fs@0.1.2",
      "process": "github:jspm/nodelibs-process@0.1.1"
    },
    "npm:buffer@3.2.2": {
      "base64-js": "npm:base64-js@0.0.8",
      "ieee754": "npm:ieee754@1.1.5",
      "is-array": "npm:is-array@1.0.1"
    },
    "npm:classnames@1.2.0": {
      "assert": "github:jspm/nodelibs-assert@0.1.0"
    },
    "npm:clean-css@3.1.9": {
      "buffer": "github:jspm/nodelibs-buffer@0.1.0",
      "commander": "npm:commander@2.6.0",
      "fs": "github:jspm/nodelibs-fs@0.1.2",
      "http": "github:jspm/nodelibs-http@1.7.1",
      "https": "github:jspm/nodelibs-https@0.1.0",
      "os": "github:jspm/nodelibs-os@0.1.0",
      "path": "github:jspm/nodelibs-path@0.1.0",
      "process": "github:jspm/nodelibs-process@0.1.1",
      "source-map": "npm:source-map@0.1.43",
      "url": "github:jspm/nodelibs-url@0.1.0",
      "util": "github:jspm/nodelibs-util@0.1.0"
    },
    "npm:commander@2.6.0": {
      "child_process": "github:jspm/nodelibs-child_process@0.1.0",
      "events": "github:jspm/nodelibs-events@0.1.0",
      "path": "github:jspm/nodelibs-path@0.1.0",
      "process": "github:jspm/nodelibs-process@0.1.1"
    },
    "npm:core-js@0.9.18": {
      "fs": "github:jspm/nodelibs-fs@0.1.2",
      "process": "github:jspm/nodelibs-process@0.1.1",
      "systemjs-json": "github:systemjs/plugin-json@0.1.0"
    },
    "npm:core-util-is@1.0.1": {
      "buffer": "github:jspm/nodelibs-buffer@0.1.0"
    },
    "npm:envify@3.4.0": {
      "jstransform": "npm:jstransform@10.1.0",
      "process": "github:jspm/nodelibs-process@0.1.1",
      "through": "npm:through@2.3.7"
    },
    "npm:esprima-fb@13001.1001.0-dev-harmony-fb": {
      "fs": "github:jspm/nodelibs-fs@0.1.2",
      "process": "github:jspm/nodelibs-process@0.1.1"
    },
    "npm:events-browserify@0.0.1": {
      "process": "github:jspm/nodelibs-process@0.1.1"
    },
    "npm:https-browserify@0.0.0": {
      "http": "github:jspm/nodelibs-http@1.7.1"
    },
    "npm:inherits@2.0.1": {
      "util": "github:jspm/nodelibs-util@0.1.0"
    },
    "npm:jstransform@10.1.0": {
      "base62": "npm:base62@0.1.1",
      "buffer": "github:jspm/nodelibs-buffer@0.1.0",
      "esprima-fb": "npm:esprima-fb@13001.1001.0-dev-harmony-fb",
      "fs": "github:jspm/nodelibs-fs@0.1.2",
      "process": "github:jspm/nodelibs-process@0.1.1",
      "source-map": "npm:source-map@0.1.31"
    },
    "npm:lodash@2.4.1": {
      "process": "github:jspm/nodelibs-process@0.1.1"
    },
    "npm:os-browserify@0.1.2": {
      "os": "github:jspm/nodelibs-os@0.1.0"
    },
    "npm:path-browserify@0.0.0": {
      "process": "github:jspm/nodelibs-process@0.1.1"
    },
    "npm:punycode@1.3.2": {
      "process": "github:jspm/nodelibs-process@0.1.1"
    },
    "npm:qwery@3.4.2": {
      "process": "github:jspm/nodelibs-process@0.1.1"
    },
    "npm:react@0.13.2": {
      "buffer": "github:jspm/nodelibs-buffer@0.1.0",
      "envify": "npm:envify@3.4.0",
      "process": "github:jspm/nodelibs-process@0.1.1"
    },
    "npm:readable-stream@1.1.13": {
      "buffer": "github:jspm/nodelibs-buffer@0.1.0",
      "core-util-is": "npm:core-util-is@1.0.1",
      "events": "github:jspm/nodelibs-events@0.1.0",
      "inherits": "npm:inherits@2.0.1",
      "isarray": "npm:isarray@0.0.1",
      "process": "github:jspm/nodelibs-process@0.1.1",
      "stream-browserify": "npm:stream-browserify@1.0.0",
      "string_decoder": "npm:string_decoder@0.10.31"
    },
    "npm:source-map@0.1.31": {
      "amdefine": "npm:amdefine@0.1.0",
      "fs": "github:jspm/nodelibs-fs@0.1.2",
      "path": "github:jspm/nodelibs-path@0.1.0",
      "process": "github:jspm/nodelibs-process@0.1.1"
    },
    "npm:source-map@0.1.43": {
      "amdefine": "npm:amdefine@0.1.0",
      "fs": "github:jspm/nodelibs-fs@0.1.2",
      "path": "github:jspm/nodelibs-path@0.1.0",
      "process": "github:jspm/nodelibs-process@0.1.1"
    },
    "npm:stream-browserify@1.0.0": {
      "events": "github:jspm/nodelibs-events@0.1.0",
      "inherits": "npm:inherits@2.0.1",
      "readable-stream": "npm:readable-stream@1.1.13"
    },
    "npm:string_decoder@0.10.31": {
      "buffer": "github:jspm/nodelibs-buffer@0.1.0"
    },
    "npm:through@2.3.7": {
      "process": "github:jspm/nodelibs-process@0.1.1",
      "stream": "github:jspm/nodelibs-stream@0.1.0"
    },
    "npm:url@0.10.3": {
      "assert": "github:jspm/nodelibs-assert@0.1.0",
      "punycode": "npm:punycode@1.3.2",
      "querystring": "npm:querystring@0.2.0",
      "util": "github:jspm/nodelibs-util@0.1.0"
    },
    "npm:util@0.10.3": {
      "inherits": "npm:inherits@2.0.1",
      "process": "github:jspm/nodelibs-process@0.1.1"
    }
  }
});
<|MERGE_RESOLUTION|>--- conflicted
+++ resolved
@@ -33,11 +33,7 @@
   "map": {
     "EventEmitter": "github:Wolfy87/EventEmitter@4.2.11",
     "Promise": "github:cujojs/when@3.7.3/es6-shim/Promise",
-<<<<<<< HEAD
-    "babel": "npm:babel-core@5.8.21",
-=======
     "babel": "npm:babel-core@5.8.22",
->>>>>>> f6961ffa
     "babel-runtime": "npm:babel-runtime@5.8.20",
     "bean": "npm:bean@1.0.15",
     "bonzo": "npm:bonzo@1.4.0",
