// @flow

import raven from 'raven';
import config from 'lib/config';
import { adblockInUse } from 'lib/detect';

const { sentryPublicApiKey, sentryHost } = config.page;
const sentryUrl = `https://${sentryPublicApiKey}@${sentryHost}`;

let adblockBeingUsed = false;

const sentryOptions = {
    whitelistUrls: [
        // localhost will not log errors, but call `shouldSendCallback`
        /localhost/,
        /assets\.guim\.co\.uk/,
        /ophan\.co\.uk/,
    ],

    tags: {
        edition: config.get('page.edition'),
        contentType: config.get('page.contentType'),
        revisionNumber: config.get('page.revisionNumber'),
    },

    ignoreErrors: [
        "Can't execute code from a freed script",
<<<<<<< HEAD
        /There is no space left matching rules from/gi,
=======
        'There is no space left matching rules from .js-article__body',
        'Top comments failed to load:',
>>>>>>> 23f20b93

        // weatherapi/city.json frequently 404s and lib/fetch-json throws an error
        'Fetch error while requesting https://api.nextgen.guardianapps.co.uk/weatherapi/city.json:',
    ],

    dataCallback(data: Object): Object {
        const { culprit = false } = data;
        const resp = data;
        const culpritMatches = /j.ophan.co.uk/.test(data.culprit);

        if (culprit) {
            resp.culprit = culprit.replace(/\/[a-z\d]{32}(\/[^/]+)$/, '$1');
        }

        resp.tags.origin = culpritMatches ? 'ophan' : 'app';

        return resp;
    },

    shouldSendCallback(data: Object): boolean {
        const { isDev } = config.get('page');
        const isIgnored =
            typeof data.tags.ignored !== 'undefined' && data.tags.ignored;
        const { enableSentryReporting } = config.get('switches');
        const isInSample = Math.random() < 0.1;

        if (isDev && !isIgnored) {
            // Some environments don't support or don't always expose the console Object
            if (window.console && window.console.warn) {
                window.console.warn('Raven captured error.', data);
            }
        }

        return (
            enableSentryReporting &&
            isInSample &&
            !isIgnored &&
            !adblockBeingUsed &&
            !isDev
        );
    },
};

adblockInUse.then(isUse => {
    adblockBeingUsed = isUse;
});

export default raven.config(sentryUrl, sentryOptions).install();<|MERGE_RESOLUTION|>--- conflicted
+++ resolved
@@ -25,12 +25,8 @@
 
     ignoreErrors: [
         "Can't execute code from a freed script",
-<<<<<<< HEAD
         /There is no space left matching rules from/gi,
-=======
-        'There is no space left matching rules from .js-article__body',
         'Top comments failed to load:',
->>>>>>> 23f20b93
 
         // weatherapi/city.json frequently 404s and lib/fetch-json throws an error
         'Fetch error while requesting https://api.nextgen.guardianapps.co.uk/weatherapi/city.json:',
