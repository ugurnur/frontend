/**
    "WEATHER"

    Whether the weather be fine,
    Or whether the weather be not,
    Whether the weather be cold,
    Or whether the weather be hot,
    We'll weather the weather
    Whatever the weather,
    Whether we like it or not!

    Author: Anonymous British
 */

define([
    'bean',
    'qwery',
    'raven',
    'common/utils/_',
    'common/utils/$',
    'common/utils/ajax',
    'common/utils/config',
    'common/utils/mediator',
    'common/utils/template',
    'common/modules/user-prefs',
    'facia/modules/onwards/search-tool'
], function (
    bean,
    qwery,
    raven,
    _,
    $,
    ajax,
    config,
    mediator,
    template,
    userPrefs,
    SearchTool
    ) {

    var $weather       = null,
        $holder        = null,
        searchTool     = null,
        city           = '',
        prefName       = 'weather-location';

    return {
        init: function () {
            if (!config.switches || !config.switches.weather || !this.isNetworkFront()) {
                return false;
            }

            this.getDefaultLocation();
        },

        isNetworkFront: function () {
            return _.contains(['uk', 'us', 'au'], config.page.pageId);
        },

        /**
         * Check if user has data in local storage.
         * If yes return data from local storage else return default location data.
         *
         * @returns {object} geolocation - lat and long
         */
        getUserLocation: function () {
            var prefs = userPrefs.get(prefName);

            if (prefs && prefs.id) {
                return prefs;
            }
        },

        getWeatherData: function (url) {
            return ajax({
                url: url,
                type: 'json',
                method: 'get',
                crossOrigin: true
            });
        },

        /**
         * Save user location into localStorage
         */
        saveUserLocation: function (location) {
            userPrefs.set(prefName, {
                'id': location.id,
                'city': location.city
            });

            city = location.city;
        },

        getDefaultLocation: function () {
            var location = this.getUserLocation();

            if (location) {
                this.fetchWeatherData(location);
            } else {
                return this.getWeatherData(config.page.weatherapiurl + '.json')
                    .then(function (response) {
                        this.fetchWeatherData(response);
                        this.track(response.city);
                    }.bind(this))
                    .fail(function (err, msg) {
                        raven.captureException(new Error('Error retrieving city data (' + msg + ')'), {
                            tags: {
                                feature: 'weather'
                            }
                        });
                    });
            }
        },

        fetchWeatherData: function (location) {
            return this.getWeatherData(config.page.weatherapiurl + '/' + location.id + '.json')
                .then(function (response) {
                    this.render(response, location.city);
                    this.fetchForecastData(location);
                }.bind(this)).fail(function (err, msg) {
                    raven.captureException(new Error('Error retrieving weather data (' + msg + ')'), {
                        tags: {
                            feature: 'weather'
                        }
                    });
                });
        },

        clearLocation: function () {
            userPrefs.remove(prefName);
            city = '';
            searchTool.setInputValue();
        },

        track: function (city) {
            s.prop26 = city;
            s.linkTrackVars = 'prop26';
            s.tl(true, 'o', 'weather location set by fastly');
        },

        fetchForecastData: function (location) {
            return this.getWeatherData(config.page.forecastsapiurl + '/' + location.id + '.json')
                .then(function (response) {
                    this.renderForecast(response);
                }.bind(this))
                .fail(function (err, msg) {
                    raven.captureException(new Error('Error retrieving forecast data (' + msg + ')'), {
                        tags: {
                            feature: 'weather'
                        }
                    });
                });
        },

        saveDeleteLocalStorage: function (response) {
            // After user interaction we want to store the location in localStorage
            if (response.store === 'set') {
                this.saveUserLocation(response);
                this.fetchWeatherData(response);

                // After user sent empty data we want to remove location and get the default location
            } else if (response.store === 'remove') {
                this.clearLocation();
                this.getDefaultLocation();
            }
        },

        bindEvents: function () {
<<<<<<< HEAD
            bean.on(document.body, 'click', '.js-weather-input', function (e) {
                e.preventDefault();
                this.toggleControls(true);
            }.bind(this));
            bean.on(document.body, 'click', '.js-close-location', function (e) {
                e.preventDefault();
                this.toggleControls(false);
            }.bind(this));
            bean.on(document.body, 'click', '.js-toggle-forecast', function (e) {
=======
            bean.on(qwery('.js-weather-input')[0], 'click', function (e) {
                e.preventDefault();
                this.toggleControls(true);
            }.bind(this));
            bean.on(qwery('.js-close-location')[0], 'click', function (e) {
                e.preventDefault();
                this.toggleControls(false);
            }.bind(this));
            bean.on(qwery('.js-weather-input')[0], 'blur', function (e) {
                e.preventDefault();
                this.toggleControls(false);
            }.bind(this));
            bean.on(qwery('.js-toggle-forecast')[0], 'click', function (e) {
>>>>>>> f74b0c29
                e.preventDefault();
                this.toggleForecast();
            }.bind(this));

            mediator.on('autocomplete:fetch', this.saveDeleteLocalStorage.bind(this));
        },

        toggleControls: function (value) {
            var $input    = $('.js-weather-input')[0],
                $location = $('.weather__location'),
                $close    = $('.js-close-location'),
                $edit     = $('.js-edit-location');

            if (value) {
                $location.addClass('is-editing');
                $input.setSelectionRange(0, $input.value.length);
                $close.removeClass('u-h');
                $edit.addClass('u-h');
            } else {
                $location.removeClass('is-editing');
                searchTool.clear();
                searchTool.setInputValue(this.getUserLocation().city);
                $close.addClass('u-h');
                $edit.removeClass('u-h');
            }
        },

        toggleForecast: function () {
            $('.weather').toggleClass('is-expanded');
        },

        getUnits: function () {
            if (config.page.edition === 'US') {
                return 'imperial';
            }

            return 'metric';
        },

        getTemperature: function (weatherData) {
            return weatherData.temperature[this.getUnits()];
        },

        addSearch: function () {
            searchTool = new SearchTool({
                container: $('.js-search-tool'),
                apiUrl: config.page.locationapiurl
            });
            searchTool.init();
        },

        render: function (weatherData, city) {
            this.attachToDOM(weatherData.html, city);

            this.bindEvents();
            this.addSearch();

<<<<<<< HEAD
            this.render = function(weatherData, city) {
                this.attachToDOM(weatherData.html, city);
            }
        },
=======
            this.render = function (weatherData, city) {
                $weather = $('.weather .js-weather-current');

                var $weatherIcon = $('.js-weather-icon', $weather);

                $('.js-weather-temp', $weather).text(this.getTemperature(weatherData));
                searchTool.setInputValue(city);

                // Replace number in weather icon class
                $weatherIcon.attr('class', $weatherIcon.attr('class').replace(/(\d+)/g,
                    weatherData.weatherIcon))
                    .attr('title', weatherData.weatherText);
>>>>>>> f74b0c29

        attachToDOM: function(tmpl, city) {
            $holder = $('.js-container--first .js-container__header');
            $holder.empty();
            $holder.html(tmpl.replace(new RegExp('{{city}}', 'g'), city));
        },

        renderForecast: function (forecastData) {
            var $forecastHolder = $('.js-weather-forecast'),
                tmpl            = forecastData.html;

            $forecastHolder.empty().html(tmpl);
        }
    };
});<|MERGE_RESOLUTION|>--- conflicted
+++ resolved
@@ -167,7 +167,6 @@
         },
 
         bindEvents: function () {
-<<<<<<< HEAD
             bean.on(document.body, 'click', '.js-weather-input', function (e) {
                 e.preventDefault();
                 this.toggleControls(true);
@@ -177,21 +176,6 @@
                 this.toggleControls(false);
             }.bind(this));
             bean.on(document.body, 'click', '.js-toggle-forecast', function (e) {
-=======
-            bean.on(qwery('.js-weather-input')[0], 'click', function (e) {
-                e.preventDefault();
-                this.toggleControls(true);
-            }.bind(this));
-            bean.on(qwery('.js-close-location')[0], 'click', function (e) {
-                e.preventDefault();
-                this.toggleControls(false);
-            }.bind(this));
-            bean.on(qwery('.js-weather-input')[0], 'blur', function (e) {
-                e.preventDefault();
-                this.toggleControls(false);
-            }.bind(this));
-            bean.on(qwery('.js-toggle-forecast')[0], 'click', function (e) {
->>>>>>> f74b0c29
                 e.preventDefault();
                 this.toggleForecast();
             }.bind(this));
@@ -249,25 +233,10 @@
             this.bindEvents();
             this.addSearch();
 
-<<<<<<< HEAD
             this.render = function(weatherData, city) {
                 this.attachToDOM(weatherData.html, city);
             }
         },
-=======
-            this.render = function (weatherData, city) {
-                $weather = $('.weather .js-weather-current');
-
-                var $weatherIcon = $('.js-weather-icon', $weather);
-
-                $('.js-weather-temp', $weather).text(this.getTemperature(weatherData));
-                searchTool.setInputValue(city);
-
-                // Replace number in weather icon class
-                $weatherIcon.attr('class', $weatherIcon.attr('class').replace(/(\d+)/g,
-                    weatherData.weatherIcon))
-                    .attr('title', weatherData.weatherText);
->>>>>>> f74b0c29
 
         attachToDOM: function(tmpl, city) {
             $holder = $('.js-container--first .js-container__header');
