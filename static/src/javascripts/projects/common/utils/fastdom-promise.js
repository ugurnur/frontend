define([
    'fastdom',
    'Promise'
], function (
    fastdom,
    Promise
) {
<<<<<<< HEAD
    function fastDomAction(action, fn) {
        return new Promise(function (resolve, reject) {
            fastdom[action](function () {
                try {
                    resolve(fn());
                } catch (e) {
                    reject(e);
                }
=======
    function promisify(fdaction) {
        return function (fn, ctx) {
            return new Promise(function (resolve, reject) {
                fdaction(function () {
                    try {
                        resolve(fn.call(this));
                    } catch (e) {
                        reject(e);
                    }
                }, ctx);
>>>>>>> 1f1e322e
            });
        };
    }

    return {
        read: promisify(fastdom.read.bind(fastdom)),
        write: promisify(fastdom.write.bind(fastdom))
    };
});<|MERGE_RESOLUTION|>--- conflicted
+++ resolved
@@ -5,16 +5,6 @@
     fastdom,
     Promise
 ) {
-<<<<<<< HEAD
-    function fastDomAction(action, fn) {
-        return new Promise(function (resolve, reject) {
-            fastdom[action](function () {
-                try {
-                    resolve(fn());
-                } catch (e) {
-                    reject(e);
-                }
-=======
     function promisify(fdaction) {
         return function (fn, ctx) {
             return new Promise(function (resolve, reject) {
@@ -25,7 +15,6 @@
                         reject(e);
                     }
                 }, ctx);
->>>>>>> 1f1e322e
             });
         };
     }
