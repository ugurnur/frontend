/*
    Module: detect/detect.js                                                                                                 8
    Description: Used to detect various characteristics of the current browsing environment.
                 layout mode, connection speed, battery level, etc...
*/
/*jshint strict: false */
/*global DocumentTouch: true */

define([
    'common/utils/_',
    'common/utils/mediator',
    'common/utils/$',
], function (
    _,
    mediator,
    $
) {

    var supportsPushState,
        getUserAgent,
        pageVisibility = document.visibilityState ||
                         document.webkitVisibilityState ||
                         document.mozVisibilityState ||
                         document.msVisibilityState ||
                         'visible',
        // Ordered lists of breakpoints
        // These should match those defined in:
        //   stylesheets/_vars.scss
        //   common/app/layout/Breakpoint.scala
        breakpoints = [
            {
                name: 'mobile',
                isTweakpoint: false,
                width: 0
            },
            {
                name: 'mobileLandscape',
                isTweakpoint: true,
                width: 480
            },
            {
                name: 'phablet',
                isTweakpoint: true,
                width: 660
            },
            {
                name: 'tablet',
                isTweakpoint: false,
                width: 740
            },
            {
                name: 'desktop',
                isTweakpoint: false,
                width: 980
            },
            {
                name: 'leftCol',
                isTweakpoint: true,
                width: 1140
            },
            {
                name: 'wide',
                isTweakpoint: false,
                width: 1300
            }
        ];

    /**
     *     Util: returns a function that:
     *     1. takes a callback function
     *     2. calls it if the window width has crossed any of our layout modes since the last call to this function
     *     Usage. Setup:
     *      var hasCrossedTheMagicLines = hasCrossedBreakpoint()
     *     then:
     *       hasCrossedTheMagicLines(function(){ do stuff })
     */
    function hasCrossedBreakpoint(includeTweakpoint) {
        var was = getBreakpoint(includeTweakpoint);
        return function (callback) {
            var is = getBreakpoint(includeTweakpoint);
            if (is !== was) {
                callback(is, was);
                was = is;
            }
        };
    }

    /**
     * @param performance - Object allows passing in of window.performance, for testing
     */
    function getPageSpeed(performance) {

        //https://dvcs.w3.org/hg/webperf/raw-file/tip/specs/NavigationTiming/Overview.html#sec-window.performance-attribute

        var startTime,
            endTime,
            totalTime,
            perf = performance || window.performance || window.msPerformance || window.webkitPerformance || window.mozPerformance;

        if (perf && perf.timing) {
            startTime =  perf.timing.requestStart || perf.timing.fetchStart || perf.timing.navigationStart;
            endTime = perf.timing.responseEnd;

            if (startTime && endTime) {
                totalTime = endTime - startTime;
            }
        }

        return totalTime;
    }

    function isReload() {
        var perf = window.performance || window.msPerformance || window.webkitPerformance || window.mozPerformance;
        if (!!perf && !!perf.navigation) {
            return perf.navigation.type === perf.navigation.TYPE_RELOAD;
        } else {
            // We have no way of knowing if it was a reload on unsupported browsers.
            // I figure we could only possibly want to treat it as false in that case.
            return false;
        }
    }

    function isIOS() {
        return /(iPad|iPhone|iPod touch)/i.test(navigator.userAgent);
    }

    function isAndroid() {
        return /Android/i.test(navigator.userAgent);
    }

    function isFireFoxOSApp() {
        return navigator.mozApps && !window.locationbar.visible;
    }

    getUserAgent = (function () {
        var ua = navigator.userAgent, tem,
            M = ua.match(/(opera|chrome|safari|firefox|msie|trident(?=\/))\/?\s*(\d+)/i) || [];
        if (/trident/i.test(M[1])) {
            tem =  /\brv[ :]+(\d+)/g.exec(ua) || [];
            return 'IE ' + (tem[1] || '');
        }
        if (M[1] === 'Chrome') {
            tem = ua.match(/\bOPR\/(\d+)/);
            if (tem !== null) { return 'Opera ' + tem[1]; }
        }
        M = M[2] ? [M[1], M[2]] : [navigator.appName, navigator.appVersion, '-?'];
        if ((tem = ua.match(/version\/(\d+)/i)) !== null) { M.splice(1, 1, tem[1]); }
        return {
            browser: M[0],
            version: M[1]
        };
    })();

    function getConnectionSpeed(performance, connection, reportUnknown) {

        connection = connection || navigator.connection || navigator.mozConnection || navigator.webkitConnection || {type: 'unknown'};

        var isMobileNetwork = connection.type === 3 // connection.CELL_2G
                || connection.type === 4 // connection.CELL_3G
                || /^[23]g$/.test(connection.type), // string value in new spec
            loadTime,
            speed;

        if (isMobileNetwork) {
            return 'low';
        }

        loadTime = getPageSpeed(performance);

        // Assume high speed for non supporting browsers
        speed = 'high';
        if (reportUnknown) {
            speed = 'unknown';
        }

        if (loadTime) {
            if (loadTime > 1000) { // One second
                speed = 'medium';
                if (loadTime > 3000) { // Three seconds
                    speed = 'low';
                }
            }
        }

        return speed;

    }

    function getFontFormatSupport(ua) {
        ua = ua.toLowerCase();
        var browserSupportsWoff2 = false,
            // for now only Chrome 36+ supports WOFF 2.0.
            // Opera/Chromium also support it but their share on theguardian.com is around 0.5%
            woff2browsers = /Chrome\/([0-9]+)/i,
            chromeVersion;

        if (woff2browsers.test(ua)) {
            chromeVersion = parseInt(woff2browsers.exec(ua)[1], 10);

            if (chromeVersion >= 36) {
                browserSupportsWoff2 = true;
            }
        }

        if (browserSupportsWoff2) {
            return 'woff2';
        }

        if (ua.indexOf('android') > -1) {
            return 'ttf';
        }

        return 'woff';
    }

    function hasTouchScreen() {
        return ('ontouchstart' in window) || window.DocumentTouch && document instanceof DocumentTouch;
    }

    function hasPushStateSupport() {
        if (supportsPushState !== undefined) {
            return supportsPushState;
        }
        if (window.history && history.pushState) {
            supportsPushState = true;
            // Android stock browser lies about its HistoryAPI support.
            if (window.navigator.userAgent.match(/Android/i)) {
                supportsPushState = !!window.navigator.userAgent.match(/(Chrome|Firefox)/i);
            }
        }
        return supportsPushState;
    }

    function getVideoFormatSupport() {
        //https://github.com/Modernizr/Modernizr/blob/master/feature-detects/video.js
        var elem = document.createElement('video'),
            types = {};

        try {
            if (!!elem.canPlayType) {
                types.mp4 = elem.canPlayType('video/mp4; codecs="avc1.42E01E"') .replace(/^no$/, '');
                types.ogg = elem.canPlayType('video/ogg; codecs="theora"').replace(/^no$/, '');
                types.webm = elem.canPlayType('video/webm; codecs="vp8, vorbis"').replace(/^no$/, '');
            }
        } catch (e) {}

        return types;
    }

    function getOrientation() {
        return (window.innerHeight > window.innerWidth) ? 'portrait' : 'landscape';
    }

    function getViewport() {
        var w = window,
            d = document,
            e = d.documentElement,
            g = d.getElementsByTagName('body')[0];

        return {
            width:  w.innerWidth  || e.clientWidth  || g.clientWidth,
            height: w.innerHeight || e.clientHeight || g.clientHeight
        };
    }

    /** TEMPORARY: I'm going to update lodash in a separate pull request. */
    function takeWhile(xs, f) {
        var acc = [],
            i,
            size = xs.length;

        for (i = 0; i < size; i++) {
            if (f(xs[i])) {
                acc.push(xs[i]);
            } else {
                break;
            }
        }

        return acc;
    }

    function getBreakpoint(includeTweakpoint) {
        var viewportWidth = getViewport().width,
            index,
            breakpoint = _.last(takeWhile(breakpoints, function (bp) {
                return bp.width <= viewportWidth;
            })).name;
        if (!includeTweakpoint) {
            index = _.findIndex(breakpoints, function (b) {
                return b.name === breakpoint;
            });
            breakpoint = _(breakpoints)
                .first(index + 1)
                .findLast(function (b) {
                    return !b.isTweakpoint;
                })
                .valueOf()
                .name;
        }

        return breakpoint;
    }

    function isBreakpoint(criteria) {
        var c = _.defaults(
                criteria,
                {
                    min: _.first(breakpoints).name,
                    max: _.last(breakpoints).name
                }
            ),
            currentBreakpoint = getBreakpoint(true);
        return _(breakpoints)
            .rest(function (breakpoint) {
                return breakpoint.name !== c.min;
            })
            .initial(function (breakpoint) {
                return breakpoint.name !== c.max;
            })
            .pluck('name')
            .contains(currentBreakpoint);
    }

    // Page Visibility
    function initPageVisibility() {
        // Taken from http://stackoverflow.com/a/1060034
        var hidden = 'hidden';

        function onchange(evt) {
            var v = 'visible',
                h = 'hidden',
                evtMap = {
                    focus: v,
                    focusin: v,
                    pageshow: v,
                    blur: h,
                    focusout: h,
                    pagehide:h
                };

            evt = evt || window.event;
            if (evt.type in evtMap) {
                pageVisibility = evtMap[evt.type];
            } else {
                pageVisibility = this[hidden] ? 'hidden' : 'visible';
            }

            mediator.emit('modules:detect:pagevisibility:' + pageVisibility);
        }

        // Standards:
        if (hidden in document) {
            document.addEventListener('visibilitychange', onchange);
        } else if ((hidden = 'mozHidden') in document) {
            document.addEventListener('mozvisibilitychange', onchange);
        } else if ((hidden = 'webkitHidden') in document) {
            document.addEventListener('webkitvisibilitychange', onchange);
        } else if ((hidden = 'msHidden') in document) {
            document.addEventListener('msvisibilitychange', onchange);
        } else if ('onfocusin' in document) { // IE 9 and lower:
            document.onfocusin = document.onfocusout = onchange;
        } else { // All others:
            window.onpageshow = window.onpagehide = window.onfocus = window.onblur = onchange;
        }
    }

    function pageVisible() {
        return pageVisibility === 'visible';
    }

    function hasWebSocket() {
        return 'WebSocket' in window;
    }

    // Determine if what type of font-hinting we want.
    // Duplicated in /common/app/views/fragments/javaScriptLaterSteps.scala.html
    function fontHinting() {
        var ua = navigator.userAgent,
            windowsNT = /Windows NT (\d\.\d+)/.exec(ua),
            hinting = 'Off',
            version;

        if (windowsNT) {
            version = parseFloat(windowsNT[1], 10);
            // For Windows XP-7
            if (version >= 5.1 && version <= 6.1) {
                if (/Chrome/.exec(ua) && version < 6.0) {
                    // Chrome on windows XP wants auto-hinting
                    hinting = 'Auto';
                } else {
                    // All others use cleartype
                    hinting = 'Cleartype';
                }
            }
        }
        return hinting;
    }

    function isModernBrowser() {
        return window.guardian.isModernBrowser;
    }

    function adblockInUse() {
        var displayed = '';

        $.create('<div class="ad_unit"></div>').appendTo(document.body);
        displayed = $('.ad_unit').css('display');
        $('.ad_unit').remove();
        return displayed === 'none' ? true: false;
    }

    return {
        hasCrossedBreakpoint: hasCrossedBreakpoint,
        getConnectionSpeed: getConnectionSpeed,
        getFontFormatSupport: getFontFormatSupport,
        getVideoFormatSupport: getVideoFormatSupport,
        hasTouchScreen: hasTouchScreen,
        hasPushStateSupport: hasPushStateSupport,
        getOrientation: getOrientation,
        getBreakpoint: getBreakpoint,
        getViewport: getViewport,
        getUserAgent: getUserAgent,
        isIOS: isIOS,
        isAndroid: isAndroid,
        isFireFoxOSApp: isFireFoxOSApp,
        isBreakpoint: isBreakpoint,
        isReload:  isReload,
        initPageVisibility: initPageVisibility,
        pageVisible: pageVisible,
        hasWebSocket: hasWebSocket,
        getPageSpeed: getPageSpeed,
        breakpoints: breakpoints,
<<<<<<< HEAD
        shouldUseHintedFonts: shouldUseHintedFonts(),
        adblockInUse: adblockInUse
=======
        fontHinting: fontHinting(),
        isModernBrowser: isModernBrowser
>>>>>>> 1fa3a823
    };

});<|MERGE_RESOLUTION|>--- conflicted
+++ resolved
@@ -431,13 +431,9 @@
         hasWebSocket: hasWebSocket,
         getPageSpeed: getPageSpeed,
         breakpoints: breakpoints,
-<<<<<<< HEAD
-        shouldUseHintedFonts: shouldUseHintedFonts(),
+        fontHinting: fontHinting(),
+        isModernBrowser: isModernBrowser,
         adblockInUse: adblockInUse
-=======
-        fontHinting: fontHinting(),
-        isModernBrowser: isModernBrowser
->>>>>>> 1fa3a823
     };
 
 });