--- conflicted
+++ resolved
@@ -1,13 +1,10 @@
 <div class="creative--hosted-video l-side-margins fc-container__inner"
+     data-link-name="Hosted Thrasher"
      style="
         background-color: <%=data.backgroundColour%>;
     ">
     <div class="fc-container__header">
-<<<<<<< HEAD
         <p class="fc-container__header__title">
-=======
-        <a href="/guardian-labs" class="fc-container__header__title" data-link-name="<%=data.linkTracking%>">
->>>>>>> 03f51dd9
             from our advertisers
         </p>
     </div>
