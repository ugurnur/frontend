--- conflicted
+++ resolved
@@ -7,25 +7,15 @@
             <a href="<%=data.clickMacro%><%=data.articleUrl%>" class="gu-display__link" data-link-name="<%=data.linkTracking%>" target="_blank">
                 <h2 class="gu-display__content-title gu-display__content-title--hosted"><%=data.articleHeaderText%></h2>
             </a>
-<<<<<<< HEAD
             <a href="<%=data.brandLink%>" class="gu-mutable <%=data.brandLogoPosition%> hostedbadge" style="background-color: <%=data.brandColor%>" data-link-name="<%=data.linkTracking%>" target="_blank">
-                <p class="hostedbadge__info">Advertiser Content</p>
-=======
-            <a href="<%=data.brandLink%>" class="gu-mutable <%=data.brandLogoPosition%> hostedbadge" style="background-color: <%=data.brandColor%>" data-link-name="logo" target="_blank">
                 <p class="hostedbadge__info">Advertiser content</p>
->>>>>>> 21310154
                 <img class="hostedbadge__logo" src="<%=data.brandLogo%>">
             </a>
         </div>
     </div>
 <% } else { %>
-<<<<<<< HEAD
     <div class="gu-display" data-link-name="<%=data.linkTracking%>">
-        <div class="gu-display__image-layer inlined-image">
-=======
-    <div class="gu-display" data-link-name="creative | gu style commercial display content">
         <div class="gu-display__image-layer inlined-image gu-display__image-fadeout">
->>>>>>> 21310154
             <img class="gu-display__image" src="<%=data.articleImage%>">
         </div>
         <div class="gu-mutable gu-display__content gu-display__content--hosted">
@@ -33,13 +23,8 @@
                 <h2 class="gu-display__content-title gu-display__content-title--hosted" style="color: <%=data.brandColor%>"><%=data.articleHeaderText%></h2>
             </a>
         </div>
-<<<<<<< HEAD
         <a href="<%=data.brandLink%>" class="gu-mutable <%=data.brandLogoPosition%> hostedbadge" style="background-color: <%=data.brandColor%>" data-link-name="<%=data.linkTracking%>" target="_blank">
-            <p class="hostedbadge__info">Advertiser Content</p>
-=======
-        <a href="<%=data.brandLink%>" class="gu-mutable <%=data.brandLogoPosition%> hostedbadge" style="background-color: <%=data.brandColor%>" data-link-name="logo" target="_blank">
             <p class="hostedbadge__info">Advertiser content</p>
->>>>>>> 21310154
             <img class="hostedbadge__logo" src="<%=data.brandLogo%>">
         </a>
     </div>
