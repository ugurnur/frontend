// Include any images needed in templates here.
// This file is only required by core, and so has a long cache time.

define([
<<<<<<< HEAD
    'bonzo',
    'inlineSvg!svgs/marque-36!icon'
], function (
    bonzo,
    marque36icon
=======
    'inlineSvg!svgs/marque-36!icon',
    'inlineSvg!svgs/marque-54!icon',
    'inlineSvg!svgs/logo-guardian!logo',
    'inlineSvg!svgs/logo-soulmates!commercial'
], function (
    marque36icon,
    marque54icon,
    logoguardian,
    logosoulmates
>>>>>>> bcab1e54
) {
    var svgs = {
        marque36icon: marque36icon,
        marque54icon: marque54icon,
        logoguardian: logoguardian,
        logosoulmates: logosoulmates
    };

    return function (name, classes, attributes) {
        var svg = svgs[name];

        // Only mess with classes if we actually need to.
        if (classes) {
            svg = svg.replace(/class="/, '$&' + classes.join(' ') + ' ');
        }

        // Only mess with attributes if we actually need to.
        if (attributes) {
            svg = bonzo(svg).attr('test', 'something');
        }

        return svg;
    };
});<|MERGE_RESOLUTION|>--- conflicted
+++ resolved
@@ -2,23 +2,17 @@
 // This file is only required by core, and so has a long cache time.
 
 define([
-<<<<<<< HEAD
     'bonzo',
-    'inlineSvg!svgs/marque-36!icon'
-], function (
-    bonzo,
-    marque36icon
-=======
     'inlineSvg!svgs/marque-36!icon',
     'inlineSvg!svgs/marque-54!icon',
     'inlineSvg!svgs/logo-guardian!logo',
     'inlineSvg!svgs/logo-soulmates!commercial'
 ], function (
+    bonzo,
     marque36icon,
     marque54icon,
     logoguardian,
     logosoulmates
->>>>>>> bcab1e54
 ) {
     var svgs = {
         marque36icon: marque36icon,
@@ -27,7 +21,7 @@
         logosoulmates: logosoulmates
     };
 
-    return function (name, classes, attributes) {
+    return function (name, classes, title) {
         var svg = svgs[name];
 
         // Only mess with classes if we actually need to.
@@ -36,8 +30,8 @@
         }
 
         // Only mess with attributes if we actually need to.
-        if (attributes) {
-            svg = bonzo(svg).attr('test', 'something');
+        if (title) {
+            svg = bonzo(svg).attr('title', 'something');
         }
 
         return svg;
