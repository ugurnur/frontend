/* global console */
// Include any images needed in templates here.
// This file is only required by core, and so has a long cache time.

define([
    'common/utils/_',
    'inlineSvg!svgs/icon/comment-16',
    'inlineSvg!svgs/icon/marque-36',
    'inlineSvg!svgs/icon/marque-54',
    'inlineSvg!svgs/icon/market-down',
    'inlineSvg!svgs/icon/market-up',
    'inlineSvg!svgs/icon/market-same',
    'inlineSvg!svgs/icon/arrow',
    'inlineSvg!svgs/icon/arrow-down',
    'inlineSvg!svgs/icon/cross',
    'inlineSvg!svgs/logo/logo-guardian',
    'inlineSvg!svgs/commercial/logo-soulmates',
    'inlineSvg!svgs/icon/close-central',
    'inlineSvg!svgs/icon/arrow-white-right',
    'inlineSvg!svgs/icon/arrow-right',
    'inlineSvg!svgs/icon/bookmark',
    'inlineSvg!svgs/icon/dropdown-mask',
    'inlineSvg!svgs/icon/comment-anchor',
    'inlineSvg!svgs/icon/reply',
    'inlineSvg!svgs/icon/expand-image',
    'inlineSvg!svgs/notifications-explainer-mobile',
    'inlineSvg!svgs/notifications-explainer-desktop',
    'inlineSvg!svgs/icon/cursor',
    'inlineSvg!svgs/icon/fb',
    'inlineSvg!svgs/icon/gplus',
    'inlineSvg!svgs/icon/plus',
<<<<<<< HEAD
    'inlineSvg!svgs/icon/share-twitter',
    'inlineSvg!svgs/icon/share-email',
    'inlineSvg!svgs/icon/share-facebook',
    'inlineSvg!svgs/icon/share-pinterest'
=======
    'inlineSvg!svgs/icon/external-link'
>>>>>>> b3172969
], function (
    _,
    commentCount16icon,
    marque36icon,
    marque54icon,
    marketDownIcon,
    marketUpIcon,
    marketSameIcon,
    arrowicon,
    arrowdownicon,
    crossIcon,
    logoguardian,
    logosoulmates,
    closeCentralIcon,
    arrowWhiteRight,
    arrowRight,
    bookmark,
    dropdownMask,
    commentAnchor,
    reply,
    expandImage,
    notificationsExplainerMobile,
    notificationsExplainerDesktop,
    cursor,
    fb,
    gplus,
    plus,
<<<<<<< HEAD
    shareTwitter,
    shareEmail,
    shareFacebook,
    sharePinterest
=======
    externalLink
>>>>>>> b3172969
) {
    var svgs = {
        commentCount16icon: commentCount16icon,
        marque36icon: marque36icon,
        marque54icon: marque54icon,
        marketDownIcon: marketDownIcon,
        marketUpIcon: marketUpIcon,
        marketSameIcon: marketSameIcon,
        arrowicon: arrowicon,
        arrowdownicon: arrowdownicon,
        crossIcon: crossIcon,
        logoguardian: logoguardian,
        logosoulmates: logosoulmates,
        closeCentralIcon: closeCentralIcon,
        arrowWhiteRight: arrowWhiteRight,
        arrowRight: arrowRight,
        bookmark: bookmark,
        dropdownMask: dropdownMask,
        commentAnchor: commentAnchor,
        reply: reply,
        expandImage: expandImage,
        notificationsExplainerMobile: notificationsExplainerMobile,
        notificationsExplainerDesktop: notificationsExplainerDesktop,
        cursor: cursor,
        fb: fb,
        gplus: gplus,
        plus: plus,
<<<<<<< HEAD
        shareTwitter: shareTwitter,
        shareEmail: shareEmail,
        shareFacebook: shareFacebook,
        sharePinterest: sharePinterest
=======
        externalLink: externalLink
>>>>>>> b3172969
    };

    return function (name, classes, title) {
        var svg = svgs[name];

        // Only mess with classes if we actually need to.
        if (classes) {
            if (_.isArray(classes)) {
                svg = svg.replace(/class="/, '$&' + classes.join(' ') + ' ');
            } else {
                // Some environments don't support or don't always expose the console object
                if (window.console && window.console.error) {
                    window.console.error('Classes for inlineSvg must be an array: ', classes);
                }
            }
        }

        // Only mess with title if we actually need to.
        if (title) {
            svg = svg.replace(/<span /, '<span title="' + title + '" ');
        }

        return svg;
    };
});<|MERGE_RESOLUTION|>--- conflicted
+++ resolved
@@ -29,14 +29,11 @@
     'inlineSvg!svgs/icon/fb',
     'inlineSvg!svgs/icon/gplus',
     'inlineSvg!svgs/icon/plus',
-<<<<<<< HEAD
     'inlineSvg!svgs/icon/share-twitter',
     'inlineSvg!svgs/icon/share-email',
     'inlineSvg!svgs/icon/share-facebook',
-    'inlineSvg!svgs/icon/share-pinterest'
-=======
+    'inlineSvg!svgs/icon/share-pinterest',
     'inlineSvg!svgs/icon/external-link'
->>>>>>> b3172969
 ], function (
     _,
     commentCount16icon,
@@ -64,14 +61,11 @@
     fb,
     gplus,
     plus,
-<<<<<<< HEAD
     shareTwitter,
     shareEmail,
     shareFacebook,
-    sharePinterest
-=======
+    sharePinterest,
     externalLink
->>>>>>> b3172969
 ) {
     var svgs = {
         commentCount16icon: commentCount16icon,
@@ -99,14 +93,11 @@
         fb: fb,
         gplus: gplus,
         plus: plus,
-<<<<<<< HEAD
         shareTwitter: shareTwitter,
         shareEmail: shareEmail,
         shareFacebook: shareFacebook,
-        sharePinterest: sharePinterest
-=======
+        sharePinterest: sharePinterest,
         externalLink: externalLink
->>>>>>> b3172969
     };
 
     return function (name, classes, title) {
