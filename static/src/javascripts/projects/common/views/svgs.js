--- conflicted
+++ resolved
@@ -29,16 +29,13 @@
     'inlineSvg!svgs/icon/fb',
     'inlineSvg!svgs/icon/gplus',
     'inlineSvg!svgs/icon/plus',
-<<<<<<< HEAD
+    'inlineSvg!svgs/icon/external-link',
     'inlineSvg!svgs/logo/membership-logo',
     'inlineSvg!svgs/commercial/thrasher-benefit-icon',
     'inlineSvg!svgs/commercial/thrasher-benefit-icon-simple',
     'inlineSvg!svgs/commercial/survey-overlay',
     'inlineSvg!svgs/commercial/survey-overlay-simple',
     'inlineSvg!svgs/commercial/survey-new'
-=======
-    'inlineSvg!svgs/icon/external-link'
->>>>>>> b25725a7
 ], function (
     _,
     commentCount16icon,
@@ -66,16 +63,13 @@
     fb,
     gplus,
     plus,
-<<<<<<< HEAD
+    externalLink,
     membershipLogo,
     thrasherBenefit,
     thrasherBenefitSimple,
     surveyOverlay,
     surveyOverlaySimple,
     surveyNew
-=======
-    externalLink
->>>>>>> b25725a7
 ) {
     var svgs = {
         commentCount16icon: commentCount16icon,
@@ -103,16 +97,13 @@
         fb: fb,
         gplus: gplus,
         plus: plus,
-<<<<<<< HEAD
+        externalLink: externalLink,
         membershipLogo: membershipLogo,
         surveyOverlay: surveyOverlay,
         surveyOverlaySimple: surveyOverlaySimple,
         surveyNew: surveyNew,
         thrasherBenefit: thrasherBenefit,
         thrasherBenefitSimple: thrasherBenefitSimple
-=======
-        externalLink: externalLink
->>>>>>> b25725a7
     };
 
     return function (name, classes, title) {
