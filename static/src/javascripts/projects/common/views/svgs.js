/* global console */
// Include any images needed in templates here.
// This file is only required by core, and so has a long cache time.

define([
    'inlineSvg!svgs/icon/comment-16',
    'inlineSvg!svgs/icon/marque-36',
    'inlineSvg!svgs/icon/marque-54',
    'inlineSvg!svgs/icon/market-down',
    'inlineSvg!svgs/icon/market-up',
    'inlineSvg!svgs/icon/market-same',
    'inlineSvg!svgs/icon/arrow',
    'inlineSvg!svgs/icon/arrow-down',
    'inlineSvg!svgs/icon/cross',
    'inlineSvg!svgs/logo/logo-guardian',
    'inlineSvg!svgs/commercial/logo-soulmates',
    'inlineSvg!svgs/commercial/soulmates-join',
    'inlineSvg!svgs/icon/close-central',
    'inlineSvg!svgs/icon/arrow-white-right',
    'inlineSvg!svgs/icon/arrow-right',
    'inlineSvg!svgs/icon/bookmark',
    'inlineSvg!svgs/icon/dropdown-mask',
    'inlineSvg!svgs/icon/comment-anchor',
    'inlineSvg!svgs/icon/reply',
    'inlineSvg!svgs/icon/expand-image',
    'inlineSvg!svgs/icon/cursor',
    'inlineSvg!svgs/icon/plus',
    'inlineSvg!svgs/icon/share',
    'inlineSvg!svgs/icon/share-twitter',
    'inlineSvg!svgs/icon/share-email',
    'inlineSvg!svgs/icon/share-facebook',
    'inlineSvg!svgs/icon/share-pinterest',
    'inlineSvg!svgs/icon/share-gplus',
    'inlineSvg!svgs/icon/external-link',
    'inlineSvg!svgs/icon/tick',
    'inlineSvg!svgs/logo/glabs-logo-small',
    'inlineSvg!svgs/logo/membership-logo',
    'inlineSvg!svgs/commercial/logo-membership',
    'inlineSvg!svgs/commercial/adblock-coins',
    'inlineSvg!svgs/notifications-explainer-mobile',
    'inlineSvg!svgs/notifications-explainer-desktop',
    'lodash/objects/isArray'
], function (
    commentCount16icon,
    marque36icon,
    marque54icon,
    marketDownIcon,
    marketUpIcon,
    marketSameIcon,
    arrowicon,
    arrowdownicon,
    crossIcon,
    logoguardian,
    logosoulmates,
    logosoulmatesjoin,
    closeCentralIcon,
    arrowWhiteRight,
    arrowRight,
    bookmark,
    dropdownMask,
    commentAnchor,
    reply,
    expandImage,
    cursor,
    plus,
    share,
    shareTwitter,
    shareEmail,
    shareFacebook,
    sharePinterest,
    shareGPlus,
    externalLink,
    tick,
    glabsLogoSmall,
    membershipLogoWhite,
    membershipLogo,
    adblockCoins,
    notificationsExplainerMobile,
    notificationsExplainerDesktop,
    isArray
) {
    var svgs = {
        commentCount16icon: commentCount16icon,
        marque36icon: marque36icon,
        marque54icon: marque54icon,
        marketDownIcon: marketDownIcon,
        marketUpIcon: marketUpIcon,
        marketSameIcon: marketSameIcon,
        arrowicon: arrowicon,
        arrowdownicon: arrowdownicon,
        crossIcon: crossIcon,
        logoguardian: logoguardian,
        logosoulmates: logosoulmates,
        logosoulmatesjoin: logosoulmatesjoin,
        closeCentralIcon: closeCentralIcon,
        arrowWhiteRight: arrowWhiteRight,
        arrowRight: arrowRight,
        bookmark: bookmark,
        dropdownMask: dropdownMask,
        commentAnchor: commentAnchor,
        reply: reply,
        expandImage: expandImage,
        cursor: cursor,
        plus: plus,
        share: share,
        shareTwitter: shareTwitter,
        shareEmail: shareEmail,
        shareFacebook: shareFacebook,
        sharePinterest: sharePinterest,
        shareGPlus: shareGPlus,
        externalLink: externalLink,
        tick: tick,
        glabsLogoSmall: glabsLogoSmall,
        adblockCoins: adblockCoins,
        logomembership: membershipLogo,
<<<<<<< HEAD
        notificationsExplainerMobile: notificationsExplainerMobile,
        notificationsExplainerDesktop: notificationsExplainerDesktop
=======
        logomembershipwhite: membershipLogoWhite
>>>>>>> de393bd3
    };

    return function (name, classes, title) {
        var svg = svgs[name];

        // Only mess with classes if we actually need to.
        if (classes) {
            if (isArray(classes)) {
                svg = svg.replace(/class="/, '$&' + classes.join(' ') + ' ');
            } else {
                // Some environments don't support or don't always expose the console object
                if (window.console && window.console.error) {
                    window.console.error('Classes for inlineSvg must be an array: ', classes);
                }
            }
        }

        // Only mess with title if we actually need to.
        if (title) {
            svg = svg.replace(/<span /, '<span title="' + title + '" ');
        }

        return svg;
    };
});<|MERGE_RESOLUTION|>--- conflicted
+++ resolved
@@ -113,12 +113,9 @@
         glabsLogoSmall: glabsLogoSmall,
         adblockCoins: adblockCoins,
         logomembership: membershipLogo,
-<<<<<<< HEAD
         notificationsExplainerMobile: notificationsExplainerMobile,
-        notificationsExplainerDesktop: notificationsExplainerDesktop
-=======
+        notificationsExplainerDesktop: notificationsExplainerDesktop,
         logomembershipwhite: membershipLogoWhite
->>>>>>> de393bd3
     };
 
     return function (name, classes, title) {
