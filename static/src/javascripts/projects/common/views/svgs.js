// Include any images needed in templates here.
// This file is only required by core, and so has a long cache time.

define([
    'inlineSvg!svgs/comment-white-16!icon',
    'inlineSvg!svgs/marque-36!icon',
    'inlineSvg!svgs/marque-54!icon',
    'inlineSvg!svgs/arrow-down!icon',
    'inlineSvg!svgs/logo-guardian!logo',
    'inlineSvg!svgs/logo-soulmates!commercial'
], function (
    commentCount16icon,
    marque36icon,
    marque54icon,
    arrowdownicon,
<<<<<<< HEAD
    minusicon,
=======
>>>>>>> eedfae02
    logoguardian,
    logosoulmates
) {
    var svgs = {
        commentCount16icon: commentCount16icon,
        marque36icon: marque36icon,
        marque54icon: marque54icon,
        arrowdownicon: arrowdownicon,
        logoguardian: logoguardian,
        logosoulmates: logosoulmates
    };

    return function (name, classes, title) {
        var svg = svgs[name];

        // Only mess with classes if we actually need to.
        if (classes) {
            svg = svg.replace(/class="/, '$&' + classes.join(' ') + ' ');
        }

        // Only mess with title if we actually need to.
        if (title) {
            svg = svg.replace(/<span /, '<span title="' + title + '" ');
        }

        return svg;
    };
});<|MERGE_RESOLUTION|>--- conflicted
+++ resolved
@@ -13,10 +13,6 @@
     marque36icon,
     marque54icon,
     arrowdownicon,
-<<<<<<< HEAD
-    minusicon,
-=======
->>>>>>> eedfae02
     logoguardian,
     logosoulmates
 ) {
