--- conflicted
+++ resolved
@@ -1,12 +1,7 @@
 <a class="button button--medium button--tertiary save-for-later__button js-save-for-later__button save-for-later--<%= isSaved ? 'saved' : 'save' %>"
-<<<<<<< HEAD
-   data-link-name="<%=contentType%>:<%=isSaved ? 'Unsave' : 'Save'%> | <%=position%>"
+   data-link-name="<%= isSaved ? 'Unsave' : 'Save' %> | <%= position %>"
    data-component="save-for-later"
    data-custom-event-properties='{ "prop74": "ArticleSave:<%=config.page.pageId%>" }'>
-=======
-   data-link-name="<%= isSaved ? 'Unsave' : 'Save' %> | <%= position %>"
-   data-component="save-for-later">
->>>>>>> c982408c
     <%= icon %>
     <span class="save-for-later__label save-for-later__label--save">Save for later</span>
     <span class="save-for-later__label save-for-later__label--saved">Article saved</span>
