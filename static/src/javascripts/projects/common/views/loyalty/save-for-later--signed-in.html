<<<<<<< HEAD
<div class="meta__save-for-later" data-link-name="meta-save-for-later" data-component="meta-save-for-later">
    <a class="button button--medium button--tertiary save-for-later__button js-save-for-later__button save-for-later--{{state}}">
        {{icon}}
        <span class="save-for-later__label save-for-later__label--save">Save for later</span>
        <span class="save-for-later__label save-for-later__label--saved">Article saved</span>
        <span class="save-for-later__label save-for-later__label--remove">Remove?</span>
    </a>
</div>
=======
<a class="button button--medium button--tertiary save-for-later__button js-save-for-later-button save-for-later--<%=isSaved ? 'saved' : 'save'%>"
   data-link-name="<%=contentType%>:<%=isSaved ? 'Unsave' : 'Save'%> | <%=position%>"
   data-component="save-for-later">
    <%=icon%>
    <span class="save-for-later__label save-for-later__label--save">Save for later</span>
    <span class="save-for-later__label save-for-later__label--saved">Article saved</span>
    <span class="save-for-later__label save-for-later__label--remove">Remove?</span>
</a>
>>>>>>> a6a891aa
<|MERGE_RESOLUTION|>--- conflicted
+++ resolved
@@ -1,19 +1,8 @@
-<<<<<<< HEAD
-<div class="meta__save-for-later" data-link-name="meta-save-for-later" data-component="meta-save-for-later">
-    <a class="button button--medium button--tertiary save-for-later__button js-save-for-later__button save-for-later--{{state}}">
-        {{icon}}
+<a class="button button--medium button--tertiary save-for-later__button js-save-for-later__button save-for-later--<%= isSaved ? 'saved' : 'save' %>"
+   data-link-name="<%=contentType%>:<%=isSaved ? 'Unsave' : 'Save'%> | <%=position%>"
+   data-component="save-for-later">
+    <%= icon %>
         <span class="save-for-later__label save-for-later__label--save">Save for later</span>
         <span class="save-for-later__label save-for-later__label--saved">Article saved</span>
         <span class="save-for-later__label save-for-later__label--remove">Remove?</span>
-    </a>
-</div>
-=======
-<a class="button button--medium button--tertiary save-for-later__button js-save-for-later-button save-for-later--<%=isSaved ? 'saved' : 'save'%>"
-   data-link-name="<%=contentType%>:<%=isSaved ? 'Unsave' : 'Save'%> | <%=position%>"
-   data-component="save-for-later">
-    <%=icon%>
-    <span class="save-for-later__label save-for-later__label--save">Save for later</span>
-    <span class="save-for-later__label save-for-later__label--saved">Article saved</span>
-    <span class="save-for-later__label save-for-later__label--remove">Remove?</span>
-</a>
->>>>>>> a6a891aa
+    </a>