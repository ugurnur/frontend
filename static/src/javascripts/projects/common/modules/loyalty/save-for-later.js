define([
    'qwery',
    'bonzo',
    'bean',
    'fastdom',
    'common/utils/_',
    'common/utils/detect',
    'common/utils/config',
    'common/utils/mediator',
    'common/utils/template',
    'common/modules/identity/api',
    'common/views/svgs',
<<<<<<< HEAD
    'common/views/loyalty/save-for-later.html!text'
=======
    'text!common/views/loyalty/save-for-later--signed-out.html',
    'text!common/views/loyalty/save-for-later--signed-in.html'
>>>>>>> 0b197ad1
], function (
    qwery,
    bonzo,
    bean,
    fastdom,
    _,
    detect,
    config,
    mediator,
    template,
    identity,
    svgs,
    saveForLaterOutTmpl,
    saveForLaterInTmpl
) {
    //This is because of some a/b test wierdness - '$' doesn't work
    var $ = function (selector, context) {
        return bonzo(qwery(selector, context));
    };

    function SaveForLater() {
        this.classes = {
            saveThisArticle: '.js-save-for-later',
            saveThisVideo: '.js-save-for-later-video',
            saveThisArticleButton: '.save-for-later__button',
            onwardContainer: '.js-onward',
            relatedContainer: '.js-related',
            itemMeta: '.js-item__meta',
            itemSaveLink: '.js-save-for-later-link',
            itemSaveLinkHeading: '.save-for-later-link__heading',
            profileDropdownLink: '.brand-bar__item--saved-for-later',
            fcItemIsSaved: 'fc-save-for-later--is-saved'
        };
        this.attributes = {
            containerItemShortUrl: 'data-loyalty-short-url',
            containerItemDataId: 'data-id'
        };
        this.templates = {
            signedOutThisArticle: saveForLaterOutTmpl,
            signedInThisArticle: saveForLaterInTmpl
        };

        this.isContent = !/Network Front|Section/.test(config.page.contentType);
        this.userData = null;
        this.savedArticlesUrl = config.page.idUrl + '/saved-for-later';
    }

    var bookmarkSvg = svgs('bookmark', ['i-left']);

    SaveForLater.prototype.init = function () {
        var userLoggedIn = identity.isUserLoggedIn();
        if (userLoggedIn) {
            this.getSavedArticles();
        } else {
            if (this.isContent) {
                var url = config.page.idUrl + '/save-content?returnUrl=' + encodeURIComponent(document.location.href) +
                    '&shortUrl=' + config.page.shortUrl.replace('http://gu.com', '');
                this.renderSaveThisArticleLink(false, url, 'save');
            }
            this.renderLinksInContainers(false);
        }
    };

    SaveForLater.prototype.renderSaveThisArticleLink = function (deferToClick, url, state) {
        var self = this,
            $saver = bonzo(qwery(self.classes.saveThisArticle)[0]),
            templateName = self.templates[deferToClick ? 'signedInThisArticle' : 'signedOutThisArticle'];

        $saver.html(template(templateName, {
            url: url,
            icon: bookmarkSvg,
            state: state
        }));
    };

    SaveForLater.prototype.getElementsIndexedById = function (context) {
        var self = this,
            elements = qwery('[' + self.attributes.containerItemShortUrl + ']', context);

        return _.forEach(elements, function (el) {
            return bonzo(el).attr(self.attributes.containerItemShortUrl);
        });
    };

    SaveForLater.prototype.renderSaveThisArticleLink = function (deferToClick, url, state) {
        var self = this,
            $saver = bonzo(qwery('.js-save-for-later')[0]),
            templateName = self.templates[deferToClick ? 'signedInThisArticle' : 'signedOutThisArticle'];

        $saver.html(template(templateName, {
            url: url,
            icon: bookmarkSvg,
            state: state

        }));
    };

    SaveForLater.prototype.getSavedArticles = function () {
        var self = this,
            notFound  = {message:'Not found', description:'Resource not found'};

        identity.getSavedArticles().then(
            function success(resp) {
                if (resp.status === 'error') {

                    if (resp.errors[0].message === notFound.message && resp.errors[0].description === notFound.description) {
                        //Identity api needs a string in the format yyyy-mm-ddThh:mm:ss+hh:mm  otherwise it barfs
                        var date = new Date().toISOString().replace(/\.[0-9]+Z/, '+00:00');
                        self.userData = {version: date, articles:[]};
                    }
                } else {
                    self.userData = resp.savedArticles;
                }

                self.renderLinksInContainers(true);
                if (self.isContent) {
                    self.configureSaveThisArticle();
                }
                self.updateArticleCount();
            }
        );
    };

    SaveForLater.prototype.renderLinksInContainers = function (signedIn) {
        var self = this;

        if (!self.isContent) {
            self.renderContainerLinks(signedIn, document.body);
        }

        mediator.on('modules:tonal:loaded', function () {
            self.renderContainerLinks(signedIn, self.classes.onwardContainer);
        });

        mediator.on('modules:onward:loaded', function () {
            self.renderContainerLinks(signedIn, self.classes.onwardContainer);
        });

        mediator.on('modules:related:loaded', function () {
            self.renderContainerLinks(signedIn, self.classes.relatedContainer);
        });
    };

    SaveForLater.prototype.configureSaveThisArticle = function () {
        var saveLinkHolder = qwery(this.classes.saveThisArticle)[0],
            shortUrl = config.page.shortUrl.replace('http://gu.com', '');

        if (this.hasUserSavedArticle(this.userData.articles, shortUrl)) {
            this.renderSaveThisArticleLink(false, this.savedArticlesUrl, 'saved');
        } else {
            this.renderSaveThisArticleLink(true, '', 'save');

            bean.one(saveLinkHolder, 'click', this.classes.saveThisArticleButton,
                this.saveArticle.bind(this,
                    this.onSaveThisArticle.bind(this),
                    this.onSaveThisArticleError.bind(this),
                    this.userData,
                    config.page.pageId, shortUrl));
        }
    };

    // Configure the save for later links on a front or in a container
    SaveForLater.prototype.renderContainerLinks = function (signedIn, context) {
        var self = this,
            elements = self.getElementsIndexedById(context);

        _.forEach(elements, function (item) {
            var $itemSaveLink = $(self.classes.itemSaveLink, item),
                shortUrl = item.getAttribute(self.attributes.containerItemShortUrl),
                id = item.getAttribute(self.attributes.containerItemDataId),
                isSaved = signedIn ? self.hasUserSavedArticle(self.userData.articles, shortUrl) : false;

            if (signedIn) {
                self[isSaved ? 'createDeleteArticleHandler' : 'createSaveArticleHandler']($itemSaveLink[0], id, shortUrl);
            }

            fastdom.write(function () {
                if (isSaved) {
                    $itemSaveLink.addClass(self.classes.fcItemIsSaved);
                }
                $itemSaveLink.removeClass('is-hidden'); // while in test
            });
        });
    };

        //--- Get articles
    // -------------------------Save Article

    SaveForLater.prototype.saveArticle = function (onArticleSaved, onArticleSavedError, userData, pageId, shortUrl, event) {
        event.stop();

        var self = this,
            date = new Date().toISOString().replace(/\.[0-9]+Z/, '+00:00'),
            newArticle = {id: pageId, shortUrl: shortUrl, date: date, read: false  };

        userData.articles.push(newArticle);

        identity.saveToArticles(userData).then(
            function (resp) {
                if (resp.status === 'error') {
                    onArticleSavedError();
                } else {
                    self.updateArticleCount();
                    onArticleSaved();
                }
            }
        );
    };

    SaveForLater.prototype.deleteArticle = function (onArticleDeleted, onArticleDeletedError, userData, pageId, shortUrl, event) {
        event.stop();

        var self = this;

        userData.articles = _.filter(userData.articles, function (article) {
            return article.shortUrl !== shortUrl;
        });

        identity.saveToArticles(userData).then(
            function (resp) {
                if (resp.status === 'error') {
                    onArticleDeletedError();
                } else {
                    self.updateArticleCount();
                    onArticleDeleted();
                }
            }
        );
    };

    //If this is an article Page, configure the save article link

    SaveForLater.prototype.onSaveThisArticle = function () {
        this.renderSaveThisArticleLink(false, this.savedArticlesUrl, 'saved');
    };

    SaveForLater.prototype.onSaveThisArticleError = function () {
        this.renderSaveThisArticleLink(true, '', 'save');
    };

    //--- Handle saving an article on a front of container
    SaveForLater.prototype.onSaveArticle = function (link, id, shortUrl) {
        var self = this;
        self.createDeleteArticleHandler(link, id, shortUrl);

        fastdom.write(function () {
            bonzo(link).addClass(self.classes.fcItemIsSaved);
        });
    };

    SaveForLater.prototype.onSaveArticleError = function (link, id, shortUrl) {
        var self = this;
        self.createSaveArticleHandler(link, id, shortUrl);

        fastdom.write(function () {
            bonzo(qwery(self.classes.itemSaveLinkHeading, link)[0]).html('Error Saving');
        });
    };

    SaveForLater.prototype.onDeleteArticle = function (link, id, shortUrl) {
        var self = this;
        self.createSaveArticleHandler(link, id, shortUrl);

        fastdom.write(function () {
            bonzo(link).removeClass(self.classes.fcItemIsSaved);
        });
    };

    SaveForLater.prototype.onDeleteArticleError = function (link, id, shortUrl) {
        var self = this;
        self.createDeleteArticleHandler(link, id, shortUrl);

        fastdom.write(function () {
            bonzo(qwery(self.classes.itemSaveLinkHeading, link)[0]).html('Error Removing');
        });
    };

    //--Create container link click handlers
    SaveForLater.prototype.createSaveArticleHandler = function (saveLink, id, shortUrl) {
        var self = this;

        bean.one(saveLink, 'click',
            self.saveArticle.bind(self,
                self.onSaveArticle.bind(self, saveLink, id, shortUrl),
                self.onSaveArticleError.bind(self, saveLink, id, shortUrl),
                self.userData,
                id,
                shortUrl
            )
        );
    };

    SaveForLater.prototype.createDeleteArticleHandler = function (deleteLink, id, shortUrl) {
        var self = this;

        bean.one(deleteLink, 'click',
            self.deleteArticle.bind(self,
                self.onDeleteArticle.bind(self, deleteLink, id, shortUrl),
                self.onDeleteArticleError.bind(self, deleteLink, id, shortUrl),
                self.userData,
                id,
                shortUrl
            )
        );
    };

    ///------------------------------Utils
    SaveForLater.prototype.hasUserSavedArticle = function (articles, shortUrl) {
        return _.some(articles, function (article) {
            return article.shortUrl.indexOf(shortUrl) > -1;
        });
    };

    SaveForLater.prototype.updateArticleCount = function () {
        var self = this,
            saveForLaterProfileLink = $(self.classes.profileDropdownLink);

        saveForLaterProfileLink.html('Saved (' + self.userData.articles.length + ')');
    };

    return SaveForLater;
});<|MERGE_RESOLUTION|>--- conflicted
+++ resolved
@@ -10,12 +10,8 @@
     'common/utils/template',
     'common/modules/identity/api',
     'common/views/svgs',
-<<<<<<< HEAD
-    'common/views/loyalty/save-for-later.html!text'
-=======
-    'text!common/views/loyalty/save-for-later--signed-out.html',
-    'text!common/views/loyalty/save-for-later--signed-in.html'
->>>>>>> 0b197ad1
+    'common/views/loyalty/save-for-later--signed-out.html!text',
+    'common/views/loyalty/save-for-later--signed-in.html!text'
 ], function (
     qwery,
     bonzo,
