--- conflicted
+++ resolved
@@ -85,13 +85,8 @@
                 url: options.url,
                 icon: bookmarkSvg,
                 isSaved: options.isSaved,
-<<<<<<< HEAD
-                contentType: config.page.contentType,
                 position: $saver.attr('data-position'),
                 config: config
-=======
-                position: $saver.attr('data-position')
->>>>>>> c982408c
             }));
         });
     };
