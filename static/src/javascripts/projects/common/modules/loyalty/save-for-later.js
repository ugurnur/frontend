--- conflicted
+++ resolved
@@ -11,13 +11,7 @@
     'common/modules/identity/api',
     'common/views/svgs',
     'text!common/views/loyalty/save-for-later--signed-out.html',
-<<<<<<< HEAD
-    'text!common/views/loyalty/save-for-later--signed-in.html',
-    'text!common/views/loyalty/save-for-later-front-link--signed-out.html',
-    'text!common/views/loyalty/save-for-later-front-link--signed-in.html'
-=======
     'text!common/views/loyalty/save-for-later--signed-in.html'
->>>>>>> dcebaa8a
 ], function (
     qwery,
     bonzo,
@@ -80,9 +74,6 @@
         }
     };
 
-<<<<<<< HEAD
-
-=======
     SaveForLater.prototype.renderSaveThisArticleLink = function (deferToClick, url, state) {
         var self = this,
             $saver = bonzo(qwery(self.classes.saveThisArticle)[0]),
@@ -94,7 +85,6 @@
             state: state
         }));
     };
->>>>>>> dcebaa8a
 
     SaveForLater.prototype.getElementsIndexedById = function (context) {
         var self = this,
@@ -103,26 +93,6 @@
         return _.forEach(elements, function (el) {
             return bonzo(el).attr(self.attributes.containerItemShortUrl);
         });
-    };
-
-    SaveForLater.prototype.renderSaveThisArticleLink = function (deferToClick, url, state) {
-<<<<<<< HEAD
-
-        var self = this,
-=======
-        var self = this,
-
->>>>>>> dcebaa8a
-            $saver = bonzo(qwery('.js-save-for-later')[0]),
-            //$saver = bonzo('.js-save-for-later'),
-            templateName = self.templates[deferToClick ? 'signedInThisArticle' : 'signedOutThisArticle'];
-
-        $saver.html(template(templateName, {
-            url: url,
-            icon: bookmarkSvg,
-            state: state
-
-        }));
     };
 
     SaveForLater.prototype.getSavedArticles = function () {
@@ -139,10 +109,6 @@
                         self.userData = {version: date, articles:[]};
                     }
                 } else {
-<<<<<<< HEAD
-                    console.log("++ Resp");
-=======
->>>>>>> dcebaa8a
                     self.userData = resp.savedArticles;
                 }
 
@@ -219,21 +185,12 @@
 
         //--- Get articles
     // -------------------------Save Article
-<<<<<<< HEAD
-    SaveForLater.prototype.saveArticle = function (onArticleSaved, onArticleSavedError, userData, pageId, shortUrl) {
-        console.log("++ Click");
-        var self = this,
-        date = new Date().toISOString().replace(/\.[0-9]+Z/, '+00:00'),
-        newArticle = {id: pageId, shortUrl: shortUrl, date: date, read: false  };
-=======
-
     SaveForLater.prototype.saveArticle = function (onArticleSaved, onArticleSavedError, userData, pageId, shortUrl, event) {
         event.stop();
 
         var self = this,
             date = new Date().toISOString().replace(/\.[0-9]+Z/, '+00:00'),
             newArticle = {id: pageId, shortUrl: shortUrl, date: date, read: false  };
->>>>>>> dcebaa8a
 
         userData.articles.push(newArticle);
 
@@ -271,6 +228,7 @@
     };
 
     //If this is an article Page, configure the save article link
+
     SaveForLater.prototype.onSaveThisArticle = function () {
         this.renderSaveThisArticleLink(false, this.savedArticlesUrl, 'saved');
     };
@@ -331,11 +289,7 @@
         );
     };
 
-<<<<<<< HEAD
-    SaveForLater.prototype.createDeleteArticleHandler = function(deleteLink, id, shortUrl) {
-=======
     SaveForLater.prototype.createDeleteArticleHandler = function (deleteLink, id, shortUrl) {
->>>>>>> dcebaa8a
         var self = this;
 
         bean.one(deleteLink, 'click',
