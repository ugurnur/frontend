define([
    'qwery',
    'bonzo',
    'bean',
    'fastdom',
    'common/utils/_',
    'common/utils/detect',
    'common/utils/config',
    'common/utils/mediator',
    'common/utils/template',
<<<<<<< HEAD

    'common/modules/identity/api',

    'text!common/views/loyalty/save-for-later-front-link--signed-out.html',
    'text!common/views/loyalty/save-for-later-front-link--signed-in.html'

    ],

    function(
=======
    'common/modules/identity/api',
    'common/views/svgs',
    'text!common/views/loyalty/save-for-later.html'
], function (
>>>>>>> 85edd658
    qwery,
    bonzo,
    bean,
    fastdom,
    _,
    detect,
    config,
    mediator,
    template,
    identity,
<<<<<<< HEAD

    signedOutLinkTemplate,
    signedInLinkTemplate

    ) {
    function SaveForLater() {
        console.log("++ New");
        this.classes = {
             saveThisArticle: '.meta__save-for-later'
        };
        this.isContent = !/Network Front|Section/.test(config.page.contentType);
        console.log("+++ New " + this.isContent);
=======
    svgs,
    saveForLaterTmpl
) {
    function SaveForLater() {
        this.saveLinkHolder = qwery('.js-save-for-later')[0];
>>>>>>> 85edd658
        this.userData = null;
        console.log("++ New 1" );
        this.savedArticlesUrl = config.page.idUrl + '/saved-for-later';
        console.log("++ New 2 ");
        this.elements = [];
        this.attributeName = 'data-loyalty-short-url';
        this.templates = {
            signedIn: signedInLinkTemplate,
            signedOut: signedOutLinkTemplate
        };
    }

    var bookmarkSvg = svgs('bookmark', ['i-left']);

    SaveForLater.prototype.init = function () {
        console.log("Init");
        var userLoggedIn = identity.isUserLoggedIn();
        if (userLoggedIn) {
            console.log("++ Signed In " + this.isContent);
            this.getSavedArticles();
        } else {
<<<<<<< HEAD
            if (this.isContent) {
                var url = config.page.idUrl + '/save-content?returnUrl=' + encodeURIComponent(document.location.href) +
                    '&shortUrl=' + config.page.shortUrl.replace('http://gu.com', '');
                this.renderSaveThisArticleLink('Save for later', url);
            }
            this.renderLinksInContainers(false);
=======
            var url = config.page.idUrl + '/save-content?returnUrl=' + encodeURIComponent(document.location.href) +
                '&shortUrl=' + this.shortUrl;
            this.$saver.html(
                template(saveForLaterTmpl, {
                    url: url,
                    icon: bookmarkSvg,
                    state: 'save'
                })
            );
>>>>>>> 85edd658
        }
    };


    SaveForLater.prototype.renderSaveThisArticleLink = function (linkText, url) {

         var self = this,
             $saver = bonzo(qwery(self.classes['saveThisArticle'])[0]),
             linkHtml = url ? '<a href="' + url + '" "data-link-name="meta-save-for-later" data-component=meta-save-for-later">' + linkText + '</a>' :
             '<a  class="meta__save-for-later--link data-link-name="meta-save-for-later" data-component="meta-save-for-later">' + linkText + '</a>';
         $saver.html(linkHtml);
    };

    SaveForLater.prototype.getElementsIndexedById = function (context) {
        var self = this,
            elements = qwery('[' + self.attributeName + ']', context);

        return _.forEach(elements, function(el){
            return bonzo(el).attr(self.attributeName)
        });
    };

    SaveForLater.prototype.getSavedArticles = function () {
        var self = this,
            notFound  = {message:'Not found', description:'Resource not found'};

        console.log("+++ Get the Atricles");
        identity.getSavedArticles().then(
            function success(resp) {
                if (resp.status === 'error') {

                    if (resp.errors[0].message === notFound.message && resp.errors[0].description === notFound.description) {
                        //Identity api needs a string in the format yyyy-mm-ddThh:mm:ss+hh:mm  otherwise it barfs
                        var date = new Date().toISOString().replace(/\.[0-9]+Z/, '+00:00');
                        self.userData = {version: date, articles:[]};
                    }
                } else {
                    self.userData = resp.savedArticles;
                }

                self.renderLinksInContainers(true);
                if ( self.isContent ) {
                    self.configureSaveThisArticle();
                }
            }
        );
    };

    SaveForLater.prototype.renderLinksInContainers = function(signedIn) {

        var self = this;

        if( !self.isContent ) {
            console.log("Render front pages");
            self.renderContainerLinks(signedIn, document.body)
        }


        mediator.on('modules:onward:loaded', function() {
            console.log("+++ Got Onwards");
            self.renderContainerLinks(signedIn, '.js-onward');
        });

        mediator.on('modules:related:loaded', function() {
            console.log("+++ Got related");
            self.renderContainerLinks(signedIn,'.js-related');
        });
    };

    SaveForLater.prototype.configureSaveThisArticle = function () {

        console.log("Conf");
        console.log("Conf " + this.classes['saveThisArticle']);

        var saveLinkHolder = qwery(this.classes['saveThisArticle'])[0],
            shortUrl = config.page.shortUrl.replace('http://gu.com', ''),
            hello = "hello";

        console.log("+++  Hello");


        if (this.hasUserSavedArticle(this.userData.articles, shortUrl)) {
            console.log("++ Saaved");
            this.renderSaveThisArticleLink('Saved Articles', this.savedArticlesUrl);
            //this.$saver.html('<a href="' + this.savedArticlesUrl + '" data-link-name="meta-save-for-later" data-component=meta-save-for-later">Saved Articles</a>');
        } else {
            console.log("++ Not Saaved");
            this.renderSaveThisArticleLink('Save for later');

            //this.$saver.html('<a class="meta__save-for-later--link" data-link-name="meta-save-for-later" data-component=meta-save-for-later">Save for later</a>');
            bean.one(saveLinkHolder, 'click', '.meta__save-for-later--link',
                this.saveThisArticle.bind(this,
                    this.onSaveThisArticle.bind(this, hello),
                    this.onSaveThisArticleError.bind(this, "goodbye"),
                    this.userData,
                    config.page.pageId, shortUrl));
        }
    };

    // Configure the save for later links on a front or in a container
    SaveForLater.prototype.renderContainerLinks  = function(signedIn, context) {
        var self = this,
            elements = self.getElementsIndexedById(context);
        console.log("+++ Elements: " + elements.length);

        fastdom.read(function() {

            //TODO inline id
            _.forEach(elements, function (node) {
                console.log("Element: ");
                var $node = bonzo(node),
                    id = $node.attr('data-id'),
                    shortUrl = $node.attr('data-loyalty-short-url'),
                    isSavedAlready = signedIn ? self.hasUserSavedArticle(self.userData.articles, shortUrl) : false,
                    saveUrl = config.page.idUrl + '/save-content?returnUrl=' + encodeURIComponent(document.location.href) +
                        '&shortUrl=' + shortUrl + '&articleId=' + id,
                    templateName = self.templates[signedIn ? "signedIn" : "signedOut"],
                    linkText = isSavedAlready ? "Saved" : "Save",
                    html,
                    meta,
                    $container;

                console.log("++ Vars set");
                html = template(templateName, {
                    link_text: linkText,
                    url: saveUrl
                });
                console.log("++ Template pop");


                meta = qwery('.js-item__meta', node);
                console.log("++ Meta");


                $container = meta.length ? bonzo(meta) : $node;

                console.log("++ Containter 2");

                fastdom.write(function () {
                    $container.append(html);
                    if (signedIn) {
                        var saveLink = $('.save-for-later-link', node)[0];
                        if (isSavedAlready) {
                            self.createDeleteArticleHandler(saveLink,id, shortUrl);
                        } else {
                            self.createSaveArticleHandler(saveLink, id, shortUrl);
                        }
                    }
                });
                console.log("++ Written");
            });
        });
        console.log("++ Dom Done");
    };

        //--- Get articles
    // -------------------------Save Article

    SaveForLater.prototype.saveThisArticle = function (onArticleSaved, onArticleSavedError, userData, pageId, shortUrl) {
        var self = this,
            date = new Date().toISOString().replace(/\.[0-9]+Z/, '+00:00'),
            newArticle = {id: pageId, shortUrl: shortUrl, date: date, read: false  };
        console.log("++ Click");

        userData.articles.push(newArticle);

        identity.saveToArticles(userData).then(
            function(resp) {
                if(resp.status === 'error') {
                     console.log("Resp Failure");
                     onArticleSavedError();
                }
                else {
                    console.log("Resp success");
                    onArticleSaved();
                }
            }
        );
    };

    SaveForLater.prototype.deleteArticle = function (onArticleDeleted, onArticleDeletedError, userData, pageId, shortUrl) {
        var self = this;

        userData.articles = _.filter(userData.articles, function (article) {
            return article.shortUrl !== shortUrl;
        });

        identity.saveToArticles(userData).then(
            function(resp) {
                if(resp.status === 'error') {
                     console.log("Delete Resp Failure");
                     onArticleDeletedError();
                }
                else {
                    console.log("Delete success");
                    onArticleDeleted();
                }
            }
        );
    };

    //If this is an article Page, configure the save article link


    SaveForLater.prototype.onSaveThisArticle = function (message) {
        console.log("++++++++++++++ Sucees " + message);
        this.renderSaveThisArticleLink('Saved Articles', this.savedArticlesUrl);
    };

    SaveForLater.prototype.onSaveThisArticleError = function(message) {
        console.log("++++++++++++++ Error " + message);
        this.renderSaveThisArticleLink('Error Saving', this.savedArticlesUrl);
    };

    //--- Handle saving an article on a front of container
    SaveForLater.prototype.onSaveArticle = function (saveLink, id, shortUrl) {
        var self = this;
        console.log("On Save article: " + id );
        bonzo(qwery('.save-for-later-link__heading', saveLink)[0]).html('Saved');
        self.createDeleteArticleHandler(saveLink, id, shortUrl);
    };

    SaveForLater.prototype.onSaveArticleError = function (saveLink, id, shortUrl) {
        var self = this;
        console.log("On Save article error: " + id );
        bonzo(qwery('.save-for-later-link__heading', saveLink)[0]).html('Error Saving');
        self.createSaveArticleHandler(saveLink, id, shortUrl);
    };

    SaveForLater.prototype.onDeleteArticle = function (deleteLink, id, shortUrl) {
        var self = this;
        console.log("Un Save article: " + id );
        bonzo(qwery('.save-for-later-link__heading', deleteLink)[0]).html('Save');
        self.createDeleteArticleHandler(deleteLink, id, shortUrl);
    };

    SaveForLater.prototype.onDeleteArticleError = function (deleteLink, id, shortUrl) {
        var self = this;
        console.log("Error Un Save article: " + id );
        bonzo(qwery('.save-for-later-link__heading', deleteLink)[0]).html('Error Removing');
        self.createDeleteArticleHandler(deleteLink, id, shortUrl);
    };

    //--Create container link click handlers
    SaveForLater.prototype.createSaveArticleHandler = function(saveLink, id, shortUrl) {
        var self = this;

        console.log("Creating handla for " + id);
        bean.one(saveLink, 'click',
            self.saveThisArticle.bind(self,
                self.onSaveArticle.bind(self, saveLink, id, shortUrl),
                self.onSaveArticleError.bind(self, saveLink, id, shortUrl),
                self.userData,
                id,
                shortUrl
            )
        );
    };


    SaveForLater.prototype.createDeleteArticleHandler = function(deleteLink, id, shortUrl) {
        var self = this;

        console.log("Creating delete handla for " + id);
        bean.one(deleteLink, 'click',
            self.deleteArticle.bind(self,
                self.onDeleteArticle.bind(self, deleteLink, id, shortUrl),
                self.onDeleteArticleError.bind(self, deleteLink, id, shortUrl),
                self.userData,
                id,
                shortUrl
            )
        );
    };

    ///------------------------------Utils
    SaveForLater.prototype.hasUserSavedArticle = function (articles, shortUrl) {
        return _.some(articles, function (article) {
            return article.shortUrl.indexOf(shortUrl) > -1;
        });
    };

    return SaveForLater;
});<|MERGE_RESOLUTION|>--- conflicted
+++ resolved
@@ -8,22 +8,14 @@
     'common/utils/config',
     'common/utils/mediator',
     'common/utils/template',
-<<<<<<< HEAD
 
     'common/modules/identity/api',
+    'common/views/svgs',
+    'text!common/views/loyalty/save-for-later.html',
 
     'text!common/views/loyalty/save-for-later-front-link--signed-out.html',
     'text!common/views/loyalty/save-for-later-front-link--signed-in.html'
-
-    ],
-
-    function(
-=======
-    'common/modules/identity/api',
-    'common/views/svgs',
-    'text!common/views/loyalty/save-for-later.html'
 ], function (
->>>>>>> 85edd658
     qwery,
     bonzo,
     bean,
@@ -34,10 +26,11 @@
     mediator,
     template,
     identity,
-<<<<<<< HEAD
-
-    signedOutLinkTemplate,
-    signedInLinkTemplate
+    svgs,
+    saveForLaterTmpl,
+
+    signedOutLinkTmpl,
+    signedInLinkTmpl
 
     ) {
     function SaveForLater() {
@@ -47,13 +40,6 @@
         };
         this.isContent = !/Network Front|Section/.test(config.page.contentType);
         console.log("+++ New " + this.isContent);
-=======
-    svgs,
-    saveForLaterTmpl
-) {
-    function SaveForLater() {
-        this.saveLinkHolder = qwery('.js-save-for-later')[0];
->>>>>>> 85edd658
         this.userData = null;
         console.log("++ New 1" );
         this.savedArticlesUrl = config.page.idUrl + '/saved-for-later';
@@ -61,8 +47,8 @@
         this.elements = [];
         this.attributeName = 'data-loyalty-short-url';
         this.templates = {
-            signedIn: signedInLinkTemplate,
-            signedOut: signedOutLinkTemplate
+            signedIn: signedInLinkTmpl,
+            signedOut: signedOutLinkTmpl
         };
     }
 
@@ -75,24 +61,14 @@
             console.log("++ Signed In " + this.isContent);
             this.getSavedArticles();
         } else {
-<<<<<<< HEAD
             if (this.isContent) {
                 var url = config.page.idUrl + '/save-content?returnUrl=' + encodeURIComponent(document.location.href) +
                     '&shortUrl=' + config.page.shortUrl.replace('http://gu.com', '');
                 this.renderSaveThisArticleLink('Save for later', url);
             }
             this.renderLinksInContainers(false);
-=======
-            var url = config.page.idUrl + '/save-content?returnUrl=' + encodeURIComponent(document.location.href) +
-                '&shortUrl=' + this.shortUrl;
             this.$saver.html(
-                template(saveForLaterTmpl, {
-                    url: url,
-                    icon: bookmarkSvg,
-                    state: 'save'
-                })
             );
->>>>>>> 85edd658
         }
     };
 
@@ -100,10 +76,14 @@
     SaveForLater.prototype.renderSaveThisArticleLink = function (linkText, url) {
 
          var self = this,
-             $saver = bonzo(qwery(self.classes['saveThisArticle'])[0]),
-             linkHtml = url ? '<a href="' + url + '" "data-link-name="meta-save-for-later" data-component=meta-save-for-later">' + linkText + '</a>' :
-             '<a  class="meta__save-for-later--link data-link-name="meta-save-for-later" data-component="meta-save-for-later">' + linkText + '</a>';
-         $saver.html(linkHtml);
+             $saver = bonzo(qwery(self.classes['saveThisArticle'])[0]);
+
+         $saver.html(template(saveForLaterTmpl, {
+                 url: url,
+                 icon: bookmarkSvg,
+                 state: 'save'
+             })
+         );
     };
 
     SaveForLater.prototype.getElementsIndexedById = function (context) {
