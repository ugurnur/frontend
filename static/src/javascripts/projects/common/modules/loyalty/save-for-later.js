--- conflicted
+++ resolved
@@ -35,10 +35,7 @@
     function SaveForLater() {
         this.classes = {
             saveThisArticle: '.js-save-for-later',
-<<<<<<< HEAD
-=======
             saveThisVideo: '.js-save-for-later-video',
->>>>>>> ffb8b9b8
             saveThisArticleButton: '.save-for-later__button',
             onwardContainer: '.js-onward',
             relatedContainer: '.js-related',
@@ -79,10 +76,6 @@
     };
 
     SaveForLater.prototype.renderSaveThisArticleLink = function (deferToClick, url, state) {
-<<<<<<< HEAD
-        var self = this,
-            $saver = bonzo(qwery(self.classes.saveThisArticle)[0]),
-=======
         var self = this,
             $saver = bonzo(qwery(self.classes.saveThisArticle)[0]),
             templateName = self.templates[deferToClick ? 'signedInThisArticle' : 'signedOutThisArticle'];
@@ -106,23 +99,14 @@
     SaveForLater.prototype.renderSaveThisArticleLink = function (deferToClick, url, state) {
         var self = this,
             $saver = bonzo(qwery('.js-save-for-later')[0]),
->>>>>>> ffb8b9b8
             templateName = self.templates[deferToClick ? 'signedInThisArticle' : 'signedOutThisArticle'];
 
         $saver.html(template(templateName, {
             url: url,
             icon: bookmarkSvg,
             state: state
+
         }));
-    };
-
-    SaveForLater.prototype.getElementsIndexedById = function (context) {
-        var self = this,
-            elements = qwery('[' + self.attributes.containerItemShortUrl + ']', context);
-
-        return _.forEach(elements, function (el) {
-            return bonzo(el).attr(self.attributes.containerItemShortUrl);
-        });
     };
 
     SaveForLater.prototype.getSavedArticles = function () {
@@ -164,13 +148,6 @@
 
         mediator.on('modules:onward:loaded', function () {
             self.renderContainerLinks(signedIn, self.classes.onwardContainer);
-<<<<<<< HEAD
-=======
-        });
-
-        mediator.on('modules:related:loaded', function () {
-            self.renderContainerLinks(signedIn, self.classes.relatedContainer);
->>>>>>> ffb8b9b8
         });
 
         mediator.on('modules:related:loaded', function () {
@@ -196,27 +173,6 @@
         }
     };
 
-<<<<<<< HEAD
-=======
-    SaveForLater.prototype.configureSaveThisArticle = function () {
-        var saveLinkHolder = qwery(this.classes.saveThisArticle)[0],
-            shortUrl = config.page.shortUrl.replace('http://gu.com', '');
-
-        if (this.hasUserSavedArticle(this.userData.articles, shortUrl)) {
-            this.renderSaveThisArticleLink(false, this.savedArticlesUrl, 'saved');
-        } else {
-            this.renderSaveThisArticleLink(true, '', 'save');
-
-            bean.one(saveLinkHolder, 'click', this.classes.saveThisArticleButton,
-                this.saveArticle.bind(this,
-                    this.onSaveThisArticle.bind(this),
-                    this.onSaveThisArticleError.bind(this),
-                    this.userData,
-                    config.page.pageId, shortUrl));
-        }
-    };
-
->>>>>>> ffb8b9b8
     // Configure the save for later links on a front or in a container
     SaveForLater.prototype.renderContainerLinks = function (signedIn, context) {
         var self = this,
@@ -243,10 +199,6 @@
 
         //--- Get articles
     // -------------------------Save Article
-<<<<<<< HEAD
-=======
-
->>>>>>> ffb8b9b8
     SaveForLater.prototype.saveArticle = function (onArticleSaved, onArticleSavedError, userData, pageId, shortUrl, event) {
         event.stop();
 
@@ -258,7 +210,6 @@
 
         identity.saveToArticles(userData).then(
             function (resp) {
-<<<<<<< HEAD
                 if (resp.status === 'error') {
                     onArticleSavedError();
                 } else {
@@ -290,39 +241,6 @@
         );
     };
 
-=======
-                if (resp.status === 'error') {
-                    onArticleSavedError();
-                } else {
-                    self.updateArticleCount();
-                    onArticleSaved();
-                }
-            }
-        );
-    };
-
-    SaveForLater.prototype.deleteArticle = function (onArticleDeleted, onArticleDeletedError, userData, pageId, shortUrl, event) {
-        event.stop();
-
-        var self = this;
-
-        userData.articles = _.filter(userData.articles, function (article) {
-            return article.shortUrl !== shortUrl;
-        });
-
-        identity.saveToArticles(userData).then(
-            function (resp) {
-                if (resp.status === 'error') {
-                    onArticleDeletedError();
-                } else {
-                    self.updateArticleCount();
-                    onArticleDeleted();
-                }
-            }
-        );
-    };
-
->>>>>>> ffb8b9b8
     //If this is an article Page, configure the save article link
 
     SaveForLater.prototype.onSaveThisArticle = function () {
