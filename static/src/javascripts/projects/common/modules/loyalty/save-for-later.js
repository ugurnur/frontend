--- conflicted
+++ resolved
@@ -111,8 +111,8 @@
     };
 
     SaveForLater.prototype.renderSaveThisArticleLink = function (deferToClick, url, state) {
-
-        var self = this,
+        var self = this,
+
             $saver = bonzo(qwery('.js-save-for-later')[0]),
             //$saver = bonzo('.js-save-for-later'),
             templateName = self.templates[deferToClick ? 'signedInThisArticle' : 'signedOutThisArticle'];
@@ -219,7 +219,7 @@
         });
     };
 
-       //--- Get articles
+        //--- Get articles
     // -------------------------Save Article
 
     SaveForLater.prototype.saveArticle = function (onArticleSaved, onArticleSavedError, userData, pageId, shortUrl, event) {
@@ -255,14 +255,8 @@
 
         identity.saveToArticles(userData).then(
             function(resp) {
-<<<<<<< HEAD
-                if(resp.status === 'error') {
+                if (resp.status === 'error') {
                      onArticleDeletedError();
-=======
-                if (resp.status === 'error') {
-                    console.log("Delete Resp Failure");
-                    onArticleDeletedError();
->>>>>>> 06c63d11
                 }
                 else {
                     self.updateArticleCount();
