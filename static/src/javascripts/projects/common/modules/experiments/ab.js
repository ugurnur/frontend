--- conflicted
+++ resolved
@@ -7,11 +7,8 @@
     'common/modules/analytics/mvt-cookie',
     'common/modules/experiments/tests/fronts-on-articles2',
     'common/modules/experiments/tests/identity-register-membership-standfirst',
-<<<<<<< HEAD
     'common/modules/experiments/tests/live-blog-chrome-notifications',
-=======
     'common/modules/experiments/tests/next-in-series',
->>>>>>> a5f43581
     'lodash/arrays/flatten',
     'lodash/collections/forEach',
     'lodash/objects/keys',
@@ -30,11 +27,8 @@
     mvtCookie,
     FrontsOnArticles2,
     IdentityRegisterMembershipStandfirst,
-<<<<<<< HEAD
     LiveBlogChromeNotifications,
-=======
     NextInSeries,
->>>>>>> a5f43581
     flatten,
     forEach,
     keys,
@@ -49,11 +43,8 @@
     var TESTS = flatten([
         new FrontsOnArticles2(),
         new IdentityRegisterMembershipStandfirst(),
-<<<<<<< HEAD
         new LiveBlogChromeNotifications()
-=======
         new NextInSeries()
->>>>>>> a5f43581
     ]);
 
     var participationsKey = 'gu.ab.participations';
