--- conflicted
+++ resolved
@@ -7,13 +7,9 @@
     'common/modules/analytics/mvt-cookie',
     'common/modules/experiments/tests/high-commercial-component',
     'common/modules/experiments/tests/membership-message-usa',
-<<<<<<< HEAD
-    'common/modules/experiments/tests/inject-network-front-test',
-    'common/modules/experiments/tests/essential-read-test-1',
-=======
     'common/modules/experiments/tests/inject-network-front-test-2',
     'common/modules/experiments/tests/reach-dummy-test',
->>>>>>> c86b5152
+    'common/modules/experiments/tests/essential-read-test-1',
     'common/modules/experiments/tests/most-popular-default',
     'common/modules/experiments/tests/large-top-slot',
     'common/modules/experiments/tests/video-preroll',
@@ -35,15 +31,10 @@
     mvtCookie,
     HighCommercialComponent,
     MembershipMessageUSA,
-<<<<<<< HEAD
-    InjectNetworkFrontTest,
-    MostPopularDefaultTest,
-    EssentialReadTest1,
-=======
     InjectNetworkFrontTest2,
     ReachDummyTest,
+    EssentialReadTest1,
     MostPopularDefaultTest2,
->>>>>>> c86b5152
     LargeTopAd,
     VideoPreroll,
     flatten,
