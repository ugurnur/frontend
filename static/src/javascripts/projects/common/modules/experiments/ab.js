--- conflicted
+++ resolved
@@ -6,12 +6,7 @@
     'common/utils/mediator',
     'common/utils/storage',
     'common/modules/analytics/mvt-cookie',
-<<<<<<< HEAD
-    'common/modules/experiments/tests/sticky-shares',
-=======
     'common/modules/experiments/tests/share-buttons',
-    'common/modules/experiments/tests/liveblog-sport-front-updates',
->>>>>>> 345c92a5
     'common/modules/experiments/tests/high-commercial-component',
     'common/modules/experiments/tests/mt-rec1',
     'common/modules/experiments/tests/mt-rec2',
@@ -28,12 +23,7 @@
     mediator,
     store,
     mvtCookie,
-<<<<<<< HEAD
-    StickyShares,
-=======
     ShareButtons,
-    LiveblogSportFrontUpdates,
->>>>>>> 345c92a5
     HighCommercialComponent,
     MtRec1,
     MtRec2,
@@ -46,12 +36,7 @@
 
     var ab,
         TESTS = _.flatten([
-<<<<<<< HEAD
-            new StickyShares(),
-=======
             new ShareButtons(),
-            new LiveblogSportFrontUpdates(),
->>>>>>> 345c92a5
             new HighCommercialComponent(),
             new MtRec1(),
             new MtRec2(),
