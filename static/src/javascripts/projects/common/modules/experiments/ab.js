define([
    'common/utils/report-error',
    'common/utils/config',
    'common/utils/cookies',
    'common/utils/mediator',
    'common/utils/storage',
    'common/modules/analytics/mvt-cookie',
    'common/modules/experiments/tests/fronts-on-articles2',
    'common/modules/experiments/tests/remove-sticky-nav',
    'common/modules/experiments/tests/related-variants',
    'common/modules/experiments/tests/identity-sign-in-v2',
    'common/modules/experiments/tests/rtrt-email-form-article-promo',
    'common/modules/experiments/tests/prebid-performance',
<<<<<<< HEAD
    'common/modules/experiments/tests/liveblog-toast',
    'common/modules/experiments/tests/userzoom-survey-message',
=======
    'common/modules/experiments/tests/userzoom-survey-message-v2',
>>>>>>> 523a254f
    'lodash/arrays/flatten',
    'lodash/collections/forEach',
    'lodash/objects/keys',
    'lodash/collections/some',
    'lodash/collections/filter',
    'lodash/collections/map',
    'lodash/collections/find',
    'lodash/objects/pick',
    'common/utils/chain'
], function (
    reportError,
    config,
    cookies,
    mediator,
    store,
    mvtCookie,
    FrontsOnArticles2,
    RemoveStickyNav,
    RelatedVariants,
    IdentitySignInV2,
    RtrtEmailFormArticlePromo,
    PrebidPerformance,
<<<<<<< HEAD
    LiveblogToast,
    UserzoomSurveyMessage,
=======
    UserzoomSurveyMessageV2,
>>>>>>> 523a254f
    flatten,
    forEach,
    keys,
    some,
    filter,
    map,
    find,
    pick,
    chain) {

    var TESTS = flatten([
        new FrontsOnArticles2(),
        new RemoveStickyNav(),
        new RelatedVariants(),
        new IdentitySignInV2(),
        new RtrtEmailFormArticlePromo(),
        new PrebidPerformance(),
<<<<<<< HEAD
        new UserzoomSurveyMessage(),
        new LiveblogToast()
=======
        new UserzoomSurveyMessageV2()
>>>>>>> 523a254f
    ]);

    var participationsKey = 'gu.ab.participations';

    function getParticipations() {
        return store.local.get(participationsKey) || {};
    }

    function isParticipating(test) {
        var participations = getParticipations();
        return participations[test.id];
    }

    function addParticipation(test, variantId) {
        var participations = getParticipations();
        participations[test.id] = {
            variant: variantId
        };
        store.local.set(participationsKey, participations);
    }

    function removeParticipation(test) {
        var participations = getParticipations();
        delete participations[test.id];
        store.local.set(participationsKey, participations);
    }

    function cleanParticipations() {
        // Removes any tests from localstorage that have been
        // renamed/deleted from the backend
        var participations = getParticipations();
        forEach(keys(participations), function (k) {
            if (typeof (config.switches['ab' + k]) === 'undefined') {
                removeParticipation({ id: k });
            } else {
                var testExists = some(TESTS, function (element) {
                    return element.id === k;
                });

                if (!testExists) {
                    removeParticipation({ id: k });
                }
            }
        });
    }

    function getActiveTests() {
        return filter(TESTS, function (test) {
            var expired = (new Date() - new Date(test.expiry)) > 0;
            if (expired) {
                removeParticipation(test);
                return false;
            }
            return true;
        });
    }

    function getExpiredTests() {
        return filter(TESTS, function (test) {
            return (new Date() - new Date(test.expiry)) > 0;
        });
    }

    function testCanBeRun(test) {
        var expired = (new Date() - new Date(test.expiry)) > 0,
            isSensitive = config.page.shouldHideAdverts;
        return ((isSensitive ? test.showForSensitive : true)
                && test.canRun() && !expired && isTestSwitchedOn(test));
    }

    function getTest(id) {
        var test = filter(TESTS, function (test) {
            return (test.id === id);
        });
        return (test) ? test[0] : '';
    }

    function makeOmnitureTag() {
        var participations = getParticipations(),
            tag = [];

        forEach(keys(participations), function (k) {
            if (testCanBeRun(getTest(k))) {
                tag.push(['AB', k, participations[k].variant].join(' | '));
            }
        });

        forEach(keys(config.tests), function (k) {
            if (k.toLowerCase().match(/^cm/)) {
                tag.push(['AB', k, 'variant'].join(' | '));
            }
        });

        forEach(getServerSideTests(), function (testName) {
            tag.push('AB | ' + testName + ' | inTest');
        });

        return tag.join(',');
    }

    // Finds variant in specific tests and runs it
    function run(test) {
        if (isParticipating(test) && testCanBeRun(test)) {
            var participations = getParticipations(),
                variantId = participations[test.id].variant;
            var variant = getVariant(test, variantId);
            if (variant) {
                variant.test();
            } else if (variantId === 'notintest' && test.notInTest) {
                test.notInTest();
            }
        }
    }

    function allocateUserToTest(test) {

        // Skip allocation if the user is already participating, or the test is invalid.
        if (!testCanBeRun(test) || isParticipating(test)) {
            return;
        }

        // Determine whether the user is in the test or not. The test population is just a subset of mvt ids.
        // A test population must begin from a specific value. Overlapping test ranges are permitted.
        var variantIds, testVariantId,
            smallestTestId = mvtCookie.getMvtNumValues() * test.audienceOffset,
            largestTestId  = smallestTestId + mvtCookie.getMvtNumValues() * test.audience,
        // Get this browser's mvt test id.
            mvtCookieId = mvtCookie.getMvtValue();

        if (mvtCookieId && mvtCookieId > smallestTestId && mvtCookieId <= largestTestId) {
            // This mvt test id is in the test range, so allocate it to a test variant.
            variantIds = map(test.variants, function (variant) {
                return variant.id;
            });
            testVariantId = mvtCookieId % variantIds.length;

            addParticipation(test, variantIds[testVariantId]);

        } else {
            addParticipation(test, 'notintest');
        }
    }

    function isTestSwitchedOn(test) {
        return config.switches['ab' + test.id];
    }

    function getTestVariantId(testId) {
        var participation = getParticipations()[testId];
        return participation && participation.variant;
    }

    function setTestVariant(testId, variant) {
        var participations = getParticipations();

        if (participations[testId]) {
            participations[testId].variant = variant;
            store.local.set(participationsKey, participations);
        }
    }

    function shouldRunTest(id, variant) {
        var test = getTest(id);
        return test && isParticipating(test) && ab.getTestVariantId(id) === variant && testCanBeRun(test);
    }

    function getVariant(test, variantId) {
        return find(test.variants, function (variant) {
            return variant.id === variantId;
        });
    }

    // These kinds of tests are both server and client side.
    function getServerSideTests() {
        return chain(config.tests)
            .and(pick, function (participating) { return !!participating; })
            .and(keys)
            .value();
    }

    var ab = {

        addTest: function (test) {
            TESTS.push(test);
        },

        clearTests: function () {
            TESTS = [];
        },

        segment: function () {
            forEach(getActiveTests(), function (test) {
                allocateUserToTest(test);
            });
        },

        forceSegment: function (testId, variant) {
            chain(getActiveTests()).and(filter, function (test) {
                    return (test.id === testId);
                }).and(forEach, function (test) {
                    addParticipation(test, variant);
                }).valueOf();
        },

        segmentUser: function () {
            var tokens,
                forceUserIntoTest = /^#ab/.test(window.location.hash);
            if (forceUserIntoTest) {
                tokens = window.location.hash.replace('#ab-', '').split(',');
                forEach(tokens, function (token) {
                    var abParam, test, variant;
                    abParam = token.split('=');
                    test = abParam[0];
                    variant = abParam[1];
                    ab.forceSegment(test, variant);
                });
            } else {
                ab.segment();
            }

            cleanParticipations();
        },

        run: function () {
            forEach(getActiveTests(), function (test) {
                run(test);
            });
        },

        isEventApplicableToAnActiveTest: function (event) {
            var participations = keys(getParticipations());
            return some(participations, function (id) {
                var listOfEventStrings = getTest(id).events;
                return some(listOfEventStrings, function (ev) {
                    return event.indexOf(ev) === 0;
                });
            });
        },

        getActiveTestsEventIsApplicableTo: function (event) {

            function startsWith(string, prefix) {
                return string.indexOf(prefix) === 0;
            }

            var eventTag = event.tag;
            return eventTag && chain(getActiveTests()).and(filter, function (test) {
                    var testEvents = test.events;
                    return testEvents && some(testEvents, function (testEvent) {
                        return startsWith(eventTag, testEvent);
                    });
                }).and(map, function (test) {
                    return test.id;
                }).valueOf();
        },

        getAbLoggableObject: function () {
            var abLogObject = {};

            try {
                forEach(getActiveTests(), function (test) {
                    if (isParticipating(test) && testCanBeRun(test)) {
                        var variant = getTestVariantId(test.id);
                        if (variant && variant !== 'notintest') {
                            abLogObject['ab' + test.id] = variant;
                        }
                    }
                });
                forEach(getServerSideTests(), function (testName) {
                    abLogObject['ab' + testName] = 'inTest';
                });
            } catch (error) {
                // Encountering an error should invalidate the logging process.
                abLogObject = {};
                reportError(error, false);
            }

            return abLogObject;
        },

        getParticipations: getParticipations,
        isParticipating: isParticipating,
        getTest: getTest,
        makeOmnitureTag: makeOmnitureTag,
        getExpiredTests: getExpiredTests,
        getActiveTests: getActiveTests,
        getTestVariantId: getTestVariantId,
        setTestVariant: setTestVariant,
        getVariant: getVariant,

        /**
         * check if a test can be run (i.e. is not expired and switched on)
         *
         * @param  {string|Object} test   id or test object
         * @return {Boolean}
         */
        testCanBeRun: function (test) {
            if (typeof test === 'string') {
                return testCanBeRun(find(TESTS, function (t) {
                    return t.id === test;
                }));
            }

            return test.id && test.expiry && testCanBeRun(test);
        },

        /**
         * returns whether the caller should treat the user as being in that variant.
         *
         * @param testName
         * @param variant
         * @returns {*|boolean|Boolean}
         */
        isInVariant: function (testName, variant) {
            return ab.getParticipations()[testName] &&
                (ab.getParticipations()[testName].variant === variant) &&
                ab.testCanBeRun(testName);
        },

        shouldRunTest: shouldRunTest,

        // testing
        reset: function () {
            TESTS = [];
        }
    };

    return ab;

});<|MERGE_RESOLUTION|>--- conflicted
+++ resolved
@@ -11,12 +11,8 @@
     'common/modules/experiments/tests/identity-sign-in-v2',
     'common/modules/experiments/tests/rtrt-email-form-article-promo',
     'common/modules/experiments/tests/prebid-performance',
-<<<<<<< HEAD
     'common/modules/experiments/tests/liveblog-toast',
-    'common/modules/experiments/tests/userzoom-survey-message',
-=======
     'common/modules/experiments/tests/userzoom-survey-message-v2',
->>>>>>> 523a254f
     'lodash/arrays/flatten',
     'lodash/collections/forEach',
     'lodash/objects/keys',
@@ -39,12 +35,8 @@
     IdentitySignInV2,
     RtrtEmailFormArticlePromo,
     PrebidPerformance,
-<<<<<<< HEAD
     LiveblogToast,
-    UserzoomSurveyMessage,
-=======
     UserzoomSurveyMessageV2,
->>>>>>> 523a254f
     flatten,
     forEach,
     keys,
@@ -62,12 +54,8 @@
         new IdentitySignInV2(),
         new RtrtEmailFormArticlePromo(),
         new PrebidPerformance(),
-<<<<<<< HEAD
-        new UserzoomSurveyMessage(),
-        new LiveblogToast()
-=======
+        new LiveblogToast(),
         new UserzoomSurveyMessageV2()
->>>>>>> 523a254f
     ]);
 
     var participationsKey = 'gu.ab.participations';
