--- conflicted
+++ resolved
@@ -12,8 +12,8 @@
     'common/modules/experiments/tests/mt-rec1',
     'common/modules/experiments/tests/heatmap',
     'common/modules/experiments/tests/save-for-later',
+    'common/modules/experiments/tests/cookie-refresh',
     'common/modules/experiments/tests/history-without-whitelist',
-    'common/modules/experiments/tests/cookie-refresh',
     'common/modules/experiments/headlines',
     'common/modules/experiments/tests/defer-spacefinder'
 ], function (
@@ -30,8 +30,8 @@
     MtRec1,
     HeatMap,
     SaveForLater,
+    CookieRefresh,
     HistoryWithoutWhitelist,
-    CookieRefresh,
     Headline,
     DeferSpacefinder
     ) {
@@ -44,18 +44,8 @@
             new MtRec1(),
             new HeatMap(),
             new SaveForLater(),
+            new CookieRefresh(),
             new HistoryWithoutWhitelist(),
-<<<<<<< HEAD
-            new CookieRefresh(),
-            new MtLzAdsDepth(),
-            new MtStickyNavAll(),
-            new MtStickyBurger(),
-            new MtStickyAllUx(),
-            new MtStickyAllNtUx(),
-            new MtStickyBurgerUx(),
-            new MtStickyBurgerNtUx(),
-=======
->>>>>>> 69b9cea5
             new DeferSpacefinder(),
             _.map(_.range(1, 10), function (n) {
                 return new Headline(n);
