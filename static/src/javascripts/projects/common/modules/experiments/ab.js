define([
    'common/utils/report-error',
    'common/utils/config',
    'common/utils/cookies',
    'common/utils/mediator',
    'common/utils/storage',
    'common/modules/analytics/mvt-cookie',
    'lodash/utilities/noop',

    'common/modules/experiments/tests/fronts-on-articles2',
    'common/modules/experiments/tests/live-blog-chrome-notifications-internal',
    'common/modules/experiments/tests/live-blog-chrome-notifications-prod',
    'common/modules/experiments/tests/loyal-adblocking-survey',
    'common/modules/experiments/tests/facebook-share-params',
    'common/modules/experiments/tests/participation-low-fric-film',
    'common/modules/experiments/tests/participation-low-fric-music-v1',
    'common/modules/experiments/tests/participation-low-fric-tv',
    'common/modules/experiments/tests/participation-low-fric-recipes',
    'common/modules/experiments/tests/participation-low-fric-fashion',
    'common/modules/experiments/tests/clever-friend-brexit',
    'common/modules/experiments/tests/welcome-header',
    'common/modules/experiments/tests/participation-hide-half-of-comments',
    'common/modules/experiments/tests/play-video-on-fronts',
    'common/modules/experiments/tests/video-controls-on-main-media',
<<<<<<< HEAD
    'common/modules/experiments/tests/new-user-adverts-disabled'
=======
    'common/modules/experiments/tests/new-user-adverts-disabled',
    'lodash/arrays/flatten',
    'lodash/arrays/zip',
    'lodash/collections/forEach',
    'lodash/objects/keys',
    'lodash/collections/some',
    'lodash/collections/filter',
    'lodash/collections/map',
    'lodash/collections/reduce',
    'lodash/collections/find',
    'lodash/functions/memoize',
    'lodash/objects/pick',
    'lodash/utilities/noop',
    'lodash/objects/merge',
    'common/utils/chain'
>>>>>>> 7ef1d07e
], function (
    reportError,
    config,
    cookies,
    mediator,
    store,
    mvtCookie,
    noop,

    FrontsOnArticles2,
    LiveBlogChromeNotificationsInternal,
    LiveBlogChromeNotificationsProd,
    LoyalAdblockingSurvey,
    FacebookShareParams,
    ParticipationLowFricFilm,
    ParticipationLowFricMusicV1,
    ParticipationLowFricTv,
    ParticipationLowFricRecipes,
    ParticipationLowFricFashion,
    CleverFriendBrexit,
    WelcomeHeader,
    HideHalfOfComments,
    PlayVideoOnFronts,
    VideoControlsOnMainMedia,
<<<<<<< HEAD
    NewUserAdvertsDisabled
=======
    NewUserAdvertsDisabled,
    flatten,
    zip,
    forEach,
    keys,
    some,
    filter,
    map,
    reduce,
    find,
    memoize,
    pick,
    noop,
    merge,
    chain
>>>>>>> 7ef1d07e
) {

    var TESTS = [
        new FrontsOnArticles2(),
        new LiveBlogChromeNotificationsInternal(),
        new LiveBlogChromeNotificationsProd(),
        new LoyalAdblockingSurvey(),
        new FacebookShareParams(),
        new ParticipationLowFricFilm(),
        new ParticipationLowFricMusicV1(),
        new ParticipationLowFricTv(),
        new ParticipationLowFricRecipes(),
        new ParticipationLowFricFashion(),
        new CleverFriendBrexit(),
        new WelcomeHeader(),
        new HideHalfOfComments(),
        new PlayVideoOnFronts(),
        new VideoControlsOnMainMedia(),
        new NewUserAdvertsDisabled()
    ];

    var participationsKey = 'gu.ab.participations';

    function getParticipations() {
        return store.local.get(participationsKey) || {};
    }

    function isParticipating(test) {
        var participations = getParticipations();
        return participations[test.id];
    }

    function addParticipation(test, variantId) {
        var participations = getParticipations();
        participations[test.id] = {
            variant: variantId
        };
        store.local.set(participationsKey, participations);
    }

    function removeParticipation(test) {
        var participations = getParticipations();
        var filteredParticipations = Object.keys(participations)
            .filter(function (participation) { return participation !== test.id })
            .reduce(function (result, input) {
                result[input] = participations[input];
                return result;
            }, {});
        store.local.set(participationsKey, filteredParticipations);
    }

    function cleanParticipations() {
        // Removes any tests from localstorage that have been
        // renamed/deleted from the backend
        Object.keys(getParticipations()).forEach(function (k) {
            if (typeof config.switches['ab' + k] === 'undefined') {
                removeParticipation({ id: k });
            } else {
                var testExists = TESTS.some(function (element) {
                    return element.id === k;
                });

                if (!testExists) {
                    removeParticipation({ id: k });
                }
            }
        });
    }

    function getActiveTests() {
        var now = new Date();
        return TESTS.filter(function (test) {
            var expired = (now - new Date(test.expiry)) > 0;
            if (expired) {
                removeParticipation(test);
                return false;
            }
            return true;
        });
    }

    function getExpiredTests() {
        var now = new Date();
        return TESTS.filter(function (test) {
            return (now - new Date(test.expiry)) > 0;
        });
    }

    function testCanBeRun(test) {
        var expired = (new Date() - new Date(test.expiry)) > 0,
            isSensitive = config.page.shouldHideAdverts;
        return ((isSensitive ? test.showForSensitive : true)
                && test.canRun() && !expired && isTestSwitchedOn(test));
    }

    function getId(test) {
        return test.id;
    }

    function getTest(id) {
        var testIndex = TESTS.map(getId).indexOf(id);
        return testIndex !== -1 ? TESTS[testIndex] : '';
    }

    function makeOmnitureTag() {
        var participations = getParticipations(),
            tag = [];

        Object.keys(participations)
            .map(getTest)
            .filter(testCanBeRun)
            .forEach(function (test) {
                tag.push('AB | ' + test.id + ' | ' + participations[test.id].variant);
            });

        Object.keys(config.tests)
            .filter(function (k) {
                return k.toLowerCase().indexOf('cm') === 0;
            })
            .forEach(function (k) {
                tag.push('AB | ' + k + ' | variant');
            });

        getServerSideTests().forEach(function (testName) {
            tag.push('AB | ' + testName + ' | inTest');
        });

        return tag.join(',');
    }

    function abData(variantName, complete) {
        return {
            'variantName': variantName,
            'complete': complete
        };
    }

    function getAbLoggableObject() {
        try {
            var log = {};

            getActiveTests()
                .filter(isParticipating)
                .filter(testCanBeRun)
                .forEach(function (test) {
                    var variant = getTestVariantId(test.id);

                    if (variant && variant !== 'notintest') {
                        log[test.id] = abData(variant, 'false');
                    }
                });

            getServerSideTests().forEach(function (test) {
                log['ab' + server] = abData('inTest', 'false');
            });

            return log;
        } catch (error) {
            // Encountering an error should invalidate the logging process.
            reportError(error, false);
            return {};
        }
    }

    function trackEvent() {
        recordOphanAbEvent(getAbLoggableObject());
    }

    function recordOphanAbEvent(data) {
        require(['ophan/ng'], function (ophan) {
            ophan.record({
                abTestRegister: data
            });
        });
    }

    function recordTestComplete(test, variantId) {
        var data = {};
        data[test.id] = abData(variantId, 'true');

        return function() {
            recordOphanAbEvent(data);
        };
    }

    // Finds variant in specific tests and runs it
    function run(test) {
        if (isParticipating(test) && testCanBeRun(test)) {
            var participations = getParticipations(),
                variantId = participations[test.id].variant;
            var variant = getVariant(test, variantId);
            if (variant) {
                variant.test();
            } else if (variantId === 'notintest' && test.notInTest) {
                test.notInTest();
            }
        }
    }

    /**
     * Determine whether the user is in the test or not and return the associated
     * variant ID.
     *
     * The test population is just a subset of mvt ids. A test population must
     * begin from a specific value. Overlapping test ranges are permitted.
     *
     * @return {String} variant ID
     */
    var variantIdFor = memoize(function(test) {
        var smallestTestId = mvtCookie.getMvtNumValues() * test.audienceOffset;
        var largestTestId = smallestTestId + mvtCookie.getMvtNumValues() * test.audience;
        var mvtCookieId = mvtCookie.getMvtValue();

        if (mvtCookieId && mvtCookieId > smallestTestId && mvtCookieId <= largestTestId) {
            // This mvt test id is in the test range, so allocate it to a test variant.
<<<<<<< HEAD
            variantIds = test.variants.map(function (variant) {
=======
            var variantIds = map(test.variants, function (variant) {
>>>>>>> 7ef1d07e
                return variant.id;
            });

            return variantIds[mvtCookieId % variantIds.length];
        } else {
            return 'notintest';
        }
    }, function(test) { return test.id; }); // use test ids as memo cache keys

    function allocateUserToTest(test) {
        // Only allocate the user if the test is valid and they're not already participating.
        if (testCanBeRun(test) && !isParticipating(test)) {
             addParticipation(test, variantIdFor(test));
        }
    }

    /**
     * Set up the completion listener for a test
     */
    function registerCompleteEvent(test) {
        var variantId = variantIdFor(test);

        if (variantId !== 'notintest') {
            var variant = getVariant(test, variantId);
            var onTestComplete = variant.success || noop;

            onTestComplete(recordTestComplete(test, variantId));
        }
    }


    function isTestSwitchedOn(test) {
        return config.switches['ab' + test.id];
    }

    function getTestVariantId(testId) {
        var participation = getParticipations()[testId];
        return participation && participation.variant;
    }

    function setTestVariant(testId, variant) {
        var participations = getParticipations();

        if (participations[testId]) {
            participations[testId].variant = variant;
            store.local.set(participationsKey, participations);
        }
    }

    function shouldRunTest(id, variant) {
        var test = getTest(id);
        return test && isParticipating(test) && getTestVariantId(id) === variant && testCanBeRun(test);
    }

    function getVariant(test, variantId) {
        var index = test.variants.map(getId).indexOf(variantId);
        return index === -1 ? null : test.variants[index];
    }

    // These kinds of tests are both server and client side.
    function getServerSideTests() {
        return Object.keys(config.tests).filter(function (test) { return !!config.tests[test]; });
    }

    var ab = {

        addTest: function (test) {
            TESTS.push(test);
        },

        clearTests: function () {
            TESTS = [];
        },

        segment: function () {
            getActiveTests().forEach(function (test) {
                allocateUserToTest(test);
            });
        },

        forceSegment: function (testId, variant) {
            getActiveTests().filter(function (test) {
                return test.id === testId;
            }).forEach(function (test) {
                addParticipation(test, variant);
            });
        },

        segmentUser: function () {
            var tokens,
                forceUserIntoTest = /^#ab/.test(window.location.hash);
            if (forceUserIntoTest) {
                tokens = window.location.hash.replace('#ab-', '').split(',');
                tokens.forEach(function (token) {
                    var abParam, test, variant;
                    abParam = token.split('=');
                    test = abParam[0];
                    variant = abParam[1];
                    ab.forceSegment(test, variant);
                });
            } else {
                ab.segment();
            }

            cleanParticipations();
        },

        run: function () {
<<<<<<< HEAD
            getActiveTests().forEach(run);
=======
            forEach(getActiveTests(), run);
        },

        registerCompleteEvents: function() {
            forEach(getActiveTests(), registerCompleteEvent);
>>>>>>> 7ef1d07e
        },

        isEventApplicableToAnActiveTest: function (event) {
            return Object.keys(getParticipations()).some(function (id) {
                var listOfEventStrings = getTest(id).events;
                return listOfEventStrings.some(function (ev) {
                    return event.indexOf(ev) === 0;
                });
            });
        },

        getActiveTestsEventIsApplicableTo: function (event) {
            var eventTag = event.tag;
            return eventTag && getActiveTests().filter(function (test) {
                    var testEvents = test.events;
                    return testEvents && testEvents.some(function (testEvent) {
                        return eventTag.indexOf(testEvent) === 0;
                    });
                }).map(getId);
        },

        getAbLoggableObject: getAbLoggableObject,
        getParticipations: getParticipations,
        isParticipating: isParticipating,
        getTest: getTest,
        makeOmnitureTag: makeOmnitureTag,
        trackEvent: trackEvent,
        getExpiredTests: getExpiredTests,
        getActiveTests: getActiveTests,
        getTestVariantId: getTestVariantId,
        setTestVariant: setTestVariant,
        getVariant: getVariant,

        /**
         * check if a test can be run (i.e. is not expired and switched on)
         *
         * @param  {string|Object} test   id or test object
         * @return {Boolean}
         */
        testCanBeRun: function (test) {
            if (typeof test === 'string') {
                var testIndex = TESTS.map(getId).indexOf(test);
                return testIndex !== -1 && testCanBeRun(TESTS[testIndex]);
            }

            return test.id && test.expiry && testCanBeRun(test);
        },

        /**
         * returns whether the caller should treat the user as being in that variant.
         *
         * @param testName
         * @param variant
         * @returns {*|boolean|Boolean}
         */
        isInVariant: function (testName, variant) {
            return ab.getParticipations()[testName] &&
                (ab.getParticipations()[testName].variant === variant) &&
                ab.testCanBeRun(testName);
        },

        shouldRunTest: shouldRunTest,

        // testing
        reset: function () {
            TESTS = [];
            variantIdFor.cache = {};
        }
    };

    return ab;

});<|MERGE_RESOLUTION|>--- conflicted
+++ resolved
@@ -5,6 +5,7 @@
     'common/utils/mediator',
     'common/utils/storage',
     'common/modules/analytics/mvt-cookie',
+    'lodash/functions/memoize',
     'lodash/utilities/noop',
 
     'common/modules/experiments/tests/fronts-on-articles2',
@@ -22,25 +23,7 @@
     'common/modules/experiments/tests/participation-hide-half-of-comments',
     'common/modules/experiments/tests/play-video-on-fronts',
     'common/modules/experiments/tests/video-controls-on-main-media',
-<<<<<<< HEAD
     'common/modules/experiments/tests/new-user-adverts-disabled'
-=======
-    'common/modules/experiments/tests/new-user-adverts-disabled',
-    'lodash/arrays/flatten',
-    'lodash/arrays/zip',
-    'lodash/collections/forEach',
-    'lodash/objects/keys',
-    'lodash/collections/some',
-    'lodash/collections/filter',
-    'lodash/collections/map',
-    'lodash/collections/reduce',
-    'lodash/collections/find',
-    'lodash/functions/memoize',
-    'lodash/objects/pick',
-    'lodash/utilities/noop',
-    'lodash/objects/merge',
-    'common/utils/chain'
->>>>>>> 7ef1d07e
 ], function (
     reportError,
     config,
@@ -48,6 +31,7 @@
     mediator,
     store,
     mvtCookie,
+    memoize,
     noop,
 
     FrontsOnArticles2,
@@ -65,25 +49,7 @@
     HideHalfOfComments,
     PlayVideoOnFronts,
     VideoControlsOnMainMedia,
-<<<<<<< HEAD
     NewUserAdvertsDisabled
-=======
-    NewUserAdvertsDisabled,
-    flatten,
-    zip,
-    forEach,
-    keys,
-    some,
-    filter,
-    map,
-    reduce,
-    find,
-    memoize,
-    pick,
-    noop,
-    merge,
-    chain
->>>>>>> 7ef1d07e
 ) {
 
     var TESTS = [
@@ -127,7 +93,7 @@
     function removeParticipation(test) {
         var participations = getParticipations();
         var filteredParticipations = Object.keys(participations)
-            .filter(function (participation) { return participation !== test.id })
+            .filter(function (participation) { return participation !== test.id; })
             .reduce(function (result, input) {
                 result[input] = participations[input];
                 return result;
@@ -237,7 +203,7 @@
                 });
 
             getServerSideTests().forEach(function (test) {
-                log['ab' + server] = abData('inTest', 'false');
+                log['ab' + test] = abData('inTest', 'false');
             });
 
             return log;
@@ -299,19 +265,13 @@
 
         if (mvtCookieId && mvtCookieId > smallestTestId && mvtCookieId <= largestTestId) {
             // This mvt test id is in the test range, so allocate it to a test variant.
-<<<<<<< HEAD
-            variantIds = test.variants.map(function (variant) {
-=======
-            var variantIds = map(test.variants, function (variant) {
->>>>>>> 7ef1d07e
-                return variant.id;
-            });
+            var variantIds = test.variants.map(getId);
 
             return variantIds[mvtCookieId % variantIds.length];
         } else {
             return 'notintest';
         }
-    }, function(test) { return test.id; }); // use test ids as memo cache keys
+    }, getId); // use test ids as memo cache keys
 
     function allocateUserToTest(test) {
         // Only allocate the user if the test is valid and they're not already participating.
@@ -412,15 +372,11 @@
         },
 
         run: function () {
-<<<<<<< HEAD
             getActiveTests().forEach(run);
-=======
-            forEach(getActiveTests(), run);
         },
 
         registerCompleteEvents: function() {
-            forEach(getActiveTests(), registerCompleteEvent);
->>>>>>> 7ef1d07e
+            getActiveTests().forEach(registerCompleteEvent);
         },
 
         isEventApplicableToAnActiveTest: function (event) {
