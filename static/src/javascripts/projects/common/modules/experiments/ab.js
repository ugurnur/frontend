define([
    'common/utils/report-error',
    'common/utils/config',
    'common/utils/cookies',
    'common/utils/mediator',
    'common/utils/storage',
    'common/modules/analytics/mvt-cookie',
    'common/modules/experiments/tests/high-commercial-component',
    'common/modules/experiments/tests/membership-message-usa',
    'common/modules/experiments/tests/rtrt-email-form-inline-footer',
    'common/modules/experiments/tests/inject-network-front-test-2',
<<<<<<< HEAD
    'common/modules/experiments/tests/reach-dummy-test-2',
=======
    'common/modules/experiments/tests/reach-dummy-test',
    'common/modules/experiments/tests/essential-read-test-1',
>>>>>>> 42f87b51
    'common/modules/experiments/tests/most-popular-default',
    'common/modules/experiments/tests/large-top-slot',
    'common/modules/experiments/tests/video-preroll',
    'lodash/arrays/flatten',
    'lodash/collections/forEach',
    'lodash/objects/keys',
    'lodash/collections/some',
    'lodash/collections/filter',
    'lodash/collections/map',
    'lodash/collections/find',
    'lodash/objects/pick',
    'common/utils/chain'
], function (
    reportError,
    config,
    cookies,
    mediator,
    store,
    mvtCookie,
    HighCommercialComponent,
    MembershipMessageUSA,
    RtrtEmailFormInlineFooter,
    InjectNetworkFrontTest2,
<<<<<<< HEAD
    ReachDummyTest2,
=======
    ReachDummyTest,
    EssentialReadTest1,
>>>>>>> 42f87b51
    MostPopularDefaultTest2,
    LargeTopAd,
    VideoPreroll,
    flatten,
    forEach,
    keys,
    some,
    filter,
    map,
    find,
    pick,
    chain) {

    var TESTS = flatten([
        new HighCommercialComponent(),
        new MembershipMessageUSA(),
        new RtrtEmailFormInlineFooter(),
        new InjectNetworkFrontTest2(),
        new ReachDummyTest2(),
        new MostPopularDefaultTest2(),
        new LargeTopAd(),
        new VideoPreroll(),
        new EssentialReadTest1()
    ]);

    var participationsKey = 'gu.ab.participations';

    function getParticipations() {
        return store.local.get(participationsKey) || {};
    }

    function isParticipating(test) {
        var participations = getParticipations();
        return participations[test.id];
    }

    function addParticipation(test, variantId) {
        var participations = getParticipations();
        participations[test.id] = {
            variant: variantId
        };
        store.local.set(participationsKey, participations);
    }

    function removeParticipation(test) {
        var participations = getParticipations();
        delete participations[test.id];
        store.local.set(participationsKey, participations);
    }

    function cleanParticipations() {
        // Removes any tests from localstorage that have been
        // renamed/deleted from the backend
        var participations = getParticipations();
        forEach(keys(participations), function (k) {
            if (typeof (config.switches['ab' + k]) === 'undefined') {
                removeParticipation({ id: k });
            } else {
                var testExists = some(TESTS, function (element) {
                    return element.id === k;
                });

                if (!testExists) {
                    removeParticipation({ id: k });
                }
            }
        });
    }

    function getActiveTests() {
        return filter(TESTS, function (test) {
            var expired = (new Date() - new Date(test.expiry)) > 0;
            if (expired) {
                removeParticipation(test);
                return false;
            }
            return true;
        });
    }

    function getExpiredTests() {
        return filter(TESTS, function (test) {
            return (new Date() - new Date(test.expiry)) > 0;
        });
    }

    function testCanBeRun(test) {
        var expired = (new Date() - new Date(test.expiry)) > 0,
            isSensitive = config.page.shouldHideAdverts;
        return ((isSensitive ? test.showForSensitive : true)
                && test.canRun() && !expired && isTestSwitchedOn(test));
    }

    function getTest(id) {
        var test = filter(TESTS, function (test) {
            return (test.id === id);
        });
        return (test) ? test[0] : '';
    }

    function makeOmnitureTag() {
        var participations = getParticipations(),
            tag = [];

        forEach(keys(participations), function (k) {
            if (testCanBeRun(getTest(k))) {
                tag.push(['AB', k, participations[k].variant].join(' | '));
            }
        });

        forEach(keys(config.tests), function (k) {
            if (k.toLowerCase().match(/^cm/)) {
                tag.push(['AB', k, 'variant'].join(' | '));
            }
        });

        forEach(getServerSideTests(), function (testName) {
            tag.push('AB | ' + testName + ' | inTest');
        });

        return tag.join(',');
    }

    // Finds variant in specific tests and runs it
    function run(test) {
        if (isParticipating(test) && testCanBeRun(test)) {
            var participations = getParticipations(),
                variantId = participations[test.id].variant;
            var variant = getVariant(test, variantId);
            if (variant) {
                variant.test();
            } else if (variantId === 'notintest' && test.notInTest) {
                test.notInTest();
            }
        }
    }

    function allocateUserToTest(test) {

        // Skip allocation if the user is already participating, or the test is invalid.
        if (!testCanBeRun(test) || isParticipating(test)) {
            return;
        }

        // Determine whether the user is in the test or not. The test population is just a subset of mvt ids.
        // A test population must begin from a specific value. Overlapping test ranges are permitted.
        var variantIds, testVariantId,
            smallestTestId = mvtCookie.getMvtNumValues() * test.audienceOffset,
            largestTestId  = smallestTestId + mvtCookie.getMvtNumValues() * test.audience,
        // Get this browser's mvt test id.
            mvtCookieId = mvtCookie.getMvtValue();

        if (mvtCookieId && mvtCookieId > smallestTestId && mvtCookieId <= largestTestId) {
            // This mvt test id is in the test range, so allocate it to a test variant.
            variantIds = map(test.variants, function (variant) {
                return variant.id;
            });
            testVariantId = mvtCookieId % variantIds.length;

            addParticipation(test, variantIds[testVariantId]);

        } else {
            addParticipation(test, 'notintest');
        }
    }

    function isTestSwitchedOn(test) {
        return config.switches['ab' + test.id];
    }

    function getTestVariantId(testId) {
        var participation = getParticipations()[testId];
        return participation && participation.variant;
    }

    function setTestVariant(testId, variant) {
        var participations = getParticipations();

        if (participations[testId]) {
            participations[testId].variant = variant;
            store.local.set(participationsKey, participations);
        }
    }

    function shouldRunTest(id, variant) {
        var test = getTest(id);
        return test && isParticipating(test) && ab.getTestVariantId(id) === variant && testCanBeRun(test);
    }

    function getVariant(test, variantId) {
        return find(test.variants, function (variant) {
            return variant.id === variantId;
        });
    }

    // These kinds of tests are both server and client side.
    function getServerSideTests() {
        return chain(config.tests)
            .and(pick, function (participating) { return !!participating; })
            .and(keys)
            .value();
    }

    var ab = {

        addTest: function (test) {
            TESTS.push(test);
        },

        clearTests: function () {
            TESTS = [];
        },

        segment: function () {
            forEach(getActiveTests(), function (test) {
                allocateUserToTest(test);
            });
        },

        forceSegment: function (testId, variant) {
            chain(getActiveTests()).and(filter, function (test) {
                    return (test.id === testId);
                }).and(forEach, function (test) {
                    addParticipation(test, variant);
                }).valueOf();
        },

        segmentUser: function () {
            var tokens,
                forceUserIntoTest = /^#ab/.test(window.location.hash);
            if (forceUserIntoTest) {
                tokens = window.location.hash.replace('#ab-', '').split(',');
                forEach(tokens, function (token) {
                    var abParam, test, variant;
                    abParam = token.split('=');
                    test = abParam[0];
                    variant = abParam[1];
                    ab.forceSegment(test, variant);
                });
            } else {
                ab.segment();
            }

            cleanParticipations();
        },

        run: function () {
            forEach(getActiveTests(), function (test) {
                run(test);
            });
        },

        isEventApplicableToAnActiveTest: function (event) {
            var participations = keys(getParticipations());
            return some(participations, function (id) {
                var listOfEventStrings = getTest(id).events;
                return some(listOfEventStrings, function (ev) {
                    return event.indexOf(ev) === 0;
                });
            });
        },

        getActiveTestsEventIsApplicableTo: function (event) {

            function startsWith(string, prefix) {
                return string.indexOf(prefix) === 0;
            }

            var eventTag = event.tag;
            return eventTag && chain(getActiveTests()).and(filter, function (test) {
                    var testEvents = test.events;
                    return testEvents && some(testEvents, function (testEvent) {
                        return startsWith(eventTag, testEvent);
                    });
                }).and(map, function (test) {
                    return test.id;
                }).valueOf();
        },

        getAbLoggableObject: function () {
            var abLogObject = {};

            try {
                forEach(getActiveTests(), function (test) {
                    if (isParticipating(test) && testCanBeRun(test)) {
                        var variant = getTestVariantId(test.id);
                        if (variant && variant !== 'notintest') {
                            abLogObject['ab' + test.id] = variant;
                        }
                    }
                });
                forEach(getServerSideTests(), function (testName) {
                    abLogObject['ab' + testName] = 'inTest';
                });
            } catch (error) {
                // Encountering an error should invalidate the logging process.
                abLogObject = {};
                reportError(error, false);
            }

            return abLogObject;
        },

        getParticipations: getParticipations,
        isParticipating: isParticipating,
        getTest: getTest,
        makeOmnitureTag: makeOmnitureTag,
        getExpiredTests: getExpiredTests,
        getActiveTests: getActiveTests,
        getTestVariantId: getTestVariantId,
        setTestVariant: setTestVariant,
        getVariant: getVariant,

        /**
         * check if a test can be run (i.e. is not expired and switched on)
         *
         * @param  {string|Object} test   id or test object
         * @return {Boolean}
         */
        testCanBeRun: function (test) {
            if (typeof test === 'string') {
                return testCanBeRun(find(TESTS, function (t) {
                    return t.id === test;
                }));
            }

            return test.id && test.expiry && testCanBeRun(test);
        },

        shouldRunTest: shouldRunTest,

        // testing
        reset: function () {
            TESTS = [];
        }
    };

    return ab;

});<|MERGE_RESOLUTION|>--- conflicted
+++ resolved
@@ -9,12 +9,8 @@
     'common/modules/experiments/tests/membership-message-usa',
     'common/modules/experiments/tests/rtrt-email-form-inline-footer',
     'common/modules/experiments/tests/inject-network-front-test-2',
-<<<<<<< HEAD
     'common/modules/experiments/tests/reach-dummy-test-2',
-=======
-    'common/modules/experiments/tests/reach-dummy-test',
     'common/modules/experiments/tests/essential-read-test-1',
->>>>>>> 42f87b51
     'common/modules/experiments/tests/most-popular-default',
     'common/modules/experiments/tests/large-top-slot',
     'common/modules/experiments/tests/video-preroll',
@@ -38,12 +34,8 @@
     MembershipMessageUSA,
     RtrtEmailFormInlineFooter,
     InjectNetworkFrontTest2,
-<<<<<<< HEAD
     ReachDummyTest2,
-=======
-    ReachDummyTest,
     EssentialReadTest1,
->>>>>>> 42f87b51
     MostPopularDefaultTest2,
     LargeTopAd,
     VideoPreroll,
