define([
    'common/utils/report-error',
    'common/utils/config',
    'common/utils/cookies',
    'common/utils/mediator',
    'common/utils/storage',
    'common/modules/analytics/mvt-cookie',
    'lodash/functions/memoize',
    'lodash/utilities/noop',
    'common/modules/experiments/tests/discussion-promote-bottom-banner',
<<<<<<< HEAD
    'common/modules/experiments/tests/hosted-article-onward-journey',
    'common/modules/experiments/tests/hosted-gallery-cta',
=======
    'common/modules/experiments/tests/live-blog-chrome-notifications-prod',
>>>>>>> 2b1bc527
    'common/modules/experiments/tests/membership-engagement-banner',
    'common/modules/experiments/tests/adblocking-response',
    'common/modules/experiments/tests/weekend-reading-email',
    'common/modules/experiments/tests/weekend-reading-promo',
    'common/modules/experiments/tests/contributions-story',
    'common/modules/experiments/tests/video-button-duration',
    'common/modules/experiments/tests/upgrade-mobile-rich-links-below-viewport'
], function (
    reportError,
    config,
    cookies,
    mediator,
    store,
    mvtCookie,
    memoize,
    noop,
    DiscussionPromoteBottomBanner,
<<<<<<< HEAD
    HostedArticleOnwardJourney,
    HostedGalleryCallToAction,
=======
    LiveBlogChromeNotificationsProd,
>>>>>>> 2b1bc527
    MembershipEngagementBannerTests,
    AdBlockingResponse,
    WeekendReadingEmail,
    WeekendReadingPromo,
    ContributionsStory,
    VideoButtonDuration,
    UpgradeMobileRichLinksBelowViewport
) {

    var TESTS = [
        new DiscussionPromoteBottomBanner(),
        new AdBlockingResponse(),
<<<<<<< HEAD
        new HostedArticleOnwardJourney(),
        new HostedGalleryCallToAction(),
        new ContributionsEpic(),
=======
        new LiveBlogChromeNotificationsProd(),
>>>>>>> 2b1bc527
        new WeekendReadingEmail(),
        new WeekendReadingPromo(),
        new ContributionsStory(),
        new VideoButtonDuration(),
        new UpgradeMobileRichLinksBelowViewport()
    ].concat(MembershipEngagementBannerTests);

    var participationsKey = 'gu.ab.participations';

    function getParticipations() {
        return store.local.get(participationsKey) || {};
    }

    function isParticipating(test) {
        var participations = getParticipations();
        return participations[test.id];
    }

    function addParticipation(test, variantId) {
        var participations = getParticipations();
        participations[test.id] = {
            variant: variantId
        };
        store.local.set(participationsKey, participations);
    }

    function removeParticipation(test) {
        var participations = getParticipations();
        var filteredParticipations = Object.keys(participations)
            .filter(function (participation) { return participation !== test.id; })
            .reduce(function (result, input) {
                result[input] = participations[input];
                return result;
            }, {});
        store.local.set(participationsKey, filteredParticipations);
    }

    function cleanParticipations() {
        // Removes any tests from localstorage that have been
        // renamed/deleted from the backend
        Object.keys(getParticipations()).forEach(function (k) {
            if (typeof config.switches['ab' + k] === 'undefined') {
                removeParticipation({ id: k });
            } else {
                var testExists = TESTS.some(function (element) {
                    return element.id === k;
                });

                if (!testExists) {
                    removeParticipation({ id: k });
                }
            }
        });
    }

    function getActiveTests() {
        var now = new Date();
        return TESTS.filter(function (test) {
            var expired = (now - new Date(test.expiry)) > 0;
            if (expired) {
                removeParticipation(test);
                return false;
            }
            return true;
        });
    }

    function getExpiredTests() {
        var now = new Date();
        return TESTS.filter(function (test) {
            return (now - new Date(test.expiry)) > 0;
        });
    }

    function testCanBeRun(test) {
        var expired = (new Date() - new Date(test.expiry)) > 0,
            isSensitive = config.page.shouldHideAdverts;

        return ((isSensitive ? test.showForSensitive : true)
        && test.canRun() && !expired && isTestSwitchedOn(test));
    }

    function getId(test) {
        return test.id;
    }

    function getTest(id) {
        var testIndex = TESTS.map(getId).indexOf(id);
        return testIndex !== -1 ? TESTS[testIndex] : '';
    }

    function makeOmnitureTag() {
        var participations = getParticipations(),
            tag = [];

        Object.keys(participations)
            .map(getTest)
            .filter(testCanBeRun)
            .forEach(function (test) {
                tag.push('AB | ' + test.id + ' | ' + participations[test.id].variant);
            });

        Object.keys(config.tests)
            .filter(function (k) {
                return k.toLowerCase().indexOf('cm') === 0;
            })
            .forEach(function (k) {
                tag.push('AB | ' + k + ' | variant');
            });

        getServerSideTests().forEach(function (testName) {
            tag.push('AB | ' + testName + ' | inTest');
        });

        return tag.join(',');
    }

    function abData(variantName, complete) {
        return {
            'variantName': variantName,
            'complete': complete
        };
    }

    function getAbLoggableObject() {
        try {
            var log = {};

            getActiveTests()
                .filter(isParticipating)
                .filter(testCanBeRun)
                .forEach(function (test) {
                    var variant = getTestVariantId(test.id);

                    if (variant && variant !== 'notintest') {
                        log[test.id] = abData(variant, 'false');
                    }
                });

            getServerSideTests().forEach(function (test) {
                log['ab' + test] = abData('inTest', 'false');
            });

            return log;
        } catch (error) {
            // Encountering an error should invalidate the logging process.
            reportError(error, false);
            return {};
        }
    }

    function trackEvent() {
        recordOphanAbEvent(getAbLoggableObject());
    }

    function recordOphanAbEvent(data) {
        require(['ophan/ng'], function (ophan) {
            ophan.record({
                abTestRegister: data
            });
        });
    }

    function recordTestComplete(test, variantId) {
        var data = {};
        data[test.id] = abData(variantId, 'true');

        return function() {
            recordOphanAbEvent(data);
        };
    }

    // Finds variant in specific tests and runs it
    function run(test) {
        if (isParticipating(test) && testCanBeRun(test)) {
            var participations = getParticipations(),
                variantId = participations[test.id].variant;
            var variant = getVariant(test, variantId);
            if (variant) {
                variant.test();
            } else if (variantId === 'notintest' && test.notInTest) {
                test.notInTest();
            }
        }
    }

    /**
     * Determine whether the user is in the test or not and return the associated
     * variant ID.
     *
     * The test population is just a subset of mvt ids. A test population must
     * begin from a specific value. Overlapping test ranges are permitted.
     *
     * @return {String} variant ID
     */
    var variantIdFor = memoize(function(test) {
        var smallestTestId = mvtCookie.getMvtNumValues() * test.audienceOffset;
        var largestTestId = smallestTestId + mvtCookie.getMvtNumValues() * test.audience;
        var mvtCookieId = mvtCookie.getMvtValue();

        if (mvtCookieId && mvtCookieId > smallestTestId && mvtCookieId <= largestTestId) {
            // This mvt test id is in the test range, so allocate it to a test variant.
            var variantIds = test.variants.map(getId);

            return variantIds[mvtCookieId % variantIds.length];
        } else {
            return 'notintest';
        }
    }, getId); // use test ids as memo cache keys

    function allocateUserToTest(test) {
        // Only allocate the user if the test is valid and they're not already participating.
        if (testCanBeRun(test) && !isParticipating(test)) {
            addParticipation(test, variantIdFor(test));
        }
    }

    /**
     * Set up the completion listener for a test
     */
    function registerCompleteEvent(test) {
        var variantId = variantIdFor(test);

        if (variantId !== 'notintest') {
            var variant = getVariant(test, variantId);
            var onTestComplete = variant.success || noop;
            try {
                onTestComplete(recordTestComplete(test, variantId));
            } catch(err) {
                reportError(err, false, false);
            }
        }
    }


    function isTestSwitchedOn(test) {
        return config.switches['ab' + test.id];
    }

    function getTestVariantId(testId) {
        var participation = getParticipations()[testId];
        return participation && participation.variant;
    }

    function setTestVariant(testId, variant) {
        var participations = getParticipations();

        if (participations[testId]) {
            participations[testId].variant = variant;
            store.local.set(participationsKey, participations);
        }
    }

    function shouldRunTest(id, variant) {
        var test = getTest(id);
        return test && isParticipating(test) && getTestVariantId(id) === variant && testCanBeRun(test);
    }

    function getVariant(test, variantId) {
        var index = test.variants.map(getId).indexOf(variantId);
        return index === -1 ? null : test.variants[index];
    }

    // These kinds of tests are both server and client side.
    function getServerSideTests() {
        return Object.keys(config.tests).filter(function (test) { return !!config.tests[test]; });
    }

    var ab = {

        addTest: function (test) {
            TESTS.push(test);
        },

        clearTests: function () {
            TESTS = [];
        },

        segment: function () {
            getActiveTests().forEach(function (test) {
                allocateUserToTest(test);
            });
        },

        forceSegment: function (testId, variant) {
            getActiveTests().filter(function (test) {
                return test.id === testId;
            }).forEach(function (test) {
                addParticipation(test, variant);
            });
        },

        forceRegisterCompleteEvent: function(testId, variantId) {
            var test = getTest(testId);
            var variant = test && test.variants.filter(function (v) {
                    return v.id.toLowerCase() === variantId.toLowerCase();
                })[0];
            var onTestComplete = variant && variant.success || noop;

            onTestComplete(recordTestComplete(test, variantId));
        },

        segmentUser: function () {
            var tokens,
                forceUserIntoTest = /^#ab/.test(window.location.hash);
            if (forceUserIntoTest) {
                tokens = window.location.hash.replace('#ab-', '').split(',');
                tokens.forEach(function (token) {
                    var abParam, test, variant;
                    abParam = token.split('=');
                    test = abParam[0];
                    variant = abParam[1];
                    ab.forceSegment(test, variant);
                    ab.forceRegisterCompleteEvent(test, variant);
                });
            } else {
                ab.segment();
            }

            cleanParticipations();
        },

        run: function () {
            getActiveTests().forEach(run);
        },

        registerCompleteEvents: function() {
            getActiveTests().forEach(registerCompleteEvent);
        },

        isEventApplicableToAnActiveTest: function (event) {
            return Object.keys(getParticipations()).some(function (id) {
                var listOfEventStrings = getTest(id).events;
                return listOfEventStrings.some(function (ev) {
                    return event.indexOf(ev) === 0;
                });
            });
        },

        getActiveTestsEventIsApplicableTo: function (event) {
            var eventTag = event.tag;
            return eventTag && getActiveTests().filter(function (test) {
                    var testEvents = test.events;
                    return testEvents && testEvents.some(function (testEvent) {
                            return eventTag.indexOf(testEvent) === 0;
                        });
                }).map(getId);
        },

        getAbLoggableObject: getAbLoggableObject,
        getParticipations: getParticipations,
        isParticipating: isParticipating,
        getTest: getTest,
        makeOmnitureTag: makeOmnitureTag,
        trackEvent: trackEvent,
        getExpiredTests: getExpiredTests,
        getActiveTests: getActiveTests,
        getTestVariantId: getTestVariantId,
        setTestVariant: setTestVariant,
        getVariant: getVariant,

        /**
         * check if a test can be run (i.e. is not expired and switched on)
         *
         * @param  {string|Object} test   id or test object
         * @return {Boolean}
         */
        testCanBeRun: function (test) {
            if (typeof test === 'string') {
                test = getTest(test);
                return test && testCanBeRun(test);
            }

            return test.id && test.expiry && testCanBeRun(test);
        },

        /**
         * returns whether the caller should treat the user as being in that variant.
         *
         * @param testName
         * @param variant
         * @returns {*|boolean|Boolean}
         */
        isInVariant: function (testName, variant) {
            return ab.getParticipations()[testName] &&
                (ab.getParticipations()[testName].variant === variant) &&
                ab.testCanBeRun(testName);
        },

        shouldRunTest: shouldRunTest,

        // testing
        reset: function () {
            TESTS = [];
            variantIdFor.cache = {};
        }
    };

    return ab;

});<|MERGE_RESOLUTION|>--- conflicted
+++ resolved
@@ -8,12 +8,8 @@
     'lodash/functions/memoize',
     'lodash/utilities/noop',
     'common/modules/experiments/tests/discussion-promote-bottom-banner',
-<<<<<<< HEAD
     'common/modules/experiments/tests/hosted-article-onward-journey',
     'common/modules/experiments/tests/hosted-gallery-cta',
-=======
-    'common/modules/experiments/tests/live-blog-chrome-notifications-prod',
->>>>>>> 2b1bc527
     'common/modules/experiments/tests/membership-engagement-banner',
     'common/modules/experiments/tests/adblocking-response',
     'common/modules/experiments/tests/weekend-reading-email',
@@ -31,12 +27,8 @@
     memoize,
     noop,
     DiscussionPromoteBottomBanner,
-<<<<<<< HEAD
     HostedArticleOnwardJourney,
     HostedGalleryCallToAction,
-=======
-    LiveBlogChromeNotificationsProd,
->>>>>>> 2b1bc527
     MembershipEngagementBannerTests,
     AdBlockingResponse,
     WeekendReadingEmail,
@@ -49,13 +41,8 @@
     var TESTS = [
         new DiscussionPromoteBottomBanner(),
         new AdBlockingResponse(),
-<<<<<<< HEAD
         new HostedArticleOnwardJourney(),
         new HostedGalleryCallToAction(),
-        new ContributionsEpic(),
-=======
-        new LiveBlogChromeNotificationsProd(),
->>>>>>> 2b1bc527
         new WeekendReadingEmail(),
         new WeekendReadingPromo(),
         new ContributionsStory(),
