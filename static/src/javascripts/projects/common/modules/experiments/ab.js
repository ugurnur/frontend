--- conflicted
+++ resolved
@@ -10,11 +10,8 @@
     'common/modules/experiments/tests/live-blog-chrome-notifications-prod',
     'common/modules/experiments/tests/loyal-adblocking-survey',
     'common/modules/experiments/tests/minute',
-<<<<<<< HEAD
     'common/modules/experiments/tests/participation-star-ratings',
-=======
     'common/modules/experiments/tests/clever-friend-brexit',
->>>>>>> bdc0efc1
     'lodash/arrays/flatten',
     'lodash/arrays/zip',
     'lodash/collections/forEach',
@@ -40,11 +37,8 @@
     LiveBlogChromeNotificationsProd,
     LoyalAdblockingSurvey,
     Minute,
-<<<<<<< HEAD
     ParticipationStarRatings,
-=======
     CleverFriendBrexit,
->>>>>>> bdc0efc1
     flatten,
     zip,
     forEach,
@@ -66,11 +60,8 @@
         new LiveBlogChromeNotificationsProd(),
         new LoyalAdblockingSurvey(),
         new Minute(),
-<<<<<<< HEAD
-        new ParticipationStarRatings()
-=======
+        new ParticipationStarRatings(),
         new CleverFriendBrexit()
->>>>>>> bdc0efc1
     ]);
 
     var participationsKey = 'gu.ab.participations';
