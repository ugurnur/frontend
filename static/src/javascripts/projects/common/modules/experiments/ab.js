define([
    'common/utils/report-error',
    'common/utils/config',
    'common/utils/cookies',
    'common/utils/mediator',
    'common/utils/storage',
    'common/modules/analytics/mvt-cookie',
    'lodash/functions/memoize',
    'lodash/utilities/noop',
    'common/modules/experiments/tests/discussion-promote-bottom-banner',
    'common/modules/experiments/tests/membership-engagement-banner',
    'common/modules/experiments/tests/adblocking-response',
    'common/modules/experiments/tests/weekend-reading-email',
<<<<<<< HEAD
    'common/modules/experiments/tests/weekend-reading-promo',
    'common/modules/experiments/tests/upgrade-mobile-rich-links-below-viewport',
    'common/modules/experiments/tests/hosted-more-from'
=======
    'common/modules/experiments/tests/weekend-reading-promo'
>>>>>>> e7e9122b
], function (
    reportError,
    config,
    cookies,
    mediator,
    store,
    mvtCookie,
    memoize,
    noop,
    DiscussionPromoteBottomBanner,
    MembershipEngagementBannerTests,
    AdBlockingResponse,
    WeekendReadingEmail,
<<<<<<< HEAD
    WeekendReadingPromo,
    UpgradeMobileRichLinksBelowViewport,
    HostedMoreFrom
=======
    WeekendReadingPromo
>>>>>>> e7e9122b
) {

    var TESTS = [
        new DiscussionPromoteBottomBanner(),
        new AdBlockingResponse(),
        new WeekendReadingEmail(),
<<<<<<< HEAD
        new WeekendReadingPromo(),
        new UpgradeMobileRichLinksBelowViewport(),
        new HostedMoreFrom()
=======
        new WeekendReadingPromo()
>>>>>>> e7e9122b
    ].concat(MembershipEngagementBannerTests);

    var participationsKey = 'gu.ab.participations';

    function getParticipations() {
        return store.local.get(participationsKey) || {};
    }

    function isParticipating(test) {
        var participations = getParticipations();
        return participations[test.id];
    }

    function addParticipation(test, variantId) {
        var participations = getParticipations();
        participations[test.id] = {
            variant: variantId
        };
        store.local.set(participationsKey, participations);
    }

    function removeParticipation(test) {
        var participations = getParticipations();
        var filteredParticipations = Object.keys(participations)
            .filter(function (participation) { return participation !== test.id; })
            .reduce(function (result, input) {
                result[input] = participations[input];
                return result;
            }, {});
        store.local.set(participationsKey, filteredParticipations);
    }

    function cleanParticipations() {
        // Removes any tests from localstorage that have been
        // renamed/deleted from the backend
        Object.keys(getParticipations()).forEach(function (k) {
            if (typeof config.switches['ab' + k] === 'undefined') {
                removeParticipation({ id: k });
            } else {
                var testExists = TESTS.some(function (element) {
                    return element.id === k;
                });

                if (!testExists) {
                    removeParticipation({ id: k });
                }
            }
        });
    }

    function getActiveTests() {
        var now = new Date();
        return TESTS.filter(function (test) {
            var expired = (now - new Date(test.expiry)) > 0;
            if (expired) {
                removeParticipation(test);
                return false;
            }
            return true;
        });
    }

    function getExpiredTests() {
        var now = new Date();
        return TESTS.filter(function (test) {
            return (now - new Date(test.expiry)) > 0;
        });
    }

    function testCanBeRun(test) {
        var expired = (new Date() - new Date(test.expiry)) > 0,
            isSensitive = config.page.shouldHideAdverts;

        return ((isSensitive ? test.showForSensitive : true)
        && test.canRun() && !expired && isTestSwitchedOn(test));
    }

    function getId(test) {
        return test.id;
    }

    function getTest(id) {
        var testIndex = TESTS.map(getId).indexOf(id);
        return testIndex !== -1 ? TESTS[testIndex] : '';
    }

    function makeOmnitureTag() {
        var participations = getParticipations(),
            tag = [];

        Object.keys(participations)
            .map(getTest)
            .filter(testCanBeRun)
            .forEach(function (test) {
                tag.push('AB | ' + test.id + ' | ' + participations[test.id].variant);
            });

        Object.keys(config.tests)
            .filter(function (k) {
                return k.toLowerCase().indexOf('cm') === 0;
            })
            .forEach(function (k) {
                tag.push('AB | ' + k + ' | variant');
            });

        getServerSideTests().forEach(function (testName) {
            tag.push('AB | ' + testName + ' | inTest');
        });

        return tag.join(',');
    }

    function abData(variantName, complete) {
        return {
            'variantName': variantName,
            'complete': complete
        };
    }

    function getAbLoggableObject() {
        try {
            var log = {};

            getActiveTests()
                .filter(not(defersImpression))
                .filter(isParticipating)
                .filter(testCanBeRun)
                .forEach(function (test) {
                    var variant = getTestVariantId(test.id);

                    if (variant && variant !== 'notintest') {
                        log[test.id] = abData(variant, 'false');
                    }
                });

            getServerSideTests().forEach(function (test) {
                log['ab' + test] = abData('inTest', 'false');
            });

            return log;
        } catch (error) {
            // Encountering an error should invalidate the logging process.
            reportError(error, false);
            return {};
        }
    }

    function trackEvent() {
        recordOphanAbEvent(getAbLoggableObject());
    }

    function recordOphanAbEvent(data) {
        require(['ophan/ng'], function (ophan) {
            ophan.record({
                abTestRegister: data
            });
        });
    }

    /**
     * Register a test and variant's complete state with Ophan
     *
     * @param test
     * @param {string} variantId
     * @param {boolean} complete
     * @returns {Function} to fire the event
     */
    function recordTestComplete(test, variantId, complete) {
        var data = {};
        data[test.id] = abData(variantId, String(complete));

        return function() {
            recordOphanAbEvent(data);
        };
    }

    // Finds variant in specific tests and runs it
    function run(test) {
        if (isParticipating(test) && testCanBeRun(test)) {
            var participations = getParticipations(),
                variantId = participations[test.id].variant;
            var variant = getVariant(test, variantId);
            if (variant) {
                variant.test();
            } else if (variantId === 'notintest' && test.notInTest) {
                test.notInTest();
            }
        }
    }

    /**
     * Determine whether the user is in the test or not and return the associated
     * variant ID.
     *
     * The test population is just a subset of mvt ids. A test population must
     * begin from a specific value. Overlapping test ranges are permitted.
     *
     * @return {String} variant ID
     */
    var variantIdFor = memoize(function(test) {
        var smallestTestId = mvtCookie.getMvtNumValues() * test.audienceOffset;
        var largestTestId = smallestTestId + mvtCookie.getMvtNumValues() * test.audience;
        var mvtCookieId = mvtCookie.getMvtValue();

        if (mvtCookieId && mvtCookieId > smallestTestId && mvtCookieId <= largestTestId) {
            // This mvt test id is in the test range, so allocate it to a test variant.
            var variantIds = test.variants.map(getId);

            return variantIds[mvtCookieId % variantIds.length];
        } else {
            return 'notintest';
        }
    }, getId); // use test ids as memo cache keys

    function allocateUserToTest(test) {
        // Only allocate the user if the test is valid and they're not already participating.
        if (testCanBeRun(test) && !isParticipating(test)) {
            addParticipation(test, variantIdFor(test));
        }
    }

    /**
     * Create a function that sets up listener to fire an Ophan `complete` event. This is used in the `success` and
     * `impression` properties of test variants to allow test authors to control when these events are sent out.
     *
     * @see {@link defersImpression}
     * @param {Boolean} complete
     * @returns {Function}
     */
    function registerCompleteEvent(complete) {
        return function initListener(test) {
            var variantId = variantIdFor(test);

            if (variantId !== 'notintest') {
                var variant = getVariant(test, variantId);
                var listener = (complete ? variant.success : variant.impression) || noop;

                try {
                    listener(recordTestComplete(test, variantId, complete));
                } catch (err) {
                    reportError(err, false, false);
                }
            }
        };
    }

    /**
     * Checks if this test will defer its impression by providing its own impression function.
     *
     * If it does, the test won't be included in the Ophan call that happens at pageload, and must fire the impression
     * itself via the callback passed to the `impression` property in the variant.
     *
     * @param test
     * @returns {boolean}
     */
    function defersImpression(test) {
        return test.variants.every(function(variant) {
            return typeof variant.impression === 'function';
        });
    }

    function isTestSwitchedOn(test) {
        return config.switches['ab' + test.id];
    }

    function getTestVariantId(testId) {
        var participation = getParticipations()[testId];
        return participation && participation.variant;
    }

    function setTestVariant(testId, variant) {
        var participations = getParticipations();

        if (participations[testId]) {
            participations[testId].variant = variant;
            store.local.set(participationsKey, participations);
        }
    }

    function shouldRunTest(id, variant) {
        var test = getTest(id);
        return test && isParticipating(test) && getTestVariantId(id) === variant && testCanBeRun(test);
    }

    function getVariant(test, variantId) {
        var index = test.variants.map(getId).indexOf(variantId);
        return index === -1 ? null : test.variants[index];
    }

    // These kinds of tests are both server and client side.
    function getServerSideTests() {
        return Object.keys(config.tests).filter(function (test) { return !!config.tests[test]; });
    }

    function not(f) {
        return function () {
            return !f.apply(this, arguments);
        };
    }

    var ab = {

        addTest: function (test) {
            TESTS.push(test);
        },

        clearTests: function () {
            TESTS = [];
        },

        segment: function () {
            getActiveTests().forEach(function (test) {
                allocateUserToTest(test);
            });
        },

        forceSegment: function (testId, variant) {
            getActiveTests().filter(function (test) {
                return test.id === testId;
            }).forEach(function (test) {
                addParticipation(test, variant);
            });
        },

        forceRegisterCompleteEvent: function(testId, variantId) {
            var test = getTest(testId);
            var variant = test && test.variants.filter(function (v) {
                    return v.id.toLowerCase() === variantId.toLowerCase();
                })[0];
            var onTestComplete = variant && variant.success || noop;

            onTestComplete(recordTestComplete(test, variantId, true));
        },

        segmentUser: function () {
            var tokens,
                forceUserIntoTest = /^#ab/.test(window.location.hash);
            if (forceUserIntoTest) {
                tokens = window.location.hash.replace('#ab-', '').split(',');
                tokens.forEach(function (token) {
                    var abParam, test, variant;
                    abParam = token.split('=');
                    test = abParam[0];
                    variant = abParam[1];
                    ab.forceSegment(test, variant);
                    ab.forceRegisterCompleteEvent(test, variant);
                });
            } else {
                ab.segment();
            }

            cleanParticipations();
        },

        run: function () {
            getActiveTests().forEach(run);
        },

        registerCompleteEvents: function() {
            getActiveTests().forEach(registerCompleteEvent(true));
        },

        registerImpressionEvents: function () {
            getActiveTests().filter(defersImpression).forEach(registerCompleteEvent(false));
        },

        isEventApplicableToAnActiveTest: function (event) {
            return Object.keys(getParticipations()).some(function (id) {
                var listOfEventStrings = getTest(id).events;
                return listOfEventStrings.some(function (ev) {
                    return event.indexOf(ev) === 0;
                });
            });
        },

        getActiveTestsEventIsApplicableTo: function (event) {
            var eventTag = event.tag;
            return eventTag && getActiveTests().filter(function (test) {
                    var testEvents = test.events;
                    return testEvents && testEvents.some(function (testEvent) {
                            return eventTag.indexOf(testEvent) === 0;
                        });
                }).map(getId);
        },

        getAbLoggableObject: getAbLoggableObject,
        getParticipations: getParticipations,
        isParticipating: isParticipating,
        getTest: getTest,
        makeOmnitureTag: makeOmnitureTag,
        trackEvent: trackEvent,
        getExpiredTests: getExpiredTests,
        getActiveTests: getActiveTests,
        getTestVariantId: getTestVariantId,
        setTestVariant: setTestVariant,
        getVariant: getVariant,

        /**
         * check if a test can be run (i.e. is not expired and switched on)
         *
         * @param  {string|Object} test   id or test object
         * @return {Boolean}
         */
        testCanBeRun: function (test) {
            if (typeof test === 'string') {
                test = getTest(test);
                return test && testCanBeRun(test);
            }

            return test.id && test.expiry && testCanBeRun(test);
        },

        /**
         * returns whether the caller should treat the user as being in that variant.
         *
         * @param testName
         * @param variant
         * @returns {*|boolean|Boolean}
         */
        isInVariant: function (testName, variant) {
            return ab.getParticipations()[testName] &&
                (ab.getParticipations()[testName].variant === variant) &&
                ab.testCanBeRun(testName);
        },

        shouldRunTest: shouldRunTest,

        // testing
        reset: function () {
            TESTS = [];
            variantIdFor.cache = {};
        }
    };

    return ab;

});<|MERGE_RESOLUTION|>--- conflicted
+++ resolved
@@ -11,13 +11,8 @@
     'common/modules/experiments/tests/membership-engagement-banner',
     'common/modules/experiments/tests/adblocking-response',
     'common/modules/experiments/tests/weekend-reading-email',
-<<<<<<< HEAD
     'common/modules/experiments/tests/weekend-reading-promo',
-    'common/modules/experiments/tests/upgrade-mobile-rich-links-below-viewport',
     'common/modules/experiments/tests/hosted-more-from'
-=======
-    'common/modules/experiments/tests/weekend-reading-promo'
->>>>>>> e7e9122b
 ], function (
     reportError,
     config,
@@ -31,26 +26,16 @@
     MembershipEngagementBannerTests,
     AdBlockingResponse,
     WeekendReadingEmail,
-<<<<<<< HEAD
     WeekendReadingPromo,
-    UpgradeMobileRichLinksBelowViewport,
     HostedMoreFrom
-=======
-    WeekendReadingPromo
->>>>>>> e7e9122b
 ) {
 
     var TESTS = [
         new DiscussionPromoteBottomBanner(),
         new AdBlockingResponse(),
         new WeekendReadingEmail(),
-<<<<<<< HEAD
         new WeekendReadingPromo(),
-        new UpgradeMobileRichLinksBelowViewport(),
         new HostedMoreFrom()
-=======
-        new WeekendReadingPromo()
->>>>>>> e7e9122b
     ].concat(MembershipEngagementBannerTests);
 
     var participationsKey = 'gu.ab.participations';
