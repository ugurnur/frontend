define([
    'common/utils/report-error',
    'common/utils/config',
    'common/utils/cookies',
    'common/utils/mediator',
    'common/utils/storage',
    'common/modules/analytics/mvt-cookie',
    'common/modules/experiments/tests/fronts-on-articles',
    'common/modules/experiments/tests/large-top-slot',
    'common/modules/experiments/tests/video-preroll',
    'common/modules/experiments/tests/alternative-related',
    'lodash/arrays/flatten',
    'lodash/collections/forEach',
    'lodash/objects/keys',
    'lodash/collections/some',
    'lodash/collections/filter',
    'lodash/collections/map',
    'lodash/collections/find',
    'lodash/objects/pick',
    'common/utils/chain'
], function (
    reportError,
    config,
    cookies,
    mediator,
    store,
    mvtCookie,
    FrontsOnArticles,
    LargeTopAd,
    VideoPreroll,
    AlternativeRelated,
    flatten,
    forEach,
    keys,
    some,
    filter,
    map,
    find,
    pick,
    chain) {

    var TESTS = flatten([
        new FrontsOnArticles(),
        new LargeTopAd(),
<<<<<<< HEAD
        new VideoPreroll(),
        new EssentialReadTest1(),
        new AlternativeRelated()
=======
        new VideoPreroll()
>>>>>>> 4236a9ca
    ]);

    var participationsKey = 'gu.ab.participations';

    function getParticipations() {
        return store.local.get(participationsKey) || {};
    }

    function isParticipating(test) {
        var participations = getParticipations();
        return participations[test.id];
    }

    function addParticipation(test, variantId) {
        var participations = getParticipations();
        participations[test.id] = {
            variant: variantId
        };
        store.local.set(participationsKey, participations);
    }

    function removeParticipation(test) {
        var participations = getParticipations();
        delete participations[test.id];
        store.local.set(participationsKey, participations);
    }

    function cleanParticipations() {
        // Removes any tests from localstorage that have been
        // renamed/deleted from the backend
        var participations = getParticipations();
        forEach(keys(participations), function (k) {
            if (typeof (config.switches['ab' + k]) === 'undefined') {
                removeParticipation({ id: k });
            } else {
                var testExists = some(TESTS, function (element) {
                    return element.id === k;
                });

                if (!testExists) {
                    removeParticipation({ id: k });
                }
            }
        });
    }

    function getActiveTests() {
        return filter(TESTS, function (test) {
            var expired = (new Date() - new Date(test.expiry)) > 0;
            if (expired) {
                removeParticipation(test);
                return false;
            }
            return true;
        });
    }

    function getExpiredTests() {
        return filter(TESTS, function (test) {
            return (new Date() - new Date(test.expiry)) > 0;
        });
    }

    function testCanBeRun(test) {
        var expired = (new Date() - new Date(test.expiry)) > 0,
            isSensitive = config.page.shouldHideAdverts;
        return ((isSensitive ? test.showForSensitive : true)
                && test.canRun() && !expired && isTestSwitchedOn(test));
    }

    function getTest(id) {
        var test = filter(TESTS, function (test) {
            return (test.id === id);
        });
        return (test) ? test[0] : '';
    }

    function makeOmnitureTag() {
        var participations = getParticipations(),
            tag = [];

        forEach(keys(participations), function (k) {
            if (testCanBeRun(getTest(k))) {
                tag.push(['AB', k, participations[k].variant].join(' | '));
            }
        });

        forEach(keys(config.tests), function (k) {
            if (k.toLowerCase().match(/^cm/)) {
                tag.push(['AB', k, 'variant'].join(' | '));
            }
        });

        forEach(getServerSideTests(), function (testName) {
            tag.push('AB | ' + testName + ' | inTest');
        });

        return tag.join(',');
    }

    // Finds variant in specific tests and runs it
    function run(test) {
        if (isParticipating(test) && testCanBeRun(test)) {
            var participations = getParticipations(),
                variantId = participations[test.id].variant;
            var variant = getVariant(test, variantId);
            if (variant) {
                variant.test();
            } else if (variantId === 'notintest' && test.notInTest) {
                test.notInTest();
            }
        }
    }

    function allocateUserToTest(test) {

        // Skip allocation if the user is already participating, or the test is invalid.
        if (!testCanBeRun(test) || isParticipating(test)) {
            return;
        }

        // Determine whether the user is in the test or not. The test population is just a subset of mvt ids.
        // A test population must begin from a specific value. Overlapping test ranges are permitted.
        var variantIds, testVariantId,
            smallestTestId = mvtCookie.getMvtNumValues() * test.audienceOffset,
            largestTestId  = smallestTestId + mvtCookie.getMvtNumValues() * test.audience,
        // Get this browser's mvt test id.
            mvtCookieId = mvtCookie.getMvtValue();

        if (mvtCookieId && mvtCookieId > smallestTestId && mvtCookieId <= largestTestId) {
            // This mvt test id is in the test range, so allocate it to a test variant.
            variantIds = map(test.variants, function (variant) {
                return variant.id;
            });
            testVariantId = mvtCookieId % variantIds.length;

            addParticipation(test, variantIds[testVariantId]);

        } else {
            addParticipation(test, 'notintest');
        }
    }

    function isTestSwitchedOn(test) {
        return config.switches['ab' + test.id];
    }

    function getTestVariantId(testId) {
        var participation = getParticipations()[testId];
        return participation && participation.variant;
    }

    function setTestVariant(testId, variant) {
        var participations = getParticipations();

        if (participations[testId]) {
            participations[testId].variant = variant;
            store.local.set(participationsKey, participations);
        }
    }

    function shouldRunTest(id, variant) {
        var test = getTest(id);
        return test && isParticipating(test) && ab.getTestVariantId(id) === variant && testCanBeRun(test);
    }

    function getVariant(test, variantId) {
        return find(test.variants, function (variant) {
            return variant.id === variantId;
        });
    }

    // These kinds of tests are both server and client side.
    function getServerSideTests() {
        return chain(config.tests)
            .and(pick, function (participating) { return !!participating; })
            .and(keys)
            .value();
    }

    var ab = {

        addTest: function (test) {
            TESTS.push(test);
        },

        clearTests: function () {
            TESTS = [];
        },

        segment: function () {
            forEach(getActiveTests(), function (test) {
                allocateUserToTest(test);
            });
        },

        forceSegment: function (testId, variant) {
            chain(getActiveTests()).and(filter, function (test) {
                    return (test.id === testId);
                }).and(forEach, function (test) {
                    addParticipation(test, variant);
                }).valueOf();
        },

        segmentUser: function () {
            var tokens,
                forceUserIntoTest = /^#ab/.test(window.location.hash);
            if (forceUserIntoTest) {
                tokens = window.location.hash.replace('#ab-', '').split(',');
                forEach(tokens, function (token) {
                    var abParam, test, variant;
                    abParam = token.split('=');
                    test = abParam[0];
                    variant = abParam[1];
                    ab.forceSegment(test, variant);
                });
            } else {
                ab.segment();
            }

            cleanParticipations();
        },

        run: function () {
            forEach(getActiveTests(), function (test) {
                run(test);
            });
        },

        isEventApplicableToAnActiveTest: function (event) {
            var participations = keys(getParticipations());
            return some(participations, function (id) {
                var listOfEventStrings = getTest(id).events;
                return some(listOfEventStrings, function (ev) {
                    return event.indexOf(ev) === 0;
                });
            });
        },

        getActiveTestsEventIsApplicableTo: function (event) {

            function startsWith(string, prefix) {
                return string.indexOf(prefix) === 0;
            }

            var eventTag = event.tag;
            return eventTag && chain(getActiveTests()).and(filter, function (test) {
                    var testEvents = test.events;
                    return testEvents && some(testEvents, function (testEvent) {
                        return startsWith(eventTag, testEvent);
                    });
                }).and(map, function (test) {
                    return test.id;
                }).valueOf();
        },

        getAbLoggableObject: function () {
            var abLogObject = {};

            try {
                forEach(getActiveTests(), function (test) {
                    if (isParticipating(test) && testCanBeRun(test)) {
                        var variant = getTestVariantId(test.id);
                        if (variant && variant !== 'notintest') {
                            abLogObject['ab' + test.id] = variant;
                        }
                    }
                });
                forEach(getServerSideTests(), function (testName) {
                    abLogObject['ab' + testName] = 'inTest';
                });
            } catch (error) {
                // Encountering an error should invalidate the logging process.
                abLogObject = {};
                reportError(error, false);
            }

            return abLogObject;
        },

        getParticipations: getParticipations,
        isParticipating: isParticipating,
        getTest: getTest,
        makeOmnitureTag: makeOmnitureTag,
        getExpiredTests: getExpiredTests,
        getActiveTests: getActiveTests,
        getTestVariantId: getTestVariantId,
        setTestVariant: setTestVariant,
        getVariant: getVariant,

        /**
         * check if a test can be run (i.e. is not expired and switched on)
         *
         * @param  {string|Object} test   id or test object
         * @return {Boolean}
         */
        testCanBeRun: function (test) {
            if (typeof test === 'string') {
                return testCanBeRun(find(TESTS, function (t) {
                    return t.id === test;
                }));
            }

            return test.id && test.expiry && testCanBeRun(test);
        },

        /**
         * returns whether the caller should treat the user as being in that variant.
         *
         * @param testName
         * @param variant
         * @returns {*|boolean|Boolean}
         */
        isInVariant: function (testName, variant) {
            return ab.getParticipations()[testName] &&
                (ab.getParticipations()[testName].variant === variant) &&
                ab.testCanBeRun(testName);
        },

        shouldRunTest: shouldRunTest,

        // testing
        reset: function () {
            TESTS = [];
        }
    };

    return ab;

});<|MERGE_RESOLUTION|>--- conflicted
+++ resolved
@@ -42,13 +42,8 @@
     var TESTS = flatten([
         new FrontsOnArticles(),
         new LargeTopAd(),
-<<<<<<< HEAD
         new VideoPreroll(),
-        new EssentialReadTest1(),
         new AlternativeRelated()
-=======
-        new VideoPreroll()
->>>>>>> 4236a9ca
     ]);
 
     var participationsKey = 'gu.ab.participations';
