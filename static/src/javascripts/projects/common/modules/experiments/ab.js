define([
    'common/utils/report-error',
    'common/utils/config',
    'common/utils/cookies',
    'common/utils/mediator',
    'common/utils/storage',
    'common/modules/analytics/mvt-cookie',
    'lodash/functions/memoize',
    'lodash/utilities/noop',
    'common/modules/experiments/tests/fronts-on-articles2',
    'common/modules/experiments/tests/live-blog-chrome-notifications-internal',
    'common/modules/experiments/tests/live-blog-chrome-notifications-prod',
    'common/modules/experiments/tests/clever-friend-brexit',
    'common/modules/experiments/tests/participation-discussion-test',
    'common/modules/experiments/tests/new-user-adverts-disabled',
<<<<<<< HEAD
    'common/modules/experiments/tests/video-football-thrasher',
    'common/modules/experiments/tests/visitor-frequency-quick-survey',
    'common/modules/experiments/tests/video-yellow-button',
    'common/modules/experiments/tests/participation-low-fric-music-v2',
    'common/modules/experiments/tests/hosted-autoplay'
=======
    'common/modules/experiments/tests/join-discussion-after-poll'
>>>>>>> 1e9c2a72
], function (
    reportError,
    config,
    cookies,
    mediator,
    store,
    mvtCookie,
    memoize,
    noop,
    FrontsOnArticles2,
    LiveBlogChromeNotificationsInternal,
    LiveBlogChromeNotificationsProd,
    CleverFriendBrexit,
    ParticipationDiscussionTest,
    NewUserAdvertsDisabled,
<<<<<<< HEAD
    VideoFootballThrasher,
    VisitorFrequencyQuickSurvey,
    VideoYellowPlayButton,
    ParticipationLowFricMusicV2,
    HostedAutoplay
=======
    JoinDiscussionAfterPoll
>>>>>>> 1e9c2a72
) {

    var TESTS = [
        new FrontsOnArticles2(),
        new LiveBlogChromeNotificationsInternal(),
        new LiveBlogChromeNotificationsProd(),
        new CleverFriendBrexit(),
        new ParticipationDiscussionTest(),
        new NewUserAdvertsDisabled(),
<<<<<<< HEAD
        new VideoFootballThrasher(),
        new VisitorFrequencyQuickSurvey(),
        new VideoYellowPlayButton(),
        new ParticipationLowFricMusicV2(),
        new HostedAutoplay()
=======
        new JoinDiscussionAfterPoll()
>>>>>>> 1e9c2a72
    ];

    var participationsKey = 'gu.ab.participations';

    function getParticipations() {
        return store.local.get(participationsKey) || {};
    }

    function isParticipating(test) {
        var participations = getParticipations();
        return participations[test.id];
    }

    function addParticipation(test, variantId) {
        var participations = getParticipations();
        participations[test.id] = {
            variant: variantId
        };
        store.local.set(participationsKey, participations);
    }

    function removeParticipation(test) {
        var participations = getParticipations();
        var filteredParticipations = Object.keys(participations)
            .filter(function (participation) { return participation !== test.id; })
            .reduce(function (result, input) {
                result[input] = participations[input];
                return result;
            }, {});
        store.local.set(participationsKey, filteredParticipations);
    }

    function cleanParticipations() {
        // Removes any tests from localstorage that have been
        // renamed/deleted from the backend
        Object.keys(getParticipations()).forEach(function (k) {
            if (typeof config.switches['ab' + k] === 'undefined') {
                removeParticipation({ id: k });
            } else {
                var testExists = TESTS.some(function (element) {
                    return element.id === k;
                });

                if (!testExists) {
                    removeParticipation({ id: k });
                }
            }
        });
    }

    function getActiveTests() {
        var now = new Date();
        return TESTS.filter(function (test) {
            var expired = (now - new Date(test.expiry)) > 0;
            if (expired) {
                removeParticipation(test);
                return false;
            }
            return true;
        });
    }

    function getExpiredTests() {
        var now = new Date();
        return TESTS.filter(function (test) {
            return (now - new Date(test.expiry)) > 0;
        });
    }

    function testCanBeRun(test) {
        var expired = (new Date() - new Date(test.expiry)) > 0,
            isSensitive = config.page.shouldHideAdverts;

        return ((isSensitive ? test.showForSensitive : true)
                && test.canRun() && !expired && isTestSwitchedOn(test));
    }

    function getId(test) {
        return test.id;
    }

    function getTest(id) {
        var testIndex = TESTS.map(getId).indexOf(id);
        return testIndex !== -1 ? TESTS[testIndex] : '';
    }

    function makeOmnitureTag() {
        var participations = getParticipations(),
            tag = [];

        Object.keys(participations)
            .map(getTest)
            .filter(testCanBeRun)
            .forEach(function (test) {
                tag.push('AB | ' + test.id + ' | ' + participations[test.id].variant);
            });

        Object.keys(config.tests)
            .filter(function (k) {
                return k.toLowerCase().indexOf('cm') === 0;
            })
            .forEach(function (k) {
                tag.push('AB | ' + k + ' | variant');
            });

        getServerSideTests().forEach(function (testName) {
            tag.push('AB | ' + testName + ' | inTest');
        });

        return tag.join(',');
    }

    function abData(variantName, complete) {
        return {
            'variantName': variantName,
            'complete': complete
        };
    }

    function getAbLoggableObject() {
        try {
            var log = {};

            getActiveTests()
                .filter(isParticipating)
                .filter(testCanBeRun)
                .forEach(function (test) {
                    var variant = getTestVariantId(test.id);

                    if (variant && variant !== 'notintest') {
                        log[test.id] = abData(variant, 'false');
                    }
                });

            getServerSideTests().forEach(function (test) {
                log['ab' + test] = abData('inTest', 'false');
            });

            return log;
        } catch (error) {
            // Encountering an error should invalidate the logging process.
            reportError(error, false);
            return {};
        }
    }

    function trackEvent() {
        recordOphanAbEvent(getAbLoggableObject());
    }

    function recordOphanAbEvent(data) {
        require(['ophan/ng'], function (ophan) {
            ophan.record({
                abTestRegister: data
            });
        });
    }

    function recordTestComplete(test, variantId) {
        var data = {};
        data[test.id] = abData(variantId, 'true');

        return function() {
            recordOphanAbEvent(data);
        };
    }

    // Finds variant in specific tests and runs it
    function run(test) {
        if (isParticipating(test) && testCanBeRun(test)) {
            var participations = getParticipations(),
                variantId = participations[test.id].variant;
            var variant = getVariant(test, variantId);
            if (variant) {
                variant.test();
            } else if (variantId === 'notintest' && test.notInTest) {
                test.notInTest();
            }
        }
    }

    /**
     * Determine whether the user is in the test or not and return the associated
     * variant ID.
     *
     * The test population is just a subset of mvt ids. A test population must
     * begin from a specific value. Overlapping test ranges are permitted.
     *
     * @return {String} variant ID
     */
    var variantIdFor = memoize(function(test) {
        var smallestTestId = mvtCookie.getMvtNumValues() * test.audienceOffset;
        var largestTestId = smallestTestId + mvtCookie.getMvtNumValues() * test.audience;
        var mvtCookieId = mvtCookie.getMvtValue();

        if (mvtCookieId && mvtCookieId > smallestTestId && mvtCookieId <= largestTestId) {
            // This mvt test id is in the test range, so allocate it to a test variant.
            var variantIds = test.variants.map(getId);

            return variantIds[mvtCookieId % variantIds.length];
        } else {
            return 'notintest';
        }
    }, getId); // use test ids as memo cache keys

    function allocateUserToTest(test) {
        // Only allocate the user if the test is valid and they're not already participating.
        if (testCanBeRun(test) && !isParticipating(test)) {
             addParticipation(test, variantIdFor(test));
        }
    }

    /**
     * Set up the completion listener for a test
     */
    function registerCompleteEvent(test) {
        var variantId = variantIdFor(test);

        if (variantId !== 'notintest') {
            var variant = getVariant(test, variantId);
            var onTestComplete = variant.success || noop;

            onTestComplete(recordTestComplete(test, variantId));
        }
    }


    function isTestSwitchedOn(test) {
        return config.switches['ab' + test.id];
    }

    function getTestVariantId(testId) {
        var participation = getParticipations()[testId];
        return participation && participation.variant;
    }

    function setTestVariant(testId, variant) {
        var participations = getParticipations();

        if (participations[testId]) {
            participations[testId].variant = variant;
            store.local.set(participationsKey, participations);
        }
    }

    function shouldRunTest(id, variant) {
        var test = getTest(id);
        return test && isParticipating(test) && getTestVariantId(id) === variant && testCanBeRun(test);
    }

    function getVariant(test, variantId) {
        var index = test.variants.map(getId).indexOf(variantId);
        return index === -1 ? null : test.variants[index];
    }

    // These kinds of tests are both server and client side.
    function getServerSideTests() {
        return Object.keys(config.tests).filter(function (test) { return !!config.tests[test]; });
    }

    var ab = {

        addTest: function (test) {
            TESTS.push(test);
        },

        clearTests: function () {
            TESTS = [];
        },

        segment: function () {
            getActiveTests().forEach(function (test) {
                allocateUserToTest(test);
            });
        },

        forceSegment: function (testId, variant) {
            getActiveTests().filter(function (test) {
                return test.id === testId;
            }).forEach(function (test) {
                addParticipation(test, variant);
            });
        },

        segmentUser: function () {
            var tokens,
                forceUserIntoTest = /^#ab/.test(window.location.hash);
            if (forceUserIntoTest) {
                tokens = window.location.hash.replace('#ab-', '').split(',');
                tokens.forEach(function (token) {
                    var abParam, test, variant;
                    abParam = token.split('=');
                    test = abParam[0];
                    variant = abParam[1];
                    ab.forceSegment(test, variant);
                });
            } else {
                ab.segment();
            }

            cleanParticipations();
        },

        run: function () {
            getActiveTests().forEach(run);
        },

        registerCompleteEvents: function() {
            getActiveTests().forEach(registerCompleteEvent);
        },

        isEventApplicableToAnActiveTest: function (event) {
            return Object.keys(getParticipations()).some(function (id) {
                var listOfEventStrings = getTest(id).events;
                return listOfEventStrings.some(function (ev) {
                    return event.indexOf(ev) === 0;
                });
            });
        },

        getActiveTestsEventIsApplicableTo: function (event) {
            var eventTag = event.tag;
            return eventTag && getActiveTests().filter(function (test) {
                    var testEvents = test.events;
                    return testEvents && testEvents.some(function (testEvent) {
                        return eventTag.indexOf(testEvent) === 0;
                    });
                }).map(getId);
        },

        getAbLoggableObject: getAbLoggableObject,
        getParticipations: getParticipations,
        isParticipating: isParticipating,
        getTest: getTest,
        makeOmnitureTag: makeOmnitureTag,
        trackEvent: trackEvent,
        getExpiredTests: getExpiredTests,
        getActiveTests: getActiveTests,
        getTestVariantId: getTestVariantId,
        setTestVariant: setTestVariant,
        getVariant: getVariant,

        /**
         * check if a test can be run (i.e. is not expired and switched on)
         *
         * @param  {string|Object} test   id or test object
         * @return {Boolean}
         */
        testCanBeRun: function (test) {
            if (typeof test === 'string') {
                test = getTest(test);
                return test && testCanBeRun(test);
            }

            return test.id && test.expiry && testCanBeRun(test);
        },

        /**
         * returns whether the caller should treat the user as being in that variant.
         *
         * @param testName
         * @param variant
         * @returns {*|boolean|Boolean}
         */
        isInVariant: function (testName, variant) {
            return ab.getParticipations()[testName] &&
                (ab.getParticipations()[testName].variant === variant) &&
                ab.testCanBeRun(testName);
        },

        shouldRunTest: shouldRunTest,

        // testing
        reset: function () {
            TESTS = [];
            variantIdFor.cache = {};
        }
    };

    return ab;

});<|MERGE_RESOLUTION|>--- conflicted
+++ resolved
@@ -13,15 +13,8 @@
     'common/modules/experiments/tests/clever-friend-brexit',
     'common/modules/experiments/tests/participation-discussion-test',
     'common/modules/experiments/tests/new-user-adverts-disabled',
-<<<<<<< HEAD
-    'common/modules/experiments/tests/video-football-thrasher',
-    'common/modules/experiments/tests/visitor-frequency-quick-survey',
-    'common/modules/experiments/tests/video-yellow-button',
-    'common/modules/experiments/tests/participation-low-fric-music-v2',
+    'common/modules/experiments/tests/join-discussion-after-poll',
     'common/modules/experiments/tests/hosted-autoplay'
-=======
-    'common/modules/experiments/tests/join-discussion-after-poll'
->>>>>>> 1e9c2a72
 ], function (
     reportError,
     config,
@@ -37,15 +30,8 @@
     CleverFriendBrexit,
     ParticipationDiscussionTest,
     NewUserAdvertsDisabled,
-<<<<<<< HEAD
-    VideoFootballThrasher,
-    VisitorFrequencyQuickSurvey,
-    VideoYellowPlayButton,
-    ParticipationLowFricMusicV2,
+    JoinDiscussionAfterPoll,
     HostedAutoplay
-=======
-    JoinDiscussionAfterPoll
->>>>>>> 1e9c2a72
 ) {
 
     var TESTS = [
@@ -55,15 +41,8 @@
         new CleverFriendBrexit(),
         new ParticipationDiscussionTest(),
         new NewUserAdvertsDisabled(),
-<<<<<<< HEAD
-        new VideoFootballThrasher(),
-        new VisitorFrequencyQuickSurvey(),
-        new VideoYellowPlayButton(),
-        new ParticipationLowFricMusicV2(),
+        new JoinDiscussionAfterPoll(),
         new HostedAutoplay()
-=======
-        new JoinDiscussionAfterPoll()
->>>>>>> 1e9c2a72
     ];
 
     var participationsKey = 'gu.ab.participations';
