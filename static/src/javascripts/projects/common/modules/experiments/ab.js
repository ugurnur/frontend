define([
    'raven',
    'common/utils/_',
    'common/utils/config',
    'common/utils/cookies',
    'common/utils/mediator',
    'common/utils/storage',
    'common/modules/analytics/mvt-cookie',
    'common/modules/experiments/tests/variant-test',
    'common/modules/experiments/tests/liveblog-front-updates',
    'common/modules/experiments/tests/high-commercial-component',
    'common/modules/experiments/tests/mt-main',
    'common/modules/experiments/tests/mt-top-below-nav',
    'common/modules/experiments/tests/heatmap',
    'common/modules/experiments/tests/mt-top-below-first-container',
    'common/modules/experiments/tests/mt-depth',
    'common/modules/experiments/tests/facebook-like-prompt',
    'common/modules/experiments/tests/mt-sticky-bottom',
    'common/modules/experiments/tests/save-for-later',
    'common/modules/experiments/tests/history-without-whitelist',
    'common/modules/experiments/headlines',
    'common/modules/experiments/tests/mt-lz-ads-depth',
<<<<<<< HEAD
    'common/modules/experiments/tests/facia-slideshow',
    'common/modules/experiments/tests/mt-sticky-burger'
=======
    'common/modules/experiments/tests/mt-sticky-nav-all',
    'common/modules/experiments/tests/facia-slideshow'
>>>>>>> cea0b0ec
], function (
    raven,
    _,
    config,
    cookies,
    mediator,
    store,
    mvtCookie,
    VariantTest,
    LiveblogFrontUpdates,
    HighCommercialComponent,
    MtMain,
    MtTopBelowNav,
    HeatMap,
    MtTopBelowFirstContainer,
    MtDepth,
    FacebookLikePrompt,
    MtStickyBottom,
    SaveForLater,
    HistoryWithoutWhitelist,
    Headline,
    MtLzAdsDepth,
<<<<<<< HEAD
    FaciaSlideshow,
    MtStickyBurger
) {
=======
    MtStickyNavAll,
    FaciaSlideshow
    ) {
>>>>>>> cea0b0ec

    var ab,
        TESTS = _.flatten([
            new VariantTest(),
            new LiveblogFrontUpdates(),
            new HighCommercialComponent(),
            new MtMain(),
            new MtTopBelowNav(),
            new HeatMap(),
            new MtTopBelowFirstContainer(),
            new MtDepth(),
            new FacebookLikePrompt(),
            new MtStickyBottom(),
            new SaveForLater(),
            new HistoryWithoutWhitelist(),
            new MtLzAdsDepth(),
<<<<<<< HEAD
            new MtStickyBurger(),
=======
            new MtStickyNavAll(),
>>>>>>> cea0b0ec
            _.map(_.range(1, 10), function (n) {
                return new Headline(n);
            }),
            new FaciaSlideshow()
        ]),
        participationsKey = 'gu.ab.participations';

    function getParticipations() {
        return store.local.get(participationsKey) || {};
    }

    function isParticipating(test) {
        var participations = getParticipations();
        return participations[test.id];
    }

    function addParticipation(test, variantId) {
        var participations = getParticipations();
        participations[test.id] = {
            variant: variantId
        };
        store.local.set(participationsKey, participations);
    }

    function removeParticipation(test) {
        var participations = getParticipations();
        delete participations[test.id];
        store.local.set(participationsKey, participations);
    }

    function cleanParticipations() {
        // Removes any tests from localstorage that have been
        // renamed/deleted from the backend
        var participations = getParticipations();
        _.forEach(_.keys(participations), function (k) {
            if (typeof (config.switches['ab' + k]) === 'undefined') {
                removeParticipation({ id: k });
            } else {
                var testExists = _.some(TESTS, function (element) {
                    return element.id === k;
                });

                if (!testExists) {
                    removeParticipation({ id: k });
                }
            }
        });
    }

    function getActiveTests() {
        return _.filter(TESTS, function (test) {
            var expired = (new Date() - new Date(test.expiry)) > 0;
            if (expired) {
                removeParticipation(test);
                return false;
            }
            return true;
        });
    }

    function getExpiredTests() {
        return _.filter(TESTS, function (test) {
            return (new Date() - new Date(test.expiry)) > 0;
        });
    }

    function testCanBeRun(test) {
        var expired = (new Date() - new Date(test.expiry)) > 0;
        return (test.canRun() && !expired && isTestSwitchedOn(test));
    }

    function getTest(id) {
        var test = _.filter(TESTS, function (test) {
            return (test.id === id);
        });
        return (test) ? test[0] : '';
    }

    function makeOmnitureTag() {
        var participations = getParticipations(),
            tag = [], editionFromCookie;

        _.forEach(_.keys(participations), function (k) {
            if (testCanBeRun(getTest(k))) {
                tag.push(['AB', k, participations[k].variant].join(' | '));
            }
        });

        if (config.tests.internationalEditionVariant) {
            tag.push(['AB', 'InternationalEditionTest', config.tests.internationalEditionVariant].join(' | '));

            // don't use the edition of the page - we specifically want the cookie version
            // this allows us to figure out who has "opted out" and "opted into" the test
            editionFromCookie = cookies.get('GU_EDITION');

            if (editionFromCookie) {
                tag.push(['AB', 'InternationalEditionPreference', editionFromCookie].join(' | '));
            }
        }

        return tag.join(',');
    }

    // Finds variant in specific tests and runs it
    function run(test) {
        if (isParticipating(test) && testCanBeRun(test)) {
            var participations = getParticipations(),
                variantId = participations[test.id].variant;
            _.some(test.variants, function (variant) {
                if (variant.id === variantId) {
                    variant.test();
                    return true;
                }
            });
            if (variantId === 'notintest' && test.notInTest) {
                test.notInTest();
            }
        }
    }

    function allocateUserToTest(test) {

        // Skip allocation if the user is already participating, or the test is invalid.
        if (!testCanBeRun(test) || isParticipating(test)) {
            return;
        }

        // Determine whether the user is in the test or not. The test population is just a subset of mvt ids.
        // A test population must begin from a specific value. Overlapping test ranges are permitted.
        var variantIds, testVariantId,
            smallestTestId = mvtCookie.getMvtNumValues() * test.audienceOffset,
            largestTestId  = smallestTestId + mvtCookie.getMvtNumValues() * test.audience,
        // Get this browser's mvt test id.
            mvtCookieId = mvtCookie.getMvtValue();

        if (smallestTestId <= mvtCookieId && largestTestId > mvtCookieId) {
            // This mvt test id is in the test range, so allocate it to a test variant.
            variantIds = _.map(test.variants, function (variant) {
                return variant.id;
            });
            testVariantId = mvtCookieId % variantIds.length;

            addParticipation(test, variantIds[testVariantId]);

        } else {
            addParticipation(test, 'notintest');
        }
    }

    function isTestSwitchedOn(test) {
        return config.switches['ab' + test.id];
    }

    function getTestVariant(testId) {
        var participation = getParticipations()[testId];
        return participation && participation.variant;
    }

    function setTestVariant(testId, variant) {
        var participations = getParticipations();

        if (participations[testId]) {
            participations[testId].variant = variant;
            store.local.set(participationsKey, participations);
        }
    }

    ab = {

        addTest: function (test) {
            TESTS.push(test);
        },

        clearTests: function () {
            TESTS = [];
        },

        segment: function () {
            _.forEach(getActiveTests(), function (test) {
                allocateUserToTest(test);
            });
        },

        forceSegment: function (testId, variant) {
            _(getActiveTests())
                .filter(function (test) {
                    return (test.id === testId);
                })
                .forEach(function (test) {
                    addParticipation(test, variant);
                })
                .valueOf();
        },

        segmentUser: function () {
            var tokens,
                forceUserIntoTest = /^#ab/.test(window.location.hash);
            if (forceUserIntoTest) {
                tokens = window.location.hash.replace('#ab-', '').split(',');
                tokens.forEach(function (token) {
                    var abParam, test, variant;
                    abParam = token.split('=');
                    test = abParam[0];
                    variant = abParam[1];
                    ab.forceSegment(test, variant);
                });
            } else {
                ab.segment();
            }

            cleanParticipations();
        },

        run: function () {
            _.forEach(getActiveTests(), function (test) {
                run(test);
            });
        },

        isEventApplicableToAnActiveTest: function (event) {
            var participations = _.keys(getParticipations());
            return _.some(participations, function (id) {
                var listOfEventStrings = getTest(id).events;
                return _.some(listOfEventStrings, function (ev) {
                    return event.indexOf(ev) === 0;
                });
            });
        },

        getActiveTestsEventIsApplicableTo: function (event) {

            function startsWith(string, prefix) {
                return string.indexOf(prefix) === 0;
            }

            var eventTag = event.tag;
            return eventTag && _(getActiveTests())
                .filter(function (test) {
                    var testEvents = test.events;
                    return testEvents && _.some(testEvents, function (testEvent) {
                        return startsWith(eventTag, testEvent);
                    });
                })
                .map(function (test) {
                    return test.id;
                })
                .valueOf();
        },

        getAbLoggableObject: function () {
            var abLogObject = {};

            try {
                _.forEach(getActiveTests(), function (test) {
                    if (isParticipating(test) && testCanBeRun(test)) {
                        var variant = getTestVariant(test.id);
                        if (variant && variant !== 'notintest') {
                            abLogObject['ab' + test.id] = variant;
                        }
                    }
                });
            } catch (error) {
                // Encountering an error should invalidate the logging process.
                abLogObject = {};
                raven.captureException(error);
            }

            return abLogObject;
        },

        getParticipations: getParticipations,
        isParticipating: isParticipating,
        getTest: getTest,
        makeOmnitureTag: makeOmnitureTag,
        getExpiredTests: getExpiredTests,
        getActiveTests: getActiveTests,
        getTestVariant: getTestVariant,
        setTestVariant: setTestVariant,

        /**
         * check if a test can be run (i.e. is not expired and switched on)
         *
         * @param  {string|Object} test   id or test object
         * @return {Boolean}
         */
        testCanBeRun: function (test) {
            if (typeof test === 'string') {
                return testCanBeRun(_.find(TESTS, function (t) {
                    return t.id === test;
                }));
            }

            return test.id && test.expiry && testCanBeRun(test);
        },

        // testing
        reset: function () {
            TESTS = [];
        }
    };

    return ab;

});<|MERGE_RESOLUTION|>--- conflicted
+++ resolved
@@ -20,13 +20,9 @@
     'common/modules/experiments/tests/history-without-whitelist',
     'common/modules/experiments/headlines',
     'common/modules/experiments/tests/mt-lz-ads-depth',
-<<<<<<< HEAD
+    'common/modules/experiments/tests/mt-sticky-nav-all',
     'common/modules/experiments/tests/facia-slideshow',
     'common/modules/experiments/tests/mt-sticky-burger'
-=======
-    'common/modules/experiments/tests/mt-sticky-nav-all',
-    'common/modules/experiments/tests/facia-slideshow'
->>>>>>> cea0b0ec
 ], function (
     raven,
     _,
@@ -49,15 +45,10 @@
     HistoryWithoutWhitelist,
     Headline,
     MtLzAdsDepth,
-<<<<<<< HEAD
+    MtStickyNavAll,
     FaciaSlideshow,
     MtStickyBurger
-) {
-=======
-    MtStickyNavAll,
-    FaciaSlideshow
     ) {
->>>>>>> cea0b0ec
 
     var ab,
         TESTS = _.flatten([
@@ -74,11 +65,8 @@
             new SaveForLater(),
             new HistoryWithoutWhitelist(),
             new MtLzAdsDepth(),
-<<<<<<< HEAD
+            new MtStickyNavAll(),
             new MtStickyBurger(),
-=======
-            new MtStickyNavAll(),
->>>>>>> cea0b0ec
             _.map(_.range(1, 10), function (n) {
                 return new Headline(n);
             }),
