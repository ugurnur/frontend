define([
    'raven',
    'common/utils/_',
    'common/utils/config',
    'common/utils/cookies',
    'common/utils/mediator',
    'common/utils/storage',
    'common/modules/analytics/mvt-cookie',
    'common/modules/experiments/tests/high-commercial-component',
    'common/modules/experiments/tests/identity-social-oauth',
    'common/modules/experiments/tests/mt-master',
    'common/modules/experiments/tests/mt-top-below-nav',
    'common/modules/experiments/tests/heatmap',
    'common/modules/experiments/tests/mt-top-below-first-container',
    'common/modules/experiments/tests/mt-sticky-nav',
    'common/modules/experiments/tests/across-the-country',
<<<<<<< HEAD
    'common/modules/experiments/tests/save-for-later'


=======
    'common/modules/experiments/tests/adblock-message',
    'common/modules/experiments/tests/mt-sticky-bottom'
>>>>>>> d21058f4
], function (
    raven,
    _,
    config,
    cookies,
    mediator,
    store,
    mvtCookie,
    HighCommercialComponent,
    IdentitySocialOAuth,
    MtMaster,
    MtTopBelowNav,
    HeatMap,
    MtTopBelowFirstContainer,
    MtStickyNav,
    AcrossTheCountry,
<<<<<<< HEAD
    SaveForLater
=======
    AdblockMessage,
    MtStickyBottom
>>>>>>> d21058f4
) {

    var ab,
        TESTS = [
            new HighCommercialComponent(),
            new IdentitySocialOAuth(),
            new MtMaster(),
            new MtTopBelowNav(),
            new HeatMap(),
            new MtTopBelowFirstContainer(),
            new MtStickyNav(),
            new AcrossTheCountry(),
<<<<<<< HEAD
            new SaveForLater()
=======
            new AdblockMessage(),
            new MtStickyBottom()
>>>>>>> d21058f4
        ],
        participationsKey = 'gu.ab.participations';

    function getParticipations() {
        return store.local.get(participationsKey) || {};
    }

    function isParticipating(test) {
        var participations = getParticipations();
        return participations[test.id];
    }

    function addParticipation(test, variantId) {
        var participations = getParticipations();
        participations[test.id] = {
            variant: variantId
        };
        store.local.set(participationsKey, participations);
    }

    function removeParticipation(test) {
        var participations = getParticipations();
        delete participations[test.id];
        store.local.set(participationsKey, participations);
    }

    function cleanParticipations() {
        // Removes any tests from localstorage that have been
        // renamed/deleted from the backend
        var participations = getParticipations();
        _.forEach(_.keys(participations), function (k) {
            if (typeof (config.switches['ab' + k]) === 'undefined') {
                removeParticipation({ id: k });
            } else {
                var testExists = _.some(TESTS, function (element) {
                    return element.id === k;
                });

                if (!testExists) {
                    removeParticipation({ id: k });
                }
            }
        });
    }

    function getActiveTests() {
        return _.filter(TESTS, function (test) {
            var expired = (new Date() - new Date(test.expiry)) > 0;
            if (expired) {
                removeParticipation(test);
                return false;
            }
            return true;
        });
    }

    function getExpiredTests() {
        return _.filter(TESTS, function (test) {
            return (new Date() - new Date(test.expiry)) > 0;
        });
    }

    function testCanBeRun(test) {
        var expired = (new Date() - new Date(test.expiry)) > 0;
        return (test.canRun() && !expired && isTestSwitchedOn(test));
    }

    function getTest(id) {
        var test = _.filter(TESTS, function (test) {
            return (test.id === id);
        });
        return (test) ? test[0] : '';
    }

    function makeOmnitureTag() {
        var participations = getParticipations(),
            tag = [], editionFromCookie;

        _.forEach(_.keys(participations), function (k) {
            if (testCanBeRun(getTest(k))) {
                tag.push(['AB', k, participations[k].variant].join(' | '));
            }
        });

        if (config.tests.internationalEditionVariant) {
            tag.push(['AB', 'InternationalEditionTest', config.tests.internationalEditionVariant].join(' | '));

            // don't use the edition of the page - we specifically want the cookie version
            // this allows us to figure out who has "opted out" and "opted into" the test
            editionFromCookie = cookies.get('GU_EDITION');

            if (editionFromCookie) {
                tag.push(['AB', 'InternationalEditionPreference', editionFromCookie].join(' | '));
            }
        }

        return tag.join(',');
    }

    // Finds variant in specific tests and runs it
    function run(test) {
        if (isParticipating(test) && testCanBeRun(test)) {
            var participations = getParticipations(),
                variantId = participations[test.id].variant;
            _.some(test.variants, function (variant) {
                if (variant.id === variantId) {
                    variant.test();
                    return true;
                }
            });
            if (variantId === 'notintest' && test.notInTest) {
                test.notInTest();
            }
        }
    }

    function allocateUserToTest(test) {

        // Skip allocation if the user is already participating, or the test is invalid.
        if (!testCanBeRun(test) || isParticipating(test)) {
            return;
        }

        // Determine whether the user is in the test or not. The test population is just a subset of mvt ids.
        // A test population must begin from a specific value. Overlapping test ranges are permitted.
        var variantIds, testVariantId,
            smallestTestId = mvtCookie.getMvtNumValues() * test.audienceOffset,
            largestTestId  = smallestTestId + mvtCookie.getMvtNumValues() * test.audience,
            // Get this browser's mvt test id.
            mvtCookieId = mvtCookie.getMvtValue();

        if (smallestTestId <= mvtCookieId && largestTestId > mvtCookieId) {
            // This mvt test id is in the test range, so allocate it to a test variant.
            variantIds = _.map(test.variants, function (variant) {
                return variant.id;
            });
            testVariantId = mvtCookieId % variantIds.length;

            addParticipation(test, variantIds[testVariantId]);

        } else {
            addParticipation(test, 'notintest');
        }
    }

    function isTestSwitchedOn(test) {
        return config.switches['ab' + test.id];
    }

    function getTestVariant(testId) {
        var participation = getParticipations()[testId];
        return participation && participation.variant;
    }

    function setTestVariant(testId, variant) {
        var participations = getParticipations();

        if (participations[testId]) {
            participations[testId].variant = variant;
            store.local.set(participationsKey, participations);
        }
    }

    ab = {

        addTest: function (test) {
            TESTS.push(test);
        },

        clearTests: function () {
            TESTS = [];
        },

        segment: function () {
            _.forEach(getActiveTests(), function (test) {
                allocateUserToTest(test);
            });
        },

        forceSegment: function (testId, variant) {
            _(getActiveTests())
                .filter(function (test) {
                    return (test.id === testId);
                })
                .forEach(function (test) {
                    addParticipation(test, variant);
                })
                .valueOf();
        },

        segmentUser: function () {
            mvtCookie.generateMvtCookie();

            var tokens,
                forceUserIntoTest = /^#ab/.test(window.location.hash);
            if (forceUserIntoTest) {
                tokens = window.location.hash.replace('#ab-', '').split(',');
                tokens.forEach(function (token) {
                    var abParam, test, variant;
                    abParam = token.split('=');
                    test = abParam[0];
                    variant = abParam[1];
                    ab.forceSegment(test, variant);
                });
            } else {
                ab.segment();
            }

            cleanParticipations();
        },

        run: function () {
            _.forEach(getActiveTests(), function (test) {
                run(test);
            });
        },

        isEventApplicableToAnActiveTest: function (event) {
            var participations = _.keys(getParticipations());
            return _.some(participations, function (id) {
                var listOfEventStrings = getTest(id).events;
                return _.some(listOfEventStrings, function (ev) {
                    return event.indexOf(ev) === 0;
                });
            });
        },

        getActiveTestsEventIsApplicableTo: function (event) {

            function startsWith(string, prefix) {
                return string.indexOf(prefix) === 0;
            }

            var eventTag = event.tag;
            return eventTag && _(getActiveTests())
                .filter(function (test) {
                    var testEvents = test.events;
                    return testEvents && _.some(testEvents, function (testEvent) {
                        return startsWith(eventTag, testEvent);
                    });
                })
                .map(function (test) {
                    return test.id;
                })
                .valueOf();
        },

        getAbLoggableObject: function () {
            var abLogObject = {};

            try {
                _.forEach(getActiveTests(), function (test) {

                    if (isParticipating(test) && testCanBeRun(test)) {
                        var variant = getTestVariant(test.id);
                        if (variant && variant !== 'notintest') {
                            abLogObject['ab' + test.id] = variant;
                        }
                    }
                });
            } catch (error) {
                // Encountering an error should invalidate the logging process.
                abLogObject = {};
                raven.captureException(error);
            }

            return abLogObject;
        },

        getParticipations: getParticipations,
        isParticipating: isParticipating,
        getTest: getTest,
        makeOmnitureTag: makeOmnitureTag,
        getExpiredTests: getExpiredTests,
        getActiveTests: getActiveTests,
        getTestVariant: getTestVariant,
        setTestVariant: setTestVariant,

        /**
         * check if a test can be run (i.e. is not expired and switched on)
         *
         * @param  {string|Object} test   id or test object
         * @return {Boolean}
         */
        testCanBeRun: function (test) {
            if (typeof test === 'string') {
                return testCanBeRun(_.find(TESTS, function (t) {
                    return t.id === test;
                }));
            }

            return test.id && test.expiry && testCanBeRun(test);
        },

        // testing
        reset: function () {
            TESTS = [];
        }
    };

    return ab;

});<|MERGE_RESOLUTION|>--- conflicted
+++ resolved
@@ -1,4 +1,4 @@
-define([
+0define([
     'raven',
     'common/utils/_',
     'common/utils/config',
@@ -14,14 +14,9 @@
     'common/modules/experiments/tests/mt-top-below-first-container',
     'common/modules/experiments/tests/mt-sticky-nav',
     'common/modules/experiments/tests/across-the-country',
-<<<<<<< HEAD
+    'common/modules/experiments/tests/adblock-message',
+    'common/modules/experiments/tests/mt-sticky-bottom',
     'common/modules/experiments/tests/save-for-later'
-
-
-=======
-    'common/modules/experiments/tests/adblock-message',
-    'common/modules/experiments/tests/mt-sticky-bottom'
->>>>>>> d21058f4
 ], function (
     raven,
     _,
@@ -38,34 +33,28 @@
     MtTopBelowFirstContainer,
     MtStickyNav,
     AcrossTheCountry,
-<<<<<<< HEAD
+    AdblockMessage,
+    MtStickyBottom,
     SaveForLater
-=======
-    AdblockMessage,
-    MtStickyBottom
->>>>>>> d21058f4
 ) {
 
-    var ab,
-        TESTS = [
-            new HighCommercialComponent(),
-            new IdentitySocialOAuth(),
-            new MtMaster(),
-            new MtTopBelowNav(),
-            new HeatMap(),
-            new MtTopBelowFirstContainer(),
-            new MtStickyNav(),
-            new AcrossTheCountry(),
-<<<<<<< HEAD
-            new SaveForLater()
-=======
-            new AdblockMessage(),
-            new MtStickyBottom()
->>>>>>> d21058f4
-        ],
-        participationsKey = 'gu.ab.participations';
 
     function getParticipations() {
+        var ab,
+            TESTS = [
+                new HighCommercialComponent(),
+                new IdentitySocialOAuth(),
+                new MtMaster(),
+                new MtTopBelowNav(),
+                new HeatMap(),
+                new MtTopBelowFirstContainer(),
+                new MtStickyNav(),
+                new AcrossTheCountry(),
+                new AdblockMessage(),
+                new MtStickyBottom(),
+                new SaveForLater()
+            ],
+            participationsKey = 'gu.ab.participations';
         return store.local.get(participationsKey) || {};
     }
 
