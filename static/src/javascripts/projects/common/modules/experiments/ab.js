--- conflicted
+++ resolved
@@ -19,13 +19,9 @@
     'common/modules/experiments/tests/save-for-later',
     'common/modules/experiments/tests/history-without-whitelist',
     'common/modules/experiments/headlines',
-<<<<<<< HEAD
-    'common/modules/experiments/tests/mt-lazy-load-ads',
+    'common/modules/experiments/tests/mt-lz-ads-depth',
+    'common/modules/experiments/tests/facia-slideshow',
     'common/modules/experiments/tests/mt-sticky-burger'
-=======
-    'common/modules/experiments/tests/mt-lz-ads-depth',
-    'common/modules/experiments/tests/facia-slideshow'
->>>>>>> 0f9a4edf
 ], function (
     raven,
     _,
@@ -47,13 +43,9 @@
     SaveForLater,
     HistoryWithoutWhitelist,
     Headline,
-<<<<<<< HEAD
-    MtLazyLoadAds,
+    MtLzAdsDepth,
+    FaciaSlideshow,
     MtStickyBurger
-=======
-    MtLzAdsDepth,
-    FaciaSlideshow
->>>>>>> 0f9a4edf
 ) {
 
     var ab,
@@ -69,13 +61,9 @@
             new FacebookLikePrompt(),
             new MtStickyBottom(),
             new SaveForLater(),
-<<<<<<< HEAD
-            new MtLazyLoadAds(),
-            new MtStickyBurger(),
-=======
             new HistoryWithoutWhitelist(),
             new MtLzAdsDepth(),
->>>>>>> 0f9a4edf
+            new MtStickyBurger(),
             _.map(_.range(1, 10), function (n) {
                 return new Headline(n);
             }),
