define([
    'raven',
    'lodash/collections/filter',
    'lodash/collections/forEach',
    'lodash/collections/map',
    'lodash/collections/some',
    'lodash/collections/find',
    'lodash/objects/assign',
    'lodash/objects/keys',
    'common/utils/_',
    'common/utils/config',
    'common/utils/mediator',
    'common/utils/storage',
    'common/modules/analytics/mvt-cookie',
    'common/modules/experiments/tests/high-commercial-component',
    'common/modules/experiments/tests/krux-audience-science',
    'common/modules/experiments/tests/identity-benefits',
    'common/modules/experiments/tests/chimney',
<<<<<<< HEAD
    'common/modules/experiments/tests/mt-sticky-mpu'
=======
    'common/modules/experiments/tests/sticky-mpu',
    'common/modules/experiments/tests/signed-out'
>>>>>>> cd8c0174
], function (
    raven,
    filter,
    forEach,
    map,
    some,
    find,
    assign,
    keys,
    _,
    config,
    mediator,
    store,
    mvtCookie,
    HighCommercialComponent,
    KruxAudienceScience,
    IdentityBenefits,
    Chimney,
<<<<<<< HEAD
    MtStickyMpu
=======
    StickyMPU,
    SignedOut
>>>>>>> cd8c0174
) {

    var ab,
        TESTS = [
            new HighCommercialComponent(),
            new KruxAudienceScience(),
            new IdentityBenefits(),
            new Chimney(),
<<<<<<< HEAD
            new MtStickyMpu()
=======
            new StickyMPU(),
            new SignedOut()
>>>>>>> cd8c0174
        ],
        participationsKey = 'gu.ab.participations';

    function getParticipations() {
        return store.local.get(participationsKey) || {};
    }

    function isParticipating(test) {
        var participations = getParticipations();
        return participations[test.id];
    }

    function addParticipation(test, variantId) {
        var participations = getParticipations();
        participations[test.id] = {
            variant: variantId
        };
        store.local.set(participationsKey, participations);
    }

    function removeParticipation(test) {
        var participations = getParticipations();
        delete participations[test.id];
        store.local.set(participationsKey, participations);
    }

    function cleanParticipations() {
        // Removes any tests from localstorage that have been
        // renamed/deleted from the backend
        var participations = getParticipations();
        forEach(keys(participations), function (k) {
            if (typeof (config.switches['ab' + k]) === 'undefined') {
                removeParticipation({ id: k });
            } else {
                var testExists = some(TESTS, function (element) {
                    return element.id === k;
                });

                if (!testExists) {
                    removeParticipation({ id: k });
                }
            }
        });
    }

    function getActiveTests() {
        return filter(TESTS, function (test) {
            var expired = (new Date() - new Date(test.expiry)) > 0;
            if (expired) {
                removeParticipation(test);
                return false;
            }
            return true;
        });
    }

    function getExpiredTests() {
        return filter(TESTS, function (test) {
            return (new Date() - new Date(test.expiry)) > 0;
        });
    }

    function testCanBeRun(test) {
        var expired = (new Date() - new Date(test.expiry)) > 0;
        return (test.canRun() && !expired && isTestSwitchedOn(test));
    }

    function getTest(id) {
        var test = filter(TESTS, function (test) {
            return (test.id === id);
        });
        return (test) ? test[0] : '';
    }

    function makeOmnitureTag() {
        var participations = getParticipations(),
            tag = [];

        forEach(keys(participations), function (k) {
            if (testCanBeRun(getTest(k))) {
                tag.push(['AB', k, participations[k].variant].join(' | '));
            }
        });

        return tag.join(',');
    }

    // Finds variant in specific tests and runs it
    function run(test) {
        if (isParticipating(test) && testCanBeRun(test)) {
            var participations = getParticipations(),
                variantId = participations[test.id].variant;
            some(test.variants, function (variant) {
                if (variant.id === variantId) {
                    variant.test();
                    return true;
                }
            });
            if (variantId === 'notintest' && test.notInTest) {
                test.notInTest();
            }
        }
    }

    function allocateUserToTest(test) {

        // Skip allocation if the user is already participating, or the test is invalid.
        if (!testCanBeRun(test) || isParticipating(test)) {
            return;
        }

        // Determine whether the user is in the test or not. The test population is just a subset of mvt ids.
        // A test population must begin from a specific value. Overlapping test ranges are permitted.
        var variantIds, testVariantId,
            smallestTestId = mvtCookie.getMvtNumValues() * test.audienceOffset,
            largestTestId  = smallestTestId + mvtCookie.getMvtNumValues() * test.audience,
            // Get this browser's mvt test id.
            mvtCookieId = mvtCookie.getMvtValue();

        if (smallestTestId <= mvtCookieId && largestTestId > mvtCookieId) {
            // This mvt test id is in the test range, so allocate it to a test variant.
            variantIds = map(test.variants, function (variant) {
                return variant.id;
            });
            testVariantId = mvtCookieId % variantIds.length;

            addParticipation(test, variantIds[testVariantId]);

        } else {
            addParticipation(test, 'notintest');
        }
    }

    function isTestSwitchedOn(test) {
        return config.switches['ab' + test.id];
    }

    function getTestVariant(testId) {
        var participation = getParticipations()[testId];
        return participation && participation.variant;
    }

    function setTestVariant(testId, variant) {
        var participations = getParticipations();

        if (participations[testId]) {
            participations[testId].variant = variant;
            store.local.set(participationsKey, participations);
        }
    }

    ab = {

        addTest: function (test) {
            TESTS.push(test);
        },

        clearTests: function () {
            TESTS = [];
        },

        segment: function () {
            forEach(getActiveTests(), function (test) {
                allocateUserToTest(test);
            });
        },

        forceSegment: function (testId, variant) {
            _(getActiveTests())
                .filter(function (test) {
                    return (test.id === testId);
                })
                .forEach(function (test) {
                    addParticipation(test, variant);
                })
                .valueOf();
        },

        segmentUser: function () {
            mvtCookie.generateMvtCookie();

            var tokens, test, variant,
                forceUserIntoTest = /^#ab/.test(window.location.hash);
            if (forceUserIntoTest) {
                tokens = window.location.hash.replace('#ab-', '').split('=');
                test = tokens[0];
                variant = tokens[1];
                ab.forceSegment(test, variant);
            } else {
                ab.segment();
            }

            cleanParticipations();
        },

        run: function () {
            forEach(getActiveTests(), function (test) {
                run(test);
            });
        },

        isEventApplicableToAnActiveTest: function (event) {
            var participations = keys(getParticipations());
            return some(participations, function (id) {
                var listOfEventStrings = getTest(id).events;
                return some(listOfEventStrings, function (ev) {
                    return event.indexOf(ev) === 0;
                });
            });
        },

        getActiveTestsEventIsApplicableTo: function (event) {

            function startsWith(string, prefix) {
                return string.indexOf(prefix) === 0;
            }

            var eventTag = event.tag;
            return eventTag && _(getActiveTests())
                .filter(function (test) {
                    var testEvents = test.events;
                    return testEvents && some(testEvents, function (testEvent) {
                        return startsWith(eventTag, testEvent);
                    });
                })
                .map(function (test) {
                    return test.id;
                })
                .valueOf();
        },

        getAbLoggableObject: function () {
            var abLogObject = {};

            try {
                forEach(getActiveTests(), function (test) {

                    if (isParticipating(test) && testCanBeRun(test)) {
                        var variant = getTestVariant(test.id);
                        if (variant && variant !== 'notintest') {
                            abLogObject['ab' + test.id] = variant;
                        }
                    }
                });
            } catch (error) {
                // Encountering an error should invalidate the logging process.
                abLogObject = {};
                raven.captureException(error);
            }

            return abLogObject;
        },

        getParticipations: getParticipations,
        makeOmnitureTag: makeOmnitureTag,
        getExpiredTests: getExpiredTests,
        getActiveTests: getActiveTests,
        getTestVariant: getTestVariant,
        setTestVariant: setTestVariant,

        /**
         * check if a test can be run (i.e. is not expired and switched on)
         *
         * @param  {string|Object} test   id or test object
         * @return {Boolean}
         */
        testCanBeRun: function (test) {
            if (typeof test === 'string') {
                return testCanBeRun(find(TESTS, function (t) {
                    return t.id === test;
                }));
            }

            return test.id && test.expiry && testCanBeRun(test);
        },

        // testing
        reset: function () {
            TESTS = [];
        }
    };

    return ab;

});<|MERGE_RESOLUTION|>--- conflicted
+++ resolved
@@ -16,12 +16,8 @@
     'common/modules/experiments/tests/krux-audience-science',
     'common/modules/experiments/tests/identity-benefits',
     'common/modules/experiments/tests/chimney',
-<<<<<<< HEAD
-    'common/modules/experiments/tests/mt-sticky-mpu'
-=======
-    'common/modules/experiments/tests/sticky-mpu',
+    'common/modules/experiments/tests/mt-sticky-mpu',
     'common/modules/experiments/tests/signed-out'
->>>>>>> cd8c0174
 ], function (
     raven,
     filter,
@@ -40,12 +36,8 @@
     KruxAudienceScience,
     IdentityBenefits,
     Chimney,
-<<<<<<< HEAD
-    MtStickyMpu
-=======
-    StickyMPU,
+    MtStickyMpu,
     SignedOut
->>>>>>> cd8c0174
 ) {
 
     var ab,
@@ -54,12 +46,8 @@
             new KruxAudienceScience(),
             new IdentityBenefits(),
             new Chimney(),
-<<<<<<< HEAD
-            new MtStickyMpu()
-=======
-            new StickyMPU(),
+            new MtStickyMpu(),
             new SignedOut()
->>>>>>> cd8c0174
         ],
         participationsKey = 'gu.ab.participations';
 
