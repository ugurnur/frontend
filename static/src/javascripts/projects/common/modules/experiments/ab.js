define([
    'common/utils/report-error',
    'common/utils/_',
    'common/utils/config',
    'common/utils/cookies',
    'common/utils/mediator',
    'common/utils/storage',
    'common/modules/analytics/mvt-cookie',
    'common/modules/experiments/tests/high-commercial-component',
    'common/modules/experiments/tests/membership-message-usa',
    'common/modules/experiments/tests/adfree-survey',
    'common/modules/experiments/tests/switch-most-pop-related-content',
<<<<<<< HEAD
    'common/modules/experiments/tests/inject-headlines-test'
=======
    'common/modules/experiments/tests/rtrt-email-message',
    'common/modules/experiments/tests/most-pop-as-facia-cards',
    'common/modules/experiments/tests/onward-container-names'
>>>>>>> 28b52684
], function (
    reportError,
    _,
    config,
    cookies,
    mediator,
    store,
    mvtCookie,
    HighCommercialComponent,
    MembershipMessageUSA,
    AddfreeSurvey,
    SwitchMostPopAndRelatedContent,
<<<<<<< HEAD
    InjectHeadlinesTest
=======
    RtrtEmailMessage,
    MostPopAsFaciaCards,
    OnwardContainerNames

>>>>>>> 28b52684
) {

    var TESTS = _.flatten([
        new HighCommercialComponent(),
        new MembershipMessageUSA(),
        new AddfreeSurvey(),
        new SwitchMostPopAndRelatedContent(),
<<<<<<< HEAD
        new InjectHeadlinesTest()
=======
        new RtrtEmailMessage(),
        new MostPopAsFaciaCards(),
        new OnwardContainerNames()
>>>>>>> 28b52684
    ]);

    var participationsKey = 'gu.ab.participations';

    function getParticipations() {
        return store.local.get(participationsKey) || {};
    }

    function isParticipating(test) {
        var participations = getParticipations();
        return participations[test.id];
    }

    function addParticipation(test, variantId) {
        var participations = getParticipations();
        participations[test.id] = {
            variant: variantId
        };
        store.local.set(participationsKey, participations);
    }

    function removeParticipation(test) {
        var participations = getParticipations();
        delete participations[test.id];
        store.local.set(participationsKey, participations);
    }

    function cleanParticipations() {
        // Removes any tests from localstorage that have been
        // renamed/deleted from the backend
        var participations = getParticipations();
        _.forEach(_.keys(participations), function (k) {
            if (typeof (config.switches['ab' + k]) === 'undefined') {
                removeParticipation({ id: k });
            } else {
                var testExists = _.some(TESTS, function (element) {
                    return element.id === k;
                });

                if (!testExists) {
                    removeParticipation({ id: k });
                }
            }
        });
    }

    function getActiveTests() {
        return _.filter(TESTS, function (test) {
            var expired = (new Date() - new Date(test.expiry)) > 0;
            if (expired) {
                removeParticipation(test);
                return false;
            }
            return true;
        });
    }

    function getExpiredTests() {
        return _.filter(TESTS, function (test) {
            return (new Date() - new Date(test.expiry)) > 0;
        });
    }

    function testCanBeRun(test) {
        var expired = (new Date() - new Date(test.expiry)) > 0,
            isSensitive = config.page.shouldHideAdverts;
        return ((isSensitive ? test.showForSensitive : true)
                && test.canRun() && !expired && isTestSwitchedOn(test));
    }

    function getTest(id) {
        var test = _.filter(TESTS, function (test) {
            return (test.id === id);
        });
        return (test) ? test[0] : '';
    }

    function makeOmnitureTag() {
        var participations = getParticipations(),
            tag = [];

        _.forEach(_.keys(participations), function (k) {
            if (testCanBeRun(getTest(k))) {
                tag.push(['AB', k, participations[k].variant].join(' | '));
            }
        });

        _.forEach(_.keys(config.tests), function (k) {
            if (k.toLowerCase().match(/^cm/)) {
                tag.push(['AB', k, 'variant'].join(' | '));
            }
        });

        _.forEach(getServerSideTests(), function (testName) {
            tag.push('AB | ' + testName + ' | inTest');
        });

        return tag.join(',');
    }

    // Finds variant in specific tests and runs it
    function run(test) {
        if (isParticipating(test) && testCanBeRun(test)) {
            var participations = getParticipations(),
                variantId = participations[test.id].variant;
            var variant = getVariant(test, variantId);
            if (variant) {
                variant.test();
            } else if (variantId === 'notintest' && test.notInTest) {
                test.notInTest();
            }
        }
    }

    function allocateUserToTest(test) {

        // Skip allocation if the user is already participating, or the test is invalid.
        if (!testCanBeRun(test) || isParticipating(test)) {
            return;
        }

        // Determine whether the user is in the test or not. The test population is just a subset of mvt ids.
        // A test population must begin from a specific value. Overlapping test ranges are permitted.
        var variantIds, testVariantId,
            smallestTestId = mvtCookie.getMvtNumValues() * test.audienceOffset,
            largestTestId  = smallestTestId + mvtCookie.getMvtNumValues() * test.audience,
        // Get this browser's mvt test id.
            mvtCookieId = mvtCookie.getMvtValue();

        if (smallestTestId <= mvtCookieId && largestTestId > mvtCookieId) {
            // This mvt test id is in the test range, so allocate it to a test variant.
            variantIds = _.map(test.variants, function (variant) {
                return variant.id;
            });
            testVariantId = mvtCookieId % variantIds.length;

            addParticipation(test, variantIds[testVariantId]);

        } else {
            addParticipation(test, 'notintest');
        }
    }

    function isTestSwitchedOn(test) {
        return config.switches['ab' + test.id];
    }

    function getTestVariantId(testId) {
        var participation = getParticipations()[testId];
        return participation && participation.variant;
    }

    function setTestVariant(testId, variant) {
        var participations = getParticipations();

        if (participations[testId]) {
            participations[testId].variant = variant;
            store.local.set(participationsKey, participations);
        }
    }

    function shouldRunTest(id, variant) {
        var test = getTest(id);
        return test && isParticipating(test) && ab.getTestVariantId(id) === variant && testCanBeRun(test);
    }

    function getVariant(test, variantId) {
        return _.find(test.variants, function (variant) {
            return variant.id === variantId;
        });
    }

    // These kinds of tests are both server and client side.
    function getServerSideTests() {
        return _(config.tests)
            .pick(function (participating) { return !!participating; })
            .keys()
            .value();
    }

    var ab = {

        addTest: function (test) {
            TESTS.push(test);
        },

        clearTests: function () {
            TESTS = [];
        },

        segment: function () {
            _.forEach(getActiveTests(), function (test) {
                allocateUserToTest(test);
            });
        },

        forceSegment: function (testId, variant) {
            _(getActiveTests())
                .filter(function (test) {
                    return (test.id === testId);
                })
                .forEach(function (test) {
                    addParticipation(test, variant);
                })
                .valueOf();
        },

        segmentUser: function () {
            var tokens,
                forceUserIntoTest = /^#ab/.test(window.location.hash);
            if (forceUserIntoTest) {
                tokens = window.location.hash.replace('#ab-', '').split(',');
                _.forEach(tokens, function (token) {
                    var abParam, test, variant;
                    abParam = token.split('=');
                    test = abParam[0];
                    variant = abParam[1];
                    ab.forceSegment(test, variant);
                });
            } else {
                ab.segment();
            }

            cleanParticipations();
        },

        run: function () {
            _.forEach(getActiveTests(), function (test) {
                run(test);
            });
        },

        isEventApplicableToAnActiveTest: function (event) {
            var participations = _.keys(getParticipations());
            return _.some(participations, function (id) {
                var listOfEventStrings = getTest(id).events;
                return _.some(listOfEventStrings, function (ev) {
                    return event.indexOf(ev) === 0;
                });
            });
        },

        getActiveTestsEventIsApplicableTo: function (event) {

            function startsWith(string, prefix) {
                return string.indexOf(prefix) === 0;
            }

            var eventTag = event.tag;
            return eventTag && _(getActiveTests())
                .filter(function (test) {
                    var testEvents = test.events;
                    return testEvents && _.some(testEvents, function (testEvent) {
                        return startsWith(eventTag, testEvent);
                    });
                })
                .map(function (test) {
                    return test.id;
                })
                .valueOf();
        },

        getAbLoggableObject: function () {
            var abLogObject = {};

            try {
                _.forEach(getActiveTests(), function (test) {
                    if (isParticipating(test) && testCanBeRun(test)) {
                        var variant = getTestVariantId(test.id);
                        if (variant && variant !== 'notintest') {
                            abLogObject['ab' + test.id] = variant;
                        }
                    }
                });
                _.forEach(getServerSideTests(), function (testName) {
                    abLogObject['ab' + testName] = 'inTest';
                });
            } catch (error) {
                // Encountering an error should invalidate the logging process.
                abLogObject = {};
                reportError(error, false);
            }

            return abLogObject;
        },

        getParticipations: getParticipations,
        isParticipating: isParticipating,
        getTest: getTest,
        makeOmnitureTag: makeOmnitureTag,
        getExpiredTests: getExpiredTests,
        getActiveTests: getActiveTests,
        getTestVariantId: getTestVariantId,
        setTestVariant: setTestVariant,
        getVariant: getVariant,

        /**
         * check if a test can be run (i.e. is not expired and switched on)
         *
         * @param  {string|Object} test   id or test object
         * @return {Boolean}
         */
        testCanBeRun: function (test) {
            if (typeof test === 'string') {
                return testCanBeRun(_.find(TESTS, function (t) {
                    return t.id === test;
                }));
            }

            return test.id && test.expiry && testCanBeRun(test);
        },

        shouldRunTest: shouldRunTest,

        // testing
        reset: function () {
            TESTS = [];
        }
    };

    return ab;

});<|MERGE_RESOLUTION|>--- conflicted
+++ resolved
@@ -10,13 +10,10 @@
     'common/modules/experiments/tests/membership-message-usa',
     'common/modules/experiments/tests/adfree-survey',
     'common/modules/experiments/tests/switch-most-pop-related-content',
-<<<<<<< HEAD
-    'common/modules/experiments/tests/inject-headlines-test'
-=======
     'common/modules/experiments/tests/rtrt-email-message',
     'common/modules/experiments/tests/most-pop-as-facia-cards',
-    'common/modules/experiments/tests/onward-container-names'
->>>>>>> 28b52684
+    'common/modules/experiments/tests/onward-container-names',
+    'common/modules/experiments/tests/inject-headlines-test'
 ], function (
     reportError,
     _,
@@ -29,14 +26,10 @@
     MembershipMessageUSA,
     AddfreeSurvey,
     SwitchMostPopAndRelatedContent,
-<<<<<<< HEAD
-    InjectHeadlinesTest
-=======
     RtrtEmailMessage,
     MostPopAsFaciaCards,
-    OnwardContainerNames
-
->>>>>>> 28b52684
+    OnwardContainerNames,
+    InjectHeadlinesTest
 ) {
 
     var TESTS = _.flatten([
@@ -44,13 +37,10 @@
         new MembershipMessageUSA(),
         new AddfreeSurvey(),
         new SwitchMostPopAndRelatedContent(),
-<<<<<<< HEAD
-        new InjectHeadlinesTest()
-=======
         new RtrtEmailMessage(),
         new MostPopAsFaciaCards(),
-        new OnwardContainerNames()
->>>>>>> 28b52684
+        new OnwardContainerNames(),
+        new InjectHeadlinesTest()
     ]);
 
     var participationsKey = 'gu.ab.participations';
