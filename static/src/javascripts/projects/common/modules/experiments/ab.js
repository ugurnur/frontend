define([
    'raven',
    'common/utils/_',
    'common/utils/config',
    'common/utils/cookies',
    'common/utils/mediator',
    'common/utils/storage',
    'common/modules/analytics/mvt-cookie',
    'common/modules/experiments/tests/facebook-most-viewed',
    'common/modules/experiments/tests/liveblog-notifications',
    'common/modules/experiments/tests/high-commercial-component',
    'common/modules/experiments/tests/mt-rec1',
    'common/modules/experiments/tests/mt-rec2',
    'common/modules/experiments/tests/save-for-later',
    'common/modules/experiments/tests/cookie-refresh',
<<<<<<< HEAD
    'common/modules/experiments/headlines'
=======
    'common/modules/experiments/headlines',
    'common/modules/experiments/tests/defer-spacefinder',
    'common/modules/experiments/tests/supporter-message'
>>>>>>> d095d73a
], function (
    raven,
    _,
    config,
    cookies,
    mediator,
    store,
    mvtCookie,
    FacebookMostViewed,
    LiveblogNotifications,
    HighCommercialComponent,
    MtRec1,
    MtRec2,
    SaveForLater,
    CookieRefresh,
<<<<<<< HEAD
    Headline
    ) {

    var ab,
        TESTS = _.flatten([
            new LiveblogNotifications(),
            new ShareButtons2(),
            new HighCommercialComponent(),
            new MtRec1(),
            new MtRec2(),
            new SaveForLater(),
            new CookieRefresh(),
            _.map(_.range(1, 10), function (n) {
                return new Headline(n);
            })
        ]),
        participationsKey = 'gu.ab.participations';
=======
    Headline,
    DeferSpacefinder,
    SupporterMessage
) {

    var TESTS = _.flatten([
        new FacebookMostViewed(),
        new LiveblogNotifications(),
        new HighCommercialComponent(),
        new MtRec1(),
        new MtRec2(),
        new SaveForLater(),
        new CookieRefresh(),
        new DeferSpacefinder(),
        new SupporterMessage(),
        _.map(_.range(1, 10), function (n) {
            return new Headline(n);
        })
    ]);

    var participationsKey = 'gu.ab.participations';
>>>>>>> d095d73a

    function getParticipations() {
        return store.local.get(participationsKey) || {};
    }

    function isParticipating(test) {
        var participations = getParticipations();
        return participations[test.id];
    }

    function addParticipation(test, variantId) {
        var participations = getParticipations();
        participations[test.id] = {
            variant: variantId
        };
        store.local.set(participationsKey, participations);
    }

    function removeParticipation(test) {
        var participations = getParticipations();
        delete participations[test.id];
        store.local.set(participationsKey, participations);
    }

    function cleanParticipations() {
        // Removes any tests from localstorage that have been
        // renamed/deleted from the backend
        var participations = getParticipations();
        _.forEach(_.keys(participations), function (k) {
            if (typeof (config.switches['ab' + k]) === 'undefined') {
                removeParticipation({ id: k });
            } else {
                var testExists = _.some(TESTS, function (element) {
                    return element.id === k;
                });

                if (!testExists) {
                    removeParticipation({ id: k });
                }
            }
        });
    }

    function getActiveTests() {
        return _.filter(TESTS, function (test) {
            var expired = (new Date() - new Date(test.expiry)) > 0;
            if (expired) {
                removeParticipation(test);
                return false;
            }
            return true;
        });
    }

    function getExpiredTests() {
        return _.filter(TESTS, function (test) {
            return (new Date() - new Date(test.expiry)) > 0;
        });
    }

    function testCanBeRun(test) {
        var expired = (new Date() - new Date(test.expiry)) > 0,
            isSensitive = config.page.shouldHideAdverts;
        return ((isSensitive ? test.showForSensitive : true)
                && test.canRun() && !expired && isTestSwitchedOn(test));
    }

    function getTest(id) {
        var test = _.filter(TESTS, function (test) {
            return (test.id === id);
        });
        return (test) ? test[0] : '';
    }

    function makeOmnitureTag() {
        var participations = getParticipations(),
            tag = [], editionFromCookie;

        _.forEach(_.keys(participations), function (k) {
            if (testCanBeRun(getTest(k))) {
                tag.push(['AB', k, participations[k].variant].join(' | '));
            }
        });

        _.forEach(_.keys(config.tests), function (k) {
            if (k.toLowerCase().match(/^cm/)) {
                tag.push(['AB', k, 'variant'].join(' | '));
            }
        });

        if (config.tests.internationalEditionVariant) {
            tag.push(['AB', 'InternationalEditionTest', config.tests.internationalEditionVariant].join(' | '));

            // don't use the edition of the page - we specifically want the cookie version
            // this allows us to figure out who has "opted out" and "opted into" the test
            editionFromCookie = cookies.get('GU_EDITION');

            if (editionFromCookie) {
                tag.push(['AB', 'InternationalEditionPreference', editionFromCookie].join(' | '));
            }
        }

        return tag.join(',');
    }

    // Finds variant in specific tests and runs it
    function run(test) {
        if (isParticipating(test) && testCanBeRun(test)) {
            var participations = getParticipations(),
                variantId = participations[test.id].variant;
            var variant = getVariant(test, variantId);
            if (variant) {
                variant.test();
            } else if (variantId === 'notintest' && test.notInTest) {
                test.notInTest();
            }
        }
    }

    function allocateUserToTest(test) {

        // Skip allocation if the user is already participating, or the test is invalid.
        if (!testCanBeRun(test) || isParticipating(test)) {
            return;
        }

        // Determine whether the user is in the test or not. The test population is just a subset of mvt ids.
        // A test population must begin from a specific value. Overlapping test ranges are permitted.
        var variantIds, testVariantId,
            smallestTestId = mvtCookie.getMvtNumValues() * test.audienceOffset,
            largestTestId  = smallestTestId + mvtCookie.getMvtNumValues() * test.audience,
        // Get this browser's mvt test id.
            mvtCookieId = mvtCookie.getMvtValue();

        if (smallestTestId <= mvtCookieId && largestTestId > mvtCookieId) {
            // This mvt test id is in the test range, so allocate it to a test variant.
            variantIds = _.map(test.variants, function (variant) {
                return variant.id;
            });
            testVariantId = mvtCookieId % variantIds.length;

            addParticipation(test, variantIds[testVariantId]);

        } else {
            addParticipation(test, 'notintest');
        }
    }

    function isTestSwitchedOn(test) {
        return config.switches['ab' + test.id];
    }

    function getTestVariantId(testId) {
        var participation = getParticipations()[testId];
        return participation && participation.variant;
    }

    function setTestVariant(testId, variant) {
        var participations = getParticipations();

        if (participations[testId]) {
            participations[testId].variant = variant;
            store.local.set(participationsKey, participations);
        }
    }

    function shouldRunTest(id, variant) {
        var test = getTest(id);
        return test && isParticipating(test) && ab.getTestVariantId(id) === variant && testCanBeRun(test);
    }

    function getVariant(test, variantId) {
        return _.find(test.variants, function (variant) {
            return variant.id === variantId;
        });
    }

    var ab = {

        addTest: function (test) {
            TESTS.push(test);
        },

        clearTests: function () {
            TESTS = [];
        },

        segment: function () {
            _.forEach(getActiveTests(), function (test) {
                allocateUserToTest(test);
            });
        },

        forceSegment: function (testId, variant) {
            _(getActiveTests())
                .filter(function (test) {
                    return (test.id === testId);
                })
                .forEach(function (test) {
                    addParticipation(test, variant);
                })
                .valueOf();
        },

        segmentUser: function () {
            var tokens,
                forceUserIntoTest = /^#ab/.test(window.location.hash);
            if (forceUserIntoTest) {
                tokens = window.location.hash.replace('#ab-', '').split(',');
                tokens.forEach(function (token) {
                    var abParam, test, variant;
                    abParam = token.split('=');
                    test = abParam[0];
                    variant = abParam[1];
                    ab.forceSegment(test, variant);
                });
            } else {
                ab.segment();
            }

            cleanParticipations();
        },

        run: function () {
            _.forEach(getActiveTests(), function (test) {
                run(test);
            });
        },

        isEventApplicableToAnActiveTest: function (event) {
            var participations = _.keys(getParticipations());
            return _.some(participations, function (id) {
                var listOfEventStrings = getTest(id).events;
                return _.some(listOfEventStrings, function (ev) {
                    return event.indexOf(ev) === 0;
                });
            });
        },

        getActiveTestsEventIsApplicableTo: function (event) {

            function startsWith(string, prefix) {
                return string.indexOf(prefix) === 0;
            }

            var eventTag = event.tag;
            return eventTag && _(getActiveTests())
                .filter(function (test) {
                    var testEvents = test.events;
                    return testEvents && _.some(testEvents, function (testEvent) {
                        return startsWith(eventTag, testEvent);
                    });
                })
                .map(function (test) {
                    return test.id;
                })
                .valueOf();
        },

        getAbLoggableObject: function () {
            var abLogObject = {};

            try {
                _.forEach(getActiveTests(), function (test) {
                    if (isParticipating(test) && testCanBeRun(test)) {
                        var variant = getTestVariantId(test.id);
                        if (variant && variant !== 'notintest') {
                            abLogObject['ab' + test.id] = variant;
                        }
                    }
                });
            } catch (error) {
                // Encountering an error should invalidate the logging process.
                abLogObject = {};
                raven.captureException(error);
            }

            return abLogObject;
        },

        getParticipations: getParticipations,
        isParticipating: isParticipating,
        getTest: getTest,
        makeOmnitureTag: makeOmnitureTag,
        getExpiredTests: getExpiredTests,
        getActiveTests: getActiveTests,
        getTestVariantId: getTestVariantId,
        setTestVariant: setTestVariant,
        getVariant: getVariant,

        /**
         * check if a test can be run (i.e. is not expired and switched on)
         *
         * @param  {string|Object} test   id or test object
         * @return {Boolean}
         */
        testCanBeRun: function (test) {
            if (typeof test === 'string') {
                return testCanBeRun(_.find(TESTS, function (t) {
                    return t.id === test;
                }));
            }

            return test.id && test.expiry && testCanBeRun(test);
        },

        shouldRunTest: shouldRunTest,

        // testing
        reset: function () {
            TESTS = [];
        }
    };

    return ab;

});<|MERGE_RESOLUTION|>--- conflicted
+++ resolved
@@ -13,13 +13,8 @@
     'common/modules/experiments/tests/mt-rec2',
     'common/modules/experiments/tests/save-for-later',
     'common/modules/experiments/tests/cookie-refresh',
-<<<<<<< HEAD
-    'common/modules/experiments/headlines'
-=======
     'common/modules/experiments/headlines',
-    'common/modules/experiments/tests/defer-spacefinder',
     'common/modules/experiments/tests/supporter-message'
->>>>>>> d095d73a
 ], function (
     raven,
     _,
@@ -35,27 +30,7 @@
     MtRec2,
     SaveForLater,
     CookieRefresh,
-<<<<<<< HEAD
-    Headline
-    ) {
-
-    var ab,
-        TESTS = _.flatten([
-            new LiveblogNotifications(),
-            new ShareButtons2(),
-            new HighCommercialComponent(),
-            new MtRec1(),
-            new MtRec2(),
-            new SaveForLater(),
-            new CookieRefresh(),
-            _.map(_.range(1, 10), function (n) {
-                return new Headline(n);
-            })
-        ]),
-        participationsKey = 'gu.ab.participations';
-=======
     Headline,
-    DeferSpacefinder,
     SupporterMessage
 ) {
 
@@ -67,7 +42,6 @@
         new MtRec2(),
         new SaveForLater(),
         new CookieRefresh(),
-        new DeferSpacefinder(),
         new SupporterMessage(),
         _.map(_.range(1, 10), function (n) {
             return new Headline(n);
@@ -75,7 +49,6 @@
     ]);
 
     var participationsKey = 'gu.ab.participations';
->>>>>>> d095d73a
 
     function getParticipations() {
         return store.local.get(participationsKey) || {};
