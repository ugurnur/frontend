--- conflicted
+++ resolved
@@ -10,12 +10,9 @@
     'common/modules/experiments/tests/membership-message-usa',
     'common/modules/experiments/tests/adfree-survey',
     'common/modules/experiments/tests/switch-most-pop-related-content',
-<<<<<<< HEAD
+    'common/modules/experiments/tests/rtrt-email-message',
+    'common/modules/experiments/tests/most-pop-as-facia-cards',
     'common/modules/experiments/tests/onward-container-names'
-=======
-    'common/modules/experiments/tests/rtrt-email-message',
-    'common/modules/experiments/tests/most-pop-as-facia-cards'
->>>>>>> f98bf093
 ], function (
     reportError,
     _,
@@ -28,13 +25,10 @@
     MembershipMessageUSA,
     AddfreeSurvey,
     SwitchMostPopAndRelatedContent,
-<<<<<<< HEAD
+    RtrtEmailMessage,
+    MostPopAsFaciaCards,
     OnwardContainerNames
-=======
-    RtrtEmailMessage,
-    MostPopAsFaciaCards
-
->>>>>>> f98bf093
+
 ) {
 
     var TESTS = _.flatten([
@@ -42,12 +36,9 @@
         new MembershipMessageUSA(),
         new AddfreeSurvey(),
         new SwitchMostPopAndRelatedContent(),
-<<<<<<< HEAD
+        new RtrtEmailMessage(),
+        new MostPopAsFaciaCards(),
         new OnwardContainerNames()
-=======
-        new RtrtEmailMessage(),
-        new MostPopAsFaciaCards()
->>>>>>> f98bf093
     ]);
 
     var participationsKey = 'gu.ab.participations';
