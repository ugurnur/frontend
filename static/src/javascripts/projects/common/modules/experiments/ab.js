--- conflicted
+++ resolved
@@ -10,13 +10,8 @@
     'common/modules/experiments/tests/discussion-promote-bottom-banner',
     'common/modules/experiments/tests/weekend-reading-email',
     'common/modules/experiments/tests/weekend-reading-promo',
-<<<<<<< HEAD
-    'common/modules/experiments/tests/contributions-usa-1',
     'common/modules/experiments/tests/membership-engagement-warp-factor-one',
     'common/modules/experiments/tests/membership-engagement-message-copy-experiment'
-=======
-    'common/modules/experiments/tests/membership-engagement-warp-factor-one'
->>>>>>> e16bb599
 ], function (
     reportError,
     config,
@@ -29,26 +24,16 @@
     DiscussionPromoteBottomBanner,
     WeekendReadingEmail,
     WeekendReadingPromo,
-<<<<<<< HEAD
-    ContributionsUsa1,
     MembershipEngagementWarpFactorOne,
     MembershipEngagementMessageCopyExperiment
-=======
-    MembershipEngagementWarpFactorOne
->>>>>>> e16bb599
 ) {
 
     var TESTS = [
         new DiscussionPromoteBottomBanner(),
         new WeekendReadingEmail(),
         new WeekendReadingPromo(),
-<<<<<<< HEAD
-        new ContributionsUsa1(),
         new MembershipEngagementWarpFactorOne(),
         new MembershipEngagementMessageCopyExperiment()
-=======
-        new MembershipEngagementWarpFactorOne()
->>>>>>> e16bb599
     ];
 
     var participationsKey = 'gu.ab.participations';
