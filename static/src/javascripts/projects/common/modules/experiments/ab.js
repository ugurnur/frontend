define([
    'common/utils/report-error',
    'common/utils/config',
    'common/utils/cookies',
    'common/utils/mediator',
    'common/utils/storage',
    'common/modules/analytics/mvt-cookie',
    'lodash/functions/memoize',
    'lodash/utilities/noop',
    'common/modules/experiments/tests/discussion-external-frontend',
    'common/modules/experiments/tests/live-blog-chrome-notifications-prod',
    'common/modules/experiments/tests/giraffe',
    'common/modules/experiments/tests/participation-discussion-ordering-live-blog',
    'common/modules/experiments/tests/participation-discussion-ordering-non-live',
    'common/modules/experiments/tests/remind-me-email',
    'common/modules/experiments/tests/hosted-zootropolis-cta',
    'common/modules/experiments/tests/hosted-article-onward-journey',
    'common/modules/experiments/tests/hosted-gallery-cta',
    'common/modules/experiments/tests/membership-messages',
    'common/modules/experiments/tests/contributions-header',
    'common/modules/experiments/tests/ad-feedback',
    'common/modules/experiments/tests/minute',
    'common/modules/experiments/tests/recommended-for-you',
<<<<<<< HEAD
    'common/modules/experiments/tests/platform-dont-upgrade-mobile-rich-links'
=======
    'common/modules/experiments/tests/minute-load-js'
>>>>>>> a5eee742
], function (
    reportError,
    config,
    cookies,
    mediator,
    store,
    mvtCookie,
    memoize,
    noop,
    DiscussionExternalFrontend,
    LiveBlogChromeNotificationsProd,
    Giraffe,
    ParticipationDiscussionOrderingLiveBlog,
    ParticipationDiscussionOrderingNonLive,
    RemindMeEmail,
    HostedZootropolisCta,
    HostedArticleOnwardJourney,
    HostedGalleryCallToAction,
    MembershipMessages,
    ContributionsHeader,
    AdFeedback,
    Minute,
    RecommendedForYou,
<<<<<<< HEAD
    DontUpgradeMobileRichLinks
=======
    MinuteLoadJs
>>>>>>> a5eee742
) {

    var TESTS = [
        new DiscussionExternalFrontend(),
        new LiveBlogChromeNotificationsProd(),
        new Giraffe(),
        new ParticipationDiscussionOrderingLiveBlog(),
        new ParticipationDiscussionOrderingNonLive(),
        new RemindMeEmail(),
        new HostedZootropolisCta(),
        new HostedArticleOnwardJourney(),
        new HostedGalleryCallToAction(),
        new MembershipMessages(),
        new ContributionsHeader(),
        new AdFeedback(),
        new Minute(),
        new RecommendedForYou(),
<<<<<<< HEAD
        new DontUpgradeMobileRichLinks()
=======
        new MinuteLoadJs()
>>>>>>> a5eee742
    ];

    var participationsKey = 'gu.ab.participations';

    function getParticipations() {
        return store.local.get(participationsKey) || {};
    }

    function isParticipating(test) {
        var participations = getParticipations();
        return participations[test.id];
    }

    function addParticipation(test, variantId) {
        var participations = getParticipations();
        participations[test.id] = {
            variant: variantId
        };
        store.local.set(participationsKey, participations);
    }

    function removeParticipation(test) {
        var participations = getParticipations();
        var filteredParticipations = Object.keys(participations)
            .filter(function (participation) { return participation !== test.id; })
            .reduce(function (result, input) {
                result[input] = participations[input];
                return result;
            }, {});
        store.local.set(participationsKey, filteredParticipations);
    }

    function cleanParticipations() {
        // Removes any tests from localstorage that have been
        // renamed/deleted from the backend
        Object.keys(getParticipations()).forEach(function (k) {
            if (typeof config.switches['ab' + k] === 'undefined') {
                removeParticipation({ id: k });
            } else {
                var testExists = TESTS.some(function (element) {
                    return element.id === k;
                });

                if (!testExists) {
                    removeParticipation({ id: k });
                }
            }
        });
    }

    function getActiveTests() {
        var now = new Date();
        return TESTS.filter(function (test) {
            var expired = (now - new Date(test.expiry)) > 0;
            if (expired) {
                removeParticipation(test);
                return false;
            }
            return true;
        });
    }

    function getExpiredTests() {
        var now = new Date();
        return TESTS.filter(function (test) {
            return (now - new Date(test.expiry)) > 0;
        });
    }

    function testCanBeRun(test) {
        var expired = (new Date() - new Date(test.expiry)) > 0,
            isSensitive = config.page.shouldHideAdverts;

        return ((isSensitive ? test.showForSensitive : true)
        && test.canRun() && !expired && isTestSwitchedOn(test));
    }

    function getId(test) {
        return test.id;
    }

    function getTest(id) {
        var testIndex = TESTS.map(getId).indexOf(id);
        return testIndex !== -1 ? TESTS[testIndex] : '';
    }

    function makeOmnitureTag() {
        var participations = getParticipations(),
            tag = [];

        Object.keys(participations)
            .map(getTest)
            .filter(testCanBeRun)
            .forEach(function (test) {
                tag.push('AB | ' + test.id + ' | ' + participations[test.id].variant);
            });

        Object.keys(config.tests)
            .filter(function (k) {
                return k.toLowerCase().indexOf('cm') === 0;
            })
            .forEach(function (k) {
                tag.push('AB | ' + k + ' | variant');
            });

        getServerSideTests().forEach(function (testName) {
            tag.push('AB | ' + testName + ' | inTest');
        });

        return tag.join(',');
    }

    function abData(variantName, complete) {
        return {
            'variantName': variantName,
            'complete': complete
        };
    }

    function getAbLoggableObject() {
        try {
            var log = {};

            getActiveTests()
                .filter(isParticipating)
                .filter(testCanBeRun)
                .forEach(function (test) {
                    var variant = getTestVariantId(test.id);

                    if (variant && variant !== 'notintest') {
                        log[test.id] = abData(variant, 'false');
                    }
                });

            getServerSideTests().forEach(function (test) {
                log['ab' + test] = abData('inTest', 'false');
            });

            return log;
        } catch (error) {
            // Encountering an error should invalidate the logging process.
            reportError(error, false);
            return {};
        }
    }

    function trackEvent() {
        recordOphanAbEvent(getAbLoggableObject());
    }

    function recordOphanAbEvent(data) {
        require(['ophan/ng'], function (ophan) {
            ophan.record({
                abTestRegister: data
            });
        });
    }

    function recordTestComplete(test, variantId) {
        var data = {};
        data[test.id] = abData(variantId, 'true');

        return function() {
            recordOphanAbEvent(data);
        };
    }

    // Finds variant in specific tests and runs it
    function run(test) {
        if (isParticipating(test) && testCanBeRun(test)) {
            var participations = getParticipations(),
                variantId = participations[test.id].variant;
            var variant = getVariant(test, variantId);
            if (variant) {
                variant.test();
            } else if (variantId === 'notintest' && test.notInTest) {
                test.notInTest();
            }
        }
    }

    /**
     * Determine whether the user is in the test or not and return the associated
     * variant ID.
     *
     * The test population is just a subset of mvt ids. A test population must
     * begin from a specific value. Overlapping test ranges are permitted.
     *
     * @return {String} variant ID
     */
    var variantIdFor = memoize(function(test) {
        var smallestTestId = mvtCookie.getMvtNumValues() * test.audienceOffset;
        var largestTestId = smallestTestId + mvtCookie.getMvtNumValues() * test.audience;
        var mvtCookieId = mvtCookie.getMvtValue();

        if (mvtCookieId && mvtCookieId > smallestTestId && mvtCookieId <= largestTestId) {
            // This mvt test id is in the test range, so allocate it to a test variant.
            var variantIds = test.variants.map(getId);

            return variantIds[mvtCookieId % variantIds.length];
        } else {
            return 'notintest';
        }
    }, getId); // use test ids as memo cache keys

    function allocateUserToTest(test) {
        // Only allocate the user if the test is valid and they're not already participating.
        if (testCanBeRun(test) && !isParticipating(test)) {
            addParticipation(test, variantIdFor(test));
        }
    }

    /**
     * Set up the completion listener for a test
     */
    function registerCompleteEvent(test) {
        var variantId = variantIdFor(test);

        if (variantId !== 'notintest') {
            var variant = getVariant(test, variantId);
            var onTestComplete = variant.success || noop;
            try {
                onTestComplete(recordTestComplete(test, variantId));
            } catch(err) {
                reportError(err, false, false);
            }
        }
    }


    function isTestSwitchedOn(test) {
        return config.switches['ab' + test.id];
    }

    function getTestVariantId(testId) {
        var participation = getParticipations()[testId];
        return participation && participation.variant;
    }

    function setTestVariant(testId, variant) {
        var participations = getParticipations();

        if (participations[testId]) {
            participations[testId].variant = variant;
            store.local.set(participationsKey, participations);
        }
    }

    function shouldRunTest(id, variant) {
        var test = getTest(id);
        return test && isParticipating(test) && getTestVariantId(id) === variant && testCanBeRun(test);
    }

    function getVariant(test, variantId) {
        var index = test.variants.map(getId).indexOf(variantId);
        return index === -1 ? null : test.variants[index];
    }

    // These kinds of tests are both server and client side.
    function getServerSideTests() {
        return Object.keys(config.tests).filter(function (test) { return !!config.tests[test]; });
    }

    var ab = {

        addTest: function (test) {
            TESTS.push(test);
        },

        clearTests: function () {
            TESTS = [];
        },

        segment: function () {
            getActiveTests().forEach(function (test) {
                allocateUserToTest(test);
            });
        },

        forceSegment: function (testId, variant) {
            getActiveTests().filter(function (test) {
                return test.id === testId;
            }).forEach(function (test) {
                addParticipation(test, variant);
            });
        },

        forceRegisterCompleteEvent: function(testId, variantId) {
            var test = getTest(testId);
            var variant = test && test.variants.filter(function (v) {
                    return v.id.toLowerCase() === variantId.toLowerCase();
                })[0];
            var onTestComplete = variant && variant.success || noop;

            onTestComplete(recordTestComplete(test, variantId));
        },

        segmentUser: function () {
            var tokens,
                forceUserIntoTest = /^#ab/.test(window.location.hash);
            if (forceUserIntoTest) {
                tokens = window.location.hash.replace('#ab-', '').split(',');
                tokens.forEach(function (token) {
                    var abParam, test, variant;
                    abParam = token.split('=');
                    test = abParam[0];
                    variant = abParam[1];
                    ab.forceSegment(test, variant);
                    ab.forceRegisterCompleteEvent(test, variant);
                });
            } else {
                ab.segment();
            }

            cleanParticipations();
        },

        run: function () {
            getActiveTests().forEach(run);
        },

        registerCompleteEvents: function() {
            getActiveTests().forEach(registerCompleteEvent);
        },

        isEventApplicableToAnActiveTest: function (event) {
            return Object.keys(getParticipations()).some(function (id) {
                var listOfEventStrings = getTest(id).events;
                return listOfEventStrings.some(function (ev) {
                    return event.indexOf(ev) === 0;
                });
            });
        },

        getActiveTestsEventIsApplicableTo: function (event) {
            var eventTag = event.tag;
            return eventTag && getActiveTests().filter(function (test) {
                    var testEvents = test.events;
                    return testEvents && testEvents.some(function (testEvent) {
                            return eventTag.indexOf(testEvent) === 0;
                        });
                }).map(getId);
        },

        getAbLoggableObject: getAbLoggableObject,
        getParticipations: getParticipations,
        isParticipating: isParticipating,
        getTest: getTest,
        makeOmnitureTag: makeOmnitureTag,
        trackEvent: trackEvent,
        getExpiredTests: getExpiredTests,
        getActiveTests: getActiveTests,
        getTestVariantId: getTestVariantId,
        setTestVariant: setTestVariant,
        getVariant: getVariant,

        /**
         * check if a test can be run (i.e. is not expired and switched on)
         *
         * @param  {string|Object} test   id or test object
         * @return {Boolean}
         */
        testCanBeRun: function (test) {
            if (typeof test === 'string') {
                test = getTest(test);
                return test && testCanBeRun(test);
            }

            return test.id && test.expiry && testCanBeRun(test);
        },

        /**
         * returns whether the caller should treat the user as being in that variant.
         *
         * @param testName
         * @param variant
         * @returns {*|boolean|Boolean}
         */
        isInVariant: function (testName, variant) {
            return ab.getParticipations()[testName] &&
                (ab.getParticipations()[testName].variant === variant) &&
                ab.testCanBeRun(testName);
        },

        shouldRunTest: shouldRunTest,

        // testing
        reset: function () {
            TESTS = [];
            variantIdFor.cache = {};
        }
    };

    return ab;

});<|MERGE_RESOLUTION|>--- conflicted
+++ resolved
@@ -21,11 +21,8 @@
     'common/modules/experiments/tests/ad-feedback',
     'common/modules/experiments/tests/minute',
     'common/modules/experiments/tests/recommended-for-you',
-<<<<<<< HEAD
-    'common/modules/experiments/tests/platform-dont-upgrade-mobile-rich-links'
-=======
+    'common/modules/experiments/tests/platform-dont-upgrade-mobile-rich-links',
     'common/modules/experiments/tests/minute-load-js'
->>>>>>> a5eee742
 ], function (
     reportError,
     config,
@@ -49,11 +46,8 @@
     AdFeedback,
     Minute,
     RecommendedForYou,
-<<<<<<< HEAD
-    DontUpgradeMobileRichLinks
-=======
+    DontUpgradeMobileRichLinks,
     MinuteLoadJs
->>>>>>> a5eee742
 ) {
 
     var TESTS = [
@@ -71,11 +65,8 @@
         new AdFeedback(),
         new Minute(),
         new RecommendedForYou(),
-<<<<<<< HEAD
-        new DontUpgradeMobileRichLinks()
-=======
+        new DontUpgradeMobileRichLinks(),
         new MinuteLoadJs()
->>>>>>> a5eee742
     ];
 
     var participationsKey = 'gu.ab.participations';
