define([
    'raven',
    'common/utils/_',
    'common/utils/config',
    'common/utils/cookies',
    'common/utils/mediator',
    'common/utils/storage',
    'common/modules/analytics/mvt-cookie',
    'common/modules/experiments/tests/facebook-most-viewed',
    'common/modules/experiments/tests/liveblog-notifications',
    'common/modules/experiments/tests/high-commercial-component',
    'common/modules/experiments/tests/mt-rec1',
    'common/modules/experiments/tests/mt-rec2',
    'common/modules/experiments/tests/save-for-later',
    'common/modules/experiments/tests/cookie-refresh',
    'common/modules/experiments/headlines',
<<<<<<< HEAD
    'common/modules/experiments/tests/supporter-message'
=======
    'common/modules/experiments/tests/defer-spacefinder',
    'common/modules/experiments/tests/membership-message'
>>>>>>> 97756257
], function (
    raven,
    _,
    config,
    cookies,
    mediator,
    store,
    mvtCookie,
    FacebookMostViewed,
    LiveblogNotifications,
    HighCommercialComponent,
    MtRec1,
    MtRec2,
    SaveForLater,
    CookieRefresh,
    Headline,
<<<<<<< HEAD
    SupporterMessage
=======
    DeferSpacefinder,
    MembershipMessage
>>>>>>> 97756257
) {

    var TESTS = _.flatten([
        new FacebookMostViewed(),
        new LiveblogNotifications(),
        new HighCommercialComponent(),
        new MtRec1(),
        new MtRec2(),
        new SaveForLater(),
        new CookieRefresh(),
<<<<<<< HEAD
        new SupporterMessage(),
=======
        new DeferSpacefinder(),
        new MembershipMessage(),
>>>>>>> 97756257
        _.map(_.range(1, 10), function (n) {
            return new Headline(n);
        })
    ]);

    var participationsKey = 'gu.ab.participations';

    function getParticipations() {
        return store.local.get(participationsKey) || {};
    }

    function isParticipating(test) {
        var participations = getParticipations();
        return participations[test.id];
    }

    function addParticipation(test, variantId) {
        var participations = getParticipations();
        participations[test.id] = {
            variant: variantId
        };
        store.local.set(participationsKey, participations);
    }

    function removeParticipation(test) {
        var participations = getParticipations();
        delete participations[test.id];
        store.local.set(participationsKey, participations);
    }

    function cleanParticipations() {
        // Removes any tests from localstorage that have been
        // renamed/deleted from the backend
        var participations = getParticipations();
        _.forEach(_.keys(participations), function (k) {
            if (typeof (config.switches['ab' + k]) === 'undefined') {
                removeParticipation({ id: k });
            } else {
                var testExists = _.some(TESTS, function (element) {
                    return element.id === k;
                });

                if (!testExists) {
                    removeParticipation({ id: k });
                }
            }
        });
    }

    function getActiveTests() {
        return _.filter(TESTS, function (test) {
            var expired = (new Date() - new Date(test.expiry)) > 0;
            if (expired) {
                removeParticipation(test);
                return false;
            }
            return true;
        });
    }

    function getExpiredTests() {
        return _.filter(TESTS, function (test) {
            return (new Date() - new Date(test.expiry)) > 0;
        });
    }

    function testCanBeRun(test) {
        var expired = (new Date() - new Date(test.expiry)) > 0,
            isSensitive = config.page.shouldHideAdverts;
        return ((isSensitive ? test.showForSensitive : true)
                && test.canRun() && !expired && isTestSwitchedOn(test));
    }

    function getTest(id) {
        var test = _.filter(TESTS, function (test) {
            return (test.id === id);
        });
        return (test) ? test[0] : '';
    }

    function makeOmnitureTag() {
        var participations = getParticipations(),
            tag = [], editionFromCookie;

        _.forEach(_.keys(participations), function (k) {
            if (testCanBeRun(getTest(k))) {
                tag.push(['AB', k, participations[k].variant].join(' | '));
            }
        });

        _.forEach(_.keys(config.tests), function (k) {
            if (k.toLowerCase().match(/^cm/)) {
                tag.push(['AB', k, 'variant'].join(' | '));
            }
        });

        if (config.tests.internationalEditionVariant) {
            tag.push(['AB', 'InternationalEditionTest', config.tests.internationalEditionVariant].join(' | '));

            // don't use the edition of the page - we specifically want the cookie version
            // this allows us to figure out who has "opted out" and "opted into" the test
            editionFromCookie = cookies.get('GU_EDITION');

            if (editionFromCookie) {
                tag.push(['AB', 'InternationalEditionPreference', editionFromCookie].join(' | '));
            }
        }

        return tag.join(',');
    }

    // Finds variant in specific tests and runs it
    function run(test) {
        if (isParticipating(test) && testCanBeRun(test)) {
            var participations = getParticipations(),
                variantId = participations[test.id].variant;
            var variant = getVariant(test, variantId);
            if (variant) {
                variant.test();
            } else if (variantId === 'notintest' && test.notInTest) {
                test.notInTest();
            }
        }
    }

    function allocateUserToTest(test) {

        // Skip allocation if the user is already participating, or the test is invalid.
        if (!testCanBeRun(test) || isParticipating(test)) {
            return;
        }

        // Determine whether the user is in the test or not. The test population is just a subset of mvt ids.
        // A test population must begin from a specific value. Overlapping test ranges are permitted.
        var variantIds, testVariantId,
            smallestTestId = mvtCookie.getMvtNumValues() * test.audienceOffset,
            largestTestId  = smallestTestId + mvtCookie.getMvtNumValues() * test.audience,
        // Get this browser's mvt test id.
            mvtCookieId = mvtCookie.getMvtValue();

        if (smallestTestId <= mvtCookieId && largestTestId > mvtCookieId) {
            // This mvt test id is in the test range, so allocate it to a test variant.
            variantIds = _.map(test.variants, function (variant) {
                return variant.id;
            });
            testVariantId = mvtCookieId % variantIds.length;

            addParticipation(test, variantIds[testVariantId]);

        } else {
            addParticipation(test, 'notintest');
        }
    }

    function isTestSwitchedOn(test) {
        return config.switches['ab' + test.id];
    }

    function getTestVariantId(testId) {
        var participation = getParticipations()[testId];
        return participation && participation.variant;
    }

    function setTestVariant(testId, variant) {
        var participations = getParticipations();

        if (participations[testId]) {
            participations[testId].variant = variant;
            store.local.set(participationsKey, participations);
        }
    }

    function shouldRunTest(id, variant) {
        var test = getTest(id);
        return test && isParticipating(test) && ab.getTestVariantId(id) === variant && testCanBeRun(test);
    }

    function getVariant(test, variantId) {
        return _.find(test.variants, function (variant) {
            return variant.id === variantId;
        });
    }

    var ab = {

        addTest: function (test) {
            TESTS.push(test);
        },

        clearTests: function () {
            TESTS = [];
        },

        segment: function () {
            _.forEach(getActiveTests(), function (test) {
                allocateUserToTest(test);
            });
        },

        forceSegment: function (testId, variant) {
            _(getActiveTests())
                .filter(function (test) {
                    return (test.id === testId);
                })
                .forEach(function (test) {
                    addParticipation(test, variant);
                })
                .valueOf();
        },

        segmentUser: function () {
            var tokens,
                forceUserIntoTest = /^#ab/.test(window.location.hash);
            if (forceUserIntoTest) {
                tokens = window.location.hash.replace('#ab-', '').split(',');
                tokens.forEach(function (token) {
                    var abParam, test, variant;
                    abParam = token.split('=');
                    test = abParam[0];
                    variant = abParam[1];
                    ab.forceSegment(test, variant);
                });
            } else {
                ab.segment();
            }

            cleanParticipations();
        },

        run: function () {
            _.forEach(getActiveTests(), function (test) {
                run(test);
            });
        },

        isEventApplicableToAnActiveTest: function (event) {
            var participations = _.keys(getParticipations());
            return _.some(participations, function (id) {
                var listOfEventStrings = getTest(id).events;
                return _.some(listOfEventStrings, function (ev) {
                    return event.indexOf(ev) === 0;
                });
            });
        },

        getActiveTestsEventIsApplicableTo: function (event) {

            function startsWith(string, prefix) {
                return string.indexOf(prefix) === 0;
            }

            var eventTag = event.tag;
            return eventTag && _(getActiveTests())
                .filter(function (test) {
                    var testEvents = test.events;
                    return testEvents && _.some(testEvents, function (testEvent) {
                        return startsWith(eventTag, testEvent);
                    });
                })
                .map(function (test) {
                    return test.id;
                })
                .valueOf();
        },

        getAbLoggableObject: function () {
            var abLogObject = {};

            try {
                _.forEach(getActiveTests(), function (test) {
                    if (isParticipating(test) && testCanBeRun(test)) {
                        var variant = getTestVariantId(test.id);
                        if (variant && variant !== 'notintest') {
                            abLogObject['ab' + test.id] = variant;
                        }
                    }
                });
            } catch (error) {
                // Encountering an error should invalidate the logging process.
                abLogObject = {};
                raven.captureException(error);
            }

            return abLogObject;
        },

        getParticipations: getParticipations,
        isParticipating: isParticipating,
        getTest: getTest,
        makeOmnitureTag: makeOmnitureTag,
        getExpiredTests: getExpiredTests,
        getActiveTests: getActiveTests,
        getTestVariantId: getTestVariantId,
        setTestVariant: setTestVariant,
        getVariant: getVariant,

        /**
         * check if a test can be run (i.e. is not expired and switched on)
         *
         * @param  {string|Object} test   id or test object
         * @return {Boolean}
         */
        testCanBeRun: function (test) {
            if (typeof test === 'string') {
                return testCanBeRun(_.find(TESTS, function (t) {
                    return t.id === test;
                }));
            }

            return test.id && test.expiry && testCanBeRun(test);
        },

        shouldRunTest: shouldRunTest,

        // testing
        reset: function () {
            TESTS = [];
        }
    };

    return ab;

});<|MERGE_RESOLUTION|>--- conflicted
+++ resolved
@@ -14,12 +14,7 @@
     'common/modules/experiments/tests/save-for-later',
     'common/modules/experiments/tests/cookie-refresh',
     'common/modules/experiments/headlines',
-<<<<<<< HEAD
-    'common/modules/experiments/tests/supporter-message'
-=======
-    'common/modules/experiments/tests/defer-spacefinder',
     'common/modules/experiments/tests/membership-message'
->>>>>>> 97756257
 ], function (
     raven,
     _,
@@ -36,12 +31,7 @@
     SaveForLater,
     CookieRefresh,
     Headline,
-<<<<<<< HEAD
-    SupporterMessage
-=======
-    DeferSpacefinder,
     MembershipMessage
->>>>>>> 97756257
 ) {
 
     var TESTS = _.flatten([
@@ -52,12 +42,7 @@
         new MtRec2(),
         new SaveForLater(),
         new CookieRefresh(),
-<<<<<<< HEAD
-        new SupporterMessage(),
-=======
-        new DeferSpacefinder(),
         new MembershipMessage(),
->>>>>>> 97756257
         _.map(_.range(1, 10), function (n) {
             return new Headline(n);
         })
