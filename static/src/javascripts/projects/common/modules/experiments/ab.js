define([
    'raven',
    'common/utils/_',
    'common/utils/config',
    'common/utils/cookies',
    'common/utils/mediator',
    'common/utils/storage',
    'common/modules/analytics/mvt-cookie',
    'common/modules/experiments/tests/truncation-with-facebook',
    'common/modules/experiments/tests/truncation-with-relevant',
    'common/modules/experiments/tests/liveblog-notifications',
    'common/modules/experiments/tests/high-commercial-component',
    'common/modules/experiments/tests/signed-out-save-for-later',
<<<<<<< HEAD
    'common/modules/experiments/tests/membership-message'
=======
    'common/modules/experiments/tests/cookie-refresh',
    'common/modules/experiments/tests/membership-message',
    'common/modules/experiments/tests/membership-message-usa'
>>>>>>> 72f18c10
], function (
    raven,
    _,
    config,
    cookies,
    mediator,
    store,
    mvtCookie,
    TruncationWithFacebook,
    TruncationWithRelevant,
    LiveblogNotifications,
    HighCommercialComponent,
    SignedOutSaveForLater,
<<<<<<< HEAD
    MembershipMessage
=======
    CookieRefresh,
    MembershipMessage,
    MembershipMessageUSA
>>>>>>> 72f18c10
) {

    var TESTS = _.flatten([
        new TruncationWithFacebook(),
        new TruncationWithRelevant(),
        new LiveblogNotifications(),
        new HighCommercialComponent(),
        new SignedOutSaveForLater(),
<<<<<<< HEAD
        new MembershipMessage()
=======
        new CookieRefresh(),
        new MembershipMessage(),
        new MembershipMessageUSA()
>>>>>>> 72f18c10
    ]);

    var participationsKey = 'gu.ab.participations';

    function getParticipations() {
        return store.local.get(participationsKey) || {};
    }

    function isParticipating(test) {
        var participations = getParticipations();
        return participations[test.id];
    }

    function addParticipation(test, variantId) {
        var participations = getParticipations();
        participations[test.id] = {
            variant: variantId
        };
        store.local.set(participationsKey, participations);
    }

    function removeParticipation(test) {
        var participations = getParticipations();
        delete participations[test.id];
        store.local.set(participationsKey, participations);
    }

    function cleanParticipations() {
        // Removes any tests from localstorage that have been
        // renamed/deleted from the backend
        var participations = getParticipations();
        _.forEach(_.keys(participations), function (k) {
            if (typeof (config.switches['ab' + k]) === 'undefined') {
                removeParticipation({ id: k });
            } else {
                var testExists = _.some(TESTS, function (element) {
                    return element.id === k;
                });

                if (!testExists) {
                    removeParticipation({ id: k });
                }
            }
        });
    }

    function getActiveTests() {
        return _.filter(TESTS, function (test) {
            var expired = (new Date() - new Date(test.expiry)) > 0;
            if (expired) {
                removeParticipation(test);
                return false;
            }
            return true;
        });
    }

    function getExpiredTests() {
        return _.filter(TESTS, function (test) {
            return (new Date() - new Date(test.expiry)) > 0;
        });
    }

    function testCanBeRun(test) {
        var expired = (new Date() - new Date(test.expiry)) > 0,
            isSensitive = config.page.shouldHideAdverts;
        return ((isSensitive ? test.showForSensitive : true)
                && test.canRun() && !expired && isTestSwitchedOn(test));
    }

    function getTest(id) {
        var test = _.filter(TESTS, function (test) {
            return (test.id === id);
        });
        return (test) ? test[0] : '';
    }

    function makeOmnitureTag() {
        var participations = getParticipations(),
            tag = [], editionFromCookie;

        _.forEach(_.keys(participations), function (k) {
            if (testCanBeRun(getTest(k))) {
                tag.push(['AB', k, participations[k].variant].join(' | '));
            }
        });

        _.forEach(_.keys(config.tests), function (k) {
            if (k.toLowerCase().match(/^cm/)) {
                tag.push(['AB', k, 'variant'].join(' | '));
            }
        });

        if (config.tests.internationalEditionVariant) {
            tag.push(['AB', 'InternationalEditionTest', config.tests.internationalEditionVariant].join(' | '));

            // don't use the edition of the page - we specifically want the cookie version
            // this allows us to figure out who has "opted out" and "opted into" the test
            editionFromCookie = cookies.get('GU_EDITION');

            if (editionFromCookie) {
                tag.push(['AB', 'InternationalEditionPreference', editionFromCookie].join(' | '));
            }
        }

        _.forEach(getServerSideTests(), function (testName) {
            tag.push('AB | ' + testName + ' | inTest');
        });

        return tag.join(',');
    }

    // Finds variant in specific tests and runs it
    function run(test) {
        if (isParticipating(test) && testCanBeRun(test)) {
            var participations = getParticipations(),
                variantId = participations[test.id].variant;
            var variant = getVariant(test, variantId);
            if (variant) {
                variant.test();
            } else if (variantId === 'notintest' && test.notInTest) {
                test.notInTest();
            }
        }
    }

    function allocateUserToTest(test) {

        // Skip allocation if the user is already participating, or the test is invalid.
        if (!testCanBeRun(test) || isParticipating(test)) {
            return;
        }

        // Determine whether the user is in the test or not. The test population is just a subset of mvt ids.
        // A test population must begin from a specific value. Overlapping test ranges are permitted.
        var variantIds, testVariantId,
            smallestTestId = mvtCookie.getMvtNumValues() * test.audienceOffset,
            largestTestId  = smallestTestId + mvtCookie.getMvtNumValues() * test.audience,
        // Get this browser's mvt test id.
            mvtCookieId = mvtCookie.getMvtValue();

        if (smallestTestId <= mvtCookieId && largestTestId > mvtCookieId) {
            // This mvt test id is in the test range, so allocate it to a test variant.
            variantIds = _.map(test.variants, function (variant) {
                return variant.id;
            });
            testVariantId = mvtCookieId % variantIds.length;

            addParticipation(test, variantIds[testVariantId]);

        } else {
            addParticipation(test, 'notintest');
        }
    }

    function isTestSwitchedOn(test) {
        return config.switches['ab' + test.id];
    }

    function getTestVariantId(testId) {
        var participation = getParticipations()[testId];
        return participation && participation.variant;
    }

    function setTestVariant(testId, variant) {
        var participations = getParticipations();

        if (participations[testId]) {
            participations[testId].variant = variant;
            store.local.set(participationsKey, participations);
        }
    }

    function shouldRunTest(id, variant) {
        var test = getTest(id);
        return test && isParticipating(test) && ab.getTestVariantId(id) === variant && testCanBeRun(test);
    }

    function getVariant(test, variantId) {
        return _.find(test.variants, function (variant) {
            return variant.id === variantId;
        });
    }

    // These kinds of tests are both server and client side.
    function getServerSideTests() {
        // International Edition is not really a test.
        return _(config.tests)
            .omit('internationalEditionVariant')
            .pick(function (participating) { return !!participating; })
            .keys()
            .value();
    }

    var ab = {

        addTest: function (test) {
            TESTS.push(test);
        },

        clearTests: function () {
            TESTS = [];
        },

        segment: function () {
            _.forEach(getActiveTests(), function (test) {
                allocateUserToTest(test);
            });
        },

        forceSegment: function (testId, variant) {
            _(getActiveTests())
                .filter(function (test) {
                    return (test.id === testId);
                })
                .forEach(function (test) {
                    addParticipation(test, variant);
                })
                .valueOf();
        },

        segmentUser: function () {
            var tokens,
                forceUserIntoTest = /^#ab/.test(window.location.hash);
            if (forceUserIntoTest) {
                tokens = window.location.hash.replace('#ab-', '').split(',');
                _.forEach(tokens, function (token) {
                    var abParam, test, variant;
                    abParam = token.split('=');
                    test = abParam[0];
                    variant = abParam[1];
                    ab.forceSegment(test, variant);
                });
            } else {
                ab.segment();
            }

            cleanParticipations();
        },

        run: function () {
            _.forEach(getActiveTests(), function (test) {
                run(test);
            });
        },

        isEventApplicableToAnActiveTest: function (event) {
            var participations = _.keys(getParticipations());
            return _.some(participations, function (id) {
                var listOfEventStrings = getTest(id).events;
                return _.some(listOfEventStrings, function (ev) {
                    return event.indexOf(ev) === 0;
                });
            });
        },

        getActiveTestsEventIsApplicableTo: function (event) {

            function startsWith(string, prefix) {
                return string.indexOf(prefix) === 0;
            }

            var eventTag = event.tag;
            return eventTag && _(getActiveTests())
                .filter(function (test) {
                    var testEvents = test.events;
                    return testEvents && _.some(testEvents, function (testEvent) {
                        return startsWith(eventTag, testEvent);
                    });
                })
                .map(function (test) {
                    return test.id;
                })
                .valueOf();
        },

        getAbLoggableObject: function () {
            var abLogObject = {};

            try {
                _.forEach(getActiveTests(), function (test) {
                    if (isParticipating(test) && testCanBeRun(test)) {
                        var variant = getTestVariantId(test.id);
                        if (variant && variant !== 'notintest') {
                            abLogObject['ab' + test.id] = variant;
                        }
                    }
                });
                _.forEach(getServerSideTests(), function (testName) {
                    abLogObject['ab' + testName] = 'inTest';
                });
            } catch (error) {
                // Encountering an error should invalidate the logging process.
                abLogObject = {};
                raven.captureException(error);
            }

            return abLogObject;
        },

        getParticipations: getParticipations,
        isParticipating: isParticipating,
        getTest: getTest,
        makeOmnitureTag: makeOmnitureTag,
        getExpiredTests: getExpiredTests,
        getActiveTests: getActiveTests,
        getTestVariantId: getTestVariantId,
        setTestVariant: setTestVariant,
        getVariant: getVariant,

        /**
         * check if a test can be run (i.e. is not expired and switched on)
         *
         * @param  {string|Object} test   id or test object
         * @return {Boolean}
         */
        testCanBeRun: function (test) {
            if (typeof test === 'string') {
                return testCanBeRun(_.find(TESTS, function (t) {
                    return t.id === test;
                }));
            }

            return test.id && test.expiry && testCanBeRun(test);
        },

        shouldRunTest: shouldRunTest,

        // testing
        reset: function () {
            TESTS = [];
        }
    };

    return ab;

});<|MERGE_RESOLUTION|>--- conflicted
+++ resolved
@@ -11,13 +11,8 @@
     'common/modules/experiments/tests/liveblog-notifications',
     'common/modules/experiments/tests/high-commercial-component',
     'common/modules/experiments/tests/signed-out-save-for-later',
-<<<<<<< HEAD
-    'common/modules/experiments/tests/membership-message'
-=======
-    'common/modules/experiments/tests/cookie-refresh',
     'common/modules/experiments/tests/membership-message',
     'common/modules/experiments/tests/membership-message-usa'
->>>>>>> 72f18c10
 ], function (
     raven,
     _,
@@ -31,13 +26,8 @@
     LiveblogNotifications,
     HighCommercialComponent,
     SignedOutSaveForLater,
-<<<<<<< HEAD
-    MembershipMessage
-=======
-    CookieRefresh,
     MembershipMessage,
     MembershipMessageUSA
->>>>>>> 72f18c10
 ) {
 
     var TESTS = _.flatten([
@@ -46,13 +36,8 @@
         new LiveblogNotifications(),
         new HighCommercialComponent(),
         new SignedOutSaveForLater(),
-<<<<<<< HEAD
-        new MembershipMessage()
-=======
-        new CookieRefresh(),
         new MembershipMessage(),
         new MembershipMessageUSA()
->>>>>>> 72f18c10
     ]);
 
     var participationsKey = 'gu.ab.participations';
