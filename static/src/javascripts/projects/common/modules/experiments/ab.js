define([
    'raven',
    'common/utils/_',
    'common/utils/config',
    'common/utils/mediator',
    'common/utils/storage',
    'common/modules/analytics/mvt-cookie',
    'common/modules/experiments/tests/high-commercial-component',
<<<<<<< HEAD
    'common/modules/experiments/tests/history-tags',
    'common/modules/experiments/tests/history-containers',
    'common/modules/experiments/tests/sticky-container-titles',
    'common/modules/experiments/tests/weather-component',
    'common/modules/experiments/tests/adblock-message'
=======
    'common/modules/experiments/tests/krux-audience-science',
    'common/modules/experiments/tests/mt-master',
    'common/modules/experiments/tests/signed-out',
    'common/modules/experiments/tests/register',
    'common/modules/experiments/tests/register-popup',
    'common/modules/experiments/tests/mt-top-below-nav',
    'common/modules/experiments/tests/heatmap',
    'common/modules/experiments/tests/mt-top-below-first-container',
    'common/modules/experiments/tests/mt-sticky-nav',
    'common/modules/experiments/tests/across-the-country'
>>>>>>> 1fa3a823
], function (
    raven,
    _,
    config,
    mediator,
    store,
    mvtCookie,
    HighCommercialComponent,
<<<<<<< HEAD
    HistoryTags,
    HistoryContainers,
    StickyContainerTitles,
    Weather,
    AdblockMessage
=======
    KruxAudienceScience,
    MtMaster,
    SignedOut,
    Register,
    RegisterPopup,
    MtTopBelowNav,
    HeatMap,
    MtTopBelowFirstContainer,
    MtStickyNav,
    AcrossTheCountry
>>>>>>> 1fa3a823
) {

    var ab,
        TESTS = [
            new HighCommercialComponent(),
<<<<<<< HEAD
            new HistoryTags(),
            new HistoryContainers(),
            new StickyContainerTitles(),
            new Weather(),
            new AdblockMessage()
=======
            new KruxAudienceScience(),
            new MtMaster(),
            new SignedOut(),
            new Register(),
            new RegisterPopup(),
            new MtTopBelowNav(),
            new HeatMap(),
            new MtTopBelowFirstContainer(),
            new MtStickyNav(),
            new AcrossTheCountry()
>>>>>>> 1fa3a823
        ],
        participationsKey = 'gu.ab.participations';

    function getParticipations() {
        return store.local.get(participationsKey) || {};
    }

    function isParticipating(test) {
        var participations = getParticipations();
        return participations[test.id];
    }

    function addParticipation(test, variantId) {
        var participations = getParticipations();
        participations[test.id] = {
            variant: variantId
        };
        store.local.set(participationsKey, participations);
    }

    function removeParticipation(test) {
        var participations = getParticipations();
        delete participations[test.id];
        store.local.set(participationsKey, participations);
    }

    function cleanParticipations() {
        // Removes any tests from localstorage that have been
        // renamed/deleted from the backend
        var participations = getParticipations();
        _.forEach(_.keys(participations), function (k) {
            if (typeof (config.switches['ab' + k]) === 'undefined') {
                removeParticipation({ id: k });
            } else {
                var testExists = _.some(TESTS, function (element) {
                    return element.id === k;
                });

                if (!testExists) {
                    removeParticipation({ id: k });
                }
            }
        });
    }

    function getActiveTests() {
        return _.filter(TESTS, function (test) {
            var expired = (new Date() - new Date(test.expiry)) > 0;
            if (expired) {
                removeParticipation(test);
                return false;
            }
            return true;
        });
    }

    function getExpiredTests() {
        return _.filter(TESTS, function (test) {
            return (new Date() - new Date(test.expiry)) > 0;
        });
    }

    function testCanBeRun(test) {
        var expired = (new Date() - new Date(test.expiry)) > 0;
        return (test.canRun() && !expired && isTestSwitchedOn(test));
    }

    function getTest(id) {
        var test = _.filter(TESTS, function (test) {
            return (test.id === id);
        });
        return (test) ? test[0] : '';
    }

    function makeOmnitureTag() {
        var participations = getParticipations(),
            tag = [];

        _.forEach(_.keys(participations), function (k) {
            if (testCanBeRun(getTest(k))) {
                tag.push(['AB', k, participations[k].variant].join(' | '));
            }
        });

        return tag.join(',');
    }

    // Finds variant in specific tests and runs it
    function run(test) {
        if (isParticipating(test) && testCanBeRun(test)) {
            var participations = getParticipations(),
                variantId = participations[test.id].variant;
            _.some(test.variants, function (variant) {
                if (variant.id === variantId) {
                    variant.test();
                    return true;
                }
            });
            if (variantId === 'notintest' && test.notInTest) {
                test.notInTest();
            }
        }
    }

    function allocateUserToTest(test) {

        // Skip allocation if the user is already participating, or the test is invalid.
        if (!testCanBeRun(test) || isParticipating(test)) {
            return;
        }

        // Determine whether the user is in the test or not. The test population is just a subset of mvt ids.
        // A test population must begin from a specific value. Overlapping test ranges are permitted.
        var variantIds, testVariantId,
            smallestTestId = mvtCookie.getMvtNumValues() * test.audienceOffset,
            largestTestId  = smallestTestId + mvtCookie.getMvtNumValues() * test.audience,
            // Get this browser's mvt test id.
            mvtCookieId = mvtCookie.getMvtValue();

        if (smallestTestId <= mvtCookieId && largestTestId > mvtCookieId) {
            // This mvt test id is in the test range, so allocate it to a test variant.
            variantIds = _.map(test.variants, function (variant) {
                return variant.id;
            });
            testVariantId = mvtCookieId % variantIds.length;

            addParticipation(test, variantIds[testVariantId]);

        } else {
            addParticipation(test, 'notintest');
        }
    }

    function isTestSwitchedOn(test) {
        return config.switches['ab' + test.id];
    }

    function getTestVariant(testId) {
        var participation = getParticipations()[testId];
        return participation && participation.variant;
    }

    function setTestVariant(testId, variant) {
        var participations = getParticipations();

        if (participations[testId]) {
            participations[testId].variant = variant;
            store.local.set(participationsKey, participations);
        }
    }

    ab = {

        addTest: function (test) {
            TESTS.push(test);
        },

        clearTests: function () {
            TESTS = [];
        },

        segment: function () {
            _.forEach(getActiveTests(), function (test) {
                allocateUserToTest(test);
            });
        },

        forceSegment: function (testId, variant) {
            _(getActiveTests())
                .filter(function (test) {
                    return (test.id === testId);
                })
                .forEach(function (test) {
                    addParticipation(test, variant);
                })
                .valueOf();
        },

        segmentUser: function () {
            mvtCookie.generateMvtCookie();

            var tokens, test, variant,
                forceUserIntoTest = /^#ab/.test(window.location.hash);
            if (forceUserIntoTest) {
                tokens = window.location.hash.replace('#ab-', '').split('=');
                test = tokens[0];
                variant = tokens[1];
                ab.forceSegment(test, variant);
            } else {
                ab.segment();
            }

            cleanParticipations();
        },

        run: function () {
            _.forEach(getActiveTests(), function (test) {
                run(test);
            });
        },

        isEventApplicableToAnActiveTest: function (event) {
            var participations = _.keys(getParticipations());
            return _.some(participations, function (id) {
                var listOfEventStrings = getTest(id).events;
                return _.some(listOfEventStrings, function (ev) {
                    return event.indexOf(ev) === 0;
                });
            });
        },

        getActiveTestsEventIsApplicableTo: function (event) {

            function startsWith(string, prefix) {
                return string.indexOf(prefix) === 0;
            }

            var eventTag = event.tag;
            return eventTag && _(getActiveTests())
                .filter(function (test) {
                    var testEvents = test.events;
                    return testEvents && _.some(testEvents, function (testEvent) {
                        return startsWith(eventTag, testEvent);
                    });
                })
                .map(function (test) {
                    return test.id;
                })
                .valueOf();
        },

        getAbLoggableObject: function () {
            var abLogObject = {};

            try {
                _.forEach(getActiveTests(), function (test) {

                    if (isParticipating(test) && testCanBeRun(test)) {
                        var variant = getTestVariant(test.id);
                        if (variant && variant !== 'notintest') {
                            abLogObject['ab' + test.id] = variant;
                        }
                    }
                });
            } catch (error) {
                // Encountering an error should invalidate the logging process.
                abLogObject = {};
                raven.captureException(error);
            }

            return abLogObject;
        },

        getParticipations: getParticipations,
        makeOmnitureTag: makeOmnitureTag,
        getExpiredTests: getExpiredTests,
        getActiveTests: getActiveTests,
        getTestVariant: getTestVariant,
        setTestVariant: setTestVariant,

        /**
         * check if a test can be run (i.e. is not expired and switched on)
         *
         * @param  {string|Object} test   id or test object
         * @return {Boolean}
         */
        testCanBeRun: function (test) {
            if (typeof test === 'string') {
                return testCanBeRun(_.find(TESTS, function (t) {
                    return t.id === test;
                }));
            }

            return test.id && test.expiry && testCanBeRun(test);
        },

        // testing
        reset: function () {
            TESTS = [];
        }
    };

    return ab;

});<|MERGE_RESOLUTION|>--- conflicted
+++ resolved
@@ -6,13 +6,6 @@
     'common/utils/storage',
     'common/modules/analytics/mvt-cookie',
     'common/modules/experiments/tests/high-commercial-component',
-<<<<<<< HEAD
-    'common/modules/experiments/tests/history-tags',
-    'common/modules/experiments/tests/history-containers',
-    'common/modules/experiments/tests/sticky-container-titles',
-    'common/modules/experiments/tests/weather-component',
-    'common/modules/experiments/tests/adblock-message'
-=======
     'common/modules/experiments/tests/krux-audience-science',
     'common/modules/experiments/tests/mt-master',
     'common/modules/experiments/tests/signed-out',
@@ -22,8 +15,8 @@
     'common/modules/experiments/tests/heatmap',
     'common/modules/experiments/tests/mt-top-below-first-container',
     'common/modules/experiments/tests/mt-sticky-nav',
-    'common/modules/experiments/tests/across-the-country'
->>>>>>> 1fa3a823
+    'common/modules/experiments/tests/across-the-country',
+    'common/modules/experiments/tests/adblock-message'
 ], function (
     raven,
     _,
@@ -32,13 +25,6 @@
     store,
     mvtCookie,
     HighCommercialComponent,
-<<<<<<< HEAD
-    HistoryTags,
-    HistoryContainers,
-    StickyContainerTitles,
-    Weather,
-    AdblockMessage
-=======
     KruxAudienceScience,
     MtMaster,
     SignedOut,
@@ -48,20 +34,13 @@
     HeatMap,
     MtTopBelowFirstContainer,
     MtStickyNav,
-    AcrossTheCountry
->>>>>>> 1fa3a823
+    AcrossTheCountry,
+    AdblockMessage
 ) {
 
     var ab,
         TESTS = [
             new HighCommercialComponent(),
-<<<<<<< HEAD
-            new HistoryTags(),
-            new HistoryContainers(),
-            new StickyContainerTitles(),
-            new Weather(),
-            new AdblockMessage()
-=======
             new KruxAudienceScience(),
             new MtMaster(),
             new SignedOut(),
@@ -71,8 +50,8 @@
             new HeatMap(),
             new MtTopBelowFirstContainer(),
             new MtStickyNav(),
-            new AcrossTheCountry()
->>>>>>> 1fa3a823
+            new AcrossTheCountry(),
+            new AdblockMessage()
         ],
         participationsKey = 'gu.ab.participations';
 
