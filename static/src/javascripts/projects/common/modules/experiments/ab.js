--- conflicted
+++ resolved
@@ -14,12 +14,7 @@
     'common/modules/experiments/tests/heatmap',
     'common/modules/experiments/tests/mt-top-below-first-container',
     'common/modules/experiments/tests/mt-depth',
-<<<<<<< HEAD
-    'common/modules/experiments/tests/adblock-message',
-=======
-    'common/modules/experiments/tests/across-the-country',
     'common/modules/experiments/tests/facebook-like-prompt',
->>>>>>> 3520f5bb
     'common/modules/experiments/tests/mt-sticky-bottom',
     'common/modules/experiments/tests/save-for-later',
     'common/modules/experiments/tests/history-without-whitelist',
@@ -42,12 +37,7 @@
     HeatMap,
     MtTopBelowFirstContainer,
     MtDepth,
-<<<<<<< HEAD
-    AdblockMessage,
-=======
-    AcrossTheCountry,
     FacebookLikePrompt,
->>>>>>> 3520f5bb
     MtStickyBottom,
     SaveForLater,
     HistoryWithoutWhitelist,
@@ -66,12 +56,7 @@
             new HeatMap(),
             new MtTopBelowFirstContainer(),
             new MtDepth(),
-<<<<<<< HEAD
-            new AdblockMessage(),
-=======
-            new AcrossTheCountry(),
             new FacebookLikePrompt(),
->>>>>>> 3520f5bb
             new MtStickyBottom(),
             new SaveForLater(),
             new HistoryWithoutWhitelist(),
