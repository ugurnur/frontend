--- conflicted
+++ resolved
@@ -6,15 +6,8 @@
     'common/utils/storage',
     'common/modules/analytics/mvt-cookie',
     'common/modules/experiments/tests/high-commercial-component',
-<<<<<<< HEAD
-    'common/modules/experiments/tests/membership-message-usa',
-    'common/modules/experiments/tests/rtrt-email-form-inline-footer',
     'common/modules/experiments/tests/fronts-on-articles',
-    'common/modules/experiments/tests/reach-dummy-test',
-=======
-    'common/modules/experiments/tests/inject-network-front-test-2',
     'common/modules/experiments/tests/reach-dummy-test-2',
->>>>>>> 63b2ab2f
     'common/modules/experiments/tests/essential-read-test-1',
     'common/modules/experiments/tests/large-top-slot',
     'common/modules/experiments/tests/video-preroll',
@@ -36,15 +29,8 @@
     store,
     mvtCookie,
     HighCommercialComponent,
-<<<<<<< HEAD
-    MembershipMessageUSA,
-    RtrtEmailFormInlineFooter,
     FrontsOnArticles,
-    ReachDummyTest,
-=======
-    InjectNetworkFrontTest2,
     ReachDummyTest2,
->>>>>>> 63b2ab2f
     EssentialReadTest1,
     LargeTopAd,
     VideoPreroll,
@@ -61,16 +47,8 @@
 
     var TESTS = flatten([
         new HighCommercialComponent(),
-<<<<<<< HEAD
-        new MembershipMessageUSA(),
-        new RtrtEmailFormInlineFooter(),
         new FrontsOnArticles(),
-        new ReachDummyTest(),
-        new MostPopularDefaultTest2(),
-=======
-        new InjectNetworkFrontTest2(),
         new ReachDummyTest2(),
->>>>>>> 63b2ab2f
         new LargeTopAd(),
         new VideoPreroll(),
         new EssentialReadTest1(),
