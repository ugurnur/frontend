--- conflicted
+++ resolved
@@ -14,13 +14,7 @@
     'common/modules/experiments/tests/high-commercial-component',
     'common/modules/experiments/tests/history-tags',
     'common/modules/experiments/tests/history-containers',
-<<<<<<< HEAD
-    'common/modules/experiments/tests/join-us-navigation',
     'common/modules/experiments/tests/sticky-container-titles'
-=======
-    'common/modules/experiments/tests/sticky-container-titles',
-    'common/modules/experiments/tests/weather-component'
->>>>>>> a6e690b8
 ], function (
     raven,
     filter,
@@ -37,13 +31,7 @@
     HighCommercialComponent,
     HistoryTags,
     HistoryContainers,
-<<<<<<< HEAD
-    JoinUsNavigation,
     StickyContainerTitles
-=======
-    StickyContainerTitles,
-    Weather
->>>>>>> a6e690b8
 ) {
 
     var ab,
@@ -51,13 +39,7 @@
             new HighCommercialComponent(),
             new HistoryTags(),
             new HistoryContainers(),
-<<<<<<< HEAD
-            new JoinUsNavigation(),
             new StickyContainerTitles()
-=======
-            new StickyContainerTitles(),
-            new Weather()
->>>>>>> a6e690b8
         ],
         participationsKey = 'gu.ab.participations';
 
