--- conflicted
+++ resolved
@@ -19,11 +19,8 @@
     'common/modules/experiments/tests/participation-discussion-test',
     'common/modules/experiments/tests/new-user-adverts-disabled',
     'common/modules/experiments/tests/video-teaser',
-<<<<<<< HEAD
-    'common/modules/experiments/tests/video-nav'
-=======
+    'common/modules/experiments/tests/video-nav',
     'common/modules/experiments/tests/video-showcase-main-media'
->>>>>>> 7cd93d6f
 ], function (
     reportError,
     config,
@@ -45,11 +42,8 @@
     ParticipationDiscussionTest,
     NewUserAdvertsDisabled,
     VideoTeaser,
-<<<<<<< HEAD
-    VideoNav
-=======
+    VideoNav,
     VideoShowcaseMainMedia
->>>>>>> 7cd93d6f
 ) {
 
     var TESTS = [
@@ -65,11 +59,8 @@
         new ParticipationDiscussionTest(),
         new NewUserAdvertsDisabled(),
         new VideoTeaser(),
-<<<<<<< HEAD
-        new VideoNav()
-=======
+        new VideoNav(),
         new VideoShowcaseMainMedia()
->>>>>>> 7cd93d6f
     ];
 
     var participationsKey = 'gu.ab.participations';
