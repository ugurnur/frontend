define([
    'raven',
    'common/utils/_',
    'common/utils/config',
    'common/utils/cookies',
    'common/utils/mediator',
    'common/utils/storage',
    'common/modules/analytics/mvt-cookie',
    'common/modules/experiments/tests/liveblog-front-updates',
    'common/modules/experiments/tests/high-commercial-component',
    'common/modules/experiments/tests/identity-social-oauth',
    'common/modules/experiments/tests/mt-main',
    'common/modules/experiments/tests/mt-top-below-nav',
    'common/modules/experiments/tests/heatmap',
    'common/modules/experiments/tests/mt-top-below-first-container',
    'common/modules/experiments/tests/mt-depth',
    'common/modules/experiments/tests/across-the-country',
    'common/modules/experiments/tests/mt-sticky-bottom',
    'common/modules/experiments/tests/save-for-later',
<<<<<<< HEAD
    'common/modules/experiments/headlines',
    'common/modules/experiments/tests/mt-lz-ads-depth'
=======
    'common/modules/experiments/tests/history-without-whitelist',
    'common/modules/experiments/headlines'
>>>>>>> ce284e34
], function (
    raven,
    _,
    config,
    cookies,
    mediator,
    store,
    mvtCookie,
    LiveblogFrontUpdates,
    HighCommercialComponent,
    IdentitySocialOAuth,
    MtMain,
    MtTopBelowNav,
    HeatMap,
    MtTopBelowFirstContainer,
    MtDepth,
    AcrossTheCountry,
    MtStickyBottom,
    SaveForLater,
<<<<<<< HEAD
    Headline,
    MtLzAdsDepth
=======
    HistoryWithoutWhitelist,
    Headline
>>>>>>> ce284e34
) {

    var ab,
        TESTS = _.flatten([
            new LiveblogFrontUpdates(),
            new HighCommercialComponent(),
            new IdentitySocialOAuth(),
            new MtMain(),
            new MtTopBelowNav(),
            new HeatMap(),
            new MtTopBelowFirstContainer(),
            new MtDepth(),
            new AcrossTheCountry(),
            new MtStickyBottom(),
            new SaveForLater(),
<<<<<<< HEAD
            new MtLzAdsDepth(),
=======
            new HistoryWithoutWhitelist(),
>>>>>>> ce284e34
            _.map(_.range(1, 10), function (n) {
                return new Headline(n);
            })
        ]),
        participationsKey = 'gu.ab.participations';

    function getParticipations() {
        return store.local.get(participationsKey) || {};
    }

    function isParticipating(test) {
        var participations = getParticipations();
        return participations[test.id];
    }

    function addParticipation(test, variantId) {
        var participations = getParticipations();
        participations[test.id] = {
            variant: variantId
        };
        store.local.set(participationsKey, participations);
    }

    function removeParticipation(test) {
        var participations = getParticipations();
        delete participations[test.id];
        store.local.set(participationsKey, participations);
    }

    function cleanParticipations() {
        // Removes any tests from localstorage that have been
        // renamed/deleted from the backend
        var participations = getParticipations();
        _.forEach(_.keys(participations), function (k) {
            if (typeof (config.switches['ab' + k]) === 'undefined') {
                removeParticipation({ id: k });
            } else {
                var testExists = _.some(TESTS, function (element) {
                    return element.id === k;
                });

                if (!testExists) {
                    removeParticipation({ id: k });
                }
            }
        });
    }

    function getActiveTests() {
        return _.filter(TESTS, function (test) {
            var expired = (new Date() - new Date(test.expiry)) > 0;
            if (expired) {
                removeParticipation(test);
                return false;
            }
            return true;
        });
    }

    function getExpiredTests() {
        return _.filter(TESTS, function (test) {
            return (new Date() - new Date(test.expiry)) > 0;
        });
    }

    function testCanBeRun(test) {
        var expired = (new Date() - new Date(test.expiry)) > 0;
        return (test.canRun() && !expired && isTestSwitchedOn(test));
    }

    function getTest(id) {
        var test = _.filter(TESTS, function (test) {
            return (test.id === id);
        });
        return (test) ? test[0] : '';
    }

    function makeOmnitureTag() {
        var participations = getParticipations(),
            tag = [], editionFromCookie;

        _.forEach(_.keys(participations), function (k) {
            if (testCanBeRun(getTest(k))) {
                tag.push(['AB', k, participations[k].variant].join(' | '));
            }
        });

        if (config.tests.internationalEditionVariant) {
            tag.push(['AB', 'InternationalEditionTest', config.tests.internationalEditionVariant].join(' | '));

            // don't use the edition of the page - we specifically want the cookie version
            // this allows us to figure out who has "opted out" and "opted into" the test
            editionFromCookie = cookies.get('GU_EDITION');

            if (editionFromCookie) {
                tag.push(['AB', 'InternationalEditionPreference', editionFromCookie].join(' | '));
            }
        }

        return tag.join(',');
    }

    // Finds variant in specific tests and runs it
    function run(test) {
        if (isParticipating(test) && testCanBeRun(test)) {
            var participations = getParticipations(),
                variantId = participations[test.id].variant;
            _.some(test.variants, function (variant) {
                if (variant.id === variantId) {
                    variant.test();
                    return true;
                }
            });
            if (variantId === 'notintest' && test.notInTest) {
                test.notInTest();
            }
        }
    }

    function allocateUserToTest(test) {

        // Skip allocation if the user is already participating, or the test is invalid.
        if (!testCanBeRun(test) || isParticipating(test)) {
            return;
        }

        // Determine whether the user is in the test or not. The test population is just a subset of mvt ids.
        // A test population must begin from a specific value. Overlapping test ranges are permitted.
        var variantIds, testVariantId,
            smallestTestId = mvtCookie.getMvtNumValues() * test.audienceOffset,
            largestTestId  = smallestTestId + mvtCookie.getMvtNumValues() * test.audience,
        // Get this browser's mvt test id.
            mvtCookieId = mvtCookie.getMvtValue();

        if (smallestTestId <= mvtCookieId && largestTestId > mvtCookieId) {
            // This mvt test id is in the test range, so allocate it to a test variant.
            variantIds = _.map(test.variants, function (variant) {
                return variant.id;
            });
            testVariantId = mvtCookieId % variantIds.length;

            addParticipation(test, variantIds[testVariantId]);

        } else {
            addParticipation(test, 'notintest');
        }
    }

    function isTestSwitchedOn(test) {
        return config.switches['ab' + test.id];
    }

    function getTestVariant(testId) {
        var participation = getParticipations()[testId];
        return participation && participation.variant;
    }

    function setTestVariant(testId, variant) {
        var participations = getParticipations();

        if (participations[testId]) {
            participations[testId].variant = variant;
            store.local.set(participationsKey, participations);
        }
    }

    ab = {

        addTest: function (test) {
            TESTS.push(test);
        },

        clearTests: function () {
            TESTS = [];
        },

        segment: function () {
            _.forEach(getActiveTests(), function (test) {
                allocateUserToTest(test);
            });
        },

        forceSegment: function (testId, variant) {
            _(getActiveTests())
                .filter(function (test) {
                    return (test.id === testId);
                })
                .forEach(function (test) {
                    addParticipation(test, variant);
                })
                .valueOf();
        },

        segmentUser: function () {
            var tokens,
                forceUserIntoTest = /^#ab/.test(window.location.hash);
            if (forceUserIntoTest) {
                tokens = window.location.hash.replace('#ab-', '').split(',');
                tokens.forEach(function (token) {
                    var abParam, test, variant;
                    abParam = token.split('=');
                    test = abParam[0];
                    variant = abParam[1];
                    ab.forceSegment(test, variant);
                });
            } else {
                ab.segment();
            }

            cleanParticipations();
        },

        run: function () {
            _.forEach(getActiveTests(), function (test) {
                run(test);
            });
        },

        isEventApplicableToAnActiveTest: function (event) {
            var participations = _.keys(getParticipations());
            return _.some(participations, function (id) {
                var listOfEventStrings = getTest(id).events;
                return _.some(listOfEventStrings, function (ev) {
                    return event.indexOf(ev) === 0;
                });
            });
        },

        getActiveTestsEventIsApplicableTo: function (event) {

            function startsWith(string, prefix) {
                return string.indexOf(prefix) === 0;
            }

            var eventTag = event.tag;
            return eventTag && _(getActiveTests())
                    .filter(function (test) {
                        var testEvents = test.events;
                        return testEvents && _.some(testEvents, function (testEvent) {
                            return startsWith(eventTag, testEvent);
                        });
                    })
                    .map(function (test) {
                        return test.id;
                    })
                    .valueOf();
        },

        getAbLoggableObject: function () {
            var abLogObject = {};

            try {
                _.forEach(getActiveTests(), function (test) {
                    if (isParticipating(test) && testCanBeRun(test)) {
                        var variant = getTestVariant(test.id);
                        if (variant && variant !== 'notintest') {
                            abLogObject['ab' + test.id] = variant;
                        }
                    }
                });
            } catch (error) {
                // Encountering an error should invalidate the logging process.
                abLogObject = {};
                raven.captureException(error);
            }

            return abLogObject;
        },

        getParticipations: getParticipations,
        isParticipating: isParticipating,
        getTest: getTest,
        makeOmnitureTag: makeOmnitureTag,
        getExpiredTests: getExpiredTests,
        getActiveTests: getActiveTests,
        getTestVariant: getTestVariant,
        setTestVariant: setTestVariant,

        /**
         * check if a test can be run (i.e. is not expired and switched on)
         *
         * @param  {string|Object} test   id or test object
         * @return {Boolean}
         */
        testCanBeRun: function (test) {
            if (typeof test === 'string') {
                return testCanBeRun(_.find(TESTS, function (t) {
                    return t.id === test;
                }));
            }

            return test.id && test.expiry && testCanBeRun(test);
        },

        // testing
        reset: function () {
            TESTS = [];
        }
    };

    return ab;

});<|MERGE_RESOLUTION|>--- conflicted
+++ resolved
@@ -17,13 +17,9 @@
     'common/modules/experiments/tests/across-the-country',
     'common/modules/experiments/tests/mt-sticky-bottom',
     'common/modules/experiments/tests/save-for-later',
-<<<<<<< HEAD
+    'common/modules/experiments/tests/history-without-whitelist',
     'common/modules/experiments/headlines',
     'common/modules/experiments/tests/mt-lz-ads-depth'
-=======
-    'common/modules/experiments/tests/history-without-whitelist',
-    'common/modules/experiments/headlines'
->>>>>>> ce284e34
 ], function (
     raven,
     _,
@@ -43,13 +39,9 @@
     AcrossTheCountry,
     MtStickyBottom,
     SaveForLater,
-<<<<<<< HEAD
+    HistoryWithoutWhitelist,
     Headline,
     MtLzAdsDepth
-=======
-    HistoryWithoutWhitelist,
-    Headline
->>>>>>> ce284e34
 ) {
 
     var ab,
@@ -65,11 +57,8 @@
             new AcrossTheCountry(),
             new MtStickyBottom(),
             new SaveForLater(),
-<<<<<<< HEAD
+            new HistoryWithoutWhitelist(),
             new MtLzAdsDepth(),
-=======
-            new HistoryWithoutWhitelist(),
->>>>>>> ce284e34
             _.map(_.range(1, 10), function (n) {
                 return new Headline(n);
             })
