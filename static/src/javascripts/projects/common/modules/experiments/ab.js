define([
    'common/utils/report-error',
    'common/utils/config',
    'common/utils/cookies',
    'common/utils/mediator',
    'common/utils/storage',
    'common/modules/analytics/mvt-cookie',
    'lodash/functions/memoize',
    'lodash/utilities/noop',
    'common/modules/experiments/tests/discussion-promote-bottom-banner',
    'common/modules/experiments/tests/weekend-reading-email',
    'common/modules/experiments/tests/weekend-reading-promo',
<<<<<<< HEAD
    'common/modules/experiments/tests/membership-engagement-warp-factor-one'
=======
    'common/modules/experiments/tests/contributions-usa-1'
>>>>>>> db01cfe5
], function (
    reportError,
    config,
    cookies,
    mediator,
    store,
    mvtCookie,
    memoize,
    noop,
    DiscussionPromoteBottomBanner,
    WeekendReadingEmail,
    WeekendReadingPromo,
<<<<<<< HEAD
    MembershipEngagementWarpFactorOne
=======
    ContributionsUsa1
>>>>>>> db01cfe5
) {

    var TESTS = [
        new DiscussionPromoteBottomBanner(),
        new WeekendReadingEmail(),
        new WeekendReadingPromo(),
<<<<<<< HEAD
        new MembershipEngagementWarpFactorOne()
=======
        new ContributionsUsa1()
>>>>>>> db01cfe5
    ];

    var participationsKey = 'gu.ab.participations';

    function getParticipations() {
        return store.local.get(participationsKey) || {};
    }

    function isParticipating(test) {
        var participations = getParticipations();
        return participations[test.id];
    }

    function addParticipation(test, variantId) {
        var participations = getParticipations();
        participations[test.id] = {
            variant: variantId
        };
        store.local.set(participationsKey, participations);
    }

    function removeParticipation(test) {
        var participations = getParticipations();
        var filteredParticipations = Object.keys(participations)
            .filter(function (participation) { return participation !== test.id; })
            .reduce(function (result, input) {
                result[input] = participations[input];
                return result;
            }, {});
        store.local.set(participationsKey, filteredParticipations);
    }

    function cleanParticipations() {
        // Removes any tests from localstorage that have been
        // renamed/deleted from the backend
        Object.keys(getParticipations()).forEach(function (k) {
            if (typeof config.switches['ab' + k] === 'undefined') {
                removeParticipation({ id: k });
            } else {
                var testExists = TESTS.some(function (element) {
                    return element.id === k;
                });

                if (!testExists) {
                    removeParticipation({ id: k });
                }
            }
        });
    }

    function getActiveTests() {
        var now = new Date();
        return TESTS.filter(function (test) {
            var expired = (now - new Date(test.expiry)) > 0;
            if (expired) {
                removeParticipation(test);
                return false;
            }
            return true;
        });
    }

    function getExpiredTests() {
        var now = new Date();
        return TESTS.filter(function (test) {
            return (now - new Date(test.expiry)) > 0;
        });
    }

    function testCanBeRun(test) {
        var expired = (new Date() - new Date(test.expiry)) > 0,
            isSensitive = config.page.shouldHideAdverts;

        return ((isSensitive ? test.showForSensitive : true)
        && test.canRun() && !expired && isTestSwitchedOn(test));
    }

    function getId(test) {
        return test.id;
    }

    function getTest(id) {
        var testIndex = TESTS.map(getId).indexOf(id);
        return testIndex !== -1 ? TESTS[testIndex] : '';
    }

    function makeOmnitureTag() {
        var participations = getParticipations(),
            tag = [];

        Object.keys(participations)
            .map(getTest)
            .filter(testCanBeRun)
            .forEach(function (test) {
                tag.push('AB | ' + test.id + ' | ' + participations[test.id].variant);
            });

        Object.keys(config.tests)
            .filter(function (k) {
                return k.toLowerCase().indexOf('cm') === 0;
            })
            .forEach(function (k) {
                tag.push('AB | ' + k + ' | variant');
            });

        getServerSideTests().forEach(function (testName) {
            tag.push('AB | ' + testName + ' | inTest');
        });

        return tag.join(',');
    }

    function abData(variantName, complete) {
        return {
            'variantName': variantName,
            'complete': complete
        };
    }

    function getAbLoggableObject() {
        try {
            var log = {};

            getActiveTests()
                .filter(not(defersImpression))
                .filter(isParticipating)
                .filter(testCanBeRun)
                .forEach(function (test) {
                    var variant = getTestVariantId(test.id);

                    if (variant && variant !== 'notintest') {
                        log[test.id] = abData(variant, 'false');
                    }
                });

            getServerSideTests().forEach(function (test) {
                log['ab' + test] = abData('inTest', 'false');
            });

            return log;
        } catch (error) {
            // Encountering an error should invalidate the logging process.
            reportError(error, false);
            return {};
        }
    }

    function trackEvent() {
        recordOphanAbEvent(getAbLoggableObject());
    }

    function recordOphanAbEvent(data) {
        require(['ophan/ng'], function (ophan) {
            ophan.record({
                abTestRegister: data
            });
        });
    }

    /**
     * Register a test and variant's complete state with Ophan
     *
     * @param test
     * @param {string} variantId
     * @param {boolean} complete
     * @returns {Function} to fire the event
     */
    function recordTestComplete(test, variantId, complete) {
        var data = {};
        data[test.id] = abData(variantId, String(complete));

        return function() {
            recordOphanAbEvent(data);
        };
    }

    // Finds variant in specific tests and runs it
    function run(test) {
        if (isParticipating(test) && testCanBeRun(test)) {
            var participations = getParticipations(),
                variantId = participations[test.id].variant;
            var variant = getVariant(test, variantId);
            if (variant) {
                variant.test();
            } else if (variantId === 'notintest' && test.notInTest) {
                test.notInTest();
            }
        }
    }

    /**
     * Determine whether the user is in the test or not and return the associated
     * variant ID.
     *
     * The test population is just a subset of mvt ids. A test population must
     * begin from a specific value. Overlapping test ranges are permitted.
     *
     * @return {String} variant ID
     */
    var variantIdFor = memoize(function(test) {
        var smallestTestId = mvtCookie.getMvtNumValues() * test.audienceOffset;
        var largestTestId = smallestTestId + mvtCookie.getMvtNumValues() * test.audience;
        var mvtCookieId = mvtCookie.getMvtValue();

        if (mvtCookieId && mvtCookieId > smallestTestId && mvtCookieId <= largestTestId) {
            // This mvt test id is in the test range, so allocate it to a test variant.
            var variantIds = test.variants.map(getId);

            return variantIds[mvtCookieId % variantIds.length];
        } else {
            return 'notintest';
        }
    }, getId); // use test ids as memo cache keys

    function allocateUserToTest(test) {
        // Only allocate the user if the test is valid and they're not already participating.
        if (testCanBeRun(test) && !isParticipating(test)) {
            addParticipation(test, variantIdFor(test));
        }
    }

    /**
     * Create a function that sets up listener to fire an Ophan `complete` event. This is used in the `success` and
     * `impression` properties of test variants to allow test authors to control when these events are sent out.
     *
     * @see {@link defersImpression}
     * @param {Boolean} complete
     * @returns {Function}
     */
    function registerCompleteEvent(complete) {
        return function initListener(test) {
            var variantId = variantIdFor(test);

            if (variantId !== 'notintest') {
                var variant = getVariant(test, variantId);
                var listener = (complete ? variant.success : variant.impression) || noop;

                try {
                    listener(recordTestComplete(test, variantId, complete));
                } catch (err) {
                    reportError(err, false, false);
                }
            }
        };
    }

    /**
     * Checks if this test will defer its impression by providing its own impression function.
     *
     * If it does, the test won't be included in the Ophan call that happens at pageload, and must fire the impression
     * itself via the callback passed to the `impression` property in the variant.
     *
     * @param test
     * @returns {boolean}
     */
    function defersImpression(test) {
        return test.variants.every(function(variant) {
            return typeof variant.impression === 'function';
        });
    }

    function isTestSwitchedOn(test) {
        return config.switches['ab' + test.id];
    }

    function getTestVariantId(testId) {
        var participation = getParticipations()[testId];
        return participation && participation.variant;
    }

    function setTestVariant(testId, variant) {
        var participations = getParticipations();

        if (participations[testId]) {
            participations[testId].variant = variant;
            store.local.set(participationsKey, participations);
        }
    }

    function shouldRunTest(id, variant) {
        var test = getTest(id);
        return test && isParticipating(test) && getTestVariantId(id) === variant && testCanBeRun(test);
    }

    function getVariant(test, variantId) {
        var index = test.variants.map(getId).indexOf(variantId);
        return index === -1 ? null : test.variants[index];
    }

    // These kinds of tests are both server and client side.
    function getServerSideTests() {
        return Object.keys(config.tests).filter(function (test) { return !!config.tests[test]; });
    }

    function not(f) {
        return function () {
            return !f.apply(this, arguments);
        };
    }

    var ab = {

        addTest: function (test) {
            TESTS.push(test);
        },

        clearTests: function () {
            TESTS = [];
        },

        segment: function () {
            getActiveTests().forEach(function (test) {
                allocateUserToTest(test);
            });
        },

        forceSegment: function (testId, variant) {
            getActiveTests().filter(function (test) {
                return test.id === testId;
            }).forEach(function (test) {
                addParticipation(test, variant);
            });
        },

        forceVariantCompleteFunctions: function(testId, variantId) {
            var test = getTest(testId);

            var variant = test && test.variants.filter(function (v) {
                return v.id.toLowerCase() === variantId.toLowerCase();
            })[0];

            var impression = variant && variant.impression || noop;
            var complete = variant && variant.success || noop;

            impression(recordTestComplete(test, variantId, false));
            complete(recordTestComplete(test, variantId, true));
        },

        segmentUser: function () {
            var tokens,
                forceUserIntoTest = /^#ab/.test(window.location.hash);
            if (forceUserIntoTest) {
                tokens = window.location.hash.replace('#ab-', '').split(',');
                tokens.forEach(function (token) {
                    var abParam, test, variant;
                    abParam = token.split('=');
                    test = abParam[0];
                    variant = abParam[1];
                    ab.forceSegment(test, variant);
                    ab.forceVariantCompleteFunctions(test, variant);
                });
            } else {
                ab.segment();
            }

            cleanParticipations();
        },

        run: function () {
            getActiveTests().forEach(run);
        },

        registerCompleteEvents: function() {
            getActiveTests().forEach(registerCompleteEvent(true));
        },

        registerImpressionEvents: function () {
            getActiveTests().filter(defersImpression).forEach(registerCompleteEvent(false));
        },

        isEventApplicableToAnActiveTest: function (event) {
            return Object.keys(getParticipations()).some(function (id) {
                var listOfEventStrings = getTest(id).events;
                return listOfEventStrings.some(function (ev) {
                    return event.indexOf(ev) === 0;
                });
            });
        },

        getActiveTestsEventIsApplicableTo: function (event) {
            var eventTag = event.tag;
            return eventTag && getActiveTests().filter(function (test) {
                    var testEvents = test.events;
                    return testEvents && testEvents.some(function (testEvent) {
                            return eventTag.indexOf(testEvent) === 0;
                        });
                }).map(getId);
        },

        getAbLoggableObject: getAbLoggableObject,
        getParticipations: getParticipations,
        isParticipating: isParticipating,
        getTest: getTest,
        makeOmnitureTag: makeOmnitureTag,
        trackEvent: trackEvent,
        getExpiredTests: getExpiredTests,
        getActiveTests: getActiveTests,
        getTestVariantId: getTestVariantId,
        setTestVariant: setTestVariant,
        getVariant: getVariant,

        /**
         * check if a test can be run (i.e. is not expired and switched on)
         *
         * @param  {string|Object} test   id or test object
         * @return {Boolean}
         */
        testCanBeRun: function (test) {
            if (typeof test === 'string') {
                test = getTest(test);
                return test && testCanBeRun(test);
            }

            return test.id && test.expiry && testCanBeRun(test);
        },

        /**
         * returns whether the caller should treat the user as being in that variant.
         *
         * @param testName
         * @param variant
         * @returns {*|boolean|Boolean}
         */
        isInVariant: function (testName, variant) {
            return ab.getParticipations()[testName] &&
                (ab.getParticipations()[testName].variant === variant) &&
                ab.testCanBeRun(testName);
        },

        shouldRunTest: shouldRunTest,

        // testing
        reset: function () {
            TESTS = [];
            variantIdFor.cache = {};
        }
    };

    return ab;

});<|MERGE_RESOLUTION|>--- conflicted
+++ resolved
@@ -10,11 +10,8 @@
     'common/modules/experiments/tests/discussion-promote-bottom-banner',
     'common/modules/experiments/tests/weekend-reading-email',
     'common/modules/experiments/tests/weekend-reading-promo',
-<<<<<<< HEAD
+    'common/modules/experiments/tests/contributions-usa-1',
     'common/modules/experiments/tests/membership-engagement-warp-factor-one'
-=======
-    'common/modules/experiments/tests/contributions-usa-1'
->>>>>>> db01cfe5
 ], function (
     reportError,
     config,
@@ -27,22 +24,16 @@
     DiscussionPromoteBottomBanner,
     WeekendReadingEmail,
     WeekendReadingPromo,
-<<<<<<< HEAD
+    ContributionsUsa1,
     MembershipEngagementWarpFactorOne
-=======
-    ContributionsUsa1
->>>>>>> db01cfe5
 ) {
 
     var TESTS = [
         new DiscussionPromoteBottomBanner(),
         new WeekendReadingEmail(),
         new WeekendReadingPromo(),
-<<<<<<< HEAD
+        new ContributionsUsa1(),
         new MembershipEngagementWarpFactorOne()
-=======
-        new ContributionsUsa1()
->>>>>>> db01cfe5
     ];
 
     var participationsKey = 'gu.ab.participations';
