--- conflicted
+++ resolved
@@ -12,11 +12,8 @@
     'common/utils/storage',
     'common/modules/analytics/mvt-cookie',
     'common/modules/experiments/tests/high-commercial-component',
-<<<<<<< HEAD
     'common/modules/experiments/tests/krux-audience-science'
-=======
     'common/modules/experiments/tests/identity-benefits'
->>>>>>> bcab1e54
 ], function (
     raven,
     filter,
@@ -31,21 +28,15 @@
     store,
     mvtCookie,
     HighCommercialComponent,
-<<<<<<< HEAD
-    KruxAudienceScience
-=======
+    KruxAudienceScience,
     IdentityBenefits
->>>>>>> bcab1e54
 ) {
 
     var ab,
         TESTS = [
             new HighCommercialComponent(),
-<<<<<<< HEAD
-            new KruxAudienceScience()
-=======
+            new KruxAudienceScience(),
             new IdentityBenefits()
->>>>>>> bcab1e54
         ],
         participationsKey = 'gu.ab.participations';
 
