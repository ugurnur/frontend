define([
    'common/utils/report-error',
    'common/utils/config',
    'common/utils/cookies',
    'common/utils/mediator',
    'common/utils/storage',
    'common/modules/analytics/mvt-cookie',
    'lodash/functions/memoize',
    'lodash/utilities/noop',
    'common/modules/experiments/tests/discussion-external-frontend',
<<<<<<< HEAD
    'common/modules/experiments/tests/giraffe',
    'common/modules/experiments/tests/participation-discussion-ordering-live-blog',
    'common/modules/experiments/tests/participation-discussion-ordering-non-live',
=======
>>>>>>> c8536c79
    'common/modules/experiments/tests/hosted-article-onward-journey',
    'common/modules/experiments/tests/hosted-gallery-cta',
    'common/modules/experiments/tests/membership-engagement-banner',
    'common/modules/experiments/tests/contributions-epic',
    'common/modules/experiments/tests/adblocking-response',
    'common/modules/experiments/tests/weekend-reading-email',
    'common/modules/experiments/tests/weekend-reading-promo'
], function (
    reportError,
    config,
    cookies,
    mediator,
    store,
    mvtCookie,
    memoize,
    noop,
    DiscussionExternalFrontend,
<<<<<<< HEAD
    Giraffe,
    ParticipationDiscussionOrderingLiveBlog,
    ParticipationDiscussionOrderingNonLive,
=======
>>>>>>> c8536c79
    HostedArticleOnwardJourney,
    HostedGalleryCallToAction,
    MembershipEngagementBannerTests,
    ContributionsEpic,
    AdBlockingResponse,
    WeekendReadingEmail,
    WeekendReadingPromo
) {

    var TESTS = [
        new DiscussionExternalFrontend(),
        new AdBlockingResponse(),
<<<<<<< HEAD
        new Giraffe(),
        new ParticipationDiscussionOrderingLiveBlog(),
        new ParticipationDiscussionOrderingNonLive(),
=======
>>>>>>> c8536c79
        new HostedArticleOnwardJourney(),
        new HostedGalleryCallToAction(),
        new ContributionsEpic(),
        new WeekendReadingEmail(),
        new WeekendReadingPromo()
    ].concat(MembershipEngagementBannerTests);

    var participationsKey = 'gu.ab.participations';

    function getParticipations() {
        return store.local.get(participationsKey) || {};
    }

    function isParticipating(test) {
        var participations = getParticipations();
        return participations[test.id];
    }

    function addParticipation(test, variantId) {
        var participations = getParticipations();
        participations[test.id] = {
            variant: variantId
        };
        store.local.set(participationsKey, participations);
    }

    function removeParticipation(test) {
        var participations = getParticipations();
        var filteredParticipations = Object.keys(participations)
            .filter(function (participation) { return participation !== test.id; })
            .reduce(function (result, input) {
                result[input] = participations[input];
                return result;
            }, {});
        store.local.set(participationsKey, filteredParticipations);
    }

    function cleanParticipations() {
        // Removes any tests from localstorage that have been
        // renamed/deleted from the backend
        Object.keys(getParticipations()).forEach(function (k) {
            if (typeof config.switches['ab' + k] === 'undefined') {
                removeParticipation({ id: k });
            } else {
                var testExists = TESTS.some(function (element) {
                    return element.id === k;
                });

                if (!testExists) {
                    removeParticipation({ id: k });
                }
            }
        });
    }

    function getActiveTests() {
        var now = new Date();
        return TESTS.filter(function (test) {
            var expired = (now - new Date(test.expiry)) > 0;
            if (expired) {
                removeParticipation(test);
                return false;
            }
            return true;
        });
    }

    function getExpiredTests() {
        var now = new Date();
        return TESTS.filter(function (test) {
            return (now - new Date(test.expiry)) > 0;
        });
    }

    function testCanBeRun(test) {
        var expired = (new Date() - new Date(test.expiry)) > 0,
            isSensitive = config.page.shouldHideAdverts;

        return ((isSensitive ? test.showForSensitive : true)
        && test.canRun() && !expired && isTestSwitchedOn(test));
    }

    function getId(test) {
        return test.id;
    }

    function getTest(id) {
        var testIndex = TESTS.map(getId).indexOf(id);
        return testIndex !== -1 ? TESTS[testIndex] : '';
    }

    function makeOmnitureTag() {
        var participations = getParticipations(),
            tag = [];

        Object.keys(participations)
            .map(getTest)
            .filter(testCanBeRun)
            .forEach(function (test) {
                tag.push('AB | ' + test.id + ' | ' + participations[test.id].variant);
            });

        Object.keys(config.tests)
            .filter(function (k) {
                return k.toLowerCase().indexOf('cm') === 0;
            })
            .forEach(function (k) {
                tag.push('AB | ' + k + ' | variant');
            });

        getServerSideTests().forEach(function (testName) {
            tag.push('AB | ' + testName + ' | inTest');
        });

        return tag.join(',');
    }

    function abData(variantName, complete) {
        return {
            'variantName': variantName,
            'complete': complete
        };
    }

    function getAbLoggableObject() {
        try {
            var log = {};

            getActiveTests()
                .filter(isParticipating)
                .filter(testCanBeRun)
                .forEach(function (test) {
                    var variant = getTestVariantId(test.id);

                    if (variant && variant !== 'notintest') {
                        log[test.id] = abData(variant, 'false');
                    }
                });

            getServerSideTests().forEach(function (test) {
                log['ab' + test] = abData('inTest', 'false');
            });

            return log;
        } catch (error) {
            // Encountering an error should invalidate the logging process.
            reportError(error, false);
            return {};
        }
    }

    function trackEvent() {
        recordOphanAbEvent(getAbLoggableObject());
    }

    function recordOphanAbEvent(data) {
        require(['ophan/ng'], function (ophan) {
            ophan.record({
                abTestRegister: data
            });
        });
    }

    function recordTestComplete(test, variantId) {
        var data = {};
        data[test.id] = abData(variantId, 'true');

        return function() {
            recordOphanAbEvent(data);
        };
    }

    // Finds variant in specific tests and runs it
    function run(test) {
        if (isParticipating(test) && testCanBeRun(test)) {
            var participations = getParticipations(),
                variantId = participations[test.id].variant;
            var variant = getVariant(test, variantId);
            if (variant) {
                variant.test();
            } else if (variantId === 'notintest' && test.notInTest) {
                test.notInTest();
            }
        }
    }

    /**
     * Determine whether the user is in the test or not and return the associated
     * variant ID.
     *
     * The test population is just a subset of mvt ids. A test population must
     * begin from a specific value. Overlapping test ranges are permitted.
     *
     * @return {String} variant ID
     */
    var variantIdFor = memoize(function(test) {
        var smallestTestId = mvtCookie.getMvtNumValues() * test.audienceOffset;
        var largestTestId = smallestTestId + mvtCookie.getMvtNumValues() * test.audience;
        var mvtCookieId = mvtCookie.getMvtValue();

        if (mvtCookieId && mvtCookieId > smallestTestId && mvtCookieId <= largestTestId) {
            // This mvt test id is in the test range, so allocate it to a test variant.
            var variantIds = test.variants.map(getId);

            return variantIds[mvtCookieId % variantIds.length];
        } else {
            return 'notintest';
        }
    }, getId); // use test ids as memo cache keys

    function allocateUserToTest(test) {
        // Only allocate the user if the test is valid and they're not already participating.
        if (testCanBeRun(test) && !isParticipating(test)) {
            addParticipation(test, variantIdFor(test));
        }
    }

    /**
     * Set up the completion listener for a test
     */
    function registerCompleteEvent(test) {
        var variantId = variantIdFor(test);

        if (variantId !== 'notintest') {
            var variant = getVariant(test, variantId);
            var onTestComplete = variant.success || noop;
            try {
                onTestComplete(recordTestComplete(test, variantId));
            } catch(err) {
                reportError(err, false, false);
            }
        }
    }


    function isTestSwitchedOn(test) {
        return config.switches['ab' + test.id];
    }

    function getTestVariantId(testId) {
        var participation = getParticipations()[testId];
        return participation && participation.variant;
    }

    function setTestVariant(testId, variant) {
        var participations = getParticipations();

        if (participations[testId]) {
            participations[testId].variant = variant;
            store.local.set(participationsKey, participations);
        }
    }

    function shouldRunTest(id, variant) {
        var test = getTest(id);
        return test && isParticipating(test) && getTestVariantId(id) === variant && testCanBeRun(test);
    }

    function getVariant(test, variantId) {
        var index = test.variants.map(getId).indexOf(variantId);
        return index === -1 ? null : test.variants[index];
    }

    // These kinds of tests are both server and client side.
    function getServerSideTests() {
        return Object.keys(config.tests).filter(function (test) { return !!config.tests[test]; });
    }

    var ab = {

        addTest: function (test) {
            TESTS.push(test);
        },

        clearTests: function () {
            TESTS = [];
        },

        segment: function () {
            getActiveTests().forEach(function (test) {
                allocateUserToTest(test);
            });
        },

        forceSegment: function (testId, variant) {
            getActiveTests().filter(function (test) {
                return test.id === testId;
            }).forEach(function (test) {
                addParticipation(test, variant);
            });
        },

        forceRegisterCompleteEvent: function(testId, variantId) {
            var test = getTest(testId);
            var variant = test && test.variants.filter(function (v) {
                    return v.id.toLowerCase() === variantId.toLowerCase();
                })[0];
            var onTestComplete = variant && variant.success || noop;

            onTestComplete(recordTestComplete(test, variantId));
        },

        segmentUser: function () {
            var tokens,
                forceUserIntoTest = /^#ab/.test(window.location.hash);
            if (forceUserIntoTest) {
                tokens = window.location.hash.replace('#ab-', '').split(',');
                tokens.forEach(function (token) {
                    var abParam, test, variant;
                    abParam = token.split('=');
                    test = abParam[0];
                    variant = abParam[1];
                    ab.forceSegment(test, variant);
                    ab.forceRegisterCompleteEvent(test, variant);
                });
            } else {
                ab.segment();
            }

            cleanParticipations();
        },

        run: function () {
            getActiveTests().forEach(run);
        },

        registerCompleteEvents: function() {
            getActiveTests().forEach(registerCompleteEvent);
        },

        isEventApplicableToAnActiveTest: function (event) {
            return Object.keys(getParticipations()).some(function (id) {
                var listOfEventStrings = getTest(id).events;
                return listOfEventStrings.some(function (ev) {
                    return event.indexOf(ev) === 0;
                });
            });
        },

        getActiveTestsEventIsApplicableTo: function (event) {
            var eventTag = event.tag;
            return eventTag && getActiveTests().filter(function (test) {
                    var testEvents = test.events;
                    return testEvents && testEvents.some(function (testEvent) {
                            return eventTag.indexOf(testEvent) === 0;
                        });
                }).map(getId);
        },

        getAbLoggableObject: getAbLoggableObject,
        getParticipations: getParticipations,
        isParticipating: isParticipating,
        getTest: getTest,
        makeOmnitureTag: makeOmnitureTag,
        trackEvent: trackEvent,
        getExpiredTests: getExpiredTests,
        getActiveTests: getActiveTests,
        getTestVariantId: getTestVariantId,
        setTestVariant: setTestVariant,
        getVariant: getVariant,

        /**
         * check if a test can be run (i.e. is not expired and switched on)
         *
         * @param  {string|Object} test   id or test object
         * @return {Boolean}
         */
        testCanBeRun: function (test) {
            if (typeof test === 'string') {
                test = getTest(test);
                return test && testCanBeRun(test);
            }

            return test.id && test.expiry && testCanBeRun(test);
        },

        /**
         * returns whether the caller should treat the user as being in that variant.
         *
         * @param testName
         * @param variant
         * @returns {*|boolean|Boolean}
         */
        isInVariant: function (testName, variant) {
            return ab.getParticipations()[testName] &&
                (ab.getParticipations()[testName].variant === variant) &&
                ab.testCanBeRun(testName);
        },

        shouldRunTest: shouldRunTest,

        // testing
        reset: function () {
            TESTS = [];
            variantIdFor.cache = {};
        }
    };

    return ab;

});<|MERGE_RESOLUTION|>--- conflicted
+++ resolved
@@ -8,12 +8,6 @@
     'lodash/functions/memoize',
     'lodash/utilities/noop',
     'common/modules/experiments/tests/discussion-external-frontend',
-<<<<<<< HEAD
-    'common/modules/experiments/tests/giraffe',
-    'common/modules/experiments/tests/participation-discussion-ordering-live-blog',
-    'common/modules/experiments/tests/participation-discussion-ordering-non-live',
-=======
->>>>>>> c8536c79
     'common/modules/experiments/tests/hosted-article-onward-journey',
     'common/modules/experiments/tests/hosted-gallery-cta',
     'common/modules/experiments/tests/membership-engagement-banner',
@@ -31,12 +25,6 @@
     memoize,
     noop,
     DiscussionExternalFrontend,
-<<<<<<< HEAD
-    Giraffe,
-    ParticipationDiscussionOrderingLiveBlog,
-    ParticipationDiscussionOrderingNonLive,
-=======
->>>>>>> c8536c79
     HostedArticleOnwardJourney,
     HostedGalleryCallToAction,
     MembershipEngagementBannerTests,
@@ -49,12 +37,6 @@
     var TESTS = [
         new DiscussionExternalFrontend(),
         new AdBlockingResponse(),
-<<<<<<< HEAD
-        new Giraffe(),
-        new ParticipationDiscussionOrderingLiveBlog(),
-        new ParticipationDiscussionOrderingNonLive(),
-=======
->>>>>>> c8536c79
         new HostedArticleOnwardJourney(),
         new HostedGalleryCallToAction(),
         new ContributionsEpic(),
