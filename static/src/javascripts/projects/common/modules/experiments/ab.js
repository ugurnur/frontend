--- conflicted
+++ resolved
@@ -10,11 +10,8 @@
     'common/modules/experiments/tests/membership-message-usa',
     'common/modules/experiments/tests/adfree-survey',
     'common/modules/experiments/tests/switch-most-pop-related-content',
-<<<<<<< HEAD
-    'common/modules/experiments/tests/rtrt-email-message'
-=======
+    'common/modules/experiments/tests/rtrt-email-message',
     'common/modules/experiments/tests/most-pop-as-facia-cards'
->>>>>>> 784808cc
 ], function (
     reportError,
     _,
@@ -27,11 +24,9 @@
     MembershipMessageUSA,
     AddfreeSurvey,
     SwitchMostPopAndRelatedContent,
-<<<<<<< HEAD
-    RtrtEmailMessage
-=======
+    RtrtEmailMessage,
     MostPopAsFaciaCards
->>>>>>> 784808cc
+
 ) {
 
     var TESTS = _.flatten([
@@ -39,11 +34,8 @@
         new MembershipMessageUSA(),
         new AddfreeSurvey(),
         new SwitchMostPopAndRelatedContent(),
-<<<<<<< HEAD
-        new RtrtEmailMessage()
-=======
+        new RtrtEmailMessage(),
         new MostPopAsFaciaCards()
->>>>>>> 784808cc
     ]);
 
     var participationsKey = 'gu.ab.participations';
