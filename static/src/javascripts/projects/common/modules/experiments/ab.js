--- conflicted
+++ resolved
@@ -9,11 +9,7 @@
     'common/modules/experiments/tests/essential-read-test-1',
     'common/modules/experiments/tests/large-top-slot',
     'common/modules/experiments/tests/video-preroll',
-<<<<<<< HEAD
-    'common/modules/experiments/tests/rtrt-email-form-inline-footer',
     'common/modules/experiments/tests/alternative-related',
-=======
->>>>>>> 579ac462
     'lodash/arrays/flatten',
     'lodash/collections/forEach',
     'lodash/objects/keys',
@@ -34,11 +30,7 @@
     EssentialReadTest1,
     LargeTopAd,
     VideoPreroll,
-<<<<<<< HEAD
-    RtrtEmailFormInlineFooter,
     AlternativeRelated,
-=======
->>>>>>> 579ac462
     flatten,
     forEach,
     keys,
@@ -53,13 +45,8 @@
         new FrontsOnArticles(),
         new LargeTopAd(),
         new VideoPreroll(),
-<<<<<<< HEAD
         new EssentialReadTest1(),
-        new RtrtEmailFormInlineFooter(),
         new AlternativeRelated()
-=======
-        new EssentialReadTest1()
->>>>>>> 579ac462
     ]);
 
     var participationsKey = 'gu.ab.participations';
