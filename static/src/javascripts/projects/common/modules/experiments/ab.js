define([
    'common/utils/report-error',
    'common/utils/config',
    'common/utils/cookies',
    'common/utils/mediator',
    'common/utils/storage',
    'common/modules/analytics/mvt-cookie',
    'common/modules/experiments/tests/commercial-components-dismiss',
    'common/modules/experiments/tests/fronts-on-articles2',
    'common/modules/experiments/tests/identity-register-membership-standfirst',
<<<<<<< HEAD
    'common/modules/experiments/tests/live-blog-chrome-notifications',
=======
    'common/modules/experiments/tests/header-bidding-us',
>>>>>>> 50cde2a1
    'common/modules/experiments/tests/article-video-autoplay',
    'common/modules/experiments/tests/next-in-series',
    'common/modules/experiments/tests/article-related-content-display-as-recommendation',
    'lodash/arrays/flatten',
    'lodash/collections/forEach',
    'lodash/objects/keys',
    'lodash/collections/some',
    'lodash/collections/filter',
    'lodash/collections/map',
    'lodash/collections/find',
    'lodash/objects/pick',
    'common/utils/chain'
], function (
    reportError,
    config,
    cookies,
    mediator,
    store,
    mvtCookie,
    CommercialComponentsDismiss,
    FrontsOnArticles2,
    IdentityRegisterMembershipStandfirst,
<<<<<<< HEAD
    LiveBlogChromeNotifications,
=======
    HeaderBiddingUS,
>>>>>>> 50cde2a1
    ArticleVideoAutoplay,
    NextInSeries,
    RelatedContentDisplayAsRecommendation,
    flatten,
    forEach,
    keys,
    some,
    filter,
    map,
    find,
    pick,
    chain
) {

    var TESTS = flatten([
        new CommercialComponentsDismiss(),
        new FrontsOnArticles2(),
        new IdentityRegisterMembershipStandfirst(),
<<<<<<< HEAD
        new LiveBlogChromeNotifications(),
=======
        new HeaderBiddingUS(),
>>>>>>> 50cde2a1
        new ArticleVideoAutoplay(),
        new NextInSeries(),
        new RelatedContentDisplayAsRecommendation()
    ]);

    var participationsKey = 'gu.ab.participations';

    function getParticipations() {
        return store.local.get(participationsKey) || {};
    }

    function isParticipating(test) {
        var participations = getParticipations();
        return participations[test.id];
    }

    function addParticipation(test, variantId) {
        var participations = getParticipations();
        participations[test.id] = {
            variant: variantId
        };
        store.local.set(participationsKey, participations);
    }

    function removeParticipation(test) {
        var participations = getParticipations();
        delete participations[test.id];
        store.local.set(participationsKey, participations);
    }

    function cleanParticipations() {
        // Removes any tests from localstorage that have been
        // renamed/deleted from the backend
        var participations = getParticipations();
        forEach(keys(participations), function (k) {
            if (typeof (config.switches['ab' + k]) === 'undefined') {
                removeParticipation({ id: k });
            } else {
                var testExists = some(TESTS, function (element) {
                    return element.id === k;
                });

                if (!testExists) {
                    removeParticipation({ id: k });
                }
            }
        });
    }

    function getActiveTests() {
        return filter(TESTS, function (test) {
            var expired = (new Date() - new Date(test.expiry)) > 0;
            if (expired) {
                removeParticipation(test);
                return false;
            }
            return true;
        });
    }

    function getExpiredTests() {
        return filter(TESTS, function (test) {
            return (new Date() - new Date(test.expiry)) > 0;
        });
    }

    function testCanBeRun(test) {
        var expired = (new Date() - new Date(test.expiry)) > 0,
            isSensitive = config.page.shouldHideAdverts;
        return ((isSensitive ? test.showForSensitive : true)
                && test.canRun() && !expired && isTestSwitchedOn(test));
    }

    function getTest(id) {
        var test = filter(TESTS, function (test) {
            return (test.id === id);
        });
        return (test) ? test[0] : '';
    }

    function makeOmnitureTag() {
        var participations = getParticipations(),
            tag = [];

        forEach(keys(participations), function (k) {
            if (testCanBeRun(getTest(k))) {
                tag.push(['AB', k, participations[k].variant].join(' | '));
            }
        });

        forEach(keys(config.tests), function (k) {
            if (k.toLowerCase().match(/^cm/)) {
                tag.push(['AB', k, 'variant'].join(' | '));
            }
        });

        forEach(getServerSideTests(), function (testName) {
            tag.push('AB | ' + testName + ' | inTest');
        });

        return tag.join(',');
    }

    // Finds variant in specific tests and runs it
    function run(test) {
        if (isParticipating(test) && testCanBeRun(test)) {
            var participations = getParticipations(),
                variantId = participations[test.id].variant;
            var variant = getVariant(test, variantId);
            if (variant) {
                variant.test();
            } else if (variantId === 'notintest' && test.notInTest) {
                test.notInTest();
            }
        }
    }

    function allocateUserToTest(test) {

        // Skip allocation if the user is already participating, or the test is invalid.
        if (!testCanBeRun(test) || isParticipating(test)) {
            return;
        }

        // Determine whether the user is in the test or not. The test population is just a subset of mvt ids.
        // A test population must begin from a specific value. Overlapping test ranges are permitted.
        var variantIds, testVariantId,
            smallestTestId = mvtCookie.getMvtNumValues() * test.audienceOffset,
            largestTestId  = smallestTestId + mvtCookie.getMvtNumValues() * test.audience,
        // Get this browser's mvt test id.
            mvtCookieId = mvtCookie.getMvtValue();

        if (mvtCookieId && mvtCookieId > smallestTestId && mvtCookieId <= largestTestId) {
            // This mvt test id is in the test range, so allocate it to a test variant.
            variantIds = map(test.variants, function (variant) {
                return variant.id;
            });
            testVariantId = mvtCookieId % variantIds.length;

            addParticipation(test, variantIds[testVariantId]);

        } else {
            addParticipation(test, 'notintest');
        }
    }

    function isTestSwitchedOn(test) {
        return config.switches['ab' + test.id];
    }

    function getTestVariantId(testId) {
        var participation = getParticipations()[testId];
        return participation && participation.variant;
    }

    function setTestVariant(testId, variant) {
        var participations = getParticipations();

        if (participations[testId]) {
            participations[testId].variant = variant;
            store.local.set(participationsKey, participations);
        }
    }

    function shouldRunTest(id, variant) {
        var test = getTest(id);
        return test && isParticipating(test) && ab.getTestVariantId(id) === variant && testCanBeRun(test);
    }

    function getVariant(test, variantId) {
        return find(test.variants, function (variant) {
            return variant.id === variantId;
        });
    }

    // These kinds of tests are both server and client side.
    function getServerSideTests() {
        return chain(config.tests)
            .and(pick, function (participating) { return !!participating; })
            .and(keys)
            .value();
    }

    var ab = {

        addTest: function (test) {
            TESTS.push(test);
        },

        clearTests: function () {
            TESTS = [];
        },

        segment: function () {
            forEach(getActiveTests(), function (test) {
                allocateUserToTest(test);
            });
        },

        forceSegment: function (testId, variant) {
            chain(getActiveTests()).and(filter, function (test) {
                    return (test.id === testId);
                }).and(forEach, function (test) {
                    addParticipation(test, variant);
                }).valueOf();
        },

        segmentUser: function () {
            var tokens,
                forceUserIntoTest = /^#ab/.test(window.location.hash);
            if (forceUserIntoTest) {
                tokens = window.location.hash.replace('#ab-', '').split(',');
                forEach(tokens, function (token) {
                    var abParam, test, variant;
                    abParam = token.split('=');
                    test = abParam[0];
                    variant = abParam[1];
                    ab.forceSegment(test, variant);
                });
            } else {
                ab.segment();
            }

            cleanParticipations();
        },

        run: function () {
            forEach(getActiveTests(), function (test) {
                run(test);
            });
        },

        isEventApplicableToAnActiveTest: function (event) {
            var participations = keys(getParticipations());
            return some(participations, function (id) {
                var listOfEventStrings = getTest(id).events;
                return some(listOfEventStrings, function (ev) {
                    return event.indexOf(ev) === 0;
                });
            });
        },

        getActiveTestsEventIsApplicableTo: function (event) {

            function startsWith(string, prefix) {
                return string.indexOf(prefix) === 0;
            }

            var eventTag = event.tag;
            return eventTag && chain(getActiveTests()).and(filter, function (test) {
                    var testEvents = test.events;
                    return testEvents && some(testEvents, function (testEvent) {
                        return startsWith(eventTag, testEvent);
                    });
                }).and(map, function (test) {
                    return test.id;
                }).valueOf();
        },

        getAbLoggableObject: function () {
            var abLogObject = {};

            try {
                forEach(getActiveTests(), function (test) {
                    if (isParticipating(test) && testCanBeRun(test)) {
                        var variant = getTestVariantId(test.id);
                        if (variant && variant !== 'notintest') {
                            abLogObject['ab' + test.id] = variant;
                        }
                    }
                });
                forEach(getServerSideTests(), function (testName) {
                    abLogObject['ab' + testName] = 'inTest';
                });
            } catch (error) {
                // Encountering an error should invalidate the logging process.
                abLogObject = {};
                reportError(error, false);
            }

            return abLogObject;
        },

        getParticipations: getParticipations,
        isParticipating: isParticipating,
        getTest: getTest,
        makeOmnitureTag: makeOmnitureTag,
        getExpiredTests: getExpiredTests,
        getActiveTests: getActiveTests,
        getTestVariantId: getTestVariantId,
        setTestVariant: setTestVariant,
        getVariant: getVariant,

        /**
         * check if a test can be run (i.e. is not expired and switched on)
         *
         * @param  {string|Object} test   id or test object
         * @return {Boolean}
         */
        testCanBeRun: function (test) {
            if (typeof test === 'string') {
                return testCanBeRun(find(TESTS, function (t) {
                    return t.id === test;
                }));
            }

            return test.id && test.expiry && testCanBeRun(test);
        },

        /**
         * returns whether the caller should treat the user as being in that variant.
         *
         * @param testName
         * @param variant
         * @returns {*|boolean|Boolean}
         */
        isInVariant: function (testName, variant) {
            return ab.getParticipations()[testName] &&
                (ab.getParticipations()[testName].variant === variant) &&
                ab.testCanBeRun(testName);
        },

        shouldRunTest: shouldRunTest,

        // testing
        reset: function () {
            TESTS = [];
        }
    };

    return ab;

});<|MERGE_RESOLUTION|>--- conflicted
+++ resolved
@@ -8,11 +8,8 @@
     'common/modules/experiments/tests/commercial-components-dismiss',
     'common/modules/experiments/tests/fronts-on-articles2',
     'common/modules/experiments/tests/identity-register-membership-standfirst',
-<<<<<<< HEAD
     'common/modules/experiments/tests/live-blog-chrome-notifications',
-=======
     'common/modules/experiments/tests/header-bidding-us',
->>>>>>> 50cde2a1
     'common/modules/experiments/tests/article-video-autoplay',
     'common/modules/experiments/tests/next-in-series',
     'common/modules/experiments/tests/article-related-content-display-as-recommendation',
@@ -35,11 +32,8 @@
     CommercialComponentsDismiss,
     FrontsOnArticles2,
     IdentityRegisterMembershipStandfirst,
-<<<<<<< HEAD
     LiveBlogChromeNotifications,
-=======
     HeaderBiddingUS,
->>>>>>> 50cde2a1
     ArticleVideoAutoplay,
     NextInSeries,
     RelatedContentDisplayAsRecommendation,
@@ -58,11 +52,8 @@
         new CommercialComponentsDismiss(),
         new FrontsOnArticles2(),
         new IdentityRegisterMembershipStandfirst(),
-<<<<<<< HEAD
         new LiveBlogChromeNotifications(),
-=======
         new HeaderBiddingUS(),
->>>>>>> 50cde2a1
         new ArticleVideoAutoplay(),
         new NextInSeries(),
         new RelatedContentDisplayAsRecommendation()
