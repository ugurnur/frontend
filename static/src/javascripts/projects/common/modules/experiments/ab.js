define([
    'common/utils/report-error',
    'common/utils/config',
    'common/utils/cookies',
    'common/utils/mediator',
    'common/utils/storage',
    'common/modules/analytics/mvt-cookie',
    'common/modules/experiments/tests/fronts-on-articles2',
<<<<<<< HEAD
    'common/modules/experiments/tests/remove-sticky-nav',
    'common/modules/experiments/tests/related-variants',
    'common/modules/experiments/tests/identity-sign-in-v2',
    'common/modules/experiments/tests/rtrt-email-form-article-promo',
    'common/modules/experiments/tests/prebid-performance',
    'common/modules/experiments/tests/userzoom-survey-message-v2',
=======
    'common/modules/experiments/tests/identity-register-membership-standfirst',
>>>>>>> 10b8dc7b
    'lodash/arrays/flatten',
    'lodash/collections/forEach',
    'lodash/objects/keys',
    'lodash/collections/some',
    'lodash/collections/filter',
    'lodash/collections/map',
    'lodash/collections/find',
    'lodash/objects/pick',
    'common/utils/chain'
], function (
    reportError,
    config,
    cookies,
    mediator,
    store,
    mvtCookie,
    FrontsOnArticles2,
<<<<<<< HEAD
    RemoveStickyNav,
    RelatedVariants,
    IdentitySignInV2,
    RtrtEmailFormArticlePromo,
    PrebidPerformance,
    UserzoomSurveyMessageV2,
=======
    IdentityRegisterMembershipStandfirst,
>>>>>>> 10b8dc7b
    flatten,
    forEach,
    keys,
    some,
    filter,
    map,
    find,
    pick,
    chain
) {

    var TESTS = flatten([
        new FrontsOnArticles2(),
<<<<<<< HEAD
        new RemoveStickyNav(),
        new RelatedVariants(),
        new IdentitySignInV2(),
        new RtrtEmailFormArticlePromo(),
        new PrebidPerformance(),
        new UserzoomSurveyMessageV2()
=======
        new IdentityRegisterMembershipStandfirst()
>>>>>>> 10b8dc7b
    ]);

    var participationsKey = 'gu.ab.participations';

    function getParticipations() {
        return store.local.get(participationsKey) || {};
    }

    function isParticipating(test) {
        var participations = getParticipations();
        return participations[test.id];
    }

    function addParticipation(test, variantId) {
        var participations = getParticipations();
        participations[test.id] = {
            variant: variantId
        };
        store.local.set(participationsKey, participations);
    }

    function removeParticipation(test) {
        var participations = getParticipations();
        delete participations[test.id];
        store.local.set(participationsKey, participations);
    }

    function cleanParticipations() {
        // Removes any tests from localstorage that have been
        // renamed/deleted from the backend
        var participations = getParticipations();
        forEach(keys(participations), function (k) {
            if (typeof (config.switches['ab' + k]) === 'undefined') {
                removeParticipation({ id: k });
            } else {
                var testExists = some(TESTS, function (element) {
                    return element.id === k;
                });

                if (!testExists) {
                    removeParticipation({ id: k });
                }
            }
        });
    }

    function getActiveTests() {
        return filter(TESTS, function (test) {
            var expired = (new Date() - new Date(test.expiry)) > 0;
            if (expired) {
                removeParticipation(test);
                return false;
            }
            return true;
        });
    }

    function getExpiredTests() {
        return filter(TESTS, function (test) {
            return (new Date() - new Date(test.expiry)) > 0;
        });
    }

    function testCanBeRun(test) {
        var expired = (new Date() - new Date(test.expiry)) > 0,
            isSensitive = config.page.shouldHideAdverts;
        return ((isSensitive ? test.showForSensitive : true)
                && test.canRun() && !expired && isTestSwitchedOn(test));
    }

    function getTest(id) {
        var test = filter(TESTS, function (test) {
            return (test.id === id);
        });
        return (test) ? test[0] : '';
    }

    function makeOmnitureTag() {
        var participations = getParticipations(),
            tag = [];

        forEach(keys(participations), function (k) {
            if (testCanBeRun(getTest(k))) {
                tag.push(['AB', k, participations[k].variant].join(' | '));
            }
        });

        forEach(keys(config.tests), function (k) {
            if (k.toLowerCase().match(/^cm/)) {
                tag.push(['AB', k, 'variant'].join(' | '));
            }
        });

        forEach(getServerSideTests(), function (testName) {
            tag.push('AB | ' + testName + ' | inTest');
        });

        return tag.join(',');
    }

    // Finds variant in specific tests and runs it
    function run(test) {
        if (isParticipating(test) && testCanBeRun(test)) {
            var participations = getParticipations(),
                variantId = participations[test.id].variant;
            var variant = getVariant(test, variantId);
            if (variant) {
                variant.test();
            } else if (variantId === 'notintest' && test.notInTest) {
                test.notInTest();
            }
        }
    }

    function allocateUserToTest(test) {

        // Skip allocation if the user is already participating, or the test is invalid.
        if (!testCanBeRun(test) || isParticipating(test)) {
            return;
        }

        // Determine whether the user is in the test or not. The test population is just a subset of mvt ids.
        // A test population must begin from a specific value. Overlapping test ranges are permitted.
        var variantIds, testVariantId,
            smallestTestId = mvtCookie.getMvtNumValues() * test.audienceOffset,
            largestTestId  = smallestTestId + mvtCookie.getMvtNumValues() * test.audience,
        // Get this browser's mvt test id.
            mvtCookieId = mvtCookie.getMvtValue();

        if (mvtCookieId && mvtCookieId > smallestTestId && mvtCookieId <= largestTestId) {
            // This mvt test id is in the test range, so allocate it to a test variant.
            variantIds = map(test.variants, function (variant) {
                return variant.id;
            });
            testVariantId = mvtCookieId % variantIds.length;

            addParticipation(test, variantIds[testVariantId]);

        } else {
            addParticipation(test, 'notintest');
        }
    }

    function isTestSwitchedOn(test) {
        return config.switches['ab' + test.id];
    }

    function getTestVariantId(testId) {
        var participation = getParticipations()[testId];
        return participation && participation.variant;
    }

    function setTestVariant(testId, variant) {
        var participations = getParticipations();

        if (participations[testId]) {
            participations[testId].variant = variant;
            store.local.set(participationsKey, participations);
        }
    }

    function shouldRunTest(id, variant) {
        var test = getTest(id);
        return test && isParticipating(test) && ab.getTestVariantId(id) === variant && testCanBeRun(test);
    }

    function getVariant(test, variantId) {
        return find(test.variants, function (variant) {
            return variant.id === variantId;
        });
    }

    // These kinds of tests are both server and client side.
    function getServerSideTests() {
        return chain(config.tests)
            .and(pick, function (participating) { return !!participating; })
            .and(keys)
            .value();
    }

    var ab = {

        addTest: function (test) {
            TESTS.push(test);
        },

        clearTests: function () {
            TESTS = [];
        },

        segment: function () {
            forEach(getActiveTests(), function (test) {
                allocateUserToTest(test);
            });
        },

        forceSegment: function (testId, variant) {
            chain(getActiveTests()).and(filter, function (test) {
                    return (test.id === testId);
                }).and(forEach, function (test) {
                    addParticipation(test, variant);
                }).valueOf();
        },

        segmentUser: function () {
            var tokens,
                forceUserIntoTest = /^#ab/.test(window.location.hash);
            if (forceUserIntoTest) {
                tokens = window.location.hash.replace('#ab-', '').split(',');
                forEach(tokens, function (token) {
                    var abParam, test, variant;
                    abParam = token.split('=');
                    test = abParam[0];
                    variant = abParam[1];
                    ab.forceSegment(test, variant);
                });
            } else {
                ab.segment();
            }

            cleanParticipations();
        },

        run: function () {
            forEach(getActiveTests(), function (test) {
                run(test);
            });
        },

        isEventApplicableToAnActiveTest: function (event) {
            var participations = keys(getParticipations());
            return some(participations, function (id) {
                var listOfEventStrings = getTest(id).events;
                return some(listOfEventStrings, function (ev) {
                    return event.indexOf(ev) === 0;
                });
            });
        },

        getActiveTestsEventIsApplicableTo: function (event) {

            function startsWith(string, prefix) {
                return string.indexOf(prefix) === 0;
            }

            var eventTag = event.tag;
            return eventTag && chain(getActiveTests()).and(filter, function (test) {
                    var testEvents = test.events;
                    return testEvents && some(testEvents, function (testEvent) {
                        return startsWith(eventTag, testEvent);
                    });
                }).and(map, function (test) {
                    return test.id;
                }).valueOf();
        },

        getAbLoggableObject: function () {
            var abLogObject = {};

            try {
                forEach(getActiveTests(), function (test) {
                    if (isParticipating(test) && testCanBeRun(test)) {
                        var variant = getTestVariantId(test.id);
                        if (variant && variant !== 'notintest') {
                            abLogObject['ab' + test.id] = variant;
                        }
                    }
                });
                forEach(getServerSideTests(), function (testName) {
                    abLogObject['ab' + testName] = 'inTest';
                });
            } catch (error) {
                // Encountering an error should invalidate the logging process.
                abLogObject = {};
                reportError(error, false);
            }

            return abLogObject;
        },

        getParticipations: getParticipations,
        isParticipating: isParticipating,
        getTest: getTest,
        makeOmnitureTag: makeOmnitureTag,
        getExpiredTests: getExpiredTests,
        getActiveTests: getActiveTests,
        getTestVariantId: getTestVariantId,
        setTestVariant: setTestVariant,
        getVariant: getVariant,

        /**
         * check if a test can be run (i.e. is not expired and switched on)
         *
         * @param  {string|Object} test   id or test object
         * @return {Boolean}
         */
        testCanBeRun: function (test) {
            if (typeof test === 'string') {
                return testCanBeRun(find(TESTS, function (t) {
                    return t.id === test;
                }));
            }

            return test.id && test.expiry && testCanBeRun(test);
        },

        /**
         * returns whether the caller should treat the user as being in that variant.
         *
         * @param testName
         * @param variant
         * @returns {*|boolean|Boolean}
         */
        isInVariant: function (testName, variant) {
            return ab.getParticipations()[testName] &&
                (ab.getParticipations()[testName].variant === variant) &&
                ab.testCanBeRun(testName);
        },

        shouldRunTest: shouldRunTest,

        // testing
        reset: function () {
            TESTS = [];
        }
    };

    return ab;

});<|MERGE_RESOLUTION|>--- conflicted
+++ resolved
@@ -6,16 +6,7 @@
     'common/utils/storage',
     'common/modules/analytics/mvt-cookie',
     'common/modules/experiments/tests/fronts-on-articles2',
-<<<<<<< HEAD
-    'common/modules/experiments/tests/remove-sticky-nav',
-    'common/modules/experiments/tests/related-variants',
-    'common/modules/experiments/tests/identity-sign-in-v2',
-    'common/modules/experiments/tests/rtrt-email-form-article-promo',
-    'common/modules/experiments/tests/prebid-performance',
-    'common/modules/experiments/tests/userzoom-survey-message-v2',
-=======
     'common/modules/experiments/tests/identity-register-membership-standfirst',
->>>>>>> 10b8dc7b
     'lodash/arrays/flatten',
     'lodash/collections/forEach',
     'lodash/objects/keys',
@@ -33,16 +24,7 @@
     store,
     mvtCookie,
     FrontsOnArticles2,
-<<<<<<< HEAD
-    RemoveStickyNav,
-    RelatedVariants,
-    IdentitySignInV2,
-    RtrtEmailFormArticlePromo,
-    PrebidPerformance,
-    UserzoomSurveyMessageV2,
-=======
     IdentityRegisterMembershipStandfirst,
->>>>>>> 10b8dc7b
     flatten,
     forEach,
     keys,
@@ -56,16 +38,7 @@
 
     var TESTS = flatten([
         new FrontsOnArticles2(),
-<<<<<<< HEAD
-        new RemoveStickyNav(),
-        new RelatedVariants(),
-        new IdentitySignInV2(),
-        new RtrtEmailFormArticlePromo(),
-        new PrebidPerformance(),
-        new UserzoomSurveyMessageV2()
-=======
         new IdentityRegisterMembershipStandfirst()
->>>>>>> 10b8dc7b
     ]);
 
     var participationsKey = 'gu.ab.participations';
