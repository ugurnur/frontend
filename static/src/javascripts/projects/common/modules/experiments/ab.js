define([
    'raven',
    'common/utils/_',
    'common/utils/config',
    'common/utils/mediator',
    'common/utils/storage',
    'common/modules/analytics/mvt-cookie',
    'common/modules/experiments/tests/high-commercial-component',
    'common/modules/experiments/tests/krux-audience-science',
    'common/modules/experiments/tests/mt-master',
    'common/modules/experiments/tests/signed-out',
    'common/modules/experiments/tests/register',
    'common/modules/experiments/tests/register-popup',
    'common/modules/experiments/tests/mt-top-below-nav',
    'common/modules/experiments/tests/heatmap',
    'common/modules/experiments/tests/mt-top-below-first-container',
<<<<<<< HEAD
    'common/modules/experiments/tests/mt-sticky-nav'
=======
    'common/modules/experiments/tests/across-the-country'
>>>>>>> 169bef43
], function (
    raven,
    _,
    config,
    mediator,
    store,
    mvtCookie,
    HighCommercialComponent,
    KruxAudienceScience,
    MtMaster,
    SignedOut,
    Register,
    RegisterPopup,
    MtTopBelowNav,
    HeatMap,
    MtTopBelowFirstContainer,
<<<<<<< HEAD
    MtStickyNav
=======
    AcrossTheCountry
>>>>>>> 169bef43
) {

    var ab,
        TESTS = [
            new HighCommercialComponent(),
            new KruxAudienceScience(),
            new MtMaster(),
            new SignedOut(),
            new Register(),
            new RegisterPopup(),
            new MtTopBelowNav(),
            new HeatMap(),
            new MtTopBelowFirstContainer(),
<<<<<<< HEAD
            new MtStickyNav()
=======
            new AcrossTheCountry()
>>>>>>> 169bef43
        ],
        participationsKey = 'gu.ab.participations';

    function getParticipations() {
        return store.local.get(participationsKey) || {};
    }

    function isParticipating(test) {
        var participations = getParticipations();
        return participations[test.id];
    }

    function addParticipation(test, variantId) {
        var participations = getParticipations();
        participations[test.id] = {
            variant: variantId
        };
        store.local.set(participationsKey, participations);
    }

    function removeParticipation(test) {
        var participations = getParticipations();
        delete participations[test.id];
        store.local.set(participationsKey, participations);
    }

    function cleanParticipations() {
        // Removes any tests from localstorage that have been
        // renamed/deleted from the backend
        var participations = getParticipations();
        _.forEach(_.keys(participations), function (k) {
            if (typeof (config.switches['ab' + k]) === 'undefined') {
                removeParticipation({ id: k });
            } else {
                var testExists = _.some(TESTS, function (element) {
                    return element.id === k;
                });

                if (!testExists) {
                    removeParticipation({ id: k });
                }
            }
        });
    }

    function getActiveTests() {
        return _.filter(TESTS, function (test) {
            var expired = (new Date() - new Date(test.expiry)) > 0;
            if (expired) {
                removeParticipation(test);
                return false;
            }
            return true;
        });
    }

    function getExpiredTests() {
        return _.filter(TESTS, function (test) {
            return (new Date() - new Date(test.expiry)) > 0;
        });
    }

    function testCanBeRun(test) {
        var expired = (new Date() - new Date(test.expiry)) > 0;
        return (test.canRun() && !expired && isTestSwitchedOn(test));
    }

    function getTest(id) {
        var test = _.filter(TESTS, function (test) {
            return (test.id === id);
        });
        return (test) ? test[0] : '';
    }

    function makeOmnitureTag() {
        var participations = getParticipations(),
            tag = [];

        _.forEach(_.keys(participations), function (k) {
            if (testCanBeRun(getTest(k))) {
                tag.push(['AB', k, participations[k].variant].join(' | '));
            }
        });

        return tag.join(',');
    }

    // Finds variant in specific tests and runs it
    function run(test) {
        if (isParticipating(test) && testCanBeRun(test)) {
            var participations = getParticipations(),
                variantId = participations[test.id].variant;
            _.some(test.variants, function (variant) {
                if (variant.id === variantId) {
                    variant.test();
                    return true;
                }
            });
            if (variantId === 'notintest' && test.notInTest) {
                test.notInTest();
            }
        }
    }

    function allocateUserToTest(test) {

        // Skip allocation if the user is already participating, or the test is invalid.
        if (!testCanBeRun(test) || isParticipating(test)) {
            return;
        }

        // Determine whether the user is in the test or not. The test population is just a subset of mvt ids.
        // A test population must begin from a specific value. Overlapping test ranges are permitted.
        var variantIds, testVariantId,
            smallestTestId = mvtCookie.getMvtNumValues() * test.audienceOffset,
            largestTestId  = smallestTestId + mvtCookie.getMvtNumValues() * test.audience,
            // Get this browser's mvt test id.
            mvtCookieId = mvtCookie.getMvtValue();

        if (smallestTestId <= mvtCookieId && largestTestId > mvtCookieId) {
            // This mvt test id is in the test range, so allocate it to a test variant.
            variantIds = _.map(test.variants, function (variant) {
                return variant.id;
            });
            testVariantId = mvtCookieId % variantIds.length;

            addParticipation(test, variantIds[testVariantId]);

        } else {
            addParticipation(test, 'notintest');
        }
    }

    function isTestSwitchedOn(test) {
        return config.switches['ab' + test.id];
    }

    function getTestVariant(testId) {
        var participation = getParticipations()[testId];
        return participation && participation.variant;
    }

    function setTestVariant(testId, variant) {
        var participations = getParticipations();

        if (participations[testId]) {
            participations[testId].variant = variant;
            store.local.set(participationsKey, participations);
        }
    }

    ab = {

        addTest: function (test) {
            TESTS.push(test);
        },

        clearTests: function () {
            TESTS = [];
        },

        segment: function () {
            _.forEach(getActiveTests(), function (test) {
                allocateUserToTest(test);
            });
        },

        forceSegment: function (testId, variant) {
            _(getActiveTests())
                .filter(function (test) {
                    return (test.id === testId);
                })
                .forEach(function (test) {
                    addParticipation(test, variant);
                })
                .valueOf();
        },

        segmentUser: function () {
            mvtCookie.generateMvtCookie();

            var tokens, test, variant,
                forceUserIntoTest = /^#ab/.test(window.location.hash);
            if (forceUserIntoTest) {
                tokens = window.location.hash.replace('#ab-', '').split('=');
                test = tokens[0];
                variant = tokens[1];
                ab.forceSegment(test, variant);
            } else {
                ab.segment();
            }

            cleanParticipations();
        },

        run: function () {
            _.forEach(getActiveTests(), function (test) {
                run(test);
            });
        },

        isEventApplicableToAnActiveTest: function (event) {
            var participations = _.keys(getParticipations());
            return _.some(participations, function (id) {
                var listOfEventStrings = getTest(id).events;
                return _.some(listOfEventStrings, function (ev) {
                    return event.indexOf(ev) === 0;
                });
            });
        },

        getActiveTestsEventIsApplicableTo: function (event) {

            function startsWith(string, prefix) {
                return string.indexOf(prefix) === 0;
            }

            var eventTag = event.tag;
            return eventTag && _(getActiveTests())
                .filter(function (test) {
                    var testEvents = test.events;
                    return testEvents && _.some(testEvents, function (testEvent) {
                        return startsWith(eventTag, testEvent);
                    });
                })
                .map(function (test) {
                    return test.id;
                })
                .valueOf();
        },

        getAbLoggableObject: function () {
            var abLogObject = {};

            try {
                _.forEach(getActiveTests(), function (test) {

                    if (isParticipating(test) && testCanBeRun(test)) {
                        var variant = getTestVariant(test.id);
                        if (variant && variant !== 'notintest') {
                            abLogObject['ab' + test.id] = variant;
                        }
                    }
                });
            } catch (error) {
                // Encountering an error should invalidate the logging process.
                abLogObject = {};
                raven.captureException(error);
            }

            return abLogObject;
        },

        getParticipations: getParticipations,
        makeOmnitureTag: makeOmnitureTag,
        getExpiredTests: getExpiredTests,
        getActiveTests: getActiveTests,
        getTestVariant: getTestVariant,
        setTestVariant: setTestVariant,

        /**
         * check if a test can be run (i.e. is not expired and switched on)
         *
         * @param  {string|Object} test   id or test object
         * @return {Boolean}
         */
        testCanBeRun: function (test) {
            if (typeof test === 'string') {
                return testCanBeRun(_.find(TESTS, function (t) {
                    return t.id === test;
                }));
            }

            return test.id && test.expiry && testCanBeRun(test);
        },

        // testing
        reset: function () {
            TESTS = [];
        }
    };

    return ab;

});<|MERGE_RESOLUTION|>--- conflicted
+++ resolved
@@ -14,11 +14,8 @@
     'common/modules/experiments/tests/mt-top-below-nav',
     'common/modules/experiments/tests/heatmap',
     'common/modules/experiments/tests/mt-top-below-first-container',
-<<<<<<< HEAD
-    'common/modules/experiments/tests/mt-sticky-nav'
-=======
+    'common/modules/experiments/tests/mt-sticky-nav',
     'common/modules/experiments/tests/across-the-country'
->>>>>>> 169bef43
 ], function (
     raven,
     _,
@@ -35,11 +32,8 @@
     MtTopBelowNav,
     HeatMap,
     MtTopBelowFirstContainer,
-<<<<<<< HEAD
-    MtStickyNav
-=======
+    MtStickyNav,
     AcrossTheCountry
->>>>>>> 169bef43
 ) {
 
     var ab,
@@ -53,11 +47,8 @@
             new MtTopBelowNav(),
             new HeatMap(),
             new MtTopBelowFirstContainer(),
-<<<<<<< HEAD
-            new MtStickyNav()
-=======
+            new MtStickyNav(),
             new AcrossTheCountry()
->>>>>>> 169bef43
         ],
         participationsKey = 'gu.ab.participations';
 
