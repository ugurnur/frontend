--- conflicted
+++ resolved
@@ -12,11 +12,8 @@
     'common/modules/experiments/tests/rtrt-email-message',
     'common/modules/experiments/tests/most-pop-as-facia-cards',
     'common/modules/experiments/tests/onward-container-names',
-<<<<<<< HEAD
+    'common/modules/experiments/tests/inject-headlines-test',
     'common/modules/experiments/tests/live-events-survey'
-=======
-    'common/modules/experiments/tests/inject-headlines-test'
->>>>>>> ccbbb2e6
 ], function (
     reportError,
     _,
@@ -31,11 +28,8 @@
     RtrtEmailMessage,
     MostPopAsFaciaCards,
     OnwardContainerNames,
-<<<<<<< HEAD
+    InjectHeadlinesTest,
     LiveEventsSurvey
-=======
-    InjectHeadlinesTest
->>>>>>> ccbbb2e6
 ) {
 
     var TESTS = _.flatten([
@@ -45,11 +39,8 @@
         new RtrtEmailMessage(),
         new MostPopAsFaciaCards(),
         new OnwardContainerNames(),
-<<<<<<< HEAD
+        new InjectHeadlinesTest(),
         new LiveEventsSurvey()
-=======
-        new InjectHeadlinesTest()
->>>>>>> ccbbb2e6
     ]);
 
     var participationsKey = 'gu.ab.participations';
