--- conflicted
+++ resolved
@@ -13,11 +13,8 @@
     'common/modules/experiments/tests/video-caption',
     'common/modules/experiments/tests/participation-discussion-ordering-take-2',
     'common/modules/experiments/tests/hosted-zootropolis-cta',
-<<<<<<< HEAD
+    'common/modules/experiments/tests/contributions-header',
     'common/modules/experiments/tests/ad-feedback'
-=======
-    'common/modules/experiments/tests/contributions-header'
->>>>>>> ea477c0e
 ], function (
     reportError,
     config,
@@ -33,11 +30,8 @@
     VideoCaption,
     ParticipationDiscussionOrderingTake2,
     HostedZootropolisCta,
-<<<<<<< HEAD
+    ContributionsHeader,
     AdFeedback
-=======
-    ContributionsHeader
->>>>>>> ea477c0e
 ) {
 
     var TESTS = [
@@ -47,11 +41,8 @@
         new VideoCaption(),
         new ParticipationDiscussionOrderingTake2(),
         new HostedZootropolisCta(),
-<<<<<<< HEAD
+        new ContributionsHeader(),
         new AdFeedback()
-=======
-        new ContributionsHeader()
->>>>>>> ea477c0e
     ];
 
     var participationsKey = 'gu.ab.participations';
