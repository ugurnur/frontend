--- conflicted
+++ resolved
@@ -11,13 +11,9 @@
     'common/modules/experiments/tests/hosted-autoplay',
     'common/modules/experiments/tests/giraffe',
     'common/modules/experiments/tests/video-caption',
-<<<<<<< HEAD
     'common/modules/experiments/tests/participation-discussion-ordering-live-blog',
     'common/modules/experiments/tests/participation-discussion-ordering-non-live',
-=======
-    'common/modules/experiments/tests/participation-discussion-ordering-take-2',
     'common/modules/experiments/tests/remind-me-email',
->>>>>>> a4b4cdfd
     'common/modules/experiments/tests/hosted-zootropolis-cta',
     'common/modules/experiments/tests/contributions-header'
 ], function (
@@ -33,13 +29,9 @@
     HostedAutoplay,
     Giraffe,
     VideoCaption,
-<<<<<<< HEAD
     ParticipationDiscussionOrderingLiveBlog,
     ParticipationDiscussionOrderingNonLive,
-=======
-    ParticipationDiscussionOrderingTake2,
     RemindMeEmail,
->>>>>>> a4b4cdfd
     HostedZootropolisCta,
     ContributionsHeader
 ) {
@@ -49,13 +41,9 @@
         new HostedAutoplay(),
         new Giraffe(),
         new VideoCaption(),
-<<<<<<< HEAD
         new ParticipationDiscussionOrderingLiveBlog(),
         new ParticipationDiscussionOrderingNonLive(),
-=======
-        new ParticipationDiscussionOrderingTake2(),
         new RemindMeEmail(),
->>>>>>> a4b4cdfd
         new HostedZootropolisCta(),
         new ContributionsHeader()
     ];
