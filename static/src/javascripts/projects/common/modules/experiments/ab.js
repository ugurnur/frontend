define([
    'raven',
    'common/utils/_',
    'common/utils/config',
    'common/utils/cookies',
    'common/utils/mediator',
    'common/utils/storage',
    'common/modules/analytics/mvt-cookie',
    'common/modules/experiments/tests/variant-test',
    'common/modules/experiments/tests/liveblog-front-updates',
    'common/modules/experiments/tests/high-commercial-component',
    'common/modules/experiments/tests/mt-main',
    'common/modules/experiments/tests/mt-top-below-nav',
    'common/modules/experiments/tests/heatmap',
    'common/modules/experiments/tests/mt-top-below-first-container',
    'common/modules/experiments/tests/mt-depth',
    'common/modules/experiments/tests/facebook-like-prompt',
    'common/modules/experiments/tests/mt-sticky-bottom',
    'common/modules/experiments/tests/save-for-later',
<<<<<<< HEAD
    'common/modules/experiments/tests/mt-sticky-nav-all',
    'common/modules/experiments/headlines'
=======
    'common/modules/experiments/tests/history-without-whitelist',
    'common/modules/experiments/headlines',
    'common/modules/experiments/tests/mt-lz-ads-depth',
    'common/modules/experiments/tests/facia-slideshow'
>>>>>>> 077d5ede
], function (
    raven,
    _,
    config,
    cookies,
    mediator,
    store,
    mvtCookie,
    VariantTest,
    LiveblogFrontUpdates,
    HighCommercialComponent,
    MtMain,
    MtTopBelowNav,
    HeatMap,
    MtTopBelowFirstContainer,
    MtDepth,
    FacebookLikePrompt,
    MtStickyBottom,
    SaveForLater,
<<<<<<< HEAD
    MtStickyNavAll,
    Headline
=======
    HistoryWithoutWhitelist,
    Headline,
    MtLzAdsDepth,
    FaciaSlideshow
>>>>>>> 077d5ede
) {

    var ab,
        TESTS = _.flatten([
            new VariantTest(),
            new LiveblogFrontUpdates(),
            new HighCommercialComponent(),
            new MtMain(),
            new MtTopBelowNav(),
            new HeatMap(),
            new MtTopBelowFirstContainer(),
            new MtDepth(),
            new FacebookLikePrompt(),
            new MtStickyBottom(),
            new SaveForLater(),
<<<<<<< HEAD
            new MtStickyNavAll(),
=======
            new HistoryWithoutWhitelist(),
            new MtLzAdsDepth(),
>>>>>>> 077d5ede
            _.map(_.range(1, 10), function (n) {
                return new Headline(n);
            }),
            new FaciaSlideshow()
        ]),
        participationsKey = 'gu.ab.participations';

    function getParticipations() {
        return store.local.get(participationsKey) || {};
    }

    function isParticipating(test) {
        var participations = getParticipations();
        return participations[test.id];
    }

    function addParticipation(test, variantId) {
        var participations = getParticipations();
        participations[test.id] = {
            variant: variantId
        };
        store.local.set(participationsKey, participations);
    }

    function removeParticipation(test) {
        var participations = getParticipations();
        delete participations[test.id];
        store.local.set(participationsKey, participations);
    }

    function cleanParticipations() {
        // Removes any tests from localstorage that have been
        // renamed/deleted from the backend
        var participations = getParticipations();
        _.forEach(_.keys(participations), function (k) {
            if (typeof (config.switches['ab' + k]) === 'undefined') {
                removeParticipation({ id: k });
            } else {
                var testExists = _.some(TESTS, function (element) {
                    return element.id === k;
                });

                if (!testExists) {
                    removeParticipation({ id: k });
                }
            }
        });
    }

    function getActiveTests() {
        return _.filter(TESTS, function (test) {
            var expired = (new Date() - new Date(test.expiry)) > 0;
            if (expired) {
                removeParticipation(test);
                return false;
            }
            return true;
        });
    }

    function getExpiredTests() {
        return _.filter(TESTS, function (test) {
            return (new Date() - new Date(test.expiry)) > 0;
        });
    }

    function testCanBeRun(test) {
        var expired = (new Date() - new Date(test.expiry)) > 0;
        return (test.canRun() && !expired && isTestSwitchedOn(test));
    }

    function getTest(id) {
        var test = _.filter(TESTS, function (test) {
            return (test.id === id);
        });
        return (test) ? test[0] : '';
    }

    function makeOmnitureTag() {
        var participations = getParticipations(),
            tag = [], editionFromCookie;

        _.forEach(_.keys(participations), function (k) {
            if (testCanBeRun(getTest(k))) {
                tag.push(['AB', k, participations[k].variant].join(' | '));
            }
        });

        if (config.tests.internationalEditionVariant) {
            tag.push(['AB', 'InternationalEditionTest', config.tests.internationalEditionVariant].join(' | '));

            // don't use the edition of the page - we specifically want the cookie version
            // this allows us to figure out who has "opted out" and "opted into" the test
            editionFromCookie = cookies.get('GU_EDITION');

            if (editionFromCookie) {
                tag.push(['AB', 'InternationalEditionPreference', editionFromCookie].join(' | '));
            }
        }

        return tag.join(',');
    }

    // Finds variant in specific tests and runs it
    function run(test) {
        if (isParticipating(test) && testCanBeRun(test)) {
            var participations = getParticipations(),
                variantId = participations[test.id].variant;
            _.some(test.variants, function (variant) {
                if (variant.id === variantId) {
                    variant.test();
                    return true;
                }
            });
            if (variantId === 'notintest' && test.notInTest) {
                test.notInTest();
            }
        }
    }

    function allocateUserToTest(test) {

        // Skip allocation if the user is already participating, or the test is invalid.
        if (!testCanBeRun(test) || isParticipating(test)) {
            return;
        }

        // Determine whether the user is in the test or not. The test population is just a subset of mvt ids.
        // A test population must begin from a specific value. Overlapping test ranges are permitted.
        var variantIds, testVariantId,
            smallestTestId = mvtCookie.getMvtNumValues() * test.audienceOffset,
            largestTestId  = smallestTestId + mvtCookie.getMvtNumValues() * test.audience,
        // Get this browser's mvt test id.
            mvtCookieId = mvtCookie.getMvtValue();

        if (smallestTestId <= mvtCookieId && largestTestId > mvtCookieId) {
            // This mvt test id is in the test range, so allocate it to a test variant.
            variantIds = _.map(test.variants, function (variant) {
                return variant.id;
            });
            testVariantId = mvtCookieId % variantIds.length;

            addParticipation(test, variantIds[testVariantId]);

        } else {
            addParticipation(test, 'notintest');
        }
    }

    function isTestSwitchedOn(test) {
        return config.switches['ab' + test.id];
    }

    function getTestVariant(testId) {
        var participation = getParticipations()[testId];
        return participation && participation.variant;
    }

    function setTestVariant(testId, variant) {
        var participations = getParticipations();

        if (participations[testId]) {
            participations[testId].variant = variant;
            store.local.set(participationsKey, participations);
        }
    }

    ab = {

        addTest: function (test) {
            TESTS.push(test);
        },

        clearTests: function () {
            TESTS = [];
        },

        segment: function () {
            _.forEach(getActiveTests(), function (test) {
                allocateUserToTest(test);
            });
        },

        forceSegment: function (testId, variant) {
            _(getActiveTests())
                .filter(function (test) {
                    return (test.id === testId);
                })
                .forEach(function (test) {
                    addParticipation(test, variant);
                })
                .valueOf();
        },

        segmentUser: function () {
            var tokens,
                forceUserIntoTest = /^#ab/.test(window.location.hash);
            if (forceUserIntoTest) {
                tokens = window.location.hash.replace('#ab-', '').split(',');
                tokens.forEach(function (token) {
                    var abParam, test, variant;
                    abParam = token.split('=');
                    test = abParam[0];
                    variant = abParam[1];
                    ab.forceSegment(test, variant);
                });
            } else {
                ab.segment();
            }

            cleanParticipations();
        },

        run: function () {
            _.forEach(getActiveTests(), function (test) {
                run(test);
            });
        },

        isEventApplicableToAnActiveTest: function (event) {
            var participations = _.keys(getParticipations());
            return _.some(participations, function (id) {
                var listOfEventStrings = getTest(id).events;
                return _.some(listOfEventStrings, function (ev) {
                    return event.indexOf(ev) === 0;
                });
            });
        },

        getActiveTestsEventIsApplicableTo: function (event) {

            function startsWith(string, prefix) {
                return string.indexOf(prefix) === 0;
            }

            var eventTag = event.tag;
            return eventTag && _(getActiveTests())
                    .filter(function (test) {
                        var testEvents = test.events;
                        return testEvents && _.some(testEvents, function (testEvent) {
                            return startsWith(eventTag, testEvent);
                        });
                    })
                    .map(function (test) {
                        return test.id;
                    })
                    .valueOf();
        },

        getAbLoggableObject: function () {
            var abLogObject = {};

            try {
                _.forEach(getActiveTests(), function (test) {
                    if (isParticipating(test) && testCanBeRun(test)) {
                        var variant = getTestVariant(test.id);
                        if (variant && variant !== 'notintest') {
                            abLogObject['ab' + test.id] = variant;
                        }
                    }
                });
            } catch (error) {
                // Encountering an error should invalidate the logging process.
                abLogObject = {};
                raven.captureException(error);
            }

            return abLogObject;
        },

        getParticipations: getParticipations,
        isParticipating: isParticipating,
        getTest: getTest,
        makeOmnitureTag: makeOmnitureTag,
        getExpiredTests: getExpiredTests,
        getActiveTests: getActiveTests,
        getTestVariant: getTestVariant,
        setTestVariant: setTestVariant,

        /**
         * check if a test can be run (i.e. is not expired and switched on)
         *
         * @param  {string|Object} test   id or test object
         * @return {Boolean}
         */
        testCanBeRun: function (test) {
            if (typeof test === 'string') {
                return testCanBeRun(_.find(TESTS, function (t) {
                    return t.id === test;
                }));
            }

            return test.id && test.expiry && testCanBeRun(test);
        },

        // testing
        reset: function () {
            TESTS = [];
        }
    };

    return ab;

});<|MERGE_RESOLUTION|>--- conflicted
+++ resolved
@@ -17,15 +17,11 @@
     'common/modules/experiments/tests/facebook-like-prompt',
     'common/modules/experiments/tests/mt-sticky-bottom',
     'common/modules/experiments/tests/save-for-later',
-<<<<<<< HEAD
-    'common/modules/experiments/tests/mt-sticky-nav-all',
-    'common/modules/experiments/headlines'
-=======
     'common/modules/experiments/tests/history-without-whitelist',
     'common/modules/experiments/headlines',
     'common/modules/experiments/tests/mt-lz-ads-depth',
+    'common/modules/experiments/tests/mt-sticky-nav-all',
     'common/modules/experiments/tests/facia-slideshow'
->>>>>>> 077d5ede
 ], function (
     raven,
     _,
@@ -45,16 +41,12 @@
     FacebookLikePrompt,
     MtStickyBottom,
     SaveForLater,
-<<<<<<< HEAD
-    MtStickyNavAll,
-    Headline
-=======
     HistoryWithoutWhitelist,
     Headline,
     MtLzAdsDepth,
+    MtStickyNavAll,
     FaciaSlideshow
->>>>>>> 077d5ede
-) {
+    ) {
 
     var ab,
         TESTS = _.flatten([
@@ -69,12 +61,9 @@
             new FacebookLikePrompt(),
             new MtStickyBottom(),
             new SaveForLater(),
-<<<<<<< HEAD
-            new MtStickyNavAll(),
-=======
             new HistoryWithoutWhitelist(),
             new MtLzAdsDepth(),
->>>>>>> 077d5ede
+            new MtStickyNavAll(),
             _.map(_.range(1, 10), function (n) {
                 return new Headline(n);
             }),
@@ -312,16 +301,16 @@
 
             var eventTag = event.tag;
             return eventTag && _(getActiveTests())
-                    .filter(function (test) {
-                        var testEvents = test.events;
-                        return testEvents && _.some(testEvents, function (testEvent) {
-                            return startsWith(eventTag, testEvent);
-                        });
-                    })
-                    .map(function (test) {
-                        return test.id;
-                    })
-                    .valueOf();
+                .filter(function (test) {
+                    var testEvents = test.events;
+                    return testEvents && _.some(testEvents, function (testEvent) {
+                        return startsWith(eventTag, testEvent);
+                    });
+                })
+                .map(function (test) {
+                    return test.id;
+                })
+                .valueOf();
         },
 
         getAbLoggableObject: function () {
