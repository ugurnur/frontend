define([
    'common/utils/report-error',
    'common/utils/_',
    'common/utils/config',
    'common/utils/cookies',
    'common/utils/mediator',
    'common/utils/storage',
    'common/modules/analytics/mvt-cookie',
    'common/modules/experiments/tests/liveblog-notifications',
    'common/modules/experiments/tests/high-commercial-component',
    'common/modules/experiments/tests/membership-message-uk',
<<<<<<< HEAD
    'common/modules/experiments/tests/membership-message-usa',
    'common/modules/experiments/tests/adblock-sticky-banner',
    'common/modules/experiments/tests/rugby',
    'common/modules/experiments/tests/adfree-survey'
=======
    'common/modules/experiments/tests/membership-message-usa'
>>>>>>> 4c62d93f
], function (
    reportError,
    _,
    config,
    cookies,
    mediator,
    store,
    mvtCookie,
    LiveblogNotifications,
    HighCommercialComponent,
    MembershipMessageUK,
<<<<<<< HEAD
    MembershipMessageUSA,
    AdblockStickyBanner,
    Rugby,
    AddfreeSurvey
=======
    MembershipMessageUSA
>>>>>>> 4c62d93f
) {

    var TESTS = _.flatten([
        new LiveblogNotifications(),
        new HighCommercialComponent(),
        new MembershipMessageUK(),
<<<<<<< HEAD
        new MembershipMessageUSA(),
        new AdblockStickyBanner(),
        new Rugby(),
        new AddfreeSurvey()
=======
        new MembershipMessageUSA()
>>>>>>> 4c62d93f
    ]);

    var participationsKey = 'gu.ab.participations';

    function getParticipations() {
        return store.local.get(participationsKey) || {};
    }

    function isParticipating(test) {
        var participations = getParticipations();
        return participations[test.id];
    }

    function addParticipation(test, variantId) {
        var participations = getParticipations();
        participations[test.id] = {
            variant: variantId
        };
        store.local.set(participationsKey, participations);
    }

    function removeParticipation(test) {
        var participations = getParticipations();
        delete participations[test.id];
        store.local.set(participationsKey, participations);
    }

    function cleanParticipations() {
        // Removes any tests from localstorage that have been
        // renamed/deleted from the backend
        var participations = getParticipations();
        _.forEach(_.keys(participations), function (k) {
            if (typeof (config.switches['ab' + k]) === 'undefined') {
                removeParticipation({ id: k });
            } else {
                var testExists = _.some(TESTS, function (element) {
                    return element.id === k;
                });

                if (!testExists) {
                    removeParticipation({ id: k });
                }
            }
        });
    }

    function getActiveTests() {
        return _.filter(TESTS, function (test) {
            var expired = (new Date() - new Date(test.expiry)) > 0;
            if (expired) {
                removeParticipation(test);
                return false;
            }
            return true;
        });
    }

    function getExpiredTests() {
        return _.filter(TESTS, function (test) {
            return (new Date() - new Date(test.expiry)) > 0;
        });
    }

    function testCanBeRun(test) {
        var expired = (new Date() - new Date(test.expiry)) > 0,
            isSensitive = config.page.shouldHideAdverts;
        return ((isSensitive ? test.showForSensitive : true)
                && test.canRun() && !expired && isTestSwitchedOn(test));
    }

    function getTest(id) {
        var test = _.filter(TESTS, function (test) {
            return (test.id === id);
        });
        return (test) ? test[0] : '';
    }

    function makeOmnitureTag() {
        var participations = getParticipations(),
            tag = [], editionFromCookie;

        _.forEach(_.keys(participations), function (k) {
            if (testCanBeRun(getTest(k))) {
                tag.push(['AB', k, participations[k].variant].join(' | '));
            }
        });

        _.forEach(_.keys(config.tests), function (k) {
            if (k.toLowerCase().match(/^cm/)) {
                tag.push(['AB', k, 'variant'].join(' | '));
            }
        });

        if (config.tests.internationalEditionVariant) {
            tag.push(['AB', 'InternationalEditionTest', config.tests.internationalEditionVariant].join(' | '));

            // don't use the edition of the page - we specifically want the cookie version
            // this allows us to figure out who has "opted out" and "opted into" the test
            editionFromCookie = cookies.get('GU_EDITION');

            if (editionFromCookie) {
                tag.push(['AB', 'InternationalEditionPreference', editionFromCookie].join(' | '));
            }
        }

        _.forEach(getServerSideTests(), function (testName) {
            tag.push('AB | ' + testName + ' | inTest');
        });

        return tag.join(',');
    }

    // Finds variant in specific tests and runs it
    function run(test) {
        if (isParticipating(test) && testCanBeRun(test)) {
            var participations = getParticipations(),
                variantId = participations[test.id].variant;
            var variant = getVariant(test, variantId);
            if (variant) {
                variant.test();
            } else if (variantId === 'notintest' && test.notInTest) {
                test.notInTest();
            }
        }
    }

    function allocateUserToTest(test) {

        // Skip allocation if the user is already participating, or the test is invalid.
        if (!testCanBeRun(test) || isParticipating(test)) {
            return;
        }

        // Determine whether the user is in the test or not. The test population is just a subset of mvt ids.
        // A test population must begin from a specific value. Overlapping test ranges are permitted.
        var variantIds, testVariantId,
            smallestTestId = mvtCookie.getMvtNumValues() * test.audienceOffset,
            largestTestId  = smallestTestId + mvtCookie.getMvtNumValues() * test.audience,
        // Get this browser's mvt test id.
            mvtCookieId = mvtCookie.getMvtValue();

        if (smallestTestId <= mvtCookieId && largestTestId > mvtCookieId) {
            // This mvt test id is in the test range, so allocate it to a test variant.
            variantIds = _.map(test.variants, function (variant) {
                return variant.id;
            });
            testVariantId = mvtCookieId % variantIds.length;

            addParticipation(test, variantIds[testVariantId]);

        } else {
            addParticipation(test, 'notintest');
        }
    }

    function isTestSwitchedOn(test) {
        return config.switches['ab' + test.id];
    }

    function getTestVariantId(testId) {
        var participation = getParticipations()[testId];
        return participation && participation.variant;
    }

    function setTestVariant(testId, variant) {
        var participations = getParticipations();

        if (participations[testId]) {
            participations[testId].variant = variant;
            store.local.set(participationsKey, participations);
        }
    }

    function shouldRunTest(id, variant) {
        var test = getTest(id);
        return test && isParticipating(test) && ab.getTestVariantId(id) === variant && testCanBeRun(test);
    }

    function getVariant(test, variantId) {
        return _.find(test.variants, function (variant) {
            return variant.id === variantId;
        });
    }

    // These kinds of tests are both server and client side.
    function getServerSideTests() {
        // International Edition is not really a test.
        return _(config.tests)
            .omit('internationalEditionVariant')
            .pick(function (participating) { return !!participating; })
            .keys()
            .value();
    }

    var ab = {

        addTest: function (test) {
            TESTS.push(test);
        },

        clearTests: function () {
            TESTS = [];
        },

        segment: function () {
            _.forEach(getActiveTests(), function (test) {
                allocateUserToTest(test);
            });
        },

        forceSegment: function (testId, variant) {
            _(getActiveTests())
                .filter(function (test) {
                    return (test.id === testId);
                })
                .forEach(function (test) {
                    addParticipation(test, variant);
                })
                .valueOf();
        },

        segmentUser: function () {
            var tokens,
                forceUserIntoTest = /^#ab/.test(window.location.hash);
            if (forceUserIntoTest) {
                tokens = window.location.hash.replace('#ab-', '').split(',');
                _.forEach(tokens, function (token) {
                    var abParam, test, variant;
                    abParam = token.split('=');
                    test = abParam[0];
                    variant = abParam[1];
                    ab.forceSegment(test, variant);
                });
            } else {
                ab.segment();
            }

            cleanParticipations();
        },

        run: function () {
            _.forEach(getActiveTests(), function (test) {
                run(test);
            });
        },

        isEventApplicableToAnActiveTest: function (event) {
            var participations = _.keys(getParticipations());
            return _.some(participations, function (id) {
                var listOfEventStrings = getTest(id).events;
                return _.some(listOfEventStrings, function (ev) {
                    return event.indexOf(ev) === 0;
                });
            });
        },

        getActiveTestsEventIsApplicableTo: function (event) {

            function startsWith(string, prefix) {
                return string.indexOf(prefix) === 0;
            }

            var eventTag = event.tag;
            return eventTag && _(getActiveTests())
                .filter(function (test) {
                    var testEvents = test.events;
                    return testEvents && _.some(testEvents, function (testEvent) {
                        return startsWith(eventTag, testEvent);
                    });
                })
                .map(function (test) {
                    return test.id;
                })
                .valueOf();
        },

        getAbLoggableObject: function () {
            var abLogObject = {};

            try {
                _.forEach(getActiveTests(), function (test) {
                    if (isParticipating(test) && testCanBeRun(test)) {
                        var variant = getTestVariantId(test.id);
                        if (variant && variant !== 'notintest') {
                            abLogObject['ab' + test.id] = variant;
                        }
                    }
                });
                _.forEach(getServerSideTests(), function (testName) {
                    abLogObject['ab' + testName] = 'inTest';
                });
            } catch (error) {
                // Encountering an error should invalidate the logging process.
                abLogObject = {};
                reportError(error, false);
            }

            return abLogObject;
        },

        getParticipations: getParticipations,
        isParticipating: isParticipating,
        getTest: getTest,
        makeOmnitureTag: makeOmnitureTag,
        getExpiredTests: getExpiredTests,
        getActiveTests: getActiveTests,
        getTestVariantId: getTestVariantId,
        setTestVariant: setTestVariant,
        getVariant: getVariant,

        /**
         * check if a test can be run (i.e. is not expired and switched on)
         *
         * @param  {string|Object} test   id or test object
         * @return {Boolean}
         */
        testCanBeRun: function (test) {
            if (typeof test === 'string') {
                return testCanBeRun(_.find(TESTS, function (t) {
                    return t.id === test;
                }));
            }

            return test.id && test.expiry && testCanBeRun(test);
        },

        shouldRunTest: shouldRunTest,

        // testing
        reset: function () {
            TESTS = [];
        }
    };

    return ab;

});<|MERGE_RESOLUTION|>--- conflicted
+++ resolved
@@ -9,14 +9,8 @@
     'common/modules/experiments/tests/liveblog-notifications',
     'common/modules/experiments/tests/high-commercial-component',
     'common/modules/experiments/tests/membership-message-uk',
-<<<<<<< HEAD
     'common/modules/experiments/tests/membership-message-usa',
-    'common/modules/experiments/tests/adblock-sticky-banner',
-    'common/modules/experiments/tests/rugby',
     'common/modules/experiments/tests/adfree-survey'
-=======
-    'common/modules/experiments/tests/membership-message-usa'
->>>>>>> 4c62d93f
 ], function (
     reportError,
     _,
@@ -28,28 +22,16 @@
     LiveblogNotifications,
     HighCommercialComponent,
     MembershipMessageUK,
-<<<<<<< HEAD
     MembershipMessageUSA,
-    AdblockStickyBanner,
-    Rugby,
     AddfreeSurvey
-=======
-    MembershipMessageUSA
->>>>>>> 4c62d93f
 ) {
 
     var TESTS = _.flatten([
         new LiveblogNotifications(),
         new HighCommercialComponent(),
         new MembershipMessageUK(),
-<<<<<<< HEAD
         new MembershipMessageUSA(),
-        new AdblockStickyBanner(),
-        new Rugby(),
         new AddfreeSurvey()
-=======
-        new MembershipMessageUSA()
->>>>>>> 4c62d93f
     ]);
 
     var participationsKey = 'gu.ab.participations';
