define([
    'common/utils/report-error',
    'common/utils/config',
    'common/utils/cookies',
    'common/utils/mediator',
    'common/utils/storage',
    'common/modules/analytics/mvt-cookie',
    'common/modules/experiments/tests/fronts-on-articles2',
    'common/modules/experiments/tests/live-blog-chrome-notifications-internal',
    'common/modules/experiments/tests/live-blog-chrome-notifications-prod',
    'common/modules/experiments/tests/loyal-adblocking-survey',
    'common/modules/experiments/tests/facebook-share-params',
    'common/modules/experiments/tests/participation-low-fric-film',
    'common/modules/experiments/tests/participation-low-fric-music-v1',
    'common/modules/experiments/tests/participation-low-fric-tv',
    'common/modules/experiments/tests/participation-low-fric-recipes',
    'common/modules/experiments/tests/participation-low-fric-fashion',
    'common/modules/experiments/tests/clever-friend-brexit',
    'common/modules/experiments/tests/welcome-header',
<<<<<<< HEAD
    'common/modules/experiments/tests/participation-hide-half-of-comments',
    'common/modules/experiments/tests/play-video-on-fronts',
    'common/modules/experiments/tests/video-controls-on-main-media',
    'common/modules/experiments/tests/new-user-adverts-disabled',
    'lodash/arrays/flatten',
    'lodash/arrays/zip',
    'lodash/collections/forEach',
    'lodash/objects/keys',
    'lodash/collections/some',
    'lodash/collections/filter',
    'lodash/collections/map',
    'lodash/collections/reduce',
    'lodash/collections/find',
    'lodash/objects/pick',
    'lodash/utilities/noop',
    'lodash/objects/merge',
    'common/utils/chain'
=======
    'lodash/utilities/noop'
>>>>>>> 90e8b3bb
], function (
    reportError,
    config,
    cookies,
    mediator,
    store,
    mvtCookie,
    FrontsOnArticles2,
    LiveBlogChromeNotificationsInternal,
    LiveBlogChromeNotificationsProd,
    LoyalAdblockingSurvey,
    FacebookShareParams,
    ParticipationLowFricFilm,
    ParticipationLowFricMusicV1,
    ParticipationLowFricTv,
    ParticipationLowFricRecipes,
    ParticipationLowFricFashion,
    CleverFriendBrexit,
    WelcomeHeader,
<<<<<<< HEAD
    HideHalfOfComments,
    PlayVideoOnFronts,
    VideoControlsOnMainMedia,
    NewUserAdvertsDisabled,
    flatten,
    zip,
    forEach,
    keys,
    some,
    filter,
    map,
    reduce,
    find,
    pick,
    noop,
    merge,
    chain
=======
    noop
>>>>>>> 90e8b3bb
) {

    var TESTS = [
        new FrontsOnArticles2(),
        new LiveBlogChromeNotificationsInternal(),
        new LiveBlogChromeNotificationsProd(),
        new LoyalAdblockingSurvey(),
        new FacebookShareParams(),
        new ParticipationLowFricFilm(),
        new ParticipationLowFricMusicV1(),
        new ParticipationLowFricTv(),
        new ParticipationLowFricRecipes(),
        new ParticipationLowFricFashion(),
        new CleverFriendBrexit(),
<<<<<<< HEAD
        new WelcomeHeader(),
        new HideHalfOfComments(),
        new PlayVideoOnFronts(),
        new VideoControlsOnMainMedia(),
        new NewUserAdvertsDisabled()
    ]);
=======
        new WelcomeHeader()
    ];
>>>>>>> 90e8b3bb

    var participationsKey = 'gu.ab.participations';

    function getParticipations() {
        return store.local.get(participationsKey) || {};
    }

    function isParticipating(test) {
        var participations = getParticipations();
        return participations[test.id];
    }

    function addParticipation(test, variantId) {
        var participations = getParticipations();
        participations[test.id] = {
            variant: variantId
        };
        store.local.set(participationsKey, participations);
    }

    function removeParticipation(test) {
        var participations = getParticipations();
        var filteredParticipations = Object.keys(participations)
            .filter(function (participation) { return participation !== test.id })
            .reduce(function (result, input) {
                result[input] = participations[input];
                return result;
            }, {});
        store.local.set(participationsKey, filteredParticipations);
    }

    function cleanParticipations() {
        // Removes any tests from localstorage that have been
        // renamed/deleted from the backend
        Object.keys(getParticipations()).forEach(function (k) {
            if (typeof config.switches['ab' + k] === 'undefined') {
                removeParticipation({ id: k });
            } else {
                var testExists = TESTS.some(function (element) {
                    return element.id === k;
                });

                if (!testExists) {
                    removeParticipation({ id: k });
                }
            }
        });
    }

    function getActiveTests() {
        var now = new Date();
        return TESTS.filter(function (test) {
            var expired = (now - new Date(test.expiry)) > 0;
            if (expired) {
                removeParticipation(test);
                return false;
            }
            return true;
        });
    }

    function getExpiredTests() {
        var now = new Date();
        return TESTS.filter(function (test) {
            return (now - new Date(test.expiry)) > 0;
        });
    }

    function testCanBeRun(test) {
        var expired = (new Date() - new Date(test.expiry)) > 0,
            isSensitive = config.page.shouldHideAdverts;
        return ((isSensitive ? test.showForSensitive : true)
                && test.canRun() && !expired && isTestSwitchedOn(test));
    }

    function getId(test) {
        return test.id;
    }

    function getTest(id) {
        var testIndex = TESTS.map(getId).indexOf(id);
        return testIndex !== -1 ? TESTS[testIndex] : '';
    }

    function makeOmnitureTag() {
        var participations = getParticipations(),
            tag = [];

        Object.keys(participations)
            .map(getTest)
            .filter(testCanBeRun)
            .forEach(function (test) {
                tag.push('AB | ' + test.id + ' | ' + participations[test.id].variant);
            });

        Object.keys(config.tests)
            .filter(function (k) {
                return k.toLowerCase().indexOf('cm') === 0;
            })
            .forEach(function (k) {
                tag.push('AB | ' + k + ' | variant');
            });

        getServerSideTests().forEach(function (testName) {
            tag.push('AB | ' + testName + ' | inTest');
        });

        return tag.join(',');
    }

    function abData(variantName, complete) {
        return {
            'variantName': variantName,
            'complete': complete
        };
    }

    function getAbLoggableObject() {
        try {
            var log = {};

            getActiveTests()
                .filter(isParticipating)
                .filter(testCanBeRun)
                .forEach(function (test) {
                    var variant = getTestVariantId(test.id);

                    if (variant && variant !== 'notintest') {
                        log[test.id] = abData(variant, 'false');
                    }
                });

            getServerSideTests().forEach(function (test) {
                log['ab' + server] = abData('inTest', 'false');
            });

            return log;
        } catch (error) {
            // Encountering an error should invalidate the logging process.
            reportError(error, false);
            return {};
        }
    }

    function trackEvent() {
        recordOphanAbEvent(getAbLoggableObject());
    }

    function recordOphanAbEvent(data) {
        require(['ophan/ng'], function (ophan) {
            ophan.record({
                abTestRegister: data
            });
        });
    }

    function recordTestComplete(test, variantId) {
        var data = {};
        data[test.id] = abData(variantId, 'true');

        return function() {
            recordOphanAbEvent(data);
        };
    }

    // Finds variant in specific tests and runs it
    function run(test) {
        if (isParticipating(test) && testCanBeRun(test)) {
            var participations = getParticipations(),
                variantId = participations[test.id].variant;
            var variant = getVariant(test, variantId);
            if (variant) {
                variant.test();

                var onTestComplete = variant.success || noop;
                onTestComplete(recordTestComplete(test, variantId));
            } else if (variantId === 'notintest' && test.notInTest) {
                test.notInTest();
            }
        }
    }

    function allocateUserToTest(test) {

        // Skip allocation if the user is already participating, or the test is invalid.
        if (!testCanBeRun(test) || isParticipating(test)) {
            return;
        }

        // Determine whether the user is in the test or not. The test population is just a subset of mvt ids.
        // A test population must begin from a specific value. Overlapping test ranges are permitted.
        var variantIds, testVariantId,
            smallestTestId = mvtCookie.getMvtNumValues() * test.audienceOffset,
            largestTestId  = smallestTestId + mvtCookie.getMvtNumValues() * test.audience,
        // Get this browser's mvt test id.
            mvtCookieId = mvtCookie.getMvtValue();

        if (mvtCookieId && mvtCookieId > smallestTestId && mvtCookieId <= largestTestId) {
            // This mvt test id is in the test range, so allocate it to a test variant.
            variantIds = test.variants.map(function (variant) {
                return variant.id;
            });
            testVariantId = mvtCookieId % variantIds.length;

            addParticipation(test, variantIds[testVariantId]);

        } else {
            addParticipation(test, 'notintest');
        }
    }

    function isTestSwitchedOn(test) {
        return config.switches['ab' + test.id];
    }

    function getTestVariantId(testId) {
        var participation = getParticipations()[testId];
        return participation && participation.variant;
    }

    function setTestVariant(testId, variant) {
        var participations = getParticipations();

        if (participations[testId]) {
            participations[testId].variant = variant;
            store.local.set(participationsKey, participations);
        }
    }

    function shouldRunTest(id, variant) {
        var test = getTest(id);
        return test && isParticipating(test) && getTestVariantId(id) === variant && testCanBeRun(test);
    }

    function getVariant(test, variantId) {
        var index = test.variants.map(getId).indexOf(variantId);
        return index === -1 ? null : test.variants[index];
    }

    // These kinds of tests are both server and client side.
    function getServerSideTests() {
        return Object.keys(config.tests).filter(function (test) { return !!config.tests[test]; });
    }

    var ab = {

        addTest: function (test) {
            TESTS.push(test);
        },

        clearTests: function () {
            TESTS = [];
        },

        segment: function () {
            getActiveTests().forEach(function (test) {
                allocateUserToTest(test);
            });
        },

        forceSegment: function (testId, variant) {
            getActiveTests().filter(function (test) {
                return test.id === testId;
            }).forEach(function (test) {
                addParticipation(test, variant);
            });
        },

        segmentUser: function () {
            var tokens,
                forceUserIntoTest = /^#ab/.test(window.location.hash);
            if (forceUserIntoTest) {
                tokens = window.location.hash.replace('#ab-', '').split(',');
                tokens.forEach(function (token) {
                    var abParam, test, variant;
                    abParam = token.split('=');
                    test = abParam[0];
                    variant = abParam[1];
                    ab.forceSegment(test, variant);
                });
            } else {
                ab.segment();
            }

            cleanParticipations();
        },

        run: function () {
            getActiveTests().forEach(run);
        },

        isEventApplicableToAnActiveTest: function (event) {
            return Object.keys(getParticipations()).some(function (id) {
                var listOfEventStrings = getTest(id).events;
                return listOfEventStrings.some(function (ev) {
                    return event.indexOf(ev) === 0;
                });
            });
        },

        getActiveTestsEventIsApplicableTo: function (event) {
            var eventTag = event.tag;
            return eventTag && getActiveTests().filter(function (test) {
                    var testEvents = test.events;
                    return testEvents && testEvents.some(function (testEvent) {
                        return eventTag.indexOf(testEvent) === 0;
                    });
                }).map(getId);
        },

        getAbLoggableObject: getAbLoggableObject,
        getParticipations: getParticipations,
        isParticipating: isParticipating,
        getTest: getTest,
        makeOmnitureTag: makeOmnitureTag,
        trackEvent: trackEvent,
        getExpiredTests: getExpiredTests,
        getActiveTests: getActiveTests,
        getTestVariantId: getTestVariantId,
        setTestVariant: setTestVariant,
        getVariant: getVariant,

        /**
         * check if a test can be run (i.e. is not expired and switched on)
         *
         * @param  {string|Object} test   id or test object
         * @return {Boolean}
         */
        testCanBeRun: function (test) {
            if (typeof test === 'string') {
                var testIndex = TESTS.map(getId).indexOf(test);
                return testIndex !== -1 && testCanBeRun(TESTS[testIndex]);
            }

            return test.id && test.expiry && testCanBeRun(test);
        },

        /**
         * returns whether the caller should treat the user as being in that variant.
         *
         * @param testName
         * @param variant
         * @returns {*|boolean|Boolean}
         */
        isInVariant: function (testName, variant) {
            return ab.getParticipations()[testName] &&
                (ab.getParticipations()[testName].variant === variant) &&
                ab.testCanBeRun(testName);
        },

        shouldRunTest: shouldRunTest,

        // testing
        reset: function () {
            TESTS = [];
        }
    };

    return ab;

});<|MERGE_RESOLUTION|>--- conflicted
+++ resolved
@@ -5,6 +5,8 @@
     'common/utils/mediator',
     'common/utils/storage',
     'common/modules/analytics/mvt-cookie',
+    'lodash/utilities/noop',
+
     'common/modules/experiments/tests/fronts-on-articles2',
     'common/modules/experiments/tests/live-blog-chrome-notifications-internal',
     'common/modules/experiments/tests/live-blog-chrome-notifications-prod',
@@ -17,27 +19,10 @@
     'common/modules/experiments/tests/participation-low-fric-fashion',
     'common/modules/experiments/tests/clever-friend-brexit',
     'common/modules/experiments/tests/welcome-header',
-<<<<<<< HEAD
     'common/modules/experiments/tests/participation-hide-half-of-comments',
     'common/modules/experiments/tests/play-video-on-fronts',
     'common/modules/experiments/tests/video-controls-on-main-media',
-    'common/modules/experiments/tests/new-user-adverts-disabled',
-    'lodash/arrays/flatten',
-    'lodash/arrays/zip',
-    'lodash/collections/forEach',
-    'lodash/objects/keys',
-    'lodash/collections/some',
-    'lodash/collections/filter',
-    'lodash/collections/map',
-    'lodash/collections/reduce',
-    'lodash/collections/find',
-    'lodash/objects/pick',
-    'lodash/utilities/noop',
-    'lodash/objects/merge',
-    'common/utils/chain'
-=======
-    'lodash/utilities/noop'
->>>>>>> 90e8b3bb
+    'common/modules/experiments/tests/new-user-adverts-disabled'
 ], function (
     reportError,
     config,
@@ -45,6 +30,8 @@
     mediator,
     store,
     mvtCookie,
+    noop,
+
     FrontsOnArticles2,
     LiveBlogChromeNotificationsInternal,
     LiveBlogChromeNotificationsProd,
@@ -57,27 +44,10 @@
     ParticipationLowFricFashion,
     CleverFriendBrexit,
     WelcomeHeader,
-<<<<<<< HEAD
     HideHalfOfComments,
     PlayVideoOnFronts,
     VideoControlsOnMainMedia,
-    NewUserAdvertsDisabled,
-    flatten,
-    zip,
-    forEach,
-    keys,
-    some,
-    filter,
-    map,
-    reduce,
-    find,
-    pick,
-    noop,
-    merge,
-    chain
-=======
-    noop
->>>>>>> 90e8b3bb
+    NewUserAdvertsDisabled
 ) {
 
     var TESTS = [
@@ -92,17 +62,12 @@
         new ParticipationLowFricRecipes(),
         new ParticipationLowFricFashion(),
         new CleverFriendBrexit(),
-<<<<<<< HEAD
         new WelcomeHeader(),
         new HideHalfOfComments(),
         new PlayVideoOnFronts(),
         new VideoControlsOnMainMedia(),
         new NewUserAdvertsDisabled()
-    ]);
-=======
-        new WelcomeHeader()
     ];
->>>>>>> 90e8b3bb
 
     var participationsKey = 'gu.ab.participations';
 
