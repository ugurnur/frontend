define([
    'common/utils/report-error',
    'common/utils/config',
    'common/utils/cookies',
    'common/utils/mediator',
    'common/utils/storage',
    'common/modules/analytics/mvt-cookie',
    'common/modules/experiments/tests/fronts-on-articles2',
    'common/modules/experiments/tests/live-blog-chrome-notifications-internal',
    'common/modules/experiments/tests/live-blog-chrome-notifications-prod',
    'common/modules/experiments/tests/loyal-adblocking-survey',
    'common/modules/experiments/tests/minute',
    'common/modules/experiments/tests/participation-star-ratings',
    'common/modules/experiments/tests/participation-low-fric-music',
    'common/modules/experiments/tests/participation-low-fric-tv',
    'common/modules/experiments/tests/clever-friend-brexit',
    'common/modules/experiments/tests/welcome-header',
    'lodash/arrays/flatten',
    'lodash/arrays/zip',
    'lodash/collections/forEach',
    'lodash/objects/keys',
    'lodash/collections/some',
    'lodash/collections/filter',
    'lodash/collections/map',
    'lodash/collections/reduce',
    'lodash/collections/find',
    'lodash/objects/pick',
    'lodash/utilities/noop',
    'lodash/objects/merge',
    'common/utils/chain'
], function (
    reportError,
    config,
    cookies,
    mediator,
    store,
    mvtCookie,
    FrontsOnArticles2,
    LiveBlogChromeNotificationsInternal,
    LiveBlogChromeNotificationsProd,
    LoyalAdblockingSurvey,
    Minute,
    ParticipationStarRatings,
    ParticipationLowFricMusic,
    ParticipationLowFricTv,
    CleverFriendBrexit,
    WelcomeHeader,
    flatten,
    zip,
    forEach,
    keys,
    some,
    filter,
    map,
    reduce,
    find,
    pick,
    noop,
    merge,
    chain
) {

    var TESTS = flatten([
        new FrontsOnArticles2(),
        new LiveBlogChromeNotificationsInternal(),
        new LiveBlogChromeNotificationsProd(),
        new LoyalAdblockingSurvey(),
        new Minute(),
        new ParticipationStarRatings(),
<<<<<<< HEAD
        new ParticipationLowFricMusic(),
        new ParticipationLowFricTv(),
        new CleverFriendBrexit()
=======
        new CleverFriendBrexit(),
        new WelcomeHeader()
>>>>>>> 66ee70c4
    ]);

    var participationsKey = 'gu.ab.participations';

    function getParticipations() {
        return store.local.get(participationsKey) || {};
    }

    function isParticipating(test) {
        var participations = getParticipations();
        return participations[test.id];
    }

    function addParticipation(test, variantId) {
        var participations = getParticipations();
        participations[test.id] = {
            variant: variantId
        };
        store.local.set(participationsKey, participations);
    }

    function removeParticipation(test) {
        var participations = getParticipations();
        delete participations[test.id];
        store.local.set(participationsKey, participations);
    }

    function cleanParticipations() {
        // Removes any tests from localstorage that have been
        // renamed/deleted from the backend
        var participations = getParticipations();
        forEach(keys(participations), function (k) {
            if (typeof (config.switches['ab' + k]) === 'undefined') {
                removeParticipation({ id: k });
            } else {
                var testExists = some(TESTS, function (element) {
                    return element.id === k;
                });

                if (!testExists) {
                    removeParticipation({ id: k });
                }
            }
        });
    }

    function getActiveTests() {
        return filter(TESTS, function (test) {
            var expired = (new Date() - new Date(test.expiry)) > 0;
            if (expired) {
                removeParticipation(test);
                return false;
            }
            return true;
        });
    }

    function getExpiredTests() {
        return filter(TESTS, function (test) {
            return (new Date() - new Date(test.expiry)) > 0;
        });
    }

    function testCanBeRun(test) {
        var expired = (new Date() - new Date(test.expiry)) > 0,
            isSensitive = config.page.shouldHideAdverts;
        return ((isSensitive ? test.showForSensitive : true)
                && test.canRun() && !expired && isTestSwitchedOn(test));
    }

    function getTest(id) {
        var test = filter(TESTS, function (test) {
            return (test.id === id);
        });
        return (test) ? test[0] : '';
    }

    function makeOmnitureTag() {
        var participations = getParticipations(),
            tag = [];

        forEach(keys(participations), function (k) {
            if (testCanBeRun(getTest(k))) {
                tag.push(['AB', k, participations[k].variant].join(' | '));
            }
        });

        forEach(keys(config.tests), function (k) {
            if (k.toLowerCase().match(/^cm/)) {
                tag.push(['AB', k, 'variant'].join(' | '));
            }
        });

        forEach(getServerSideTests(), function (testName) {
            tag.push('AB | ' + testName + ' | inTest');
        });

        return tag.join(',');
    }

    function abData(variantName, complete) {
        return {
            'variantName': variantName,
            'complete': complete
        };
    }

    function getAbLoggableObject() {
        try {
            return reduce(zip(getActiveTests(), getServerSideTests()), function(log, tests) {
                var active = tests[0];
                var server = tests[1];

                if (active && isParticipating(active) && testCanBeRun(active)) {
                    var variant = getTestVariantId(active.id);

                    if (variant && variant !== 'notintest') {
                        log[active.id] = abData(variant, 'false');
                    }
                }

                if (server) {
                    log['ab' + server] = abData('inTest', 'false');
                }

                return log;
            }, {});
        } catch (error) {
            // Encountering an error should invalidate the logging process.
            reportError(error, false);
            return {};
        }
    }

    function trackEvent() {
        recordOphanAbEvent(getAbLoggableObject());
    }

    function recordOphanAbEvent(data) {
        require(['ophan/ng'], function (ophan) {
            ophan.record({
                abTestRegister: data
            });
        });
    }

    function recordTestComplete(test, variantId) {
        var data = {};
        data[test.id] = abData(variantId, 'true');

        return function() {
            recordOphanAbEvent(data);
        };
    }

    // Finds variant in specific tests and runs it
    function run(test) {
        if (isParticipating(test) && testCanBeRun(test)) {
            var participations = getParticipations(),
                variantId = participations[test.id].variant;
            var variant = getVariant(test, variantId);
            if (variant) {
                variant.test();

                var onTestComplete = variant.success || noop;
                onTestComplete(recordTestComplete(test, variantId));
            } else if (variantId === 'notintest' && test.notInTest) {
                test.notInTest();
            }
        }
    }

    function allocateUserToTest(test) {

        // Skip allocation if the user is already participating, or the test is invalid.
        if (!testCanBeRun(test) || isParticipating(test)) {
            return;
        }

        // Determine whether the user is in the test or not. The test population is just a subset of mvt ids.
        // A test population must begin from a specific value. Overlapping test ranges are permitted.
        var variantIds, testVariantId,
            smallestTestId = mvtCookie.getMvtNumValues() * test.audienceOffset,
            largestTestId  = smallestTestId + mvtCookie.getMvtNumValues() * test.audience,
        // Get this browser's mvt test id.
            mvtCookieId = mvtCookie.getMvtValue();

        if (mvtCookieId && mvtCookieId > smallestTestId && mvtCookieId <= largestTestId) {
            // This mvt test id is in the test range, so allocate it to a test variant.
            variantIds = map(test.variants, function (variant) {
                return variant.id;
            });
            testVariantId = mvtCookieId % variantIds.length;

            addParticipation(test, variantIds[testVariantId]);

        } else {
            addParticipation(test, 'notintest');
        }
    }

    function isTestSwitchedOn(test) {
        return config.switches['ab' + test.id];
    }

    function getTestVariantId(testId) {
        var participation = getParticipations()[testId];
        return participation && participation.variant;
    }

    function setTestVariant(testId, variant) {
        var participations = getParticipations();

        if (participations[testId]) {
            participations[testId].variant = variant;
            store.local.set(participationsKey, participations);
        }
    }

    function shouldRunTest(id, variant) {
        var test = getTest(id);
        return test && isParticipating(test) && getTestVariantId(id) === variant && testCanBeRun(test);
    }

    function getVariant(test, variantId) {
        return find(test.variants, function (variant) {
            return variant.id === variantId;
        });
    }

    // These kinds of tests are both server and client side.
    function getServerSideTests() {
        return chain(config.tests)
            .and(pick, function (participating) { return !!participating; })
            .and(keys)
            .value();
    }

    var ab = {

        addTest: function (test) {
            TESTS.push(test);
        },

        clearTests: function () {
            TESTS = [];
        },

        segment: function () {
            forEach(getActiveTests(), function (test) {
                allocateUserToTest(test);
            });
        },

        forceSegment: function (testId, variant) {
            chain(getActiveTests()).and(filter, function (test) {
                    return (test.id === testId);
                }).and(forEach, function (test) {
                    addParticipation(test, variant);
                }).valueOf();
        },

        segmentUser: function () {
            var tokens,
                forceUserIntoTest = /^#ab/.test(window.location.hash);
            if (forceUserIntoTest) {
                tokens = window.location.hash.replace('#ab-', '').split(',');
                forEach(tokens, function (token) {
                    var abParam, test, variant;
                    abParam = token.split('=');
                    test = abParam[0];
                    variant = abParam[1];
                    ab.forceSegment(test, variant);
                });
            } else {
                ab.segment();
            }

            cleanParticipations();
        },

        run: function () {
            forEach(getActiveTests(), function (test) {
                run(test);
            });
        },

        isEventApplicableToAnActiveTest: function (event) {
            var participations = keys(getParticipations());
            return some(participations, function (id) {
                var listOfEventStrings = getTest(id).events;
                return some(listOfEventStrings, function (ev) {
                    return event.indexOf(ev) === 0;
                });
            });
        },

        getActiveTestsEventIsApplicableTo: function (event) {

            function startsWith(string, prefix) {
                return string.indexOf(prefix) === 0;
            }

            var eventTag = event.tag;
            return eventTag && chain(getActiveTests()).and(filter, function (test) {
                    var testEvents = test.events;
                    return testEvents && some(testEvents, function (testEvent) {
                        return startsWith(eventTag, testEvent);
                    });
                }).and(map, function (test) {
                    return test.id;
                }).valueOf();
        },

        getAbLoggableObject: getAbLoggableObject,
        getParticipations: getParticipations,
        isParticipating: isParticipating,
        getTest: getTest,
        makeOmnitureTag: makeOmnitureTag,
        trackEvent: trackEvent,
        getExpiredTests: getExpiredTests,
        getActiveTests: getActiveTests,
        getTestVariantId: getTestVariantId,
        setTestVariant: setTestVariant,
        getVariant: getVariant,

        /**
         * check if a test can be run (i.e. is not expired and switched on)
         *
         * @param  {string|Object} test   id or test object
         * @return {Boolean}
         */
        testCanBeRun: function (test) {
            if (typeof test === 'string') {
                return testCanBeRun(find(TESTS, function (t) {
                    return t.id === test;
                }));
            }

            return test.id && test.expiry && testCanBeRun(test);
        },

        /**
         * returns whether the caller should treat the user as being in that variant.
         *
         * @param testName
         * @param variant
         * @returns {*|boolean|Boolean}
         */
        isInVariant: function (testName, variant) {
            return ab.getParticipations()[testName] &&
                (ab.getParticipations()[testName].variant === variant) &&
                ab.testCanBeRun(testName);
        },

        shouldRunTest: shouldRunTest,

        // testing
        reset: function () {
            TESTS = [];
        }
    };

    return ab;

});<|MERGE_RESOLUTION|>--- conflicted
+++ resolved
@@ -67,14 +67,10 @@
         new LoyalAdblockingSurvey(),
         new Minute(),
         new ParticipationStarRatings(),
-<<<<<<< HEAD
         new ParticipationLowFricMusic(),
         new ParticipationLowFricTv(),
-        new CleverFriendBrexit()
-=======
         new CleverFriendBrexit(),
         new WelcomeHeader()
->>>>>>> 66ee70c4
     ]);
 
     var participationsKey = 'gu.ab.participations';
