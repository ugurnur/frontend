define([
    'bonzo',
    'qwery',
    'common/utils/detect',
    'common/utils/config',
    'common/utils/mediator',
    'common/utils/template',
    'common/modules/loyalty/save-for-later',
    'text!common/views/identity/saved-for-later-profile-link.html'
], function (
    bonzo,
    qwery,
    detect,
    config,
    mediator,
    template,
    SaveForLater,
    profileLinkTmp
) {

    return function () {
        this.id = 'SaveForLater';
        this.start = '2015-04-09';
        this.expiry = '2015-07-09';
        this.author = 'Nathaniel Bennett';
        this.description = 'Internal test of save for later functionality';
        this.audience = 0.0;
        this.audienceOffset = 0;
        this.successMeasure = '';
        this.audienceCriteria = 'Interal only - we opt in';
        this.dataLinkNames = '';
        this.idealOutcome = '';
        this.showForSensitive = false;

        this.canRun = function () {
            return true;
        };

        this.variants = [
            {
                id: 'variant',
                test: function () {
<<<<<<< HEAD
                    var saveForLater = new SaveForLater();
                    saveForLater.init();
=======
                    mediator.on('module:identity:api:loaded', function () {
                        var saveForLater = new SaveForLater();
                        saveForLater.init();
                    });
>>>>>>> ffb8b9b8

                    mediator.on('modules:profilenav:loaded', function () {
                        var popup = qwery('.popup--profile')[0];
                        bonzo(popup).append(bonzo.create(
                            template(profileLinkTmp.replace(/^\s+|\s+$/gm, ''), {
                                idUrl: config.page.idUrl
                            })
                        ));
                    });

                }
            }
        ];
    };
});<|MERGE_RESOLUTION|>--- conflicted
+++ resolved
@@ -40,15 +40,10 @@
             {
                 id: 'variant',
                 test: function () {
-<<<<<<< HEAD
-                    var saveForLater = new SaveForLater();
-                    saveForLater.init();
-=======
                     mediator.on('module:identity:api:loaded', function () {
                         var saveForLater = new SaveForLater();
                         saveForLater.init();
                     });
->>>>>>> ffb8b9b8
 
                     mediator.on('modules:profilenav:loaded', function () {
                         var popup = qwery('.popup--profile')[0];
