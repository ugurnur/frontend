define([
    'bonzo',
    'qwery',
    'common/utils/detect',
    'common/utils/config',
    'common/utils/mediator',
    'common/utils/template',
    'common/modules/loyalty/save-for-later',
    'text!common/views/identity/saved-for-later-profile-link.html'
], function (
    bonzo,
    qwery,
    detect,
    config,
    mediator,
    template,
    SaveForLater,
    profileLinkTmp
) {

    return function () {
        this.id = 'SaveForLater';
        this.start = '2015-04-09';
        this.expiry = '2015-07-09';
        this.author = 'Nathaniel Bennett';
        this.description = 'Internal test of save for later functionality';
        this.audience = 0.0;
        this.audienceOffset = 0;
        this.successMeasure = '';
        this.audienceCriteria = 'Interal only - we opt in';
        this.dataLinkNames = '';
        this.idealOutcome = '';
        this.showForSensitive = false;

        this.canRun = function () {
<<<<<<< HEAD
            return id.isUserLoggedIn();
        };

        var init = function () {
            var saveForLater = new SaveForLater();
            saveForLater.init();
=======
            return true;
>>>>>>> 34a071a0
        };

        this.variants = [
            {
                id: 'variant',
                test: function () {
<<<<<<< HEAD
=======
                    mediator.on('module:identity:api:loaded', function () {

                        if (!/Network Front|Section/.test(config.page.contentType)) {
                            var saveForLater = new SaveForLater();
                            saveForLater.init();
                        }
                    });
>>>>>>> 34a071a0

                    mediator.on('module:identity:api:loaded', init);
                    mediator.on('modules:profilenav:loaded', function () {
                        var popup = qwery('.popup--profile')[0];
                        bonzo(popup).append(bonzo.create(
                            template(profileLinkTmp.replace(/^\s+|\s+$/gm, ''), {
                                idUrl: config.page.idUrl
                            })
                        ));
                    });

                }
            }
        ];
    };
});<|MERGE_RESOLUTION|>--- conflicted
+++ resolved
@@ -33,34 +33,16 @@
         this.showForSensitive = false;
 
         this.canRun = function () {
-<<<<<<< HEAD
-            return id.isUserLoggedIn();
-        };
-
-        var init = function () {
-            var saveForLater = new SaveForLater();
-            saveForLater.init();
-=======
             return true;
->>>>>>> 34a071a0
         };
 
         this.variants = [
             {
                 id: 'variant',
                 test: function () {
-<<<<<<< HEAD
-=======
-                    mediator.on('module:identity:api:loaded', function () {
+                    var saveForLater = new SaveForLater();
+                    saveForLater.init();
 
-                        if (!/Network Front|Section/.test(config.page.contentType)) {
-                            var saveForLater = new SaveForLater();
-                            saveForLater.init();
-                        }
-                    });
->>>>>>> 34a071a0
-
-                    mediator.on('module:identity:api:loaded', init);
                     mediator.on('modules:profilenav:loaded', function () {
                         var popup = qwery('.popup--profile')[0];
                         bonzo(popup).append(bonzo.create(
