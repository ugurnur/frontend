define([
    'bonzo',
    'qwery',
    'common/utils/detect',
    'common/utils/config',
    'common/utils/mediator',
    'common/utils/template',
    'common/modules/identity/api',
    'common/modules/loyalty/save-for-later',
    'text!common/views/identity/saved-for-later-profile-link.html',
    'common/modules/identity/api'
], function (
    bonzo,
    qwery,
    detect,
    config,
    mediator,
    template,
    id,
    SaveForLater,
    profileLinkTmp,
    Id
) {

    return function () {
        this.id = 'SaveForLater';
        this.start = '2015-04-09';
        this.expiry = '2015-07-09';
        this.author = 'Nathaniel Bennett';
        this.description = 'Internal test of save for later functionality';
        this.audience = 0.0;
        this.audienceOffset = 0;
        this.successMeasure = '';
        this.audienceCriteria = 'Interal only - we opt in';
        this.dataLinkNames = '';
        this.idealOutcome = '';
        this.showForSensitive = false;

        this.canRun = function () {
<<<<<<< HEAD
            return true;
=======
            return Id.isUserLoggedIn();
        };

        var init = function () {
            var saveForLater = new SaveForLater();
            saveForLater.init();
>>>>>>> 06c63d11
        };

        this.variants = [
            {
                id: 'variant',
                test: function () {
<<<<<<< HEAD
                    mediator.on('module:identity:api:loaded', function () {
                        var saveArticle = new SaveForLater();

                        saveArticle.init();
                    });
=======
>>>>>>> 06c63d11

                    mediator.on('module:identity:api:loaded', init);
                    mediator.on('modules:profilenav:loaded', function () {
                        var popup = qwery('.popup--profile')[0];
                        bonzo(popup).append(bonzo.create(
                            template(profileLinkTmp.replace(/^\s+|\s+$/gm, ''), {
                                idUrl: config.page.idUrl
                            })
                        ));
                    });

                }
            }
        ];

        this.notInTest = function () {
            // On top of the A/B test, we always want to give pre-existing SFL
            // users the web feature.
            mediator.on('module:identity:api:loaded', function () {
                id.getSavedArticles().then(function (resp) {
                    var userHasSavedArticles = !!resp.savedArticles;

                    if (userHasSavedArticles) {
                        init();
                    }
                });
            });
        };
    };
});<|MERGE_RESOLUTION|>--- conflicted
+++ resolved
@@ -7,8 +7,7 @@
     'common/utils/template',
     'common/modules/identity/api',
     'common/modules/loyalty/save-for-later',
-    'text!common/views/identity/saved-for-later-profile-link.html',
-    'common/modules/identity/api'
+    'text!common/views/identity/saved-for-later-profile-link.html'
 ], function (
     bonzo,
     qwery,
@@ -18,8 +17,7 @@
     template,
     id,
     SaveForLater,
-    profileLinkTmp,
-    Id
+    profileLinkTmp
 ) {
 
     return function () {
@@ -37,30 +35,18 @@
         this.showForSensitive = false;
 
         this.canRun = function () {
-<<<<<<< HEAD
-            return true;
-=======
-            return Id.isUserLoggedIn();
+            return id.isUserLoggedIn();
         };
 
         var init = function () {
             var saveForLater = new SaveForLater();
             saveForLater.init();
->>>>>>> 06c63d11
         };
 
         this.variants = [
             {
                 id: 'variant',
                 test: function () {
-<<<<<<< HEAD
-                    mediator.on('module:identity:api:loaded', function () {
-                        var saveArticle = new SaveForLater();
-
-                        saveArticle.init();
-                    });
-=======
->>>>>>> 06c63d11
 
                     mediator.on('module:identity:api:loaded', init);
                     mediator.on('modules:profilenav:loaded', function () {
