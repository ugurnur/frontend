--- conflicted
+++ resolved
@@ -14,14 +14,8 @@
     tailorSurvey,
     acquisitionsEpicElectionInteractiveEnd,
     acquisitionsEpicElectionInteractiveSlice,
-<<<<<<< HEAD
+    outstreamFrequencyCapHoldback,
 ].filter(Boolean);
-=======
-    outstreamFrequencyCapHoldback,
-]
-    .concat(membershipEngagementBannerTests)
-    .filter(Boolean);
->>>>>>> c0ba0ff8
 
 export const getActiveTests = (): $ReadOnlyArray<ABTest> =>
     TESTS.filter(test => {
