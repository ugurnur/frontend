// @flow
import { isExpired } from 'common/modules/experiments/test-can-run-checks';
import { removeParticipation } from 'common/modules/experiments/utils';
import { getTest as getAcquisitionTest } from 'common/modules/experiments/acquisition-test-selector';
import MembershipEngagementBannerTests from 'common/modules/experiments/tests/membership-engagement-banner-tests';
import { paidContentVsOutbrain2 } from 'common/modules/experiments/tests/paid-content-vs-outbrain';
import { glabsTrafficDriverSlot } from 'common/modules/experiments/tests/glabs-traffic-driver-slot';
import { tailorSurvey } from 'common/modules/experiments/tests/tailor-survey';

import { acquisitionsEpicElectionInteractiveEnd } from 'common/modules/experiments/tests/acquisitions-epic-election-interactive-end';
import { acquisitionsEpicElectionInteractiveSlice } from 'common/modules/experiments/tests/acquisitions-epic-election-interactive-slice';

export const TESTS: Array<ABTest> = [
    paidContentVsOutbrain2,
    getAcquisitionTest(),
    tailorSurvey,
<<<<<<< HEAD
    glabsTrafficDriverSlot,
    AcquisitionsEpicElectionInteractiveEnd,
    AcquisitionsEpicElectionInteractiveSlice,
=======
    carrotSlot,
    acquisitionsEpicElectionInteractiveEnd,
    acquisitionsEpicElectionInteractiveSlice,
>>>>>>> 97363d12
]
    .concat(MembershipEngagementBannerTests)
    .filter(Boolean);

export const getActiveTests = (): Array<ABTest> =>
    TESTS.filter(test => {
        if (isExpired(test.expiry)) {
            removeParticipation(test);
            return false;
        }
        return true;
    });

export const getExpiredTests = (): Array<ABTest> =>
    TESTS.filter(test => isExpired(test.expiry));

export const getTest = (id: string): ?ABTest => {
    const testIds = TESTS.map(test => test.id);
    const index = testIds.indexOf(id);
    return index > -1 ? TESTS[index] : null;
};<|MERGE_RESOLUTION|>--- conflicted
+++ resolved
@@ -14,15 +14,9 @@
     paidContentVsOutbrain2,
     getAcquisitionTest(),
     tailorSurvey,
-<<<<<<< HEAD
     glabsTrafficDriverSlot,
-    AcquisitionsEpicElectionInteractiveEnd,
-    AcquisitionsEpicElectionInteractiveSlice,
-=======
-    carrotSlot,
     acquisitionsEpicElectionInteractiveEnd,
     acquisitionsEpicElectionInteractiveSlice,
->>>>>>> 97363d12
 ]
     .concat(MembershipEngagementBannerTests)
     .filter(Boolean);
