define([
    'common/utils/config',
    'common/utils/mediator',
    'common/modules/analytics/register',
    'common/modules/component'
], function (
    config,
    mediator,
    register,
    Component
) {

    var noop = function () {};

    function TonalComponent() {

        register.begin('tonal-content');

        this.edition = config.page.edition.toLowerCase();

        //Ensures we only fetch supported tones.
        if (this.isSupported()) {
            this.endpoint = this.getEndpoint();
        } else {
            this.fetch = noop;
        }
    }

    Component.define(TonalComponent);

    TonalComponent.prototype.tones = {
        features: '-alpha/features/feature-stories.json',
        comment: '-alpha/contributors/feature-stories.json'
    };

    TonalComponent.prototype.getEndpoint = function () {
        return '/container/' + this.edition + this.tones[this.getTone()];
    };

    TonalComponent.prototype.isSupported = function () {
        return this.getTone() in this.tones;
    };

    TonalComponent.prototype.getTone = function () {
        return config.page.tones.split(',')[0].toLowerCase();
    };

    TonalComponent.prototype.ready = function () {
<<<<<<< HEAD
        mediator.emit('ui:images:upgradePictures');
=======
        var container = document.body.querySelector('.tone-feature');
        mediator.emit('modules:tonal:loaded', container);
        mediator.emit('ui:images:upgradePicture', container);
>>>>>>> 94b0f3d7
        register.end('tonal-content');
    };

    TonalComponent.prototype.error = function () {
        register.error('tonal-content');
    };

    return TonalComponent;
});<|MERGE_RESOLUTION|>--- conflicted
+++ resolved
@@ -46,13 +46,9 @@
     };
 
     TonalComponent.prototype.ready = function () {
-<<<<<<< HEAD
-        mediator.emit('ui:images:upgradePictures');
-=======
         var container = document.body.querySelector('.tone-feature');
         mediator.emit('modules:tonal:loaded', container);
-        mediator.emit('ui:images:upgradePicture', container);
->>>>>>> 94b0f3d7
+        mediator.emit('ui:images:upgradePictures');
         register.end('tonal-content');
     };
 
