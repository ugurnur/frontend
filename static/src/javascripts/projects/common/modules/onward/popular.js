--- conflicted
+++ resolved
@@ -8,13 +8,9 @@
     'common/modules/commercial/create-ad-slot',
     'common/modules/commercial/commercial-features',
     'common/modules/commercial/dfp-api',
-<<<<<<< HEAD
-    'common/modules/experiments/ab'
-=======
     'common/modules/experiments/ab',
     'common/modules/onward/inject-container',
     'lodash/collections/contains'
->>>>>>> 183e9a55
 ], function (
     qwery,
     $,
@@ -25,14 +21,10 @@
     createAdSlot,
     commercialFeatures,
     dfp,
-<<<<<<< HEAD
-    ab
-) {
-=======
     ab,
     injectContainer,
-    contains) {
->>>>>>> 183e9a55
+    contains
+) {
 
     function MostPopular() {
         // This is not going to evolve into a random list of sections. If anyone wants more than these 2 then
