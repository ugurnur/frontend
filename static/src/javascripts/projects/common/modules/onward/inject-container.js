define([
    'fastdom',
    'common/utils/$',
    'common/utils/ajax',
    'common/modules/ui/images',
    'common/utils/mediator'
], function (
    fastdom,
    $,
    ajax,
    images,
<<<<<<< HEAD
    mediator) {
    var containerUrlTemplate = '/container/use-layout/{containerId}.json';
=======
    mediator
) {
>>>>>>> 3d908afb

    function injectContainer(containerUrl, containerSelector, containerName) {
        return ajax({
            url: containerUrl,
            crossOrigin: true
        }).then(function (resp) {
            if (resp.html) {
                fastdom.write(function () {
                    var $el = $(containerSelector);
                    $el.before(resp.html);
                    $el.css({
                        display: 'none'
                    });
                    images.upgradePictures();
                    mediator.emit(containerName);
                });
            }
        });
    }

    return {
        injectContainer: injectContainer
    };
});<|MERGE_RESOLUTION|>--- conflicted
+++ resolved
@@ -9,13 +9,8 @@
     $,
     ajax,
     images,
-<<<<<<< HEAD
-    mediator) {
-    var containerUrlTemplate = '/container/use-layout/{containerId}.json';
-=======
     mediator
 ) {
->>>>>>> 3d908afb
 
     function injectContainer(containerUrl, containerSelector, containerName) {
         return ajax({
