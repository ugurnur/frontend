--- conflicted
+++ resolved
@@ -7,14 +7,9 @@
     'common/modules/analytics/register',
     'common/modules/lazyload',
     'common/modules/ui/expandable',
-<<<<<<< HEAD
-    'common/modules/experiments/ab'
-=======
     'common/modules/experiments/ab',
-    'common/modules/onward/inject-container',
     'lodash/arrays/intersection',
     'lodash/collections/map'
->>>>>>> 183e9a55
 ], function (
     bonzo,
     qwery,
@@ -24,15 +19,10 @@
     register,
     LazyLoad,
     Expandable,
-<<<<<<< HEAD
-    ab
+    ab,
+    intersection,
+    map
 ) {
-=======
-    ab,
-    injectContainer,
-    intersection,
-    map) {
->>>>>>> 183e9a55
 
     var opts;
 
@@ -88,25 +78,16 @@
 
                 relatedUrl = popularInTag || '/related/' + config.page.pageId + '.json';
 
-<<<<<<< HEAD
+                    if (opts.excludeTags && opts.excludeTags.length) {
+                        relatedUrl += '?' + map(opts.excludeTags, function (tag) {
+                            return 'exclude-tag=' + tag;
+                        }).join('&');
+                    }
                 if (opts.excludeTags && opts.excludeTags.length) {
                     relatedUrl += '?' + _.map(opts.excludeTags, function (tag) {
                         return 'exclude-tag=' + tag;
                     }).join('&');
                 }
-=======
-                    if (opts.excludeTags && opts.excludeTags.length) {
-                        relatedUrl += '?' + map(opts.excludeTags, function (tag) {
-                            return 'exclude-tag=' + tag;
-                        }).join('&');
-                    }
-
-                    new LazyLoad({
-                        url: relatedUrl,
-                        container: container,
-                        success: function () {
-                            var relatedContainer = container.querySelector('.related-content');
->>>>>>> 183e9a55
 
                 new LazyLoad({
                     url: relatedUrl,
@@ -114,31 +95,12 @@
                     success: function () {
                         var relatedContainer = container.querySelector('.related-content');
 
-<<<<<<< HEAD
                         new Expandable({dom: relatedContainer, expanded: false, showCount: false}).init();
                         // upgrade images
                         mediator.emit('modules:related:loaded', container);
                         mediator.emit('page:new-content', container);
                         mediator.emit('ui:images:upgradePictures', container);
                         register.end(componentName);
-
-                        /* TODO remove after ab test*/
-                        if (ab.getTestVariantId('OnwardNames') &&
-                            ab.testCanBeRun('OnwardNames') &&
-                            ab.getTestVariantId('OnwardNames').indexOf('test:') === 0) {
-                            (function () {
-                                var heading = $('.js-ab-onward-names-related');
-                                if (heading) {
-                                    heading.text(ab.getTestVariantId('OnwardNames').substr(5));
-                                }
-                            })();
-=======
-                        },
-                        error: function () {
-                            bonzo(container).remove();
-                            register.error(componentName);
->>>>>>> 183e9a55
-                        }
 
                     },
                     error: function () {
