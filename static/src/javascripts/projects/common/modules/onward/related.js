define([
    'bonzo',
    'qwery',
    'common/utils/_',
    'common/utils/$',
    'common/utils/config',
    'common/utils/mediator',
    'common/modules/analytics/register',
    'common/modules/experiments/ab',
    'common/modules/lazyload',
    'common/modules/ui/expandable',
    'common/modules/experiments/ab',
    'common/modules/onward/inject-container'
], function (
    bonzo,
    qwery,
    _,
    $,
    config,
    mediator,
    register,
    ab,
    LazyLoad,
    Expandable,
    ab,
    injectContainer
) {

    var opts;

    function Related(options) {
        opts = options || {};
    }

    Related.prototype.popularInTagOverride = function () {
        // whitelist of tags to override related story component with a popular-in-tag component
        if (!config.page.keywordIds) {
            return false;
        }
        var whitelistedTags = [// order matters here (first match wins)
                // sport tags
                'sport/cricket', 'sport/rugby-union', 'sport/rugbyleague', 'sport/formulaone',
                'sport/tennis', 'sport/cycling', 'sport/motorsports', 'sport/golf', 'sport/horse-racing',
                'sport/boxing', 'sport/us-sport', 'sport/australia-sport',
                // football tags
                'football/championsleague', 'football/premierleague', 'football/championship',
                'football/europeanfootball', 'football/world-cup-2014',
                // football team tags
                'football/manchester-united', 'football/chelsea', 'football/arsenal',
                'football/manchestercity', 'football/tottenham-hotspur', 'football/liverpool'
            ],
            pageTags      = config.page.keywordIds.split(','),
            // if this is an advertisement feature, use the page's keyword (there'll only be one)
            popularInTags = config.page.isAdvertisementFeature ? pageTags : _.intersection(whitelistedTags, pageTags);

        if (popularInTags.length) {
            return '/popular-in-tag/' + popularInTags[0] + '.json';
        }
    };

    Related.prototype.renderRelatedComponent = function () {
        var relatedUrl, popularInTag, componentName, container,
            fetchRelated = config.switches.relatedContent && config.page.showRelatedContent;

        if (config.page && config.page.hasStoryPackage) {
            new Expandable({
                dom: document.body.querySelector('.related-trails'),
                expanded: false,
                showCount: false
            }).init();

        } else if (fetchRelated) {
            if (ab.getParticipations().InjectHeadlinesTest && ab.getParticipations().InjectHeadlinesTest.variant === 'variant' && ab.testCanBeRun('InjectHeadlinesTest')) {
                injectContainer.injectContainer('uk-alpha/news/regular-stories');
                mediator.once('ab-briefing-loaded', function () {
                    var $headlines = $('#headlines');
                    $('#headlines .fc-container__header__title span').html('Your morning briefing');
                    $headlines.attr('data-link-name', $headlines.attr('data-link-name') + ' morning-briefing-ab');
                });
            } else {
                container = document.body.querySelector('.js-related');

                if (container) {
                    popularInTag = this.popularInTagOverride();
                    componentName = popularInTag ? 'related-popular-in-tag' : 'related-content';
                    register.begin(componentName);

                    container.setAttribute('data-component', componentName);

                    relatedUrl = popularInTag || '/related/' + config.page.pageId + '.json';

                    if (opts.excludeTags && opts.excludeTags.length) {
                        relatedUrl += '?' + _.map(opts.excludeTags, function (tag) {
                            return 'exclude-tag=' + tag;
                        }).join('&');
                    }

                    new LazyLoad({
                        url: relatedUrl,
                        container: container,
                        success: function () {
                            var relatedContainer = container.querySelector('.related-content');

<<<<<<< HEAD
                            new Expandable({dom: relatedContainer, expanded: false, showCount: false}).init();
                            // upgrade images
                            mediator.emit('modules:related:loaded', container);
                            mediator.emit('page:new-content', container);
                            mediator.emit('ui:images:upgradePictures', container);
                            register.end(componentName);
                        },
                        error: function () {
                            bonzo(container).remove();
                            register.error(componentName);
                        }
                    }).load();
                }
=======
                        new Expandable({dom: relatedContainer, expanded: false, showCount: false}).init();
                        // upgrade images
                        mediator.emit('modules:related:loaded', container);
                        mediator.emit('page:new-content', container);
                        mediator.emit('ui:images:upgradePictures', container);
                        register.end(componentName);

                        /* TODO remove after ab test*/
                        if (ab.getTestVariantId('OnwardNames') &&
                            ab.testCanBeRun('OnwardNames') &&
                            ab.getTestVariantId('OnwardNames').indexOf('test:') === 0) {
                            (function () {
                                var heading = $('.js-ab-onward-names-related');
                                if (heading) {
                                    heading.text(ab.getTestVariantId('OnwardNames').substr(5));
                                }
                            })();
                        }

                    },
                    error: function () {
                        bonzo(container).remove();
                        register.error(componentName);
                    }
                }).load();
>>>>>>> 28b52684
            }
        } else {
            $('.js-related').addClass('u-h');
        }
    };

    return Related;
});<|MERGE_RESOLUTION|>--- conflicted
+++ resolved
@@ -6,7 +6,6 @@
     'common/utils/config',
     'common/utils/mediator',
     'common/modules/analytics/register',
-    'common/modules/experiments/ab',
     'common/modules/lazyload',
     'common/modules/ui/expandable',
     'common/modules/experiments/ab',
@@ -19,7 +18,6 @@
     config,
     mediator,
     register,
-    ab,
     LazyLoad,
     Expandable,
     ab,
@@ -101,21 +99,6 @@
                         success: function () {
                             var relatedContainer = container.querySelector('.related-content');
 
-<<<<<<< HEAD
-                            new Expandable({dom: relatedContainer, expanded: false, showCount: false}).init();
-                            // upgrade images
-                            mediator.emit('modules:related:loaded', container);
-                            mediator.emit('page:new-content', container);
-                            mediator.emit('ui:images:upgradePictures', container);
-                            register.end(componentName);
-                        },
-                        error: function () {
-                            bonzo(container).remove();
-                            register.error(componentName);
-                        }
-                    }).load();
-                }
-=======
                         new Expandable({dom: relatedContainer, expanded: false, showCount: false}).init();
                         // upgrade images
                         mediator.emit('modules:related:loaded', container);
@@ -141,7 +124,6 @@
                         register.error(componentName);
                     }
                 }).load();
->>>>>>> 28b52684
             }
         } else {
             $('.js-related').addClass('u-h');
