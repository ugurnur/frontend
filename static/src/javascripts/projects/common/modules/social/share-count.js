--- conflicted
+++ resolved
@@ -3,10 +3,7 @@
     'common/utils/ajax',
     'common/utils/detect',
     'common/utils/config',
-<<<<<<< HEAD
-=======
     'common/utils/formatters',
->>>>>>> 2e50d46e
     'common/utils/template',
     'text!common/views/content/share-count.html'
 ], function (
@@ -14,10 +11,7 @@
     ajax,
     detect,
     config,
-<<<<<<< HEAD
-=======
     formatters,
->>>>>>> 2e50d46e
     template,
     shareCountTemplate
 ) {
