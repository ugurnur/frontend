define([
    'bean',
    'qwery',
    'fastdom',
    'common/utils/$',
    'common/utils/_',
    'common/utils/config',
    'common/utils/detect',
    'common/utils/mediator',
    'common/modules/experiments/ab',
    'common/modules/ui/smartAppBanner'
], function (
    bean,
    qwery,
    fastdom,
    $,
    _,
    config,
    detect,
    mediator,
    ab,
    smartAppBanner
) {
    function StickyHeader() {
        this.$els   = {};
        this.config = {
            showHeaderDepth: 0.5,
            showHeaderAppleDepth: 0.3,
            showNavigationDepth: 150, // Navigation will show when user scrolls X px up
            distance: 0,
            direction: 'down',
            showNavigation: false,
            thresholdMobile: 400,
            firstLoadDepth: 500,
            isNavigationLocked: false
        };
        this.breakpoint = detect.getBreakpoint();
        this.isMobile = _.contains(this.breakpoint, 'mobile');
        this.isTablet = _.contains(this.breakpoint, 'tablet');
        this.isAppleCampaign = config.page.hasBelowTopNavSlot;
        this.isSensitivePage = config.page.section === 'childrens-books-site' || config.page.shouldHideAdverts;
        this.isProfilePage = config.page.section === 'identity';
        this.isAdblockInUse = detect.adblockInUse;
<<<<<<< HEAD

        _.bindAll(this, 'updatePositionMobile', 'updatePositionAdblock', 'updatePositionApple', 'updatePosition');
=======
        this.isAdblockABTest = ab.getParticipations().AdblockStickyBanner && ab.testCanBeRun('AdblockStickyBanner')
            && ab.getParticipations().AdblockStickyBanner.variant === 'variant';
>>>>>>> 679ea3d2
    }

    StickyHeader.prototype.init = function () {
        this.$els.header           = $('.js-header');
        this.$els.bannerDesktop    = $('.js-top-banner-above-nav');
        this.$els.bannerMobile     = $('.js-top-banner-mobile');
        this.$els.bannerBelowNav   = $('.js-top-banner-below-nav');
        this.$els.main             = $('.js-maincontent');
        this.$els.navHeader        = $('.js-navigation-header');
        this.$els.burgerIcon       = $('.js-navigation-toggle', this.$els.navHeader);
        this.$els.navigation       = $('.js-navigation', this.$els.navHeader);
        this.$els.navigationGlobal = $('.js-global-navigation');
        this.$els.popupSearch      = $('.js-popup--search');
        this.$els.window           = $(window);

        fastdom.read(function () {
            this.headerBigHeight     = this.$els.navHeader.dim().height;
            this.navigationClassList = this.$els.navigation.attr('class');
        }.bind(this));

        // Top ads are revealed with CSS animation. As we don't know when animation is finished we will
        // start updating position only if the viewport is 'firstLoadDepth' scrolled down on page load
        if (this.$els.window.scrollTop() > this.config.firstLoadDepth) {
            if (this.isAppleCampaign) {
                fastdom.read(this.updatePositionApple);
            } else {
                fastdom.read(this.updatePosition);
            }
        }

        if (this.isAdblockInUse && !this.isMobile && this.isAdblockABTest) {
            fastdom.read(function () {
                this.$els.bannerDesktop = $('.js-adblock-sticky');
            }.bind(this));
        }

        // Get the name of the method to run after scroll
        this.updateMethod = this.getUpdateMethod();

        // Profile page doesn't need scroll event as it has only slim sticky nav from the beginning
        if (this.isProfilePage) {
            this.updatePositionProfile();
        } else {
            mediator.on('window:throttledScroll', this[this.updateMethod]);
        }

        // Make sure header is locked when meganav is open
        mediator.on('modules:nav:open', function () {
            this.lockStickyNavigation();
        }.bind(this));

        mediator.on('modules:nav:close', function () {
            this.unlockStickyNavigation();
        }.bind(this));

        // Make sure header is locked when search is open
        mediator.on('modules:search', function () {
            if (this.$els.popupSearch.hasClass('is-off')) {
                this.unlockStickyNavigation();
            } else {
                this.lockStickyNavigation();
            }
        }.bind(this));
    };

    StickyHeader.prototype.getUpdateMethod = function () {
        if (this.isMobile) {
            return 'updatePositionMobile';
        } else if (this.isAdblockInUse && !this.isAdblockABTest) {
            return 'updatePositionAdblock';
        } else if (this.isAppleCampaign) {
            return 'updatePositionApple';
        } else {
            return 'updatePosition';
        }
    };

    // Make sure meganav is always in the default state
    StickyHeader.prototype.unlockStickyNavigation = function () {
        this.config.isNavigationLocked = false;

        fastdom.write(function () {
            this.$els.navigationGlobal
                .removeClass('navigation__expandable--sticky')
                .attr('height', 'auto');
        }.bind(this));
    };

    StickyHeader.prototype.lockStickyNavigation = function () {
        this.config.isNavigationLocked = true;

        fastdom.read(function () {

            // Navigation should have scrollbar only if header is in slim version
            // Or we are in mobile and tablet version
            if (this.$els.header.hasClass('l-header--is-slim') || this.isMobile || this.isTablet) {
                var height = window.innerHeight - $('.js-mega-nav-placeholder')[0].getBoundingClientRect().top;

                fastdom.write(function () {
                    this.$els.navigationGlobal
                        .addClass('navigation__expandable--sticky')
                        .css('height', height);
                });
            }
        }.bind(this));
    };

    StickyHeader.prototype.setScrollDirection = function (scrollY) {
        this.config.direction = (scrollY > this.config.prevScroll) ? 'down' : 'up';
        this.config.prevScroll = scrollY;
    };

    StickyHeader.prototype.shouldShowNavigation = function (scrollY) {
        if (this.config.direction === 'up' && this.config.distance === 0) {
            this.config.distance = scrollY;
        }

        // If distance scrolled is more than showNavigationDepth show navigation
        this.config.showNavigation = (Math.abs(scrollY - this.config.distance) > this.config.showNavigationDepth);
    };

    StickyHeader.prototype.showNavigation = function (scrollY) {
        this.shouldShowNavigation(scrollY);

        // If user is scrolling up and navigation threshold was met show navigation
        if (this.config.direction === 'up' && this.config.showNavigation) {
            fastdom.write(function () {
                if (this.isTablet || this.isMobile) {
                    this.$els.navigation.removeClass('animate-down-mobile').addClass('animate-up-mobile');
                } else {
                    if (this.isSensitivePage) {
                        this.$els.navigation.css('display', 'block');
                    } else {
                        this.$els.navigation.removeClass('animate-down-desktop').addClass('animate-up-desktop');
                    }
                }
            }.bind(this));
        } else {
            // If user is scrolling down and navigation is visible reset bounce distance
            if (this.config.showNavigation) {
                // Reset distance bouncing
                this.config.distance = 0;

                // Close meganav if it's open
                if (this.$els.navHeader.hasClass('navigation-container--expanded')) {
                    bean.fire(qwery('.js-navigation-toggle')[0], 'click');
                }
            }
            fastdom.write(function () {
                if (this.isTablet || this.isMobile) {
                    this.$els.navigation.removeClass('animate-up-mobile').addClass('animate-down-mobile');
                } else {
                    if (this.isSensitivePage) {
                        this.$els.navigation.css('display', 'none');
                    } else {
                        this.$els.navigation.removeClass('animate-up-desktop').addClass('animate-down-desktop');
                    }
                }
            }.bind(this));
        }
    };

    StickyHeader.prototype.setNavigationDefault = function () {
        fastdom.write(function () {
            // Make sure navigation is visible and has its default styles
            this.$els.navigation.removeAttr('class');
            this.$els.navigation.attr('class', this.navigationClassList);
        }.bind(this));
    };

    StickyHeader.prototype.updatePosition = function () {
        var bannerHeight = 0,
            scrollY = window.pageYOffset;

        if (!this.isSensitivePage) {
            bannerHeight = this.$els.bannerDesktop.dim().height || 128;
        }

        this.setScrollDirection(scrollY);

        // Header is slim and navigation is shown on the scroll up
        // Unless meganav is opened
        if (scrollY >= this.headerBigHeight + (bannerHeight * this.config.showHeaderDepth) && !this.config.isNavigationLocked) {
            fastdom.write(function () {
                this.$els.header.css({
                    position:  'fixed',
                    top:       0,
                    width:     '100%',
                    'z-index': '1020',
                    'margin-top': 0,
                    'backface-visibility': 'hidden'
                });

                // Make sure banner is outside of the view
                this.$els.bannerDesktop.css({
                    position: 'absolute',
                    width: '100%',
                    top: this.headerBigHeight
                });

                this.$els.main.css('margin-top', this.headerBigHeight + bannerHeight);
                this.$els.header.addClass('l-header--is-slim');
                this.$els.header.css({
                    '-webkit-transform': 'translateY(0%)',
                    '-ms-transform': 'translateY(0%)',
                    'transform': 'translateY(0%)'
                });
            }.bind(this));

            // If meganav is open we don't want to touch the navigation state
            if (!this.config.isNavigationLocked && config.page.contentType !== 'Interactive') {
                this.showNavigation(scrollY);
            }
        } else if (scrollY >= this.headerBigHeight) {
            fastdom.write(function () {
                // Add is not sticky anymore
                this.$els.bannerDesktop.css({
                    position: 'absolute',
                    width: '100%',
                    top: this.headerBigHeight,
                    'z-index': '1019' // Sticky z-index +1 so banner is over sticky header
                });

                if (!this.config.isNavigationLocked) {
                    //header is slim from now on
                    this.$els.header.addClass('l-header--is-slim');
                }
            }.bind(this));
            if (!this.config.isNavigationLocked) {
                if (this.config.direction === 'up') {
                    fastdom.write(function () {
                        this.$els.header.css({
                            '-webkit-transform': 'translateY(-100%)',
                            '-ms-transform': 'translateY(-100%)',
                            'transform': 'translateY(-100%)'
                        });
                    }.bind(this));
                } else {
                    fastdom.write(function () {
                        this.$els.header.css({
                            position: 'absolute',
                            'margin-top': bannerHeight,
                            '-webkit-transform': 'translateY(-500%)',
                            '-ms-transform': 'translateY(-500%)',
                            'transform': 'translateY(-500%)',
                            'z-index': '1018'
                        });

                        this.$els.main.css('margin-top', this.headerBigHeight + bannerHeight);
                    }.bind(this));
                }
            }
        } else {
            fastdom.write(function () {
                // Make sure that we show slim nav when page loaded with anchor
                this.$els.bannerDesktop.css({
                    position:  'fixed',
                    top:       0,
                    width:     '100%',
                    'z-index': '1019',
                    'backface-visibility': 'hidden'
                });
                //Header is slim only on interactives page
                if (config.page.contentType !== 'Interactive') {
                    this.$els.header.removeClass('l-header--is-slim');
                }

                this.$els.header.css({
                    position:  'relative',
                    width:     '100%',
                    'margin-top': bannerHeight,
                    '-webkit-transform': 'translateY(0%)',
                    '-ms-transform': 'translateY(0%)',
                    'transform': 'translateY(0%)',
                    'z-index': '1018'
                });

                this.$els.main.css('margin-top', 0);
                if (this.isSensitivePage) {
                    this.$els.navigation.css('display', 'block');
                }
            }.bind(this));

            // Put navigation to its default state
            this.setNavigationDefault();
        }

        if ($('.gssb_c').length > 0) {
            fastdom.write(function () {
                $('.gssb_c').hide();
            });
        }
    };

    StickyHeader.prototype.updatePositionProfile = function () {
        var headerHeight = this.$els.header.dim().height;
        fastdom.write(function () {
            this.$els.header.css({
                position:  'fixed',
                top:       0,
                width:     '100%',
                'z-index': '1020',
                'margin-top': 0,
                'backface-visibility': 'hidden'
            });
            this.$els.main.css('padding-top', headerHeight);
        }.bind(this));
    };

    StickyHeader.prototype.updatePositionAdblock = function () {
        var headerHeight = this.$els.header.dim().height,
            scrollY      = window.pageYOffset;

        this.setScrollDirection(scrollY);
        // Header is slim and navigation is shown on the scroll up
        if (scrollY >= headerHeight) {
            fastdom.write(function () {
                this.$els.header.css({
                    position:  'fixed',
                    top:       0,
                    width:     '100%',
                    'z-index': '1000',
                    'margin-top': 0,
                    '-webkit-transform': 'translateY(-100%)',
                    '-ms-transform': 'translateY(-100%)',
                    'transform': 'translateY(-100%)',
                    'backface-visibility': 'hidden'
                });

                this.$els.header.addClass('l-header--is-slim');
                this.$els.header.css({
                    '-webkit-transform': 'translateY(0%)',
                    '-ms-transform': 'translateY(0%)',
                    'transform': 'translateY(0%)'
                });
                this.$els.main.css('margin-top', this.headerBigHeight);
            }.bind(this));
            this.showNavigation(scrollY);
        } else {
            fastdom.write(function () {
                // Header is not slim yet
                this.$els.header.removeClass('l-header--is-slim');
                this.$els.header.css({
                    position:  'static',
                    width:     '100%',
                    'margin-top': 0,
                    '-webkit-transform': 'translateY(0%)',
                    '-ms-transform': 'translateY(0%)',
                    'transform': 'translateY(0%)',
                    'z-index': '998'
                });
                this.$els.main.css('margin-top', 0);
            }.bind(this));

            // Put navigation to its default state
            this.setNavigationDefault();
        }
    };

    StickyHeader.prototype.updatePositionApple = function () {
        var bannerHeight = this.$els.bannerBelowNav.dim().height || 336,
            scrollY      = window.pageYOffset;

        this.setScrollDirection(scrollY);

        // Header is slim and navigation is shown on the scroll up
        if (scrollY >= bannerHeight * this.config.showHeaderAppleDepth) {
            fastdom.write(function () {
                this.$els.header.css({
                    position:  'fixed',
                    top:       0,
                    width:     '100%',
                    'z-index': '1020',
                    'margin-top': 0,
                    '-webkit-transform': 'translateY(-100%)',
                    '-ms-transform': 'translateY(-100%)',
                    'transform': 'translateY(-100%)',
                    'backface-visibility': 'hidden'
                });

                // Make sure banner is outside of the view
                this.$els.bannerBelowNav.css({
                    position:  'static',
                    top:       null,
                    width:     '100%',
                    'z-index': '1019'
                });
                this.$els.header.addClass('l-header--is-slim');
                this.$els.header.css({
                    '-webkit-transform': 'translateY(0%)',
                    '-ms-transform': 'translateY(0%)',
                    'transform': 'translateY(0%)'
                });
            }.bind(this));
            this.showNavigation(scrollY);
        } else {
            fastdom.write(function () {
                // Header is not slim yet
                this.$els.header.removeClass('l-header--is-slim');
                this.$els.header.css({
                    position:  'static',
                    width:     '100%',
                    'margin-top': 0,
                    '-webkit-transform': 'translateY(0%)',
                    '-ms-transform': 'translateY(0%)',
                    'transform': 'translateY(0%)',
                    'z-index': '1018'
                });
            }.bind(this));

            // Put navigation to its default state
            this.setNavigationDefault();
        }
    };

    StickyHeader.prototype.fixedBannerMobile = function (headerTop, bannerHeight) {
        fastdom.write(function () {
            this.$els.header.css({
                position: 'fixed',
                top: headerTop,
                width: '100%',
                'z-index': '1021',
                'margin-top': 0,
                'backface-visibility': 'hidden'
            });
            this.$els.bannerMobile.css({
                position: 'fixed',
                top: this.headerBigHeight + headerTop,
                width: '100%',
                'z-index': '1019', // Sticky z-index -1 as it should be sticky but should go below the sticky header,
                'backface-visibility': 'hidden'
            });
            this.$els.main.css('margin-top', this.headerBigHeight + bannerHeight);
        }.bind(this));
    };

    StickyHeader.prototype.updatePositionMobile = function () {
        var bannerHeight      = this.$els.bannerMobile.dim().height,
            scrollY           = window.pageYOffset,
            smartBannerHeight = smartAppBanner.getMessageHeight();

        fastdom.write(function () {
            this.setScrollDirection(scrollY);

            if (smartAppBanner.isMessageShown()) {
                if (scrollY < smartBannerHeight) {
                    fastdom.write(function () {
                        this.$els.header.css({
                            position: 'static',
                            top: null,
                            width: '100%',
                            'z-index': '1021',
                            'margin-top': 0
                        });
                        this.$els.bannerMobile.css({
                            position: 'static',
                            top: null,
                            width: '100%',
                            'z-index': '1019' // Sticky z-index -1 as it should be sticky but should go below the sticky header
                        });
                        this.$els.main.css('margin-top', 0);
                    }.bind(this));
                } else if (scrollY > smartBannerHeight && scrollY < this.config.thresholdMobile) {
                    fastdom.write(function () {
                        this.fixedBannerMobile(0, bannerHeight);
                    }.bind(this));
                    // Put navigation to its default state
                    this.setNavigationDefault();
                } else if (scrollY > this.config.thresholdMobile) {
                    fastdom.write(function () {
                        //after this.thresholdMobile px of scrolling 'release' banner and navigation
                        this.$els.bannerMobile.css({
                            position: 'absolute',
                            top: this.config.thresholdMobile + this.headerBigHeight
                        });
                    }.bind(this));

                    this.showNavigation(scrollY);
                }
            } else {
                //header, navigation and banner are sticky from the beginning
                if (scrollY < this.config.thresholdMobile) {
                    fastdom.write(function () {
                        this.fixedBannerMobile(0, bannerHeight);
                    }.bind(this));
                    // Put navigation to its default state
                    this.setNavigationDefault();
                } else {
                    fastdom.write(function () {
                        //after this.thresholdMobile px of scrolling 'release' banner and navigation
                        this.$els.bannerMobile.css({
                            position: 'absolute',
                            top: this.config.thresholdMobile + this.headerBigHeight
                        });
                    }.bind(this));

                    this.showNavigation(scrollY);
                }
            }
        }.bind(this));
    };

    return new StickyHeader();
});<|MERGE_RESOLUTION|>--- conflicted
+++ resolved
@@ -41,13 +41,10 @@
         this.isSensitivePage = config.page.section === 'childrens-books-site' || config.page.shouldHideAdverts;
         this.isProfilePage = config.page.section === 'identity';
         this.isAdblockInUse = detect.adblockInUse;
-<<<<<<< HEAD
-
-        _.bindAll(this, 'updatePositionMobile', 'updatePositionAdblock', 'updatePositionApple', 'updatePosition');
-=======
         this.isAdblockABTest = ab.getParticipations().AdblockStickyBanner && ab.testCanBeRun('AdblockStickyBanner')
             && ab.getParticipations().AdblockStickyBanner.variant === 'variant';
->>>>>>> 679ea3d2
+
+        _.bindAll(this, 'updatePositionMobile', 'updatePositionAdblock', 'updatePositionApple', 'updatePosition');
     }
 
     StickyHeader.prototype.init = function () {
