--- conflicted
+++ resolved
@@ -1,7 +1,7 @@
 /*
-    Module: autoupdate.js
-    Description: Used to load update fragments of the DOM from specfied endpoint
-*/
+ Module: autoupdate.js
+ Description: Used to load update fragments of the DOM from specfied endpoint
+ */
 define([
     'common/utils/fastdom-promise',
     'bean',
@@ -53,67 +53,6 @@
             currentUpdateDelay = newDelay;
         };
 
-<<<<<<< HEAD
-        this.unreadBlocks = 0;
-        this.notification = '<';
-        this.updateDelay = options.delay;
-
-        this.template =
-            '  <button class="u-button-reset live-toggler live-toggler--autoupdate live-toggler--on js-auto-update js-auto-update--on"' +
-            '          data-action="off" data-link-name="autoupdate off" title="Turn auto update off">' +
-            '    <span class="live-toggler__label">Auto update:</span>' +
-            '    <span class="u-h">is</span>' +
-            '    <span class="rounded-icon live-toggle__value">On</span>' +
-            '    <span class="u-h">(turn off)</span>' +
-            '  </button>' +
-            '  <button class="u-button-reset live-toggler live-toggler--autoupdate live-toggler--off js-auto-update js-auto-update--off"' +
-            '          data-action="on" data-link-name="autoupdate on" title="Turn auto update on">' +
-            '    <span class="live-toggler__label">Auto update:</span>' +
-            '    <span class="u-h">is</span>' +
-            '    <span class="rounded-icon live-toggle__value">Off</span>' +
-            '    <span class="u-h">(turn on)</span>' +
-            '  </button>';
-
-        this.view = {
-            render: function (res) {
-                var $liveBlogBody = bonzo(options.attachTo[0]),
-                    $liveBlogTimeline = bonzo(options.attachTo[1]),
-                    date = new Date().toString(),
-                    resultHtml = [
-                        $.create('<div>' + res[options.responseField[0]] + '</div>')[0],
-                        $.create('<div>' + res[options.responseField[1]] + '</div>')[0]
-                    ],
-                    elementsToAdd = toArray(resultHtml[0].children),
-                    $notificationsLink = $('js-notification-link');
-
-                this.unreadBlocks += resultHtml[0].children.length;
-
-                bonzo(resultHtml[0].children).addClass('autoupdate--hidden');
-                if($notificationsLink.length == 0) {
-                    console.log("++ No Notifications")
-                    $liveBlogBody.prepend(elementsToAdd);
-                } else {
-                    console.log("++ No Notifications shown");
-                    var latestBlock = $('.block').first();
-                    latestBlock.before(elementsToAdd);
-                }
-
-                $liveBlogTimeline.prepend(toArray(resultHtml[1].children));
-
-                if (elementsToAdd.length) {
-                    mediator.emit('modules:autoupdate:updates', elementsToAdd.length);
-                }
-                // add a timestamp to the attacher
-                $liveBlogBody.attr('data-last-updated', date);
-                twitter.enhanceTweets();
-
-                if (this.isUpdating && detect.pageVisible()) {
-                    this.notificationBar.setState('hidden');
-                    this.view.revealNewElements.call(this);
-                } else if (this.unreadBlocks > 0) {
-                    this.notificationBar.notify(this.unreadBlocks);
-                    mediator.emit('modules:autoupdate:unread', this.unreadBlocks);
-=======
         var scrolledPastTopBlock = function () {
             return $liveblogBody.offset().top < window.pageYOffset;
         };
@@ -134,7 +73,6 @@
                     });
                 } else {
                     location.assign(window.location.pathname);
->>>>>>> c41a8062
                 }
             });
 
@@ -205,15 +143,26 @@
             if (!updating && newBlocks) {
                 updating = true;
                 // Clean up blocks before insertion
-                var resultHtml = $.create('<div>' + newBlocks + '</div>')[0];
-                var elementsToAdd;
+                var resultHtml = $.create('<div>' + newBlocks + '</div>')[0],
+                     elementsToAdd,
+                     $notificationsLink = $('.js-notification-link'),
+                     $lastElement = $('.block').first();
 
                 fastdom.write(function () {
                     bonzo(resultHtml.children).addClass('autoupdate--hidden');
                     elementsToAdd = toArray(resultHtml.children);
 
+
                     // Insert new blocks and animate
-                    $liveblogBody.prepend(elementsToAdd);
+                    if($notificationsLink.length == 0) {
+                        console.log("+ No notifications");
+                        $liveblogBody.prepend(elementsToAdd);
+                    } else {
+                        console.log("+ Some notifications");
+                       $lastElement.before(elementsToAdd);
+                    }
+
+
 
                     if (detect.pageVisible()) {
                         revealInjectedElements();
