define([
    'bean',
    'fastdom',
    'common/utils/$',
    'common/utils/storage',
    'common/utils/template',
    'common/utils/load-css-promise',
    'common/views/svgs'
], function (
    bean,
    fastdom,
    $,
    storage,
    template,
    loadCssPromise,
    svgs
) {
    /**
     * Rules:
     * 1st visit replace nav bar with banner
     */
    var header = document.getElementById('header'),
        message1 = '<div class="banner-message"><span class="line-1"><%=first%></span><span class="line-2"><%=second%></span></div>',
        data = {
            'award-winning': {
<<<<<<< HEAD
                'first': 'award-winning news,',
                'second': 'sport and culture'
=======
                HTML: '<span class="line-1">award-winning news,</span><span class="line-2">sport and culture</span>'
>>>>>>> 304d9316
            }
        };

    function showWelcomeMessage(messageName) {
        loadCssPromise.then(function () {
            createAndSetHeader(messageName);
        });
    }

    function createAndSetHeader(messageName) {
        var headerDiv = document.createElement('button'),
            msg = template(message1, data[messageName]);
<<<<<<< HEAD

        var closeBtn = '<div class="banner-close-icon"><button class="js-welcome-message__item__close button button--tertiary u-faux-block-link__promote" aria-label="Dismiss" data-link-name="close button">' + svgs('closeCentralIcon') + '</button></div>';

        headerDiv.id = 'welcome-banner';
        headerDiv.style.height = header.offsetHeight + 'px';
        headerDiv.innerHTML = closeBtn + msg;
        headerDiv.className += 'u-faux-block-link__promote';

        headerDiv.setAttribute('data-link-name', 'welcome-banner');

        bean.on($(headerDiv)[0], 'click', function () {
            fastdom.write(function () {
                headerDiv.style.display = 'none';
=======

        var closeBtn = '<div class="banner-close-icon"><button class="js-welcome-message__item__close button button--tertiary u-faux-block-link__promote" aria-label="Dismiss" data-link-name="close button">' + svgs('closeCentralIcon') + '</button></div>';

        headerDiv.setAttribute('id', 'welcome-banner');
        headerDiv.setAttribute('data-link-name', 'welcome-banner');
        headerDiv.setAttribute('style', 'height:' + header.offsetHeight + 'px;');
        headerDiv.innerHTML = closeBtn + msg;
        headerDiv.className += 'u-faux-block-link__promote';

        bean.on($(headerDiv)[0], 'click', function () {
            fastdom.write(function () {
                headerDiv.style.opacity = 0;
>>>>>>> 304d9316
            });
        });

        header.getElementsByClassName('l-header-main')[0].style.zIndex = 1200;
        header.appendChild(headerDiv);

        setTimeout(function(){
            headerDiv.style.opacity = 1;
        }, 0);
    }

    return {
        showWelcomeMessage: showWelcomeMessage
    };
});<|MERGE_RESOLUTION|>--- conflicted
+++ resolved
@@ -23,12 +23,8 @@
         message1 = '<div class="banner-message"><span class="line-1"><%=first%></span><span class="line-2"><%=second%></span></div>',
         data = {
             'award-winning': {
-<<<<<<< HEAD
                 'first': 'award-winning news,',
                 'second': 'sport and culture'
-=======
-                HTML: '<span class="line-1">award-winning news,</span><span class="line-2">sport and culture</span>'
->>>>>>> 304d9316
             }
         };
 
@@ -40,10 +36,8 @@
 
     function createAndSetHeader(messageName) {
         var headerDiv = document.createElement('button'),
-            msg = template(message1, data[messageName]);
-<<<<<<< HEAD
-
-        var closeBtn = '<div class="banner-close-icon"><button class="js-welcome-message__item__close button button--tertiary u-faux-block-link__promote" aria-label="Dismiss" data-link-name="close button">' + svgs('closeCentralIcon') + '</button></div>';
+            msg = template(message1, data[messageName]),
+            closeBtn = '<div class="banner-close-icon"><button class="js-welcome-message__item__close button button--tertiary u-faux-block-link__promote" aria-label="Dismiss" data-link-name="close button">' + svgs('closeCentralIcon') + '</button></div>';
 
         headerDiv.id = 'welcome-banner';
         headerDiv.style.height = header.offsetHeight + 'px';
@@ -55,20 +49,6 @@
         bean.on($(headerDiv)[0], 'click', function () {
             fastdom.write(function () {
                 headerDiv.style.display = 'none';
-=======
-
-        var closeBtn = '<div class="banner-close-icon"><button class="js-welcome-message__item__close button button--tertiary u-faux-block-link__promote" aria-label="Dismiss" data-link-name="close button">' + svgs('closeCentralIcon') + '</button></div>';
-
-        headerDiv.setAttribute('id', 'welcome-banner');
-        headerDiv.setAttribute('data-link-name', 'welcome-banner');
-        headerDiv.setAttribute('style', 'height:' + header.offsetHeight + 'px;');
-        headerDiv.innerHTML = closeBtn + msg;
-        headerDiv.className += 'u-faux-block-link__promote';
-
-        bean.on($(headerDiv)[0], 'click', function () {
-            fastdom.write(function () {
-                headerDiv.style.opacity = 0;
->>>>>>> 304d9316
             });
         });
 
