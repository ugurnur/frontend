--- conflicted
+++ resolved
@@ -26,21 +26,13 @@
 
         listen: function () {
             mediator.addListeners({
-<<<<<<< HEAD
                 'ui:images:upgradePictures': function () {
                     images.upgradePictures();
-=======
-                'ui:images:upgrade': function (context) {
-                    images.upgrade(context);
-                },
-                'ui:images:upgradePicture': function (context) {
-                    images.upgradePicture(context);
                 },
                 'ui:images:lazyLoaded': function (context) {
                     picturefill({
                         elements: [context]
                     });
->>>>>>> 94b0f3d7
                 }
             });
         }
