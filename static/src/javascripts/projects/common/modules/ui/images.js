define([
    'qwery',
    'picturefill',
    'common/utils/mediator'
],
function (
    qwery,
    picturefill,
    mediator
) {

    var images = {

        upgradePictures: function (context) {
<<<<<<< HEAD
            var images = qwery('img[srcset], picture img', context || document);
            picturefill({ elements: images });
=======
            picturefill({ elements: qwery('img[srcset], picture img', context || document.body) });
>>>>>>> 90e8b3bb
        },

        listen: function () {
            mediator.addListeners({
                'ui:images:upgradePictures':  images.upgradePictures
            });
        }

    };

    return images;

});<|MERGE_RESOLUTION|>--- conflicted
+++ resolved
@@ -12,12 +12,7 @@
     var images = {
 
         upgradePictures: function (context) {
-<<<<<<< HEAD
-            var images = qwery('img[srcset], picture img', context || document);
-            picturefill({ elements: images });
-=======
-            picturefill({ elements: qwery('img[srcset], picture img', context || document.body) });
->>>>>>> 90e8b3bb
+            picturefill({ elements: qwery('img[srcset], picture img', context || document) });
         },
 
         listen: function () {
