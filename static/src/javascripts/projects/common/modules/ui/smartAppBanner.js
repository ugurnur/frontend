--- conflicted
+++ resolved
@@ -62,21 +62,17 @@
                 msg = new Message(platform),
                 fullTemplate = tmp + (detect.getBreakpoint() === 'mobile' ? '' : tablet);
 
-<<<<<<< HEAD
-        msg.show(template(fullTemplate, DATA[platform.toUpperCase()]));
+            msg.show(template(fullTemplate, DATA[platform.toUpperCase()]));
 
-        cookies.add(COOKIE_IMPRESSION_KEY, impressions + 1);
+            cookies.add(COOKIE_IMPRESSION_KEY, impressions + 1);
 
-        fastdom.read(function () {
-            var $banner = $('.site-message--ios, .site-message--android');
-            var bannerHeight = $banner.dim().height;
-            if (window.scrollY !== 0) {
-                window.scrollTo(window.scrollX, window.scrollY + bannerHeight);
-            }
-=======
-            msg.show(template(fullTemplate, DATA[platform.toUpperCase()]));
-            cookies.add(COOKIE_IMPRESSION_KEY, impressions + 1);
->>>>>>> 30edea97
+            fastdom.read(function () {
+                var $banner = $('.site-message--ios, .site-message--android');
+                var bannerHeight = $banner.dim().height;
+                if (window.scrollY !== 0) {
+                    window.scrollTo(window.scrollX, window.scrollY + bannerHeight);
+                }
+            });
         });
     }
 
