--- conflicted
+++ resolved
@@ -61,14 +61,12 @@
         cookies.add(COOKIE_IMPRESSION_KEY, impressions + 1);
     }
 
-    return function () {
+    function init() {
         if (isDevice() && canShow()) {
             showMessage();
         }
-<<<<<<< HEAD
-=======
     }
-
+    
     function isMessageShown() {
         return ($('.site-message--android').css('display') === 'block' || $('.site-message--ios').css('display') === 'block');
     }
@@ -81,6 +79,5 @@
         init: init,
         isMessageShown: isMessageShown,
         getMessageHeight: getMessageHeight
->>>>>>> d4f3cad3
     };
 });