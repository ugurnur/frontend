--- conflicted
+++ resolved
@@ -18,11 +18,8 @@
             controls,
             doNotReset = ['popup--search'],
             readyClass = 'js-toggle-ready',
-<<<<<<< HEAD
-            isSignedIn = $('.js-profile-nav').hasClass('is-signed-in');
-=======
+            isSignedIn = $('.js-profile-nav').hasClass('is-signed-in'),
             component  = parent || document.body;
->>>>>>> 6b91a276
 
         this.init = function () {
             controls = Array.prototype.slice.call(component.querySelectorAll('[data-toggle]'));
