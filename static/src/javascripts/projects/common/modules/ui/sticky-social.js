define([
    'fastdom',
    'common/utils/$',
    'common/utils/_',
    'common/utils/detect',
    'common/utils/mediator',
    'common/modules/experiments/ab'
], function (
    fastdom,
    $,
    _,
    detect,
    mediator,
    ab
    ) {

    var selectorTopEl = '.social--top',
        selectorBottomEl = '.social--bottom',
        stickyClassName = 'meta__social--sticky',
        stickyRevealClassName = 'meta__social--sticky--reveal',
        stickyRevealableClassName = 'meta__social--sticky--revealable',

        deadzone = 100,

        topEl = _.memoize(function () { return $(selectorTopEl)[0]; }),
        bottomEl = _.memoize(function () { return $(selectorBottomEl)[0]; }),

        inited = false,
        revealed = false;

    function setStickiness() {
        fastdom.read(function () {
            if (topEl().getBoundingClientRect().top + deadzone < 0) {
                reveal();
            } else {
                unreveal();
            }
        });
    }

    function determineStickiness() {
        if (inited) {
            setStickiness();

        } else if (!topEl() || !bottomEl()) {
            return;

        } else {
            fastdom.write(function () {
                $(bottomEl()).addClass(stickyClassName);
                setTimeout(makeRevealable);
                inited = true;
            });
        }
    }

    function makeRevealable() {
        fastdom.write(function () { $(bottomEl()).addClass(stickyRevealableClassName); });
    }

    function reveal() {
        if (!revealed) {
            revealed = true;
            fastdom.write(function () { $(bottomEl()).addClass(stickyRevealClassName); });
        }
    }

    function unreveal() {
        if (revealed) {
            revealed = false;
            fastdom.write(function () { $(bottomEl()).removeClass(stickyRevealClassName); });
        }
    }

    function moveToFirstPosition($el) {
        $el.parent().prepend($el.detach());
    }

    function init() {
        var testVariant = ab.getTestVariantId('ShareButtons2'),
            socialContext;

        if (testVariant.indexOf('referrer') > -1) {
<<<<<<< HEAD
            referrer = ((window.location.hash + '').match(/referrer=([^&]+)/) || [])[1] || document.referrer || '',

            socialContext = [
                {id: 'facebook', matchReferrer: 'facebook.com', isApp: detect.isFacebookApp},
                {id: 'twitter', matchReferrer: 't.co', isApp: detect.isTwitterApp}
            ].filter(function (social) {
                return referrer.indexOf(social.matchReferrer) > -1 || social.isApp();
            })[0];
=======
            socialContext = detect.socialContext();
>>>>>>> dcebaa8a

            if (socialContext) {
                fastdom.read(function () {
                    [topEl(), bottomEl()].forEach(function (el) {
                        if (el) {
                            fastdom.write(function () {
                                if (testVariant.indexOf('only') > -1) {
                                    $(el).addClass('social--referred-only');
                                }

                                moveToFirstPosition($('.social__item--' + socialContext, el).addClass('social__item--referred'));
                            });
                        }
                    });
                });
            }
        }

        if (testVariant.indexOf('sticky') > -1) {
            mediator.on('window:scroll', _.throttle(determineStickiness, 10));
        }
    }

    return {
        init: init
    };
});<|MERGE_RESOLUTION|>--- conflicted
+++ resolved
@@ -81,18 +81,7 @@
             socialContext;
 
         if (testVariant.indexOf('referrer') > -1) {
-<<<<<<< HEAD
-            referrer = ((window.location.hash + '').match(/referrer=([^&]+)/) || [])[1] || document.referrer || '',
-
-            socialContext = [
-                {id: 'facebook', matchReferrer: 'facebook.com', isApp: detect.isFacebookApp},
-                {id: 'twitter', matchReferrer: 't.co', isApp: detect.isTwitterApp}
-            ].filter(function (social) {
-                return referrer.indexOf(social.matchReferrer) > -1 || social.isApp();
-            })[0];
-=======
             socialContext = detect.socialContext();
->>>>>>> dcebaa8a
 
             if (socialContext) {
                 fastdom.read(function () {
