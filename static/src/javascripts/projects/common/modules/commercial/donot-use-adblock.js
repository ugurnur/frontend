define([
<<<<<<< HEAD
=======
    'common/utils/_',
    'common/utils/$',
>>>>>>> 3d908afb
    'common/utils/config',
    'common/utils/detect',
    'common/utils/storage',
    'common/utils/template',
    'common/modules/commercial/adblock-messages',
    'common/modules/adblock-banner',
    'common/modules/ui/message',
    'common/modules/experiments/ab',
    'common/modules/navigation/navigation',
    'text!common/views/membership-message.html',
    'common/views/svgs',
    'lodash/collections/sample'
], function (
<<<<<<< HEAD
=======
    _,
    $,
>>>>>>> 3d908afb
    config,
    detect,
    storage,
    template,
    adblockMsg,
    AdblockBanner,
    Message,
    ab,
    navigation,
    messageTemplate,
<<<<<<< HEAD
    svgs,
    sample) {
    function init() {
        var alreadyVisted = storage.local.get('gu.alreadyVisited') || 0,
            adblockLink = 'https://membership.theguardian.com/supporter',
            message = sample([
=======
    svgs
) {
    function showAdblockMessage() {
        var adblockLink = 'https://membership.theguardian.com/supporter',
            message = _.sample([
>>>>>>> 3d908afb
                {
                    id: 'monthly',
                    messageText: 'We notice you\'re using an ad-blocker. Perhaps you\'ll support us another way? Become a Supporter from just £5 per month',
                    linkText: 'Find out more'
                },
                {
                    id: 'annual',
                    messageText: 'We notice you\'re using an ad-blocker. Perhaps you\'ll support us another way? Become a Supporter for just £50 per a year',
                    linkText: 'Find out more'
                },
                {
                    id: 'weekly',
                    messageText: 'We notice you\'re using an ad-blocker. Perhaps you\'ll support us another way? Become a Supporter for less than £1 per week',
                    linkText: 'Find out more'
                },
                {
                    id: 'no-price',
                    messageText: 'We notice you\'re using an ad-blocker. Perhaps you\'ll support us another way?',
                    linkText: 'Become a supporter today'
                }
            ]);

        new Message('adblock-message', {
            pinOnHide: false,
            siteMessageLinkName: 'adblock message variant ' + message.id,
            siteMessageCloseBtn: 'hide'
        }).show(template(messageTemplate, {
            linkHref: adblockLink + '?INTCMP=adb-mv-' + message.id,
            messageText: message.messageText,
            linkText: message.linkText,
            arrowWhiteRight: svgs('arrowWhiteRight')
        }));
    }

    function showAdblockBanner() {
        var variations = [{
                supporterLink: 'https://membership.theguardian.com/about/supporter?INTCMP=ADBLOCK_BANNER_MONBIOT',
                quoteText: 'Become a Guardian Member and support independent journalism',
                quoteAuthor: 'George Monbiot',
                customCssClass: 'monbiot',
                imageAuthor: '//i.guim.co.uk/img/static/sys-images/Guardian/Pix/contributor/2015/7/9/1436429159376/George-Monbiot-L.png?w=300&amp;q=85&amp;auto=format&amp;sharp=10&amp;s=903233b032379d7529d7337b8c26bcc9'
            },
            {
                supporterLink: 'https://membership.theguardian.com/about/supporter?INTCMP=ADBLOCK_BANNER_MUIR',
                quoteText: 'Support and become part of the Guardian',
                quoteAuthor: 'Hugh Muir',
                customCssClass: 'muir',
                imageAuthor: '//i.guim.co.uk/img/static/sys-images/Guardian/Pix/pictures/2014/3/13/1394733739000/HughMuir.png?w=300&amp;q=85&amp;auto=format&amp;sharp=10&amp;s=c1eeb35230ad2a215ec9de76b3eb69fb'
            },
            {
                supporterLink: 'https://membership.theguardian.com/about/supporter?INTCMP=ADBLOCK_BANNER_TOYNBEE',
                quoteText: 'If you read the Guardian, join the Guardian',
                quoteAuthor: 'Polly Toynbee',
                customCssClass: 'toynbee',
                imageAuthor: '//i.guim.co.uk/img/static/sys-images/Guardian/Pix/contributor/2014/6/30/1404146756739/Polly-Toynbee-L.png?w=300&amp;q=85&amp;auto=format&amp;sharp=10&amp;s=abf0ce1a1a7935e82612b330322f5fa4'
            },
            {
                supporterLink: 'https://membership.theguardian.com/about/supporter?INTCMP=ADBLOCK_BANNER_MACASKILL',
                quoteText: 'The Guardian enjoys rare freedom and independence. Support our journalism',
                quoteAuthor: 'Ewen MacAskill',
                customCssClass: 'macaskill',
                imageAuthor: '//i.guim.co.uk/img/static/sys-images/Guardian/Pix/contributor/2015/8/18/1439913873894/Ewen-MacAskill-R.png?w=300&q=85&auto=format&sharp=10&s=0ecfbc78dc606a01c0a9b04bd5ac7a82'
            }];

        new AdblockBanner(variations[_.random(variations.length - 1)]).show();
    }

    function init() {
        // Show messages only if adblock is used by non paying member
        if (adblockMsg.showAdblockMsg()) {
            showAdblockMessage();
            showAdblockBanner();
        }
    }

    return {
        init: init
    };
});<|MERGE_RESOLUTION|>--- conflicted
+++ resolved
@@ -1,9 +1,5 @@
 define([
-<<<<<<< HEAD
-=======
-    'common/utils/_',
     'common/utils/$',
->>>>>>> 3d908afb
     'common/utils/config',
     'common/utils/detect',
     'common/utils/storage',
@@ -15,13 +11,10 @@
     'common/modules/navigation/navigation',
     'text!common/views/membership-message.html',
     'common/views/svgs',
-    'lodash/collections/sample'
+    'lodash/collections/sample',
+    'lodash/utilities/random'
 ], function (
-<<<<<<< HEAD
-=======
-    _,
     $,
->>>>>>> 3d908afb
     config,
     detect,
     storage,
@@ -32,20 +25,12 @@
     ab,
     navigation,
     messageTemplate,
-<<<<<<< HEAD
     svgs,
-    sample) {
-    function init() {
-        var alreadyVisted = storage.local.get('gu.alreadyVisited') || 0,
-            adblockLink = 'https://membership.theguardian.com/supporter',
-            message = sample([
-=======
-    svgs
-) {
+    sample,
+    random) {
     function showAdblockMessage() {
         var adblockLink = 'https://membership.theguardian.com/supporter',
-            message = _.sample([
->>>>>>> 3d908afb
+            message = sample([
                 {
                     id: 'monthly',
                     messageText: 'We notice you\'re using an ad-blocker. Perhaps you\'ll support us another way? Become a Supporter from just £5 per month',
@@ -110,7 +95,7 @@
                 imageAuthor: '//i.guim.co.uk/img/static/sys-images/Guardian/Pix/contributor/2015/8/18/1439913873894/Ewen-MacAskill-R.png?w=300&q=85&auto=format&sharp=10&s=0ecfbc78dc606a01c0a9b04bd5ac7a82'
             }];
 
-        new AdblockBanner(variations[_.random(variations.length - 1)]).show();
+        new AdblockBanner(variations[random(variations.length - 1)]).show();
     }
 
     function init() {
