--- conflicted
+++ resolved
@@ -20,43 +20,27 @@
     mediator,
     identityApi,
     ab,
-<<<<<<< HEAD
     createAdSlot,
     dfp
 ) {
-=======
-    createAdSlot
-    ) {
->>>>>>> 23c555a6
     function init(options) {
         var adType,
             opts = _.defaults(
-                    options || {},
+                options || {},
                 {
                     adSlotContainerSelector: '.js-discussion__ad-slot',
                     commentMainColumn: '.content__main-column'
                 }
             ),
             $adSlotContainer,
-<<<<<<< HEAD
             $commentMainColumn,
-            $adSlot,
-            isMtRecTest = function () {
-                var MtRec1Test = ab.getParticipations().MtRec1,
-                    MtRec2Test = ab.getParticipations().MtRec2;
-
-                return ab.testCanBeRun('MtRec1') && MtRec1Test && MtRec1Test.variant === 'A' ||
-                    ab.testCanBeRun('MtRec2') && MtRec2Test && MtRec2Test.variant === 'A';
-            };
-=======
-            $commentMainColumn;
->>>>>>> 23c555a6
+            $adSlot;
 
         $adSlotContainer = $(opts.adSlotContainerSelector);
         $commentMainColumn = $(opts.commentMainColumn, '.js-comments');
 
         if (!config.switches.standardAdverts ||
-            !isMtRecTest() ||
+            !ab.shouldRunTest('Viewability', 'variant') ||
             !$adSlotContainer.length ||
             !config.switches.discussion ||
             !identityApi.isUserLoggedIn() ||
@@ -66,18 +50,11 @@
         }
 
         mediator.once('modules:comments:renderComments:rendered', function () {
-<<<<<<< HEAD
             fastdom.read(function () {
                 //if comments container is lower than 280px
                 if ($commentMainColumn.dim().height < 280) {
                     return false;
                 }
-=======
-            // is the switch off, or not in the AB test, or there is no adslot container, or comments are disabled, or not signed in, or comments container is lower than 280px
-            if (!config.switches.standardAdverts || !ab.shouldRunTest('Viewability', 'variant') || !$adSlotContainer.length || !config.switches.discussion || !identityApi.isUserLoggedIn() || $commentMainColumn.dim().height < 280) {
-                return false;
-            }
->>>>>>> 23c555a6
 
                 fastdom.write(function () {
                     $commentMainColumn.addClass('discussion__ad-wrapper');
