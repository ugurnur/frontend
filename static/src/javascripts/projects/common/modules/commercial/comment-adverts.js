define([
    'fastdom',
    'Promise',
    'common/utils/_',
    'common/utils/$',
    'common/utils/config',
    'common/utils/mediator',
    'common/modules/identity/api',
    'common/modules/experiments/ab',
    'common/modules/commercial/create-ad-slot'
], function (
    fastdom,
    Promise,
    _,
    $,
    config,
    mediator,
    identityApi,
    ab,
    createAdSlot
) {
    function init(options) {
        var adType,
            opts = _.defaults(
                options || {},
                {
                    adSlotContainerSelector: '.js-discussion__ad-slot',
                    commentMainColumn: '.content__main-column'
                }
            ),
            $adSlotContainer,
            $commentMainColumn;

        $adSlotContainer = $(opts.adSlotContainerSelector);
        $commentMainColumn = $(opts.commentMainColumn, '.js-comments');

<<<<<<< HEAD
        // is the switch off, or not in the AB test, or there is no adslot container, or comments are disabled, or not signed in
        if (!config.switches.standardAdverts || !ab.shouldRunTest('Viewability', 'variant') || !$adSlotContainer.length || !config.switches.discussion || !identityApi.isUserLoggedIn()) {
            return false;
        }
=======
        mediator.once('modules:comments:renderComments:rendered', function () {
            // is the switch off, or not in the AB test, or there is no adslot container, or comments are disabled, or not signed in, or comments container is lower than 280px
            if (!config.switches.standardAdverts || !isMtRecTest() || !$adSlotContainer.length || !config.switches.discussion || !identityApi.isUserLoggedIn() || $commentMainColumn.dim().height < 280) {
                return false;
            }
>>>>>>> 991a086b

            $commentMainColumn.addClass('discussion__ad-wrapper');

            return new Promise(function (resolve) {
                fastdom.read(function () {
                    adType = 'comments';

                    fastdom.write(function () {
                        $adSlotContainer.append(createAdSlot(adType, 'mpu-banner-ad'));

                        resolve($adSlotContainer);
                    });
                });
            });
        });

    }

    return {
        init: init
    };
});<|MERGE_RESOLUTION|>--- conflicted
+++ resolved
@@ -18,34 +18,34 @@
     identityApi,
     ab,
     createAdSlot
-) {
+    ) {
     function init(options) {
         var adType,
             opts = _.defaults(
-                options || {},
+                    options || {},
                 {
                     adSlotContainerSelector: '.js-discussion__ad-slot',
                     commentMainColumn: '.content__main-column'
                 }
             ),
             $adSlotContainer,
-            $commentMainColumn;
+            $commentMainColumn,
+            isMtRecTest = function () {
+                var MtRec1Test = ab.getParticipations().MtRec1,
+                    MtRec2Test = ab.getParticipations().MtRec2;
+
+                return ab.testCanBeRun('MtRec1') && MtRec1Test && MtRec1Test.variant === 'A' ||
+                    ab.testCanBeRun('MtRec2') && MtRec2Test && MtRec2Test.variant === 'A';
+            };
 
         $adSlotContainer = $(opts.adSlotContainerSelector);
         $commentMainColumn = $(opts.commentMainColumn, '.js-comments');
 
-<<<<<<< HEAD
-        // is the switch off, or not in the AB test, or there is no adslot container, or comments are disabled, or not signed in
-        if (!config.switches.standardAdverts || !ab.shouldRunTest('Viewability', 'variant') || !$adSlotContainer.length || !config.switches.discussion || !identityApi.isUserLoggedIn()) {
-            return false;
-        }
-=======
         mediator.once('modules:comments:renderComments:rendered', function () {
             // is the switch off, or not in the AB test, or there is no adslot container, or comments are disabled, or not signed in, or comments container is lower than 280px
             if (!config.switches.standardAdverts || !isMtRecTest() || !$adSlotContainer.length || !config.switches.discussion || !identityApi.isUserLoggedIn() || $commentMainColumn.dim().height < 280) {
                 return false;
             }
->>>>>>> 991a086b
 
             $commentMainColumn.addClass('discussion__ad-wrapper');
 
