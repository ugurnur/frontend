/**
 * A regionalised container for all the commercial tags.
 */
define([
    'Promise',
    'common/utils/config',
    'common/utils/mediator',
    'common/modules/commercial/third-party-tags/audience-science',
    'common/modules/commercial/third-party-tags/audience-science-gateway',
    'common/modules/commercial/third-party-tags/imr-worldwide',
    'common/modules/commercial/third-party-tags/remarketing',
    'common/modules/commercial/third-party-tags/krux',
    'common/modules/commercial/third-party-tags/outbrain',
    'common/modules/commercial/third-party-tags/pointroll-resp-lib',
    'common/modules/commercial/third-party-tags/gravity'
], function (
    Promise,
    config,
    mediator,
    audienceScience,
    audienceScienceGateway,
    imrWorldwide,
    remarketing,
    krux,
    outbrain,
    pointroll,
    gravity
) {

    function init() {

        if (config.page.contentType === 'Identity' || config.page.section === 'identity') {
            return false;
        }

        switch (config.page.edition.toLowerCase()) {
            case 'uk':
                audienceScienceGateway.load();
                break;
        }

        if (config.switches.thirdPartiesLater) {
            var timeout = setTimeout(loadOther, 1000);
            // Load third parties after first ad was rendered
            mediator.once('modules:commercial:dfp:rendered', function () {
                loadOther();
                clearTimeout(timeout);
            });
        } else {
            loadOther();
        }

        pointroll.load();
        gravity.lightBeacon();

        return Promise.resolve(null);
    }

    function loadOther() {
        outbrain.load();
        audienceScience.load();
        imrWorldwide.load();
        remarketing.load();
        outbrain.load();
        krux.load();
<<<<<<< HEAD
        pointroll.load();
        gravity.lightBeacon();
        gravity.getRecommendations();

        return Promise.resolve(null);
=======
>>>>>>> 8552f3a5
    }

    return {
        init: init
    };
});<|MERGE_RESOLUTION|>--- conflicted
+++ resolved
@@ -63,14 +63,7 @@
         remarketing.load();
         outbrain.load();
         krux.load();
-<<<<<<< HEAD
-        pointroll.load();
-        gravity.lightBeacon();
         gravity.getRecommendations();
-
-        return Promise.resolve(null);
-=======
->>>>>>> 8552f3a5
     }
 
     return {
