--- conflicted
+++ resolved
@@ -7,12 +7,9 @@
     'fastdom',
     'common/utils/$',
     'common/utils/defer-to-analytics',
-<<<<<<< HEAD
+    'common/utils/report-error',
     'common/modules/analytics/omniture',
     'common/modules/experiments/ab',
-=======
-    'common/utils/report-error',
->>>>>>> 0c122320
     'common/modules/video/events',
     'common/modules/video/videojs-options',
     'common/modules/video/fullscreener',
@@ -22,16 +19,12 @@
     fastdom,
     $,
     deferToAnalytics,
-<<<<<<< HEAD
+    reportError,
     omniture,
     ab,
-=======
-    reportError,
->>>>>>> 0c122320
     events,
     videojsOptions,
     fullscreener,
-    contains,
     loadingTmpl
 ) {
     var player;
@@ -91,6 +84,8 @@
                 player.guMediaType = 'video';
                 videojs.plugin('fullscreener', fullscreener);
 
+                // unglitching the volume on first load
+
                 player.ready(function () {
                     var vol;
                     var duration = parseInt(this.duration(), 10);
@@ -116,7 +111,16 @@
                         events.bindContentEvents(player);
                     });
 
-<<<<<<< HEAD
+                    player.on('error', function () {
+                        var err = player.error();
+                        if (err && 'message' in err && 'code' in err) {
+                            reportError(new Error(err.message), {
+                                feature: 'hosted-player',
+                                vjsCode: err.code
+                            }, false);
+                        }
+                    });
+
                     if ($hostedNext.length && ab.getParticipations().HostedAutoplay
                         && (ab.getParticipations().HostedAutoplay.variant === 'variant1' || ab.getParticipations().HostedAutoplay.variant === 'variant2')) {
                         if (ab.getParticipations().HostedAutoplay.variant === 'variant2') {
@@ -151,17 +155,6 @@
                             }
                         });
                     }
-=======
-                    player.on('error', function () {
-                        var err = player.error();
-                        if (err && 'message' in err && 'code' in err) {
-                            reportError(new Error(err.message), {
-                                feature: 'hosted-player',
-                                vjsCode: err.code
-                            }, false);
-                        }
-                    });
->>>>>>> 0c122320
                 });
             });
         });
