/**
 Hosted video
 */

define([
    'Promise',
    'bean',
    'fastdom',
    'common/utils/$',
    'common/utils/defer-to-analytics',
    'common/utils/detect',
    'common/utils/mediator',
    'common/utils/report-error',
    'common/modules/analytics/omniture',
    'common/modules/experiments/ab',
    'common/modules/video/events',
    'common/modules/video/videojs-options',
    'common/modules/video/fullscreener',
    'lodash/collections/contains',
    'text!common/views/ui/loading.html'
], function (
    Promise,
    bean,
    fastdom,
    $,
    deferToAnalytics,
    detect,
    mediator,
    reportError,
    omniture,
    ab,
    events,
    videojsOptions,
    fullscreener,
    contains,
    loadingTmpl
) {
    var player;
    var nextVideoInterval;

    function initLoadingSpinner(player) {
        player.loadingSpinner.contentEl().innerHTML = loadingTmpl;
    }

    function upgradeVideoPlayerAccessibility(player) {
        // Set the video tech element to aria-hidden, and label the buttons in the videojs control bar.
        // It doesn't matter what kind of tech this is, flash or html5.
        $('.vjs-tech', player.el()).attr('aria-hidden', true);

        // Hide superfluous controls, and label useful buttons.
        $('.vjs-big-play-button', player.el()).attr('aria-hidden', true);
        $('.vjs-current-time', player.el()).attr('aria-hidden', true);
        $('.vjs-time-divider', player.el()).attr('aria-hidden', true);
        $('.vjs-duration', player.el()).attr('aria-hidden', true);
        $('.vjs-embed-button', player.el()).attr('aria-hidden', true);

        $('.vjs-play-control', player.el()).attr('aria-label', 'video play');
        $('.vjs-mute-control', player.el()).attr('aria-label', 'video mute');
        $('.vjs-fullscreen-control', player.el()).attr('aria-label', 'video fullscreen');
    }

    function nextVideoTimer(duration, $timer, nextVideoLink) {
        return setInterval(function () {
            if (duration === 0) {
                omniture.trackLinkImmediate('Immediately play the next video');
                mediator.emit('hosted video: autoredirect');//inform AB framework about the success
                window.location = nextVideoLink;
            }
            fastdom.write(function () {
                $timer.text(duration + 's');
                duration = duration - 1;
            });
        }, 1000);
    }

    function cancelAutoplay($hostedNext) {
        fastdom.write(function () {
            $hostedNext.addClass('hosted-slide-out');
        });
        clearInterval(nextVideoInterval);
    }

    function cancelAutoplayMobile($hostedNext) {
        fastdom.write(function () {
            $hostedNext.addClass('u-h');
        });
    }

    function init() {
        return new Promise(function (resolve) {
            require(['bootstraps/enhanced/media/main'], function () {
<<<<<<< HEAD
                require(['bootstraps/enhanced/media/video-player'], function(videojs){
=======
                require(['bootstraps/enhanced/media/video-player'], function (videojs) {
>>>>>>> abfccc3f
                    var $videoEl = $('.vjs-hosted__video');

                    if (!$videoEl.length) {
                        resolve();
                    }

                    player = videojs($videoEl.get(0), videojsOptions());
                    player.guMediaType = 'video';
                    videojs.plugin('fullscreener', fullscreener);

                    player.ready(function () {
                        var vol;
                        var duration = parseInt(this.duration(), 10);
                        var $hostedNext = $('.js-hosted-next-autoplay');
                        initLoadingSpinner(player);
                        upgradeVideoPlayerAccessibility(player);

                        // unglitching the volume on first load
                        vol = player.volume();
                        if (vol) {
                            player.volume(0);
                            player.volume(vol);
                        }

                        player.fullscreener();

                        var mediaId = $videoEl.attr('data-media-id');
                        deferToAnalytics(function () {
                            events.initOmnitureTracking(player);
                            events.initOphanTracking(player, mediaId);

                            events.bindGlobalEvents(player);
                            events.bindContentEvents(player);
                        });

                        player.on('error', function () {
                            var err = player.error();
                            if (err && 'message' in err && 'code' in err) {
                                reportError(new Error(err.message), {
                                    feature: 'hosted-player',
                                    vjsCode: err.code
                                }, false);
                            }
                        });

                        if ($hostedNext.length && ab.getParticipations().HostedAutoplay
                            && (ab.getParticipations().HostedAutoplay.variant === 'variant1' || ab.getParticipations().HostedAutoplay.variant === 'variant2')) {
                            if (ab.getParticipations().HostedAutoplay.variant === 'variant2') {
                                fastdom.write(function () {
                                    $hostedNext.addClass('hosted-next-autoplay--variant2');
                                });
                            }
                            fastdom.write(function () {
                                $('.js-hosted-fading').addClass('hosted-autoplay-ab');
                            });

                            //on desktop show the next video link 10 second before the end of the currently watching video
                            if (contains(['desktop', 'leftCol', 'wide'], detect.getBreakpoint())) {
<<<<<<< HEAD
                                player.on('timeupdate', function() {
=======
                                player.on('timeupdate', function () {
>>>>>>> abfccc3f
                                    var currentTime = parseInt(this.currentTime(), 10);
                                    var time = 10; //seconds before the end when to show the timer

                                    if (duration - currentTime <= time) {
                                        player.off('timeupdate');

                                        var $timer = $('.js-autoplay-timer');
                                        var nextVideoPage;

                                        if ($timer.length) {
                                            nextVideoPage = $timer.data('next-page');
                                            nextVideoInterval = nextVideoTimer(time, $timer, nextVideoPage);
                                            fastdom.write(function () {
                                                $hostedNext.addClass('js-autoplay-start');
                                            });
<<<<<<< HEAD
                                            bean.on(document, 'click', $('.js-autoplay-cancel'), function() {
=======
                                            bean.on(document, 'click', $('.js-autoplay-cancel'), function () {
>>>>>>> abfccc3f
                                                cancelAutoplay($hostedNext);
                                            });
                                        }
                                    }
                                });
                            } else {
<<<<<<< HEAD
                                player.one('ended', function() {
                                    fastdom.write(function () {
                                        $hostedNext.addClass('js-autoplay-start');
                                    });
                                    bean.on(document, 'click', $('.js-autoplay-cancel'), function() {
=======
                                player.one('ended', function () {
                                    fastdom.write(function () {
                                        $hostedNext.addClass('js-autoplay-start');
                                    });
                                    bean.on(document, 'click', $('.js-autoplay-cancel'), function () {
>>>>>>> abfccc3f
                                        cancelAutoplayMobile($hostedNext);
                                    });
                                });
                            }
                        }
<<<<<<< HEAD

                        resolve();
=======
>>>>>>> abfccc3f
                    });
                });
            });

            resolve();
        });
    }

    return {
        init: init
    };
});<|MERGE_RESOLUTION|>--- conflicted
+++ resolved
@@ -89,11 +89,7 @@
     function init() {
         return new Promise(function (resolve) {
             require(['bootstraps/enhanced/media/main'], function () {
-<<<<<<< HEAD
-                require(['bootstraps/enhanced/media/video-player'], function(videojs){
-=======
                 require(['bootstraps/enhanced/media/video-player'], function (videojs) {
->>>>>>> abfccc3f
                     var $videoEl = $('.vjs-hosted__video');
 
                     if (!$videoEl.length) {
@@ -152,11 +148,7 @@
 
                             //on desktop show the next video link 10 second before the end of the currently watching video
                             if (contains(['desktop', 'leftCol', 'wide'], detect.getBreakpoint())) {
-<<<<<<< HEAD
-                                player.on('timeupdate', function() {
-=======
                                 player.on('timeupdate', function () {
->>>>>>> abfccc3f
                                     var currentTime = parseInt(this.currentTime(), 10);
                                     var time = 10; //seconds before the end when to show the timer
 
@@ -172,45 +164,28 @@
                                             fastdom.write(function () {
                                                 $hostedNext.addClass('js-autoplay-start');
                                             });
-<<<<<<< HEAD
-                                            bean.on(document, 'click', $('.js-autoplay-cancel'), function() {
-=======
                                             bean.on(document, 'click', $('.js-autoplay-cancel'), function () {
->>>>>>> abfccc3f
                                                 cancelAutoplay($hostedNext);
                                             });
                                         }
                                     }
                                 });
                             } else {
-<<<<<<< HEAD
-                                player.one('ended', function() {
-                                    fastdom.write(function () {
-                                        $hostedNext.addClass('js-autoplay-start');
-                                    });
-                                    bean.on(document, 'click', $('.js-autoplay-cancel'), function() {
-=======
                                 player.one('ended', function () {
                                     fastdom.write(function () {
                                         $hostedNext.addClass('js-autoplay-start');
                                     });
                                     bean.on(document, 'click', $('.js-autoplay-cancel'), function () {
->>>>>>> abfccc3f
                                         cancelAutoplayMobile($hostedNext);
                                     });
                                 });
                             }
                         }
-<<<<<<< HEAD
+                    });
 
-                        resolve();
-=======
->>>>>>> abfccc3f
-                    });
+                    resolve();
                 });
             });
-
-            resolve();
         });
     }
 
