--- conflicted
+++ resolved
@@ -10,14 +10,9 @@
     'common/utils/report-error',
     'common/modules/ui/toggles',
     'common/modules/commercial/creatives/add-tracking-pixel',
-<<<<<<< HEAD
-    'text!common/views/commercial/creatives/facebook.html'
-], function(Promise, fastdom, config, template, loadScript, reportError, addTrackingPixel, facebookStr) {
-=======
     'text!common/views/commercial/creatives/facebook.html',
     'text!common/views/commercial/gustyle/label.html'
 ], function(Promise, fastdom, config, assign, svgs, template, loadScript, reportError, Toggles, addTrackingPixel, facebookStr, labelStr) {
->>>>>>> 58838325
     var scriptId = 'facebook-jssdk';
     var scriptSrc = '//connect.facebook.net/en_US/sdk/xfbml.ad.js#xfbml=1&version=v2.5';
     var adUnits = {
@@ -34,52 +29,20 @@
     }
 
     Facebook.prototype.create = function () {
-<<<<<<< HEAD
-        return new Promise(function (resolve) {
-=======
         return new Promise(function (resolve, reject) {
->>>>>>> 58838325
             window.fbAsyncInit || (window.fbAsyncInit = function() {
                 FB.Event.subscribe(
                     'ad.loaded',
                     function(placementID) {
                         var interim = document.querySelector('[data-placementid="' + placementID + '"]');
                         var ad = document.getElementById(interim.getAttribute('data-nativeadid'));
-<<<<<<< HEAD
-                        fastdom.write(function () {
-                            ad.style.display = 'block';
-                        });
-                        resolve(true);
-                    }
-                );
-
-                FB.Event.subscribe(
-                    'ad.error',
-                    function(errorCode, errorMessage, placementID) {
-                        reportError(new Error('Facebook returned an empty ad response'), {
-                            feature: 'commercial',
-                            placementID: placementID,
-                            errorMessage: errorMessage
-                        }, false);
-                        resolve(false);
-                    }
-                );
-            });
-
-            var markup = facebookTpl(adUnits[this.params.placement]);
-            fastdom.write(function () {
-                this.$adSlot[0].insertAdjacentHTML('beforeend', markup);
-
-                if (this.params.trackingPixel) {
-                    addTrackingPixel(this.$adSlot, this.params.trackingPixel + this.params.cacheBuster);
-                }
-
-=======
                         if (ad) {
                             fastdom.write(function () {
                                 ad.style.display = 'block';
-                                resolve();
+                                resolve(true);
                             });
+                        } else {
+                            resolve(false);
                         }
                     }
                 );
@@ -116,7 +79,6 @@
                     addTrackingPixel(this.$adSlot, this.params.trackingPixel + this.params.cacheBuster);
                 }
                 new Toggles(this.$adSlot[0]).init();
->>>>>>> 58838325
                 loadScript({ id: scriptId, src: scriptSrc + '&appId=' + config.page.fbAppId});
             }, this);
         }.bind(this));
