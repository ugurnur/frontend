--- conflicted
+++ resolved
@@ -163,13 +163,8 @@
     };
 
     CommercialComponent.prototype.create = function () {
-<<<<<<< HEAD
-        new LazyLoad({
+        lazyload({
             url: this.url,
-=======
-        lazyload({
-            url: this.components[this.type],
->>>>>>> d8877983
             container: this.adSlot,
             success: function () {
                 if (this.postLoadEvents[this.type]) {
