define([
    'fastdom',
    'Promise',
    'common/utils/_',
    'common/utils/$',
    'common/utils/config',
    'common/utils/detect',
    'common/modules/article/spacefinder',
    'common/modules/commercial/create-ad-slot'
], function (
    fastdom,
    Promise,
    _,
    $,
    config,
    detect,
    spacefinder,
    createAdSlot
) {
    function getRules() {
        return {
            minAbove: detect.isBreakpoint({ max: 'tablet' }) ? 300 : 700,
            minBelow: 300,
            selectors: {
                ' > h2': {minAbove: detect.getBreakpoint() === 'mobile' ? 20 : 0, minBelow: 250},
                ' > *:not(p):not(h2)': {minAbove: 35, minBelow: 400},
                ' .ad-slot': {minAbove: 500, minBelow: 500}
            }
        };
    }

    function getLenientRules() {
        var lenientRules = _.cloneDeep(getRules());
        // more lenient rules, closer to the top start of the article
        lenientRules.minAbove = 300;
        lenientRules.selectors[' > h2'].minAbove = 20;
        return lenientRules;
    }

    function getLongArticleRules() {
        var newRules = _.cloneDeep(getRules());

        newRules.selectors[' .ad-slot'] = {
            minAbove: 1300,
            minBelow: 1300
        };

        return newRules;
    }

    // Add new ads while there is still space
    function getAdSpace() {
        return spacefinder.getParaWithSpace(getLongArticleRules()).then(function (nextSpace) {
            // check if spacefinder found another space
            if (typeof nextSpace === 'undefined') {
                return Promise.resolve(null);
            }

            // if yes add another ad and try another run
            adNames.push(['inline' + (ads.length + 1), 'inline']);
            return insertAdAtP(nextSpace).then(function () {
                return getAdSpace();
            });
        });
    }

    function outsideMobileAdsTest() {
        return !config.tests.mobileTopBannerRemove || detect.getBreakpoint() !== 'mobile';
    }

    var ads = [],
        adNames = [['inline1', 'inline'], ['inline2', 'inline']],
        insertAdAtP = function (para) {
            if (para) {
                var adName = adNames[ads.length],
                    $ad    = $.create(createAdSlot(adName[0], adName[1]));

                ads.push($ad);
                return new Promise(function (resolve) {
                    fastdom.write(function () {
                        $ad.insertBefore(para);
                        resolve(null);
                    });
                });
            } else {
                return Promise.resolve(null);
            }
        },
        init = function () {
            var rules, lenientRules, inlineMercPromise;

            // is the switch off, or not an article, or a live blog
            if (
                !config.switches.standardAdverts ||
                    config.page.contentType !== 'Article' ||
                    config.page.isLiveBlog
            ) {
                return false;
            }

            rules = getRules();
            lenientRules = getLenientRules();

            if (config.page.hasInlineMerchandise) {
                adNames.unshift(['im', 'im']);

                inlineMercPromise = spacefinder.getParaWithSpace(lenientRules).then(function (space) {
                    return insertAdAtP(space);
                });
            } else {
                inlineMercPromise = Promise.resolve(null);
            }

<<<<<<< HEAD
            if (config.switches.viewability && config.switches.commercialExtraAds && outsideMobileAdsTest()) {
=======
            if (config.switches.viewability) {
>>>>>>> ecdd83b8
                return inlineMercPromise.then(function () {
                    return spacefinder.getParaWithSpace(rules).then(function (space) {
                        return insertAdAtP(space);
                    }).then(function () {
                        return spacefinder.getParaWithSpace(rules).then(function (nextSpace) {
                            return insertAdAtP(nextSpace);
                        }).then(function () {
                            return getAdSpace();
                        });
                    });
                });
            } else {
                return inlineMercPromise.then(function () {
                    return spacefinder.getParaWithSpace(rules).then(function (space) {
                        return insertAdAtP(space);
                    }).then(function () {
                        if (detect.isBreakpoint({max: 'tablet'})) {
                            return spacefinder.getParaWithSpace(rules).then(function (nextSpace) {
                                return insertAdAtP(nextSpace);
                            });
                        } else {
                            return Promise.resolve(null);
                        }
                    });
                });
            }
        };

    return {
        init: init,
        // rules exposed for spacefinder debugging
        getRules: getRules,
        getLenientRules: getLenientRules,

        reset: function () {
            ads = [];
        }
    };
});<|MERGE_RESOLUTION|>--- conflicted
+++ resolved
@@ -111,11 +111,7 @@
                 inlineMercPromise = Promise.resolve(null);
             }
 
-<<<<<<< HEAD
-            if (config.switches.viewability && config.switches.commercialExtraAds && outsideMobileAdsTest()) {
-=======
-            if (config.switches.viewability) {
->>>>>>> ecdd83b8
+            if (config.switches.viewability && outsideMobileAdsTest()) {
                 return inlineMercPromise.then(function () {
                     return spacefinder.getParaWithSpace(rules).then(function (space) {
                         return insertAdAtP(space);
