define([
    'Promise',
    'common/utils/$',
    'common/utils/config',
    'common/utils/detect',
    'common/utils/fastdom-idle',
    'common/modules/article/spacefinder',
    'common/modules/commercial/create-ad-slot',
    'common/modules/commercial/commercial-features',
    'lodash/objects/cloneDeep'
], function (
    Promise,
    $,
    config,
    detect,
    idleFastdom,
    spacefinder,
    createAdSlot,
    commercialFeatures,
    cloneDeep) {
    function getRules() {
        return {
            minAbove: detect.isBreakpoint({ max: 'tablet' }) ? 300 : 700,
            minBelow: 300,
            selectors: {
                ' > h2': {minAbove: detect.getBreakpoint() === 'mobile' ? 20 : 0, minBelow: 250},
                ' > *:not(p):not(h2)': {minAbove: 35, minBelow: 400},
                ' .ad-slot': {minAbove: 500, minBelow: 500}
            }
        };
    }

<<<<<<< HEAD
    function getLenientRules() {
        var lenientRules = cloneDeep(getRules());
        // more lenient rules, closer to the top start of the article
        lenientRules.minAbove = 300;
        lenientRules.selectors[' > h2'].minAbove = 20;
        return lenientRules;
=======
    function getInlineMerchRules() {
        var newRules = _.cloneDeep(getRules());
        newRules.minAbove = 300;
        newRules.selectors[' > h2'].minAbove = 20;
        return newRules;
>>>>>>> 3d908afb
    }

    function getLongArticleRules() {
        var newRules = cloneDeep(getRules());

        newRules.selectors[' .ad-slot'] = {
            minAbove: 1300,
            minBelow: 1300
        };

        return newRules;
    }

    // Add new ads while there is still space
    function getAdSpace() {
        return spacefinder.getParaWithSpace(getLongArticleRules()).then(function (nextSpace) {
            // check if spacefinder found another space
            if (typeof nextSpace === 'undefined' || ads.length >= 9) {
                return Promise.resolve(null);
            }

            // if yes add another ad and try another run
            adNames.push(['inline' + (ads.length + 1), 'inline']);
            return insertAdAtP(nextSpace).then(function () {
                return getAdSpace();
            });
        });
    }

    var ads = [],
        adNames = [['inline1', 'inline'], ['inline2', 'inline']],
        insertAdAtP = function (para) {
            if (para) {
                var adName = adNames[ads.length],
                    $ad    = $.create(createAdSlot(adName[0], adName[1]));

                ads.push($ad);
                return new Promise(function (resolve) {
                    idleFastdom.write(function () {
                        $ad.insertBefore(para);
                        resolve(null);
                    });
                });
            } else {
                return Promise.resolve(null);
            }
        },
        init = function () {
            var rules, inlineMercPromise;

            if (!commercialFeatures.articleBodyAdverts) {
                return false;
            }

            rules = getRules();

            if (config.page.hasInlineMerchandise) {
                inlineMercPromise = spacefinder.getParaWithSpace(getInlineMerchRules()).then(function (space) {
                    if (space) {
                        adNames.unshift(['im', 'im']);
                    }
                    return insertAdAtP(space);
                });
            } else {
                inlineMercPromise = Promise.resolve(null);
            }

            if (config.switches.viewability && detect.getBreakpoint() !== 'mobile') {
                return inlineMercPromise.then(function () {
                    return spacefinder.getParaWithSpace(rules).then(function (space) {
                        return insertAdAtP(space);
                    }).then(function () {
                        return spacefinder.getParaWithSpace(rules).then(function (nextSpace) {
                            return insertAdAtP(nextSpace);
                        }).then(function () {
                            return getAdSpace();
                        });
                    });
                });
            } else {
                return inlineMercPromise.then(function () {
                    return spacefinder.getParaWithSpace(rules).then(function (space) {
                        return insertAdAtP(space);
                    }).then(function () {
                        if (detect.isBreakpoint({max: 'tablet'})) {
                            return spacefinder.getParaWithSpace(rules).then(function (nextSpace) {
                                return insertAdAtP(nextSpace);
                            });
                        } else {
                            return Promise.resolve(null);
                        }
                    });
                });
            }
        };

    return {
        init: init,
        // rules exposed for spacefinder debugging
        getRules: getRules,
        getLenientRules: getInlineMerchRules,

        reset: function () {
            ads = [];
        }
    };
});<|MERGE_RESOLUTION|>--- conflicted
+++ resolved
@@ -30,20 +30,11 @@
         };
     }
 
-<<<<<<< HEAD
-    function getLenientRules() {
-        var lenientRules = cloneDeep(getRules());
-        // more lenient rules, closer to the top start of the article
-        lenientRules.minAbove = 300;
-        lenientRules.selectors[' > h2'].minAbove = 20;
-        return lenientRules;
-=======
     function getInlineMerchRules() {
-        var newRules = _.cloneDeep(getRules());
+        var newRules = cloneDeep(getRules());
         newRules.minAbove = 300;
         newRules.selectors[' > h2'].minAbove = 20;
         return newRules;
->>>>>>> 3d908afb
     }
 
     function getLongArticleRules() {
