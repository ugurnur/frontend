--- conflicted
+++ resolved
@@ -120,17 +120,14 @@
             addInlineMerchAd(getInlineMerchRules());
         }
 
-<<<<<<< HEAD
-        if (config.switches.viewability && detect.getBreakpoint() !== 'mobile') {
-            return addArticleAds(2, rules)
+        return config.switches.viewability ?
+            addArticleAds(2, rules)
             .then(function (countAdded) {
-                // If a merchandizing component has been rendered but is empty,
-                // we allow a second pass for regular inline ads. This is because of
-                // the decoupling between the spacefinder algorightm and the targeting
-                // in DFP: we can only know if a slot can be removed after we have
-                // received a response from DFP
                 return Promise.all([
                     countAdded,
+                    /* This flag is to check if we allow a second pass: If the page has an inline
+                       merch component and because of it no inline slot could be added, we'll wait
+                       for it to load and the re-try */
                     !(config.page.hasInlineMerchandise && countAdded === 0) || trackAd('dfp-ad--im')
                 ]);
             })
@@ -147,31 +144,12 @@
                 ]);
             })
             .then(function (finalCountAdded) {
+                /* We can safely add slots, even if they were previously added.
+                   dfp-api handles everything for us */
                 $('.ad-slot--inline').each(dfp.addSlot);
                 return finalCountAdded[0] + finalCountAdded[1];
-            });
-        } else {
-            return tryAddingAdvert(rules).then(function (trySuccessful) {
-                if (trySuccessful && detect.isBreakpoint({max: 'tablet'})) {
-                    return tryAddingAdvert(rules);
-                } else {
-                    return null;
-                }
-            });
-        }
-=======
-        return config.switches.viewability ?
-            addArticleAds(2, rules).then(function (countAdded) {
-                if (config.page.hasInlineMerchandise && countAdded === 0) {
-                    mediator.on('modules:commercial:dfp:rendered', onAdRendered);
-                }
-
-                return countAdded === 2 ?
-                    addArticleAds(8, getLongArticleRules()) :
-                    countAdded;
             }) :
             addArticleAds(2, rules);
->>>>>>> 04ca3bb3
     }
 
     return {
