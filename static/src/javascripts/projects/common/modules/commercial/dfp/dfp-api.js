--- conflicted
+++ resolved
@@ -116,40 +116,6 @@
     var prebidService = null;
     var googletag;
 
-<<<<<<< HEAD
-    var callbacks = {
-        '300,251': function (event, $adSlot) {
-            stickyMpu($adSlot);
-        },
-        '300,250': function (event, $adSlot) {
-            if ($adSlot.hasClass('ad-slot--right')) {
-                var mobileAdSizes = $adSlot.attr('data-mobile');
-                if (mobileAdSizes && mobileAdSizes.indexOf('300,251') > -1) {
-                    stickyMpu($adSlot);
-                }
-            }
-        },
-        '1,1': function (event, $adSlot) {
-            if (!event.slot.getOutOfPage()) {
-                $adSlot.addClass('u-h');
-                var $parent = $adSlot.parent();
-                // if in a slice, add the 'no mpu' class
-                if ($parent.hasClass('js-fc-slice-mpu-candidate')) {
-                    $parent.addClass('fc-slice__item--no-mpu');
-                }
-            }
-        },
-        '300,1050': function () {
-            // remove geo most popular
-            geoMostPopular.whenRendered.then(function (geoMostPopular) {
-                fastdom.write(function () {
-                    bonzo(geoMostPopular.elem).remove();
-                });
-            });
-        }
-    };
-=======
->>>>>>> 08732bdc
     var renderStartTime = null;
     var prebidEnabled = config.switches.headerBiddingUs && config.page.edition === 'US';
 
@@ -288,7 +254,7 @@
 
     function shouldLazyLoad() {
         // We do not want lazy loading on pageskins because it messes up the roadblock
-        return config.switches.viewability && !(config.page.hasPageSkin && detect.getBreakpoint() === 'wide');
+        return !(config.page.hasPageSkin && detect.getBreakpoint() === 'wide');
     }
 
     function showSponsorshipPlaceholder() {
@@ -497,7 +463,7 @@
             stickyMpu($adSlot);
         },
         '300,250': function (event, $adSlot) {
-            if (config.switches.viewability && $adSlot.hasClass('ad-slot--right')) {
+            if ($adSlot.hasClass('ad-slot--right')) {
                 var mobileAdSizes = $adSlot.attr('data-mobile');
                 if (mobileAdSizes && mobileAdSizes.indexOf('300,251') > -1) {
                     stickyMpu($adSlot);
@@ -686,32 +652,6 @@
     /**
      * USER FEEDBACK
      */
-<<<<<<< HEAD
-    function buildSizeMapping(sizes) {
-        var mapping = googletag.sizeMapping();
-
-        detect.breakpoints.forEach(function (breakpoint) {
-            var sizesForBreakpoint = sizes[breakpoint.name];
-            if (sizesForBreakpoint) {
-                mapping.addSize([breakpoint.width, 0], sizesForBreakpoint);
-            }
-        });
-
-        return mapping.build();
-    }
-
-    function parseKeywords(keywords) {
-        return map((keywords || '').split(','), function (keyword) {
-            return keyword.split('/').pop();
-        });
-    }
-
-    function shouldLazyLoad() {
-        // We do not want lazy loading on pageskins because it messes up the roadblock
-        return !(config.page.hasPageSkin && detect.getBreakpoint() === 'wide');
-    }
-=======
->>>>>>> 08732bdc
 
     function getCreativeIDs() {
         return creativeIDs;
