--- conflicted
+++ resolved
@@ -30,18 +30,7 @@
     'lodash/functions/throttle',
     'lodash/functions/memoize',
     'lodash/arrays/uniq',
-<<<<<<< HEAD
     'lodash/arrays/flatten'
-=======
-    'lodash/arrays/flatten',
-    'lodash/collections/every',
-    'lodash/collections/map',
-    'lodash/collections/filter',
-    'common/utils/chain',
-    'lodash/arrays/last',
-    'lodash/arrays/intersection',
-    'lodash/arrays/initial'
->>>>>>> 58838325
 ], function (
     bonzo,
     qwery,
@@ -71,18 +60,7 @@
     throttle,
     memoize,
     uniq,
-<<<<<<< HEAD
     flatten
-=======
-    flatten,
-    every,
-    map,
-    filter,
-    chain,
-    last,
-    intersection,
-    initial
->>>>>>> 58838325
 ) {
     /**
      * Right, so an explanation as to how this works...
@@ -555,14 +533,8 @@
             });
 
             // Check if creative is a new gu style creative and place labels accordingly.
-<<<<<<< HEAD
-            // Use public method so that tests can stub it out.
-            return dfp.checkForBreakout(advert.node).then(function (isRendered) {
+            return applyCreativeTemplate(advert.node).then(function (isRendered) {
                 addLabel(advert.node);
-=======
-            return applyCreativeTemplate($adSlot).then(function () {
-                addLabel($adSlot);
->>>>>>> 58838325
 
                 var size = event.size.join(',');
                 // is there a callback for this size
@@ -575,79 +547,20 @@
         }
     }
 
-<<<<<<< HEAD
-    /**
-     * Checks the contents of the ad for special breakout classes.
-     *
-     * If one of these classes is detected, then the contents of that iframe is retrieved
-     * and written onto the parent page.
-     *
-     * Currently this is being used for sponsored logos and commercial components so they
-     * can inherit fonts.
-     */
-    function checkForBreakout(adSlotNode) {
-        return new Promise(function (resolve, reject) {
-            // DFP sometimes sends back two iframes, one with actual ad and one with 0,0 sizes and __hidden__ 'paramter'
-            // The later one will never go to 'complete' state on IE so lets avoid it.
-            var iFrame = adSlotNode.querySelector('iframe:not([id*="__hidden__"])');
-
-            // No iFrame, no work to do
-            if (iFrame === null) {
-                reject();
-            }
-            // IE needs the iFrame to have loaded before we can interact with it
-            else if (iFrame.readyState && iFrame.readyState !== 'complete') {
-                bean.on(iFrame, 'readystatechange', function (e) {
-                    var updatedIFrame = e.srcElement;
-
-                    if (
-                        /*eslint-disable valid-typeof*/
-                        updatedIFrame &&
-                        typeof updatedIFrame.readyState !== 'unknown' &&
-                        updatedIFrame.readyState === 'complete'
-                        /*eslint-enable valid-typeof*/
-                    ) {
-                        bean.off(updatedIFrame, 'readystatechange');
-                        resolve(breakoutIFrame(updatedIFrame, adSlotNode));
-                    }
-                });
-            } else {
-                resolve(breakoutIFrame(iFrame, adSlotNode));
-            }
-        });
-    }
-
     function addLabel(adSlotNode) {
-=======
-    function removeSlot(adSlotId) {
-        delete adverts[adSlotId];
-        fastdom.write(function () {
-            $('#' + adSlotId).remove();
-        });
-    }
-
-    function addLabel($adSlot) {
->>>>>>> 58838325
-        fastdom.write(function () {
-            if (shouldRenderLabel(adSlotNode)) {
+        if (shouldRenderLabel(adSlotNode)) {
+            fastdom.write(function () {
                 adSlotNode.insertAdjacentHTML('afterbegin', '<div class="ad-slot__label" data-test-id="ad-slot-label">Advertisement</div>');
-            }
-        });
-    }
-
-<<<<<<< HEAD
+            });
+        }
+    }
+
     function shouldRenderLabel(adSlotNode) {
         return !adSlotNode.classList.contains('ad-slot--frame') &&
             !adSlotNode.classList.contains('gu-style') &&
+            !adSlotNode.classList.contains('ad-slot--facebook') &&
             !adSlotNode.querySelector('.ad-slot__label') &&
             adSlotNode.getAttribute('data-label') !== 'false';
-=======
-    function shouldRenderLabel($adSlot) {
-        return !$adSlot.hasClass('ad-slot--frame') &&
-            !$adSlot.hasClass('gu-style') &&
-            !$adSlot.hasClass('ad-slot--facebook') &&
-            ($adSlot.data('label') !== false && qwery('.ad-slot__label', $adSlot[0]).length === 0);
->>>>>>> 58838325
     }
 
     function allAdsRendered() {
