define([
    'bonzo',
    'qwery',
    'raven',
    'Promise',
    'common/utils/fastdom-promise',
    'common/modules/commercial/ad-sizes',
    'common/modules/commercial/ads/sticky-mpu',
    'common/modules/commercial/dfp/private/apply-creative-template',
    'common/modules/commercial/dfp/private/render-advert-label',
    'common/modules/onward/geo-most-popular'
], function (
    bonzo,
    qwery,
    raven,
    Promise,
    fastdom,
    adSizes,
    stickyMpu,
    applyCreativeTemplate,
    renderAdvertLabel,
    geoMostPopular
) {
    /**
     * ADVERT RENDERING
     * ----------------
     *
     * Most adverts come back from DFP ready to display as-is. But sometimes we need more: embedded components that can share
     * Guardian styles, for example, or behaviours like sticky-scrolling. This module helps 'finish' rendering any advert, and
     * decorates them with these behaviours.
     *
     */

    function addClassIfHasClass(newClassNames) {
        return function hasClass(classNames) {
            return function onAdvertRendered(_, advert) {
                var $node = bonzo(advert.node);
                if (classNames.some($node.hasClass.bind($node))) {
                    return fastdom.write(function () {
                        newClassNames.forEach($node.addClass.bind($node));
                    });
                }
            };
        };
    }

    var addFluid250 = addClassIfHasClass(['ad-slot__fluid250']);
    var addFluid    = addClassIfHasClass(['ad-slot--fluid', 'ad-slot--h250']);

    var sizeCallbacks = {};

    /**
     * DFP fluid ads should use existing fluid-250 styles in the top banner position
     */
    sizeCallbacks[adSizes.fluid] = addFluid250(['ad-slot--top-banner-ad']);

    /**
     * Trigger sticky scrolling if the ad has the magic 'sticky' size
     */
    sizeCallbacks[adSizes.stickyMpu] = function (_, advert) {
        stickyMpu(bonzo(advert.node));
    };

    /**
     * Trigger sticky scrolling for MPUs in the right-hand article column
     */
    sizeCallbacks[adSizes.mpu] = function (_, advert) {
        var $node = bonzo(advert.node);
        if ($node.hasClass('ad-slot--right')) {
            var mobileAdSizes = advert.sizes.mobile;
            if (mobileAdSizes && mobileAdSizes.some(function (size) { return size[0] === 300 && size[1] === 251; })) {
                stickyMpu($node);
            }
        } else {
            return addFluid(['ad-slot--facebook'])(_, advert);
        }
    };

    /**
     * Out of page adverts - creatives that aren't directly shown on the page - need to be hidden,
     * and their containers closed up.
     */
    sizeCallbacks[adSizes.outOfPage] = function (event, advert) {
        if (!event.slot.getOutOfPage()) {
            var $parent = bonzo(advert.node.parentNode);
            return fastdom.write(function () {
                bonzo(advert.node).addClass('u-h');
                // if in a slice, add the 'no mpu' class
                if ($parent.hasClass('js-fc-slice-mpu-candidate')) {
                    $parent.addClass('fc-slice__item--no-mpu');
                }
            });
        }
    };

    /**
     * Portrait adverts exclude the locally-most-popular widget
     */
    sizeCallbacks[adSizes.portrait] = function () {
        // remove geo most popular
        geoMostPopular.whenRendered.then(function (geoMostPopular) {
            return fastdom.write(function () {
                bonzo(geoMostPopular.elem).remove();
            });
        });
    };

    /**
     * Top banner ads with fluid250 size get special styling
     */
    sizeCallbacks[adSizes.fluid250] = addFluid250(['ad-slot--top-banner-ad']);

    /**
     * Mobile adverts with fabric sizes get 'fluid' full-width design
     */
    sizeCallbacks[adSizes.fabric] = addFluid(['ad-slot--mobile', 'ad-slot--top-banner-ad']);

    /**
     * Commercial components with merch sizing get fluid-250 styling
     */
<<<<<<< HEAD
    sizeCallbacks[adSizes.merchandising] = isFluid250('ad-slot--commercial-component');

    function isFluid250(className) {
        return function (_, advert) {
            var $node = bonzo(advert.node);
            if ($node.hasClass(className)) {
                return fastdom.write(function () {
                    $node.addClass('ad-slot--fluid250');
                });
            }
        };
    }

    function isFluid(className) {
        return function (_, advert) {
            var $node = bonzo(advert.node);
            if ($node.hasClass(className)) {
                return fastdom.write(function () {
                    $node.addClass('ad-slot--fluid');
                });
            }
        };
    }
=======
    sizeCallbacks[adSizes.merchandising] = addFluid250(['ad-slot--commercial-component']);
>>>>>>> f7e8f3d4

    /**
     * @param adSlotId - DOM ID of the rendered slot
     * @param slotRenderEvent - GPT slotRenderEndedEvent
     * @returns {Promise} - resolves once all necessary rendering is queued up
     */
    function renderAdvert(advert, slotRenderEvent) {
        removePlaceholders(advert.node);

        return applyCreativeTemplate(advert.node).then(function (isRendered) {
            return renderAdvertLabel(advert.node)
                .then(callSizeCallback)
                .then(addRenderedClass)
                .then(function () {
                    return isRendered;
                });

            function callSizeCallback() {
                var size = slotRenderEvent.size.join(',');
                if (sizeCallbacks[size]) {
                    return sizeCallbacks[size](slotRenderEvent, advert);
                }
            }

            function addRenderedClass() {
                return isRendered ? fastdom.write(function () {
                    bonzo(advert.node).addClass('ad-slot--rendered');
                }) : Promise.resolve();
            }
        }).catch(raven.captureException);
    }

    function removePlaceholders(adSlotNode) {
        var placeholder = qwery('.ad-slot__content--placeholder', adSlotNode);
        var adSlotContent = qwery('div', adSlotNode);

        if (adSlotContent.length) {
            fastdom.write(function () {
                bonzo(placeholder).remove();
                bonzo(adSlotContent).addClass('ad-slot__content');
            });
        }
    }

    return renderAdvert;

});<|MERGE_RESOLUTION|>--- conflicted
+++ resolved
@@ -44,7 +44,7 @@
         };
     }
 
-    var addFluid250 = addClassIfHasClass(['ad-slot__fluid250']);
+    var addFluid250 = addClassIfHasClass(['ad-slot--fluid250']);
     var addFluid    = addClassIfHasClass(['ad-slot--fluid', 'ad-slot--h250']);
 
     var sizeCallbacks = {};
@@ -118,33 +118,7 @@
     /**
      * Commercial components with merch sizing get fluid-250 styling
      */
-<<<<<<< HEAD
-    sizeCallbacks[adSizes.merchandising] = isFluid250('ad-slot--commercial-component');
-
-    function isFluid250(className) {
-        return function (_, advert) {
-            var $node = bonzo(advert.node);
-            if ($node.hasClass(className)) {
-                return fastdom.write(function () {
-                    $node.addClass('ad-slot--fluid250');
-                });
-            }
-        };
-    }
-
-    function isFluid(className) {
-        return function (_, advert) {
-            var $node = bonzo(advert.node);
-            if ($node.hasClass(className)) {
-                return fastdom.write(function () {
-                    $node.addClass('ad-slot--fluid');
-                });
-            }
-        };
-    }
-=======
     sizeCallbacks[adSizes.merchandising] = addFluid250(['ad-slot--commercial-component']);
->>>>>>> f7e8f3d4
 
     /**
      * @param adSlotId - DOM ID of the rendered slot
