define([
    'bonzo',
    'Promise',
    'common/utils/$',
    'common/utils/config',
    'common/utils/fastdom-promise',

    'common/modules/commercial/creatives/commercial-component',
    'common/modules/commercial/creatives/gu-style-comcontent',
    'common/modules/commercial/creatives/frame',
    'common/modules/commercial/creatives/expandable',
    'common/modules/commercial/creatives/expandable-v2',
    'common/modules/commercial/creatives/expandable-v3',
    'common/modules/commercial/creatives/expandable-video',
    'common/modules/commercial/creatives/expandable-video-v2',
    'common/modules/commercial/creatives/fabric-v1',
    'common/modules/commercial/creatives/fabric-expanding-v1',
    'common/modules/commercial/creatives/fabric-expandable-video-v1',
    'common/modules/commercial/creatives/fluid250',
    'common/modules/commercial/creatives/fluid250GoogleAndroid',
    'common/modules/commercial/creatives/scrollable-mpu',
    'common/modules/commercial/creatives/scrollable-mpu-v2',
    'common/modules/commercial/creatives/template'
], function (
    bonzo,
    Promise,
    $,
    config,
    fastdom
) {

    /**
     * Allows ad content to break out of their iframes. The ad's content must have one of the above breakoutClasses.
     * This can be set on the DFP creative.
     */
    function breakoutIFrame(iFrame, $slot) {
        /*eslint-disable no-eval*/
        var $iFrame = bonzo(iFrame);
        var iFrameBody = iFrame.contentDocument.body;
        var $breakoutEl;

        $breakoutEl = $('.breakout__html, .breakout__script', iFrameBody);

<<<<<<< HEAD
            $breakoutEl = $('.breakout__html, .breakout__script', iFrameBody);

            if ($breakoutEl.hasClass('breakout__html')) {
                resolve(fastdom.write(function () {
                    $iFrame.hide();
                    $breakoutEl.detach();
                    $slot.append($breakoutEl[0].innerHTML);
                }));
            } else if ($breakoutEl.hasClass('breakout__script')) {
                fastdom.write(function () {
                    $iFrame.hide();
                }).then(function () {
                    var breakoutContent = $breakoutEl.html();
                    if ($breakoutEl.attr('type') === 'application/json') {
                        var creativeConfig = JSON.parse(breakoutContent);
                        if (creativeConfig.name === 'fluid250-v4' || creativeConfig.name === 'fluid250-v3') {
                            creativeConfig.name = 'fluid250';
                        } else if (creativeConfig.name === 'foundation-funded-logo') {
                            creativeConfig.name = 'template';
                            creativeConfig.params.creative = 'logo';
                            creativeConfig.params.type = 'funded';
                        }
=======
        if ($breakoutEl.hasClass('breakout__html')) {
            return fastdom.write(function () {
                $iFrame.hide();
                $breakoutEl.detach();
                $slot.append($breakoutEl[0].innerHTML);
            });
        } else if ($breakoutEl.hasClass('breakout__script')) {
            return fastdom.write(function () {
                $iFrame.hide();
            }).then(function () {
                var breakoutContent = $breakoutEl.html();
                if ($breakoutEl.attr('type') === 'application/json') {
                    var creativeConfig = JSON.parse(breakoutContent);
                    if (creativeConfig.name === 'fluid250-v4' || creativeConfig.name === 'fluid250-v3') {
                        creativeConfig.name = 'fluid250';
                    }
                    return new Promise(function(resolve) {
>>>>>>> 8e956466
                        require(['common/modules/commercial/creatives/' + creativeConfig.name], function (Creative) {
                            resolve(new Creative($slot, creativeConfig.params, creativeConfig.opts).create());
                        });
                    });
                } else {
                    // evil, but we own the returning js snippet
                    eval(breakoutContent);
                }
            });
        }
    }

    return breakoutIFrame;

});<|MERGE_RESOLUTION|>--- conflicted
+++ resolved
@@ -41,30 +41,6 @@
 
         $breakoutEl = $('.breakout__html, .breakout__script', iFrameBody);
 
-<<<<<<< HEAD
-            $breakoutEl = $('.breakout__html, .breakout__script', iFrameBody);
-
-            if ($breakoutEl.hasClass('breakout__html')) {
-                resolve(fastdom.write(function () {
-                    $iFrame.hide();
-                    $breakoutEl.detach();
-                    $slot.append($breakoutEl[0].innerHTML);
-                }));
-            } else if ($breakoutEl.hasClass('breakout__script')) {
-                fastdom.write(function () {
-                    $iFrame.hide();
-                }).then(function () {
-                    var breakoutContent = $breakoutEl.html();
-                    if ($breakoutEl.attr('type') === 'application/json') {
-                        var creativeConfig = JSON.parse(breakoutContent);
-                        if (creativeConfig.name === 'fluid250-v4' || creativeConfig.name === 'fluid250-v3') {
-                            creativeConfig.name = 'fluid250';
-                        } else if (creativeConfig.name === 'foundation-funded-logo') {
-                            creativeConfig.name = 'template';
-                            creativeConfig.params.creative = 'logo';
-                            creativeConfig.params.type = 'funded';
-                        }
-=======
         if ($breakoutEl.hasClass('breakout__html')) {
             return fastdom.write(function () {
                 $iFrame.hide();
@@ -80,9 +56,12 @@
                     var creativeConfig = JSON.parse(breakoutContent);
                     if (creativeConfig.name === 'fluid250-v4' || creativeConfig.name === 'fluid250-v3') {
                         creativeConfig.name = 'fluid250';
+                    } else if (creativeConfig.name === 'foundation-funded-logo') {
+                        creativeConfig.name = 'template';
+                        creativeConfig.params.creative = 'logo';
+                        creativeConfig.params.type = 'funded';
                     }
                     return new Promise(function(resolve) {
->>>>>>> 8e956466
                         require(['common/modules/commercial/creatives/' + creativeConfig.name], function (Creative) {
                             resolve(new Creative($slot, creativeConfig.params, creativeConfig.opts).create());
                         });
