--- conflicted
+++ resolved
@@ -13,10 +13,7 @@
     isArray,
     transform
 ) {
-<<<<<<< HEAD
     var fabricMapping = '88,71';
-=======
->>>>>>> 12503de9
     var adSlotDefinitions = {
         right: {
             sizeMappings: {
