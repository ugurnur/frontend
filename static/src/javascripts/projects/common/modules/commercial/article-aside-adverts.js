--- conflicted
+++ resolved
@@ -14,15 +14,8 @@
     config,
     idleFastdom,
     createAdSlot,
-<<<<<<< HEAD
     commercialFeatures,
     defaults) {
-=======
-    commercialFeatures
-) {
-
-
->>>>>>> 3d908afb
     function init(options) {
         var $mainCol, adType,
             opts = defaults(
