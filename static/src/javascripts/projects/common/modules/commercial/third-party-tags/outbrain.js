define([
    'fastdom',
    'common/utils/$',
    'common/utils/config',
    'common/utils/detect',
    'common/utils/mediator',
    'common/utils/template',
    'common/modules/identity/api',
    'text!common/views/commercial/outbrain.html',
<<<<<<< HEAD
    'common/modules/experiments/ab'
=======
    'lodash/collections/contains'
>>>>>>> 183e9a55
], function (
    fastdom,
    $,
    config,
    detect,
    mediator,
    template,
    identity,
    outbrainTpl,
<<<<<<< HEAD
    ab
) {
=======
    contains) {
>>>>>>> 183e9a55
    var outbrainUrl = '//widgets.outbrain.com/outbrain.js';

    return {
        load: function () {
            var $outbrain    = $('.js-outbrain'),
                $container   = $('.js-outbrain-container'),
                widgetConfig = {},
                breakpoint   = detect.getBreakpoint(),
                section      = this.getSection(),
                widgetCode,
                widgetCodeImage,
                widgetCodeText;

            breakpoint = (contains(['wide', 'desktop'], breakpoint)) ? 'desktop' : breakpoint;
            widgetConfig = {
                desktop: {
                    image: {
                        sections: 'AR_12',
                        all     : 'AR_13'
                    },
                    text: {
                        sections: 'AR_14',
                        all     : 'AR_15'
                    }
                },
                tablet: {
                    image: {
                        sections: 'MB_6',
                        all     : 'MB_7'
                    },
                    text: {
                        sections: 'MB_8',
                        all     : 'MB_9'
                    }
                },
                mobile: {
                    image: {
                        sections: 'MB_4',
                        all     : 'MB_5'
                    }
                }
            };

            widgetCodeImage = widgetConfig[breakpoint].image[section];
            widgetCode = widgetCodeImage;

            fastdom.write(function () {
                $outbrain.css('display', 'block');
                $container.append($.create(template(outbrainTpl, { widgetCode: widgetCode })));

                if (breakpoint !== 'mobile') {
                    widgetCodeText  = widgetConfig[breakpoint].text[section];
                    $container.append($.create(template(outbrainTpl, { widgetCode: widgetCodeText })));
                }

                this.tracking(widgetCode);
                require(['js!' + outbrainUrl]);
            }.bind(this));
        },

        tracking: function (widgetCode) {
            var s = window.s;
            // Omniture
            s.link2 = 'outbrain';
            s.tl(true, 'o', 'outbrain');

            // Ophan
            require(['ophan/ng'], function (ophan) {
                ophan.record({
                    outbrain: {
                        widgetId: widgetCode
                    }
                });
            });
        },

        getSection: function () {
            return config.page.section.toLowerCase().match('news')
                || contains(['politics', 'world', 'business', 'commentisfree'], config.page.section.toLowerCase()) ? 'sections' : 'all';
        },

        identityPolicy: function () {
            return (!identity.isUserLoggedIn() || !(identity.isUserLoggedIn() && config.page.commentable));
        },

        hasHighRelevanceComponent: function () {
            return detect.adblockInUse() || config.page.edition.toLowerCase() === 'int';
        },

        init: function () {
            if (config.switches.outbrain
                && !config.page.isFront
                && !config.page.isPreview
                && this.identityPolicy()
                && !(ab.getParticipations().InjectNetworkFrontTest && ab.getParticipations().InjectNetworkFrontTest.variant === 'variant' && ab.testCanBeRun('InjectNetworkFrontTest'))
                && config.page.section !== 'childrens-books-site') {
                if (this.hasHighRelevanceComponent()) {
                    this.load();
                } else {
                    mediator.on('modules:commercial:dfp:rendered', function (event) {
                        if (event.slot.getSlotId().getDomId() === 'dfp-ad--merchandising-high' && event.isEmpty) {
                            this.load();
                        }
                    }.bind(this));
                }
            }
        }
    };
});<|MERGE_RESOLUTION|>--- conflicted
+++ resolved
@@ -7,11 +7,8 @@
     'common/utils/template',
     'common/modules/identity/api',
     'text!common/views/commercial/outbrain.html',
-<<<<<<< HEAD
+    'lodash/collections/contains',
     'common/modules/experiments/ab'
-=======
-    'lodash/collections/contains'
->>>>>>> 183e9a55
 ], function (
     fastdom,
     $,
@@ -21,12 +18,9 @@
     template,
     identity,
     outbrainTpl,
-<<<<<<< HEAD
+    contains,
     ab
 ) {
-=======
-    contains) {
->>>>>>> 183e9a55
     var outbrainUrl = '//widgets.outbrain.com/outbrain.js';
 
     return {
