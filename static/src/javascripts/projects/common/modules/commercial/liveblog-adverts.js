define([
    'bean',
    'bonzo',
    'common/utils/$',
    'common/utils/config',
    'common/utils/mediator',
    'common/modules/commercial/create-ad-slot',
<<<<<<< HEAD
    'common/modules/commercial/dfp',
    'lodash/collections/contains',
    'lodash/functions/debounce',
    'lodash/functions/once'
=======
    'common/modules/commercial/dfp-api'
>>>>>>> 3d908afb
], function (
    bean,
    bonzo,
    $,
    config,
    mediator,
    createAdSlot,
    dfp,
    contains,
    debounce,
    once) {

    var postsCount,
        timedOut,
        adCriteria,
        // when the the user last interact with the page
        lastInteraction = new Date(),
        interactionWindow = 60 * 1000,
        adSlotNames = ['inline1', 'inline2'],
        state = 'first',
        adCriterias = {
            minutebyminute: {
                first: {
                    timeout: 2 * 60 * 1000,
                    posts: 2
                },
                further: {
                    timeout: 5 * 60 * 1000,
                    posts: 5
                }
            },
            'default': {
                first: {
                    timeout: 2 * 60 * 1000,
                    posts: 1
                },
                further: {
                    timeout: 5 * 60 * 1000,
                    posts: 5
                }
            },
            test: {
                first: {
                    timeout: 10 * 1000,
                    posts: 1
                },
                further: {
                    timeout: 10 * 1000,
                    posts: 1
                }
            }
        },
        reset = function () {
            postsCount = 0;
            timedOut = false;
            window.setInterval(function () {
                timedOut = true;
            }, adCriteria[state].timeout);
        },
        init = function () {
            if (!config.switches.liveblogAdverts) {
                return false;
            }
            var criteriaType;
            if (config.page.isDev) {
                criteriaType = 'test';
            } else if (contains(config.page.toneIds.split(','), 'tone/minutebyminute')) {
                criteriaType = 'minutebyminute';
            } else {
                criteriaType = 'default';
            }
            adCriteria = adCriterias[criteriaType];
            reset();
            mediator.on('modules:autoupdate:updates', function (updates) {
                postsCount += updates.length;
                if (
                    postsCount >= adCriteria[state].posts &&
                    timedOut &&
                    (new Date() - lastInteraction) < interactionWindow
                ) {
                    var displaySlot = adSlotNames.length,
                        // add the first ad slot we haven't already
                        $adSlot = displaySlot ?
                            bonzo(createAdSlot(adSlotNames.shift(), 'liveblog-inline')) :
                            // otherwise get the ad furthest down the page
                            $('.js-liveblog-body .ad-slot')
                                .last()
                                .detach();
                    // put the ad slot after the latest post
                    $('.js-liveblog-body .block:first-child').after($adSlot);
                    if (displaySlot) {
                        dfp.addSlot($adSlot);
                    } else {
                        dfp.refreshSlot($adSlot);
                    }
                    reset();
                    state = 'further';
                }
            });
            bean.on(document.body, 'mousemove', debounce(function () {
                lastInteraction = new Date();
            }, 200));
        };

    return {
        init: once(init)
    };

});<|MERGE_RESOLUTION|>--- conflicted
+++ resolved
@@ -5,14 +5,10 @@
     'common/utils/config',
     'common/utils/mediator',
     'common/modules/commercial/create-ad-slot',
-<<<<<<< HEAD
-    'common/modules/commercial/dfp',
+    'common/modules/commercial/dfp-api',
     'lodash/collections/contains',
     'lodash/functions/debounce',
     'lodash/functions/once'
-=======
-    'common/modules/commercial/dfp-api'
->>>>>>> 3d908afb
 ], function (
     bean,
     bonzo,
