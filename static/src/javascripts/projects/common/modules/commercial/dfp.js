/* global googletag: false */
define([
    'bean',
    'bonzo',
    'fastdom',
    'qwery',
    'raven',
    'common/utils/$',
    'common/utils/$css',
    'common/utils/_',
    'common/utils/config',
    'common/utils/detect',
    'common/utils/mediator',
    'common/utils/url',
    'common/utils/user-timing',
    'common/modules/commercial/ads/sticky-mpu',
    'common/modules/commercial/build-page-targeting',
    'common/modules/onward/geo-most-popular',
    'common/modules/experiments/ab',
    'common/modules/analytics/beacon'
], function (
    bean,
    bonzo,
    fastdom,
    qwery,
    raven,
    $,
    $css,
    _,
    config,
    detect,
    mediator,
    urlUtils,
    userTiming,
    StickyMpu,
    buildPageTargeting,
    geoMostPopular,
    ab,
    beacon
) {
    /**
     * Right, so an explanation as to how this works...
     *
     * Create a new ad slot using the following code:
     *
     * <div class="ad-slot__dfp AD_SLOT_CLASS" data-name="AD_SLOT_NAME" data-mobile="300,50|320,50"
     *      data-desktop="300,250" data-refresh="false" data-label="false">
     *     <div id="SLOT_ID" class="ad-container"></div>
     * </div>
     *
     * You can set the set which size ad(s) should be loaded at which breakpoint by using the
     * data attribute. The available breakpoints and their sizes are listed in the config below.
     * You do not need to specify all of these. If you set a mobile size, then that size will be used
     * for all ads in that slot until another breakpoint is detected, in the above case, that's desktop.
     *
     * There is also a function for breaking the ad content out of their iframes. This can be done by
     * adding the classes below (breakoutClasses) to the ad content (in DFP).
     *
     * Labels are automatically prepended to an ad that was successfully loaded.
     *
     */
    /**
     * Private variables
     */
    var resizeTimeout,
        adSlotSelector       = '.js-ad-slot',
        displayed            = false,
        rendered             = false,
        slots                = {},
        slotsToRefresh       = [],
        hasBreakpointChanged = detect.hasCrossedBreakpoint(true),
        breakoutClasses      = [
            'breakout__html',
            'breakout__script'
        ],
        callbacks = {
            '300,251': function (event, $adSlot) {
                new StickyMpu($adSlot).create();
            },
            '300,250': function (event, $adSlot) {
                if (isMasterTest() && $adSlot.hasClass('ad-slot--right')) {
                    if ($adSlot.attr('data-mobile').indexOf('300,251') > -1) {
                        new StickyMpu($adSlot).create();
                    }
                }
            },
            '1,1': function (event, $adSlot) {
                if (!event.slot.getOutOfPage()) {
                    $adSlot.addClass('u-h');
                    var $parent = $adSlot.parent();
                    // if in a slice, add the 'no mpu' class
                    $parent.hasClass('js-fc-slice-mpu-candidate') &&
                        $parent.addClass('fc-slice__item--no-mpu');
                }
            },
            '300,1050': function () {
                // remove geo most popular
                geoMostPopular.whenRendered.then(function (geoMostPopular) {
                    fastdom.write(function () {
                        bonzo(geoMostPopular.elem).remove();
                    });
                });
            }
        },

        isMasterTest = function () {
            var mtMasterTest = ab.getParticipations().MtMaster;

            return ab.testCanBeRun('MtMaster') && mtMasterTest && mtMasterTest.variant === 'variant';
        },
<<<<<<< HEAD
        placeUnderMostPopular = function ($adSlot) {
            var $secondaryColumn;

            fastdom.read(function () {
                $secondaryColumn = $('.js-secondary-column');

                fastdom.write(function () {
                    $('.js-right-most-popular', $secondaryColumn).css('margin-top', '0').append($adSlot.parent());
                    $('.component--rhc .open-cta', $secondaryColumn).css('margin-top', '0');
                });
            });
        },

        recordFirstAdRendered = _.once(function () {
            beacon.beaconCounts('ad-render');
        }),

=======
>>>>>>> 4eaa4171
        /**
         * Initial commands
         */
        setListeners = function () {
            googletag.pubads().addEventListener('slotRenderEnded', raven.wrap(function (event) {
                rendered = true;
                recordFirstAdRendered();
                mediator.emit('modules:commercial:dfp:rendered', event);
                parseAd(event);
            }));
        },
        setPageTargeting = function () {
            _.forOwn(buildPageTargeting(), function (value, key) {
                googletag.pubads().setTargeting(key, value);
            });
        },
        /**
         * Loop through each slot detected on the page and define it based on the data
         * attributes on the element.
         */
        defineSlots = function () {
            slots = _(qwery(adSlotSelector))
                .map(function (adSlot) {
                    return bonzo(adSlot);
                })
                // filter out (and remove) hidden ads
                .filter(function ($adSlot) {
                    if ($css($adSlot, 'display') === 'none') {
                        fastdom.write(function () {
                            $adSlot.remove();
                        });
                        return false;
                    } else {
                        return true;
                    }
                })
                .map(function ($adSlot) {
                    return [$adSlot.attr('id'), {
                        isRendered: false,
                        slot: defineSlot($adSlot)
                    }];
                })
                .zipObject()
                .valueOf();
        },
        displayAds = function () {
            googletag.pubads().enableSingleRequest();
            googletag.pubads().collapseEmptyDivs();
            googletag.enableServices();
            // as this is an single request call, only need to make a single display call (to the first ad
            // slot)
            googletag.display(_.keys(slots).shift());
            displayed = true;
        },
        displayLazyAds = function () {
            googletag.pubads().collapseEmptyDivs();
            googletag.enableServices();
            mediator.on('window:scroll', _.throttle(lazyLoad, 10));
            lazyLoad();
        },
        windowResize = _.debounce(
            function () {
                // refresh on resize
                hasBreakpointChanged(refresh);
            }, resizeTimeout
        ),
        postDisplay = function () {
            mediator.on('window:resize', windowResize);
        },

        dfpSwitchParam = function () {
            return config.switches.lzAds && config.page.edition === 'US' && config.page.section === 'politics';
        },

        /**
         * Public functions
         */
        init = function (options) {

            var opts = _.defaults(options || {}, {
                resizeTimeout: 2000
            });

            resizeTimeout = opts.resizeTimeout;

            // if we don't already have googletag, create command queue and load it async
            if (!window.googletag) {
                window.googletag = { cmd: [] };
                // load the library asynchronously
                require(['js!googletag']);
            }

            window.googletag.cmd.push = raven.wrap({ deep: true }, window.googletag.cmd.push);

            window.googletag.cmd.push(setListeners);
            window.googletag.cmd.push(setPageTargeting);
            window.googletag.cmd.push(defineSlots);
            (dfpSwitchParam()) ? window.googletag.cmd.push(displayLazyAds) : window.googletag.cmd.push(displayAds);
            // anything we want to happen after displaying ads
            window.googletag.cmd.push(postDisplay);

            return dfp;
        },
        lazyLoad = function () {
            if (slots.length === 0) {
                mediator.off('window:scroll');
            } else {
                fastdom.read(function () {
                    var scrollTop    = bonzo(document.body).scrollTop(),
                        scrollBottom = scrollTop + bonzo.viewport().height;

                    _(slots).keys().forEach(function (slot) {
                        // if the position of the ad is above the viewport - offset (half screen size)
                        if (scrollBottom > document.getElementById(slot).getBoundingClientRect().top + scrollTop - bonzo.viewport().height / 2) {
                            googletag.display(slot);

                            slots = _(slots).omit(slot).value();
                            displayed = true;
                        }
                    });
                });
            }
        },
        addSlot = function ($adSlot) {
            var slotId = $adSlot.attr('id'),
                displayAd = function ($adSlot) {
                    slots[slotId] = {
                        isRendered: false,
                        slot: defineSlot($adSlot)
                    };
                    googletag.display(slotId);
                    refreshSlot($adSlot);
                };
            if (displayed && !slots[slotId]) { // dynamically add ad slot
                // this is horrible, but if we do this before the initial ads have loaded things go awry
                if (rendered) {
                    displayAd($adSlot);
                } else {
                    mediator.once('modules:commercial:dfp:rendered', function () {
                        displayAd($adSlot);
                    });
                }
            }
        },
        refreshSlot = function ($adSlot) {
            var slot = slots[$adSlot.attr('id')].slot;
            if (slot) {
                googletag.pubads().refresh([slot]);
            }
        },
        getSlots = function () {
            return slots;
        },

        /**
         * Private functions
         */
        defineSlot = function ($adSlot) {
            var slotTarget     = $adSlot.data('slot-target') || $adSlot.data('name'),
                adUnitOverride = urlUtils.getUrlVars()['ad-unit'],
                // if ?ad-unit=x, use that
                adUnit         = adUnitOverride ?
                    ['/', config.page.dfpAccountId, '/', adUnitOverride].join('') : config.page.adUnit,
                id             = $adSlot.attr('id'),
                sizeMapping    = defineSlotSizes($adSlot),
                // as we're using sizeMapping, pull out all the ad sizes, as an array of arrays
                size           = _.uniq(
                    _.flatten(sizeMapping, true, function (map) {
                        return map[1];
                    }),
                    function (size) {
                        return size[0] + '-' + size[1];
                    }
                ),
                slot = (
                    $adSlot.data('out-of-page') ?
                        googletag.defineOutOfPageSlot(adUnit, id) :
                        googletag.defineSlot(adUnit, size, id)
                    )
                    .addService(googletag.pubads())
                    .defineSizeMapping(sizeMapping)
                    .setTargeting('slot', slotTarget);

            if ($adSlot.data('series')) {
                slot.setTargeting('se', parseKeywords($adSlot.data('series')));
            }

            if ($adSlot.data('keywords')) {
                slot.setTargeting('k', parseKeywords($adSlot.data('keywords')));
            }

            // Add to the array of ads to be refreshed (when the breakpoint changes)
            // only if it's `data-refresh` attribute isn't set to false.
            if ($adSlot.data('refresh') !== false) {
                slotsToRefresh.push({
                    $adSlot: $adSlot,
                    slot: slot
                });
            }

            return slot;
        },
        parseAd = function (event) {
            var size,
                slotId = event.slot.getSlotId().getDomId(),
                $slot = $('#' + slotId),
                $placeholder,
                $adSlotContent;

            allAdsRendered(slotId);

            if (event.isEmpty) {
                removeLabel($slot);
            } else {
                // remove any placeholder ad content
                $placeholder = $('.ad-slot__content--placeholder', $slot);
                $adSlotContent = $('#' + slotId + ' div');
                fastdom.write(function () {
                    $placeholder.remove();
                    $adSlotContent.addClass('ad-slot__content');
                });
                checkForBreakout($slot);
                addLabel($slot);
                size = event.size.join(',');
                // is there a callback for this size
                callbacks[size] && callbacks[size](event, $slot);

                if ($slot.hasClass('ad-slot--container-inline') && $slot.hasClass('ad-slot--not-mobile')) {
                    fastdom.write(function () {
                        $slot.parent().css('display', 'flex');
                    });
                } else if (!($slot.hasClass('ad-slot--top-above-nav') && size === '1,1')) {
                    fastdom.write(function () {
                        $slot.parent().css('display', 'block');
                    });
                }

                if (($slot.hasClass('ad-slot--top-banner-ad') && size === '88,70')
                || ($slot.hasClass('ad-slot--commercial-component') && size === '88,88')) {
                    fastdom.write(function () {
                        $slot.addClass('ad-slot__fluid250');
                    });
                }
            }
        },
        allAdsRendered = function (slotId) {
            if (slots[slotId] && !slots[slotId].isRendered) {
                slots[slotId].isRendered = true;
            }

            if (_.every(slots, 'isRendered')) {
                userTiming.mark('All ads are rendered');
            }
        },
        addLabel = function ($slot) {
            fastdom.write(function () {
                if (shouldRenderLabel($slot)) {
                    $slot.prepend('<div class="ad-slot__label" data-test-id="ad-slot-label">Advertisement</div>');
                }
            });
        },
        removeLabel = function ($slot) {
            fastdom.write(function () {
                $('.ad-slot__label', $slot).remove();
            });
        },
        shouldRenderLabel = function ($slot) {
            return $slot.data('label') !== false && qwery('.ad-slot__label', $slot[0]).length === 0;
        },
        breakoutIFrame = function (iFrame, $slot) {
            /* jshint evil: true */
            var shouldRemoveIFrame = false,
                $iFrame            = bonzo(iFrame),
                iFrameBody         = iFrame.contentDocument.body,
                $iFrameParent      = $iFrame.parent();

            if (iFrameBody) {
                _.forEach(breakoutClasses, function (breakoutClass) {
                    $('.' + breakoutClass, iFrameBody).each(function (breakoutEl) {
                        var creativeConfig,
                            $breakoutEl     = bonzo(breakoutEl),
                            breakoutContent = $breakoutEl.html();

                        if (breakoutClass === 'breakout__script') {
                            // new way of passing data from DFP
                            if ($breakoutEl.attr('type') === 'application/json') {
                                creativeConfig = JSON.parse(breakoutContent);
                                require('bootstraps/creatives')
                                    .next(['common/modules/commercial/creatives/' + creativeConfig.name], function (Creative) {
                                        new Creative($slot, creativeConfig.params, creativeConfig.opts).create();
                                    });
                            } else {
                                // evil, but we own the returning js snippet
                                eval(breakoutContent);
                            }

                        } else {
                            fastdom.write(function () {
                                $iFrameParent.append(breakoutContent);
                                $breakoutEl.remove();
                            });

                            $('.ad--responsive', $iFrameParent[0]).each(function (responsiveAd) {
                                window.setTimeout(function () {
                                    fastdom.write(function () {
                                        bonzo(responsiveAd).addClass('ad--responsive--open');
                                    });
                                }, 50);
                            });
                        }
                        shouldRemoveIFrame = true;
                    });
                });
            }
            if (shouldRemoveIFrame) {
                fastdom.write(function () {
                    $iFrame.hide();
                });
            }
        },
        /**
         * Checks the contents of the ad for special classes (see breakoutClasses).
         *
         * If one of these classes is detected, then the contents of that iframe is retrieved
         * and written onto the parent page.
         *
         * Currently this is being used for sponsored logos and commercial components so they
         * can inherit fonts.
         */
        checkForBreakout = function ($slot) {
            $('iframe', $slot).each(function (iFrame) {
                // IE needs the iFrame to have loaded before we can interact with it
                if (iFrame.readyState && iFrame.readyState !== 'complete') {
                    bean.on(iFrame, 'readystatechange', function (e) {
                        var updatedIFrame = e.srcElement;

                        if (
                            updatedIFrame &&
                                typeof updatedIFrame.readyState !== 'unknown' &&
                                updatedIFrame.readyState === 'complete'
                        ) {
                            breakoutIFrame(updatedIFrame, $slot);
                            bean.off(updatedIFrame, 'readystatechange');
                        }
                    });
                } else {
                    breakoutIFrame(iFrame, $slot);
                }
            });
        },
        breakpointNameToAttribute = function (breakpointName) {
            return breakpointName.replace(/([a-z])([A-Z])/g, '$1-$2').toLowerCase();
        },
        getSlotsBreakpoint = function (breakpoint, slotBreakpoints) {
            return _(detect.breakpoints)
                .initial(function (breakpointInfo) {
                    return breakpointInfo.name !== breakpoint;
                })
                .intersection(slotBreakpoints)
                .last();
        },
        shouldSlotRefresh = function (slotInfo, breakpoint, previousBreakpoint) {
            // get the slots breakpoints
            var slotBreakpoints = _(detect.breakpoints)
                .filter(function (breakpointInfo) {
                    return slotInfo.$adSlot.data(breakpointNameToAttribute(breakpointInfo.name));
                })
                .valueOf(),
                // have we changed breakpoints
                slotBreakpoint = getSlotsBreakpoint(breakpoint, slotBreakpoints);
            return slotBreakpoint &&
                getSlotsBreakpoint(previousBreakpoint, slotBreakpoints) !== slotBreakpoint;
        },
        refresh = function (breakpoint, previousBreakpoint) {
            googletag.pubads().refresh(
                _(slotsToRefresh)
                    // only refresh if the slot needs to
                    .filter(function (slotInfo) {
                        return shouldSlotRefresh(slotInfo, breakpoint, previousBreakpoint);
                    })
                    .map(function (slotInfo) {
                        return slotInfo.slot;
                    })
                    .valueOf()
            );
        },
        /** A breakpoint can have various sizes assigned to it. You can assign either on
         * set of sizes or multiple.
         *
         * One size       - `data-mobile="300,50"`
         * Multiple sizes - `data-mobile="300,50|320,50"`
         */
        createSizeMapping = function (attr) {
            return _.map(attr.split('|'), function (size) {
                return _.map(size.split(','), Number);
            });
        },
        /**
         * Builds and assigns the correct size map for a slot based on the breakpoints
         * attached to the element via data attributes.
         *
         * A new size map is created for a given slot. We then loop through each breakpoint
         * defined in the config, checking if that breakpoint has been set on the slot.
         *
         * If it has been defined, then we add that size to the size mapping.
         *
         */
        defineSlotSizes = function (slot) {
            var mapping = googletag.sizeMapping();

            _.forEach(detect.breakpoints, function (breakpointInfo) {
                // turn breakpoint name into attribute style (lowercase, hyphenated)
                var attr  = slot.data(breakpointNameToAttribute(breakpointInfo.name));
                if (attr) {
                    mapping.addSize([breakpointInfo.width, 0], createSizeMapping(attr));
                }
            });

            return mapping.build();
        },
        parseKeywords = function (keywords) {
            return _.map((keywords || '').split(','), function (keyword) {
                return keyword.split('/').pop();
            });
        },

        /**
         * Module
         */
        dfp = {
            init:        init,
            addSlot:     addSlot,
            refreshSlot: refreshSlot,
            getSlots:    getSlots,

            // testing
            reset: function () {
                displayed      = false;
                rendered       = false;
                slots          = {};
                slotsToRefresh = [];
                mediator.off('window:resize', windowResize);
                hasBreakpointChanged = detect.hasCrossedBreakpoint(true);
            }
        };

    return dfp;

});<|MERGE_RESOLUTION|>--- conflicted
+++ resolved
@@ -108,26 +108,11 @@
 
             return ab.testCanBeRun('MtMaster') && mtMasterTest && mtMasterTest.variant === 'variant';
         },
-<<<<<<< HEAD
-        placeUnderMostPopular = function ($adSlot) {
-            var $secondaryColumn;
-
-            fastdom.read(function () {
-                $secondaryColumn = $('.js-secondary-column');
-
-                fastdom.write(function () {
-                    $('.js-right-most-popular', $secondaryColumn).css('margin-top', '0').append($adSlot.parent());
-                    $('.component--rhc .open-cta', $secondaryColumn).css('margin-top', '0');
-                });
-            });
-        },
 
         recordFirstAdRendered = _.once(function () {
             beacon.beaconCounts('ad-render');
         }),
 
-=======
->>>>>>> 4eaa4171
         /**
          * Initial commands
          */
