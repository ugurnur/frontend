/* global googletag: false */
define([
    'bean',
    'bonzo',
    'fastdom',
    'qwery',
    'raven',
    'common/utils/$',
    'common/utils/$css',
    'common/utils/_',
    'common/utils/config',
    'common/utils/detect',
    'common/utils/mediator',
    'common/utils/url',
    'common/utils/user-timing',
    'common/utils/sha1',
    'common/modules/commercial/ads/sticky-mpu',
    'common/modules/commercial/build-page-targeting',
    'common/modules/onward/geo-most-popular',
    'common/modules/experiments/ab',
    'common/modules/analytics/beacon',
    'common/modules/identity/api'
], function (
    bean,
    bonzo,
    fastdom,
    qwery,
    raven,
    $,
    $css,
    _,
    config,
    detect,
    mediator,
    urlUtils,
    userTiming,
    sha1,
    StickyMpu,
    buildPageTargeting,
    geoMostPopular,
    ab,
    beacon,
    id
) {
    /**
     * Right, so an explanation as to how this works...
     *
     * Create a new ad slot using the following code:
     *
     * <div class="ad-slot__dfp AD_SLOT_CLASS" data-name="AD_SLOT_NAME" data-mobile="300,50|320,50"
     *      data-desktop="300,250" data-refresh="false" data-label="false">
     *     <div id="SLOT_ID" class="ad-container"></div>
     * </div>
     *
     * You can set the set which size ad(s) should be loaded at which breakpoint by using the
     * data attribute. The available breakpoints and their sizes are listed in the config below.
     * You do not need to specify all of these. If you set a mobile size, then that size will be used
     * for all ads in that slot until another breakpoint is detected, in the above case, that's desktop.
     *
     * There is also a function for breaking the ad content out of their iframes. This can be done by
     * adding the classes below (breakoutClasses) to the ad content (in DFP).
     *
     * Labels are automatically prepended to an ad that was successfully loaded.
     *
     */
    /**
     * Private variables
     */
    var resizeTimeout,
        adSlotSelector       = '.js-ad-slot',
        slots                = {},
        slotsToRefresh       = [],
        hasBreakpointChanged = detect.hasCrossedBreakpoint(true),
        breakoutClasses      = [
            'breakout__html',
            'breakout__script'
        ],
        callbacks = {
            '300,251': function (event, $adSlot) {
                new StickyMpu($adSlot).create();
            },
            '300,250': function (event, $adSlot) {
                if (config.switches.viewability && $adSlot.hasClass('ad-slot--right')) {
                    if ($adSlot.attr('data-mobile').indexOf('300,251') > -1) {
                        // Hardcoded for sticky nav test. It will need some on time checking if this will go to PROD
                        new StickyMpu($adSlot, {top: 58}).create();
                    }
                }
            },
            '1,1': function (event, $adSlot) {
                if (!event.slot.getOutOfPage()) {
                    $adSlot.addClass('u-h');
                    var $parent = $adSlot.parent();
                    // if in a slice, add the 'no mpu' class
                    if ($parent.hasClass('js-fc-slice-mpu-candidate')) {
                        $parent.addClass('fc-slice__item--no-mpu');
                    }
                }
            },
            '300,1050': function () {
                // remove geo most popular
                geoMostPopular.whenRendered.then(function (geoMostPopular) {
                    fastdom.write(function () {
                        bonzo(geoMostPopular.elem).remove();
                    });
                });
            }
        },

        recordFirstAdRendered = _.once(function () {
            beacon.beaconCounts('ad-render');
        }),

        /**
         * Initial commands
         */
        setListeners = function () {
            var start = detect.getTimeOfDomComplete();

            googletag.pubads().addEventListener('slotRenderEnded', raven.wrap(function (event) {
                require(['ophan/ng'], function (ophan) {
                    var lineItemIdOrEmpty = function (event) {
                        if (event.isEmpty) {
                            return '__empty__';
                        } else {
                            return event.lineItemId;
                        }
                    };

                    ophan.record({
                        ads: [{
                            slot: event.slot.getSlotId().getDomId(),
                            campaignId: lineItemIdOrEmpty(event),
                            creativeId: event.creativeId,
                            timeToRenderEnded: new Date().getTime() - start,
                            adServer: 'DFP'
                        }]
                    });
                });

                recordFirstAdRendered();
                mediator.emit('modules:commercial:dfp:rendered', event);
                parseAd(event);
            }));
        },

        setPageTargeting = function () {
            _.forOwn(buildPageTargeting(), function (value, key) {
                googletag.pubads().setTargeting(key, value);
            });
        },

        isMobileBannerTest = function () {
            return config.switches.mobileTopBannerRemove && $('.top-banner-ad-container--ab-mobile').length > 0 && detect.getBreakpoint() === 'mobile';
        },

        /**
         * Loop through each slot detected on the page and define it based on the data
         * attributes on the element.
         */
        defineSlots = function () {
            slots = _(qwery(adSlotSelector))
                .map(function (adSlot) {
                    return bonzo(adSlot);
                })
                // filter out (and remove) hidden ads
                .filter(function ($adSlot) {
                    if ($css($adSlot, 'display') === 'none' || (isMobileBannerTest() && $adSlot.hasClass('ad-slot--top'))) {
                        fastdom.write(function () {
                            $adSlot.remove();
                        });
                        return false;
                    } else {
                        return true;
                    }
                })
                .map(function ($adSlot) {
                    return [$adSlot.attr('id'), {
                        isRendered: false,
                        slot: defineSlot($adSlot)
                    }];
                })
                .zipObject()
                .valueOf();
        },
        setPublisherProvidedId = function () {
            var user = id.getUserFromCookie();
            if (user) {
                var hashedId = sha1.hash(user.id);
                googletag.pubads().setPublisherProvidedId(hashedId);
            }
        },
        displayAds = function () {
            googletag.pubads().enableSingleRequest();
            googletag.pubads().collapseEmptyDivs();
            setPublisherProvidedId();
            googletag.enableServices();
            // as this is an single request call, only need to make a single display call (to the first ad
            // slot)
            googletag.display(_.keys(slots).shift());
        },
        displayLazyAds = function () {
            googletag.pubads().collapseEmptyDivs();
            setPublisherProvidedId();
            googletag.enableServices();
<<<<<<< HEAD
            mediator.on('window:throttledScroll', lazyLoad);
=======
            mediator.on('window:scroll', _.throttle(lazyLoad, 10));
            instantLoad();
>>>>>>> 85a6eb9a
            lazyLoad();
        },
        windowResize = _.debounce(
            function () {
                // refresh on resize
                hasBreakpointChanged(refresh);
            }, resizeTimeout
        ),
        postDisplay = function () {
            mediator.on('window:resize', windowResize);
        },

        /**
         * Public functions
         */
        init = function (options) {
            var opts = _.defaults(options || {}, {
                resizeTimeout: 2000
            });

            resizeTimeout = opts.resizeTimeout;

            // if we don't already have googletag, create command queue and load it async
            if (!window.googletag) {
                window.googletag = { cmd: [] };
                // load the library asynchronously
                // .js must be added: https://github.com/systemjs/systemjs/issues/528
                require(['js!googletag.js']);
            }

            window.googletag.cmd.push = raven.wrap({ deep: true }, window.googletag.cmd.push);

            window.googletag.cmd.push(setListeners);
            window.googletag.cmd.push(setPageTargeting);
            window.googletag.cmd.push(defineSlots);

            // We do not want lazy loading on pageskins because it messes up the roadblock
            if (config.switches.viewability && !config.page.hasPageSkin) {
                window.googletag.cmd.push(displayLazyAds);
            } else {
                window.googletag.cmd.push(displayAds);
            }
            // anything we want to happen after displaying ads
            window.googletag.cmd.push(postDisplay);

            return dfp;
        },
        instantLoad = function () {
            _(slots).keys().forEach(function (slot) {
                if (_.contains(['dfp-ad--pageskin-inread', 'dfp-ad--merchandising-high'], slot)) {
                    loadSlot(slot);
                }
            });
        },
        lazyLoad = function () {
            if (slots.length === 0) {
                mediator.off('window:throttledScroll');
            } else {
<<<<<<< HEAD
                var scrollTop    = window.pageYOffset,
                    viewportHeight = bonzo.viewport().height,
                    scrollBottom = scrollTop + viewportHeight,
                    depth = 0.5;

                _(slots).keys().forEach(function (slot) {
                    // if the position of the ad is above the viewport - offset (half screen size)
                    // Pageskin and Outbrain needs to be loaded at the page load - TODO: unit test
                    if (scrollBottom > document.getElementById(slot).getBoundingClientRect().top + scrollTop - viewportHeight * depth
                            || slot === 'dfp-ad--pageskin-inread'
                            || slot === 'dfp-ad--merchandising-high') {
                        googletag.display(slot);

                        slots = _(slots).omit(slot).value();
                        displayed = true;
                    }
=======
                fastdom.read(function () {
                    var scrollTop    = bonzo(document.body).scrollTop(),
                        scrollBottom = scrollTop + bonzo.viewport().height,
                        depth = 0.5;

                    _(slots).keys().forEach(function (slot) {
                        // if the position of the ad is above the viewport - offset (half screen size)
                        if (scrollBottom > document.getElementById(slot).getBoundingClientRect().top + scrollTop - bonzo.viewport().height * depth) {
                            loadSlot(slot);
                        }
                    });
>>>>>>> 85a6eb9a
                });
            }
        },
        loadSlot = function (slot) {
            googletag.display(slot);
            slots = _(slots).omit(slot).value();
        },
        addSlot = function ($adSlot) {
            var slotId = $adSlot.attr('id');
            slots[slotId] = {
                isRendered: false,
                slot: defineSlot($adSlot)
            };

            loadSlot(slotId);
        },
        refreshSlot = function ($adSlot) {
            var slot = slots[$adSlot.attr('id')].slot;
            if (slot) {
                googletag.pubads().refresh([slot]);
            }
        },
        getSlots = function () {
            return slots;
        },

        /**
         * Private functions
         */
        defineSlot = function ($adSlot) {
            var slotTarget     = $adSlot.data('slot-target') || $adSlot.data('name'),
                adUnitOverride = urlUtils.getUrlVars()['ad-unit'],
                // if ?ad-unit=x, use that
                adUnit         = adUnitOverride ?
                    ['/', config.page.dfpAccountId, '/', adUnitOverride].join('') : config.page.adUnit,
                id             = $adSlot.attr('id'),
                sizeMapping    = defineSlotSizes($adSlot),
                // as we're using sizeMapping, pull out all the ad sizes, as an array of arrays
                size           = _.uniq(
                    _.flatten(sizeMapping, true, function (map) {
                        return map[1];
                    }),
                    function (size) {
                        return size[0] + '-' + size[1];
                    }
                ),
                slot = (
                    $adSlot.data('out-of-page') ?
                        googletag.defineOutOfPageSlot(adUnit, id) :
                        googletag.defineSlot(adUnit, size, id)
                    )
                    .addService(googletag.pubads())
                    .defineSizeMapping(sizeMapping)
                    .setTargeting('slot', slotTarget);

            if ($adSlot.data('series')) {
                slot.setTargeting('se', parseKeywords($adSlot.data('series')));
            }

            if ($adSlot.data('keywords')) {
                slot.setTargeting('k', parseKeywords($adSlot.data('keywords')));
            }

            // Add to the array of ads to be refreshed (when the breakpoint changes)
            // only if it's `data-refresh` attribute isn't set to false.
            if ($adSlot.data('refresh') !== false) {
                slotsToRefresh.push({
                    $adSlot: $adSlot,
                    slot: slot
                });
            }

            return slot;
        },
        parseAd = function (event) {
            var size,
                slotId = event.slot.getSlotId().getDomId(),
                $slot = $('#' + slotId),
                $placeholder,
                $adSlotContent;

            allAdsRendered(slotId);

            if (event.isEmpty) {
                removeLabel($slot);
            } else {
                // remove any placeholder ad content
                $placeholder = $('.ad-slot__content--placeholder', $slot);
                $adSlotContent = $('#' + slotId + ' div');
                fastdom.write(function () {
                    $placeholder.remove();
                    $adSlotContent.addClass('ad-slot__content');
                });
                checkForBreakout($slot);
                addLabel($slot);
                size = event.size.join(',');
                // is there a callback for this size
                if (callbacks[size]) {
                    callbacks[size](event, $slot);
                }

                if ($slot.hasClass('ad-slot--container-inline') && $slot.hasClass('ad-slot--not-mobile')) {
                    fastdom.write(function () {
                        $slot.parent().css('display', 'flex');
                    });
                } else if (!($slot.hasClass('ad-slot--top-above-nav') && size === '1,1')) {
                    fastdom.write(function () {
                        $slot.parent().css('display', 'block');
                    });
                }

                if (($slot.hasClass('ad-slot--top-banner-ad') && size === '88,70')
                || ($slot.hasClass('ad-slot--commercial-component') && size === '88,88')) {
                    fastdom.write(function () {
                        $slot.addClass('ad-slot__fluid250');
                    });
                }
            }
        },
        allAdsRendered = function (slotId) {
            if (slots[slotId] && !slots[slotId].isRendered) {
                slots[slotId].isRendered = true;
            }

            if (_.every(slots, 'isRendered')) {
                userTiming.mark('All ads are rendered');
                mediator.emit('modules:commercial:dfp:alladsrendered');
            }
        },
        addLabel = function ($slot) {
            fastdom.write(function () {
                if (shouldRenderLabel($slot)) {
                    $slot.prepend('<div class="ad-slot__label" data-test-id="ad-slot-label">Advertisement</div>');
                }
            });
        },
        removeLabel = function ($slot) {
            fastdom.write(function () {
                $('.ad-slot__label', $slot).remove();
            });
        },
        shouldRenderLabel = function ($slot) {
            return $slot.data('label') !== false && qwery('.ad-slot__label', $slot[0]).length === 0;
        },
        breakoutIFrame = function (iFrame, $slot) {
            /*eslint-disable no-eval*/
            var shouldRemoveIFrame = false,
                $iFrame            = bonzo(iFrame),
                iFrameBody         = iFrame.contentDocument.body,
                $iFrameParent      = $iFrame.parent();

            if (iFrameBody) {
                _.forEach(breakoutClasses, function (breakoutClass) {
                    $('.' + breakoutClass, iFrameBody).each(function (breakoutEl) {
                        var creativeConfig,
                            $breakoutEl     = bonzo(breakoutEl),
                            breakoutContent = $breakoutEl.html();

                        if (breakoutClass === 'breakout__script') {
                            // new way of passing data from DFP
                            if ($breakoutEl.attr('type') === 'application/json') {
                                creativeConfig = JSON.parse(breakoutContent);
                                require(['bootstraps/creatives'], function () {
                                    require(['common/modules/commercial/creatives/' + creativeConfig.name], function (Creative) {
                                        new Creative($slot, creativeConfig.params, creativeConfig.opts).create();
                                    });
                                });
                            } else {
                                // evil, but we own the returning js snippet
                                eval(breakoutContent);
                            }

                        } else {
                            fastdom.write(function () {
                                $iFrameParent.append(breakoutContent);
                                $breakoutEl.remove();
                            });

                            $('.ad--responsive', $iFrameParent[0]).each(function (responsiveAd) {
                                window.setTimeout(function () {
                                    fastdom.write(function () {
                                        bonzo(responsiveAd).addClass('ad--responsive--open');
                                    });
                                }, 50);
                            });
                        }
                        shouldRemoveIFrame = true;
                    });
                });
            }
            if (shouldRemoveIFrame) {
                fastdom.write(function () {
                    $iFrame.hide();
                });
            }
        },
        /**
         * Checks the contents of the ad for special classes (see breakoutClasses).
         *
         * If one of these classes is detected, then the contents of that iframe is retrieved
         * and written onto the parent page.
         *
         * Currently this is being used for sponsored logos and commercial components so they
         * can inherit fonts.
         */
        checkForBreakout = function ($slot) {
            $('iframe', $slot).each(function (iFrame) {
                // IE needs the iFrame to have loaded before we can interact with it
                if (iFrame.readyState && iFrame.readyState !== 'complete') {
                    bean.on(iFrame, 'readystatechange', function (e) {
                        var updatedIFrame = e.srcElement;

                        if (
                            /*eslint-disable valid-typeof*/
                            updatedIFrame &&
                                typeof updatedIFrame.readyState !== 'unknown' &&
                                updatedIFrame.readyState === 'complete'
                            /*eslint-enable valid-typeof*/
                        ) {
                            breakoutIFrame(updatedIFrame, $slot);
                            bean.off(updatedIFrame, 'readystatechange');
                        }
                    });
                } else {
                    breakoutIFrame(iFrame, $slot);
                }
            });
        },
        breakpointNameToAttribute = function (breakpointName) {
            return breakpointName.replace(/([a-z])([A-Z])/g, '$1-$2').toLowerCase();
        },
        getSlotsBreakpoint = function (breakpoint, slotBreakpoints) {
            return _(detect.breakpoints)
                .initial(function (breakpointInfo) {
                    return breakpointInfo.name !== breakpoint;
                })
                .intersection(slotBreakpoints)
                .last();
        },
        shouldSlotRefresh = function (slotInfo, breakpoint, previousBreakpoint) {
            // get the slots breakpoints
            var slotBreakpoints = _(detect.breakpoints)
                .filter(function (breakpointInfo) {
                    return slotInfo.$adSlot.data(breakpointNameToAttribute(breakpointInfo.name));
                })
                .valueOf(),
                // have we changed breakpoints
                slotBreakpoint = getSlotsBreakpoint(breakpoint, slotBreakpoints);
            return slotBreakpoint &&
                getSlotsBreakpoint(previousBreakpoint, slotBreakpoints) !== slotBreakpoint;
        },
        refresh = function (breakpoint, previousBreakpoint) {
            googletag.pubads().refresh(
                _(slotsToRefresh)
                    // only refresh if the slot needs to
                    .filter(function (slotInfo) {
                        return shouldSlotRefresh(slotInfo, breakpoint, previousBreakpoint);
                    })
                    .map(function (slotInfo) {
                        return slotInfo.slot;
                    })
                    .valueOf()
            );
        },
        /** A breakpoint can have various sizes assigned to it. You can assign either on
         * set of sizes or multiple.
         *
         * One size       - `data-mobile="300,50"`
         * Multiple sizes - `data-mobile="300,50|320,50"`
         */
        createSizeMapping = function (attr) {
            return _.map(attr.split('|'), function (size) {
                return _.map(size.split(','), Number);
            });
        },
        /**
         * Builds and assigns the correct size map for a slot based on the breakpoints
         * attached to the element via data attributes.
         *
         * A new size map is created for a given slot. We then loop through each breakpoint
         * defined in the config, checking if that breakpoint has been set on the slot.
         *
         * If it has been defined, then we add that size to the size mapping.
         *
         */
        defineSlotSizes = function (slot) {
            var mapping = googletag.sizeMapping();

            _.forEach(detect.breakpoints, function (breakpointInfo) {
                // turn breakpoint name into attribute style (lowercase, hyphenated)
                var attr  = slot.data(breakpointNameToAttribute(breakpointInfo.name));
                if (attr) {
                    mapping.addSize([breakpointInfo.width, 0], createSizeMapping(attr));
                }
            });

            return mapping.build();
        },
        parseKeywords = function (keywords) {
            return _.map((keywords || '').split(','), function (keyword) {
                return keyword.split('/').pop();
            });
        },

        /**
         * Module
         */
        dfp = {
            init:        init,
            addSlot:     addSlot,
            refreshSlot: refreshSlot,
            getSlots:    getSlots,

            // testing
            reset: function () {
                slots          = {};
                slotsToRefresh = [];
                mediator.off('window:resize', windowResize);
                hasBreakpointChanged = detect.hasCrossedBreakpoint(true);
            }
        };

    return dfp;

});<|MERGE_RESOLUTION|>--- conflicted
+++ resolved
@@ -203,12 +203,8 @@
             googletag.pubads().collapseEmptyDivs();
             setPublisherProvidedId();
             googletag.enableServices();
-<<<<<<< HEAD
             mediator.on('window:throttledScroll', lazyLoad);
-=======
-            mediator.on('window:scroll', _.throttle(lazyLoad, 10));
             instantLoad();
->>>>>>> 85a6eb9a
             lazyLoad();
         },
         windowResize = _.debounce(
@@ -267,7 +263,6 @@
             if (slots.length === 0) {
                 mediator.off('window:throttledScroll');
             } else {
-<<<<<<< HEAD
                 var scrollTop    = window.pageYOffset,
                     viewportHeight = bonzo.viewport().height,
                     scrollBottom = scrollTop + viewportHeight,
@@ -275,28 +270,9 @@
 
                 _(slots).keys().forEach(function (slot) {
                     // if the position of the ad is above the viewport - offset (half screen size)
-                    // Pageskin and Outbrain needs to be loaded at the page load - TODO: unit test
-                    if (scrollBottom > document.getElementById(slot).getBoundingClientRect().top + scrollTop - viewportHeight * depth
-                            || slot === 'dfp-ad--pageskin-inread'
-                            || slot === 'dfp-ad--merchandising-high') {
-                        googletag.display(slot);
-
-                        slots = _(slots).omit(slot).value();
-                        displayed = true;
+                        if (scrollBottom > document.getElementById(slot).getBoundingClientRect().top + scrollTop - viewportHeight * depth) {
+                            loadSlot(slot);
                     }
-=======
-                fastdom.read(function () {
-                    var scrollTop    = bonzo(document.body).scrollTop(),
-                        scrollBottom = scrollTop + bonzo.viewport().height,
-                        depth = 0.5;
-
-                    _(slots).keys().forEach(function (slot) {
-                        // if the position of the ad is above the viewport - offset (half screen size)
-                        if (scrollBottom > document.getElementById(slot).getBoundingClientRect().top + scrollTop - bonzo.viewport().height * depth) {
-                            loadSlot(slot);
-                        }
-                    });
->>>>>>> 85a6eb9a
                 });
             }
         },
@@ -306,10 +282,10 @@
         },
         addSlot = function ($adSlot) {
             var slotId = $adSlot.attr('id');
-            slots[slotId] = {
-                isRendered: false,
-                slot: defineSlot($adSlot)
-            };
+                    slots[slotId] = {
+                        isRendered: false,
+                        slot: defineSlot($adSlot)
+                    };
 
             loadSlot(slotId);
         },
