/* global googletag: false */
define([
    'bean',
    'bonzo',
    'qwery',
    'lodash/functions/debounce',
    'lodash/arrays/flatten',
    'lodash/arrays/uniq',
    'lodash/collections/forEach',
    'lodash/collections/map',
    'lodash/functions/once',
    'lodash/objects/defaults',
    'lodash/objects/forOwn',
    'lodash/objects/keys',
    'common/utils/$',
    'common/utils/$css',
    'common/utils/_',
    'common/utils/config',
    'common/utils/detect',
    'common/utils/mediator',
<<<<<<< HEAD
    'common/modules/commercial/keywords',
    'common/modules/commercial/tags/audience-science',
    'common/modules/commercial/tags/audience-science-gateway',
    'common/modules/commercial/tags/criteo',
    'common/modules/commercial/user-ad-targeting',
    'common/modules/experiments/ab',
=======
    'common/modules/commercial/build-page-targeting',
>>>>>>> 2e50d46e
    'common/modules/onward/geo-most-popular',
    'common/modules/ui/sticky'
], function (
    bean,
    bonzo,
    qwery,
    debounce,
    flatten,
    uniq,
    forEach,
    map,
    once,
    defaults,
    forOwn,
    keys,
    $,
    $css,
    _,
    config,
    detect,
    mediator,
<<<<<<< HEAD
    keywords,
    audienceScience,
    audienceScienceGateway,
    criteo,
    userAdTargeting,
    ab,
=======
    buildPageTargeting,
>>>>>>> 2e50d46e
    geoMostPopular,
    Sticky
) {

    /**
     * Right, so an explanation as to how this works...
     *
     * Create a new ad slot using the following code:
     *
     * <div class="ad-slot__dfp AD_SLOT_CLASS" data-name="AD_SLOT_NAME" data-mobile="300,50|320,50"
     *      data-desktop="300,250" data-refresh="false" data-label="false">
     *     <div id="SLOT_ID" class="ad-container"></div>
     * </div>
     *
     * You can set the set which size ad(s) should be loaded at which breakpoint by using the
     * data attribute. The available breakpoints and their sizes are listed in the config below.
     * You do not need to specify all of these. If you set a mobile size, then that size will be used
     * for all ads in that slot until another breakpoint is detected, in the above case, that's desktop.
     *
     * There is also a function for breaking the ad content out of their iframes. This can be done by
     * adding the classes below (breakoutClasses) to the ad content (in DFP).
     *
     * Labels are automatically prepended to an ad that was successfully loaded.
     *
     */
    /**
     * Private variables
     */
    var adSlotSelector    = '.ad-slot--dfp',
        displayed         = false,
        rendered          = false,
        slots             = {},
        slotsToRefresh    = [],
        breakoutClasses   = [
            'breakout__html',
            'breakout__script'
        ],
        callbacks = {
            '300,251': function (e, $adSlot) {
                var $mpuContainer = $adSlot.parent();

                $mpuContainer.next().remove();
                new Sticky($mpuContainer[0], { top: 12 }).init();
            },
            '300,1': function (e, $adSlot) {
                $adSlot.addClass('u-h');
                var $parent = $adSlot.parent();
                // if in a slice, add the 'no mpu' class
                $parent.hasClass('js-facia-slice-mpu-candidate') &&
                    $parent.addClass('facia-slice__item--no-mpu');
            },
            '300,1050': function () {
                // remove geo most popular
                geoMostPopular.whenRendered.then(function (geoMostPopular) {
                    bonzo(geoMostPopular.elem).remove();
                });
            }
        },

        /**
         * Initial commands
         */
        setListeners = function () {
            googletag.pubads().addEventListener('slotRenderEnded', function (event) {
                rendered = true;
                mediator.emit('modules:commercial:dfp:rendered', event);
                parseAd(event);
            });
        },
        setPageTargeting = function () {
            forOwn(buildPageTargeting(), function (value, key) {
                googletag.pubads().setTargeting(key, value);
            });
        },
        /**
         * Loop through each slot detected on the page and define it based on the data
         * attributes on the element.
         */
        defineSlots = function () {
            slots = _(qwery(adSlotSelector))
                .map(function (adSlot) {
                    return bonzo(adSlot);
                })
                // filter out (and remove) hidden ads
                .filter(function ($adSlot) {
                    if ($css($adSlot, 'display') === 'none') {
                        $adSlot.remove();
                        return false;
                    } else {
                        return true;
                    }
                })
                .map(function ($adSlot) {
                    return [$adSlot.attr('id'), defineSlot($adSlot)];
                })
                .zipObject()
                .valueOf();
        },
        displayAds = function () {
            googletag.pubads().enableSingleRequest();
            googletag.pubads().collapseEmptyDivs();
            googletag.enableServices();
            // as this is an single request call, only need to make a single display call (to the first ad
            // slot)
            googletag.display(keys(slots).shift());
            displayed = true;
        },
        postDisplay = function () {
            var hasBreakpointChanged = detect.hasCrossedBreakpoint(true);
            mediator.on('window:resize',
                debounce(function () {
                    // refresh on resize
                    hasBreakpointChanged(refresh);
                }, 2000)
            );
        },

        /**
         * Public functions
         */
        init = function () {

            if (!config.switches.standardAdverts && !config.switches.commercialComponents) {
                return false;
            }

            if (!config.switches.standardAdverts) {
                adSlotSelector = '.ad-slot--commercial-component';
            } else if (!config.switches.commercialComponents) {
                adSlotSelector = '.ad-slot--dfp:not(.ad-slot--commercial-component)';
            }

            // if we don't already have googletag, create command queue and load it async
            if (!window.googletag) {
                window.googletag = { cmd: [] };
                // load the library asynchronously
                require(['googletag']);
            }

            window.googletag.cmd.push(setListeners);
            window.googletag.cmd.push(setPageTargeting);
            window.googletag.cmd.push(defineSlots);
            window.googletag.cmd.push(displayAds);
            // anything we want to happen after displaying ads
            window.googletag.cmd.push(postDisplay);

            return dfp;

        },
        addSlot = function ($adSlot) {
            var slotId = $adSlot.attr('id'),
                displayAd = function ($adSlot) {
                    slots[slotId] = defineSlot($adSlot);
                    googletag.display(slotId);
                    refreshSlot($adSlot);
                };
            if (displayed && !slots[slotId]) { // dynamically add ad slot
                // this is horrible, but if we do this before the initial ads have loaded things go awry
                if (rendered) {
                    displayAd($adSlot);
                } else {
                    mediator.once('modules:commercial:dfp:rendered', function () {
                        displayAd($adSlot);
                    });
                }
            }
        },
        refreshSlot = function ($adSlot) {
            var slot = slots[$adSlot.attr('id')];
            if (slot) {
                googletag.pubads().refresh([slot]);
            }
        },
        getSlots = function () {
            return slots;
        },
<<<<<<< HEAD
        /**
         * Builds the appropriate page level targeting
         *
         * a      = audience science
         * at     = adtest cookie
         * bp     = current breakpoint
         * ct     = content type
         * k      = keywords
         * p      = platform
         * pt     = content type
         * url    = path
         */
        buildPageTargeting = function () {

            function encodeTargetValue(value) {
                return value ? keywords.format(value).replace(/&/g, 'and').replace(/'/g, '') : '';
            }

            var page        = config.page,
                series      = parseSeries(page),
                contentType = encodeTargetValue(page.contentType),
                edition     = encodeTargetValue(page.edition),
                mediaSource = encodeTargetValue(page.source);

            return defaults({
                url:     window.location.pathname,
                edition: edition,
                se:      series,
                ct:      contentType,
                pt:      contentType,
                p:       'ng',
                k:       parseKeywords(page.keywordIds || page.pageId),
                su:      page.isSurging,
                bp:      detect.getBreakpoint(),
                a:       audienceScience.getSegments(),
                at:      cookies.get('adtest') || cookies.get('GU_TEST') || '',
                gdncrm:  userAdTargeting.getUserSegments(),
                ab:      abParam(),
                co:      parseTargets(page.authorIds),
                bl:      parseKeywords(page.blogIds),
                ms:      mediaSource,
                tn:      parseTargets(page.tones)
            }, audienceScienceGateway.getSegments(), criteo.getSegments());
        },
=======
>>>>>>> 2e50d46e

        /**
         * Private functions
         */
        defineSlot = function ($adSlot) {
            var slotTarget  = $adSlot.data('slot-target') || $adSlot.data('name'),
                adUnit      = config.page.adUnit,
                id          = $adSlot.attr('id'),
                sizeMapping = defineSlotSizes($adSlot),
                // as we're using sizeMapping, pull out all the ad sizes, as an array of arrays
                size        = uniq(
                    flatten(sizeMapping, true, function (map) {
                        return map[1];
                    }),
                    function (size) {
                        return size[0] + '-' + size[1];
                    }
                ),
                slot = (
                    $adSlot.data('out-of-page') ?
                        googletag.defineOutOfPageSlot(adUnit, id) :
                        googletag.defineSlot(adUnit, size, id)
                    )
                    .addService(googletag.pubads())
                    .defineSizeMapping(sizeMapping)
                    .setTargeting('slot', slotTarget);

            if ($adSlot.data('keywords')) {
                slot.setTargeting('k', parseKeywords($adSlot.data('keywords')));
            }

            // Add to the array of ads to be refreshed (when the breakpoint changes)
            // only if it's `data-refresh` attribute isn't set to false.
            if ($adSlot.data('refresh') !== false) {
                slotsToRefresh.push({
                    $adSlot: $adSlot,
                    slot: slot
                });
            }

            return slot;
        },
        parseAd = function (event) {
            var $slot = $('#' + event.slot.getSlotId().getDomId()),
                size  = event.size.join(',');

            // remove any placeholder ad content
            $('.ad-slot__content--placeholder', $slot).remove();

            if (event.isEmpty) {
                removeLabel($slot);
            } else {
                checkForBreakout($slot);
                addLabel($slot);
            }

            // is there a callback for this size
            callbacks[size] && callbacks[size](event, $slot);
        },
        addLabel = function ($slot) {
            if (shouldRenderLabel($slot)) {
                $slot.prepend('<div class="ad-slot__label" data-test-id="ad-slot-label">Advertisement</div>');
            }
        },
        removeLabel = function ($slot) {
            $('.ad-slot__label', $slot).remove();
        },
        shouldRenderLabel = function ($slot) {
            return $slot.data('label') !== false && qwery('.ad-slot__label', $slot[0]).length === 0;
        },
        breakoutIFrame = function (iFrame) {
            /* jshint evil: true */
            var iFrameBody    = iFrame.contentDocument.body,
                $iFrameParent = bonzo(iFrame).parent();

            if (iFrameBody) {
                forEach (breakoutClasses, function (breakoutClass) {
                    var $breakout = $('.' + breakoutClass, iFrameBody);
                    if ($breakout.length) {
                        // remove the iframe before breaking out
                        bonzo(iFrame).remove();
                        if ($breakout[0].nodeName.toLowerCase() === 'script') {
                            // evil, but we own the returning js snippet
                            eval($breakout.html());
                        } else {
                            $iFrameParent.append($breakout.html());
                            $('.ad--responsive', $iFrameParent[0]).each(function (responsiveAd) {
                                window.setTimeout(function () {
                                    bonzo(responsiveAd).addClass('ad--responsive--open');
                                }, 50);
                            });
                        }
                    }
                });
            }
        },
        /**
         * Checks the contents of the ad for special classes (see breakoutClasses).
         *
         * If one of these classes is detected, then the contents of that iframe is retrieved
         * and written onto the parent page.
         *
         * Currently this is being used for sponsored logos and commercial components so they
         * can inherit fonts.
         */
        checkForBreakout = function ($slot) {
            $('iframe', $slot[0]).each(function (iFrame) {
                // IE needs the iFrame to have loaded before we can interact with it
                if (iFrame.readyState && iFrame.readyState !== 'complete') {
                    bean.on(iFrame, 'readystatechange', function (e) {
                        var updatedIFrame = e.srcElement;
                        if (
                            typeof updatedIFrame.readyState !== 'unknown'
                                && updatedIFrame.readyState === 'complete'
                        ) {
                            breakoutIFrame(updatedIFrame);
                            bean.off(updatedIFrame, 'readystatechange');
                        }
                    });
                } else {
                    breakoutIFrame(iFrame);
                }
            });
        },
        breakpointNameToAttribute = function (breakpointName) {
            return breakpointName.replace(/([a-z])([A-Z])/g, '$1-$2').toLowerCase();
        },
        getSlotsBreakpoint = function (breakpoint, slotBreakpoints) {
            return _(detect.breakpoints)
                .initial(function (breakpointInfo) {
                    return breakpointInfo.name !== breakpoint;
                })
                .intersection(slotBreakpoints)
                .last();
        },
        shouldSlotRefresh = function (slotInfo, breakpoint, previousBreakpoint) {
            // get the slots breakpoints
            var slotBreakpoints = _(detect.breakpoints)
                .filter(function (breakpointInfo) {
                    return slotInfo.$adSlot.data(breakpointNameToAttribute(breakpointInfo.name));
                })
                .valueOf(),
                // have we changed breakpoints
                slotBreakpoint = getSlotsBreakpoint(breakpoint, slotBreakpoints);
            return slotBreakpoint &&
                getSlotsBreakpoint(previousBreakpoint, slotBreakpoints) !== slotBreakpoint;
        },
        refresh = function (breakpoint, previousBreakpoint) {
            googletag.pubads().refresh(
                _(slotsToRefresh)
                    // only refresh if the slot needs to
                    .filter(function (slotInfo) {
                        return shouldSlotRefresh(slotInfo, breakpoint, previousBreakpoint);
                    })
                    .map(function (slotInfo) {
                        return slotInfo.slot;
                    })
                    .valueOf()
            );
        },
        /** A breakpoint can have various sizes assigned to it. You can assign either on
         * set of sizes or multiple.
         *
         * One size       - `data-mobile="300,50"`
         * Multiple sizes - `data-mobile="300,50|320,50"`
         */
        createSizeMapping = function (attr) {
            return map(attr.split('|'), function (size) {
                return map(size.split(','), Number);
            });
        },
        /**
         * Builds and assigns the correct size map for a slot based on the breakpoints
         * attached to the element via data attributes.
         *
         * A new size map is created for a given slot. We then loop through each breakpoint
         * defined in the config, checking if that breakpoint has been set on the slot.
         *
         * If it has been defined, then we add that size to the size mapping.
         *
         */
        defineSlotSizes = function (slot) {
            var mapping = googletag.sizeMapping();

            forEach(detect.breakpoints, function (breakpointInfo) {
                // turn breakpoint name into attribute style (lowercase, hyphenated)
                var attr  = slot.data(breakpointNameToAttribute(breakpointInfo.name));
                if (attr) {
                    mapping.addSize([breakpointInfo.width, 0], createSizeMapping(attr));
                }
            });

            return mapping.build();
        },
        parseKeywords = function (keywords) {
            return map((keywords || '').split(','), function (keyword) {
                return keyword.split('/').pop();
            });
        },

        /**
         * Module
         */
        dfp = {
<<<<<<< HEAD
            init:               once(init),
            addSlot:            addSlot,
            refreshSlot:        refreshSlot,
            getSlots:           getSlots,
            buildPageTargeting: buildPageTargeting
=======
            init:        once(init),
            addSlot:     addSlot,
            refreshSlot: refreshSlot,
            getSlots:    getSlots
>>>>>>> 2e50d46e
        };

    return dfp;

});<|MERGE_RESOLUTION|>--- conflicted
+++ resolved
@@ -18,16 +18,7 @@
     'common/utils/config',
     'common/utils/detect',
     'common/utils/mediator',
-<<<<<<< HEAD
-    'common/modules/commercial/keywords',
-    'common/modules/commercial/tags/audience-science',
-    'common/modules/commercial/tags/audience-science-gateway',
-    'common/modules/commercial/tags/criteo',
-    'common/modules/commercial/user-ad-targeting',
-    'common/modules/experiments/ab',
-=======
     'common/modules/commercial/build-page-targeting',
->>>>>>> 2e50d46e
     'common/modules/onward/geo-most-popular',
     'common/modules/ui/sticky'
 ], function (
@@ -49,16 +40,7 @@
     config,
     detect,
     mediator,
-<<<<<<< HEAD
-    keywords,
-    audienceScience,
-    audienceScienceGateway,
-    criteo,
-    userAdTargeting,
-    ab,
-=======
     buildPageTargeting,
->>>>>>> 2e50d46e
     geoMostPopular,
     Sticky
 ) {
@@ -235,53 +217,6 @@
         getSlots = function () {
             return slots;
         },
-<<<<<<< HEAD
-        /**
-         * Builds the appropriate page level targeting
-         *
-         * a      = audience science
-         * at     = adtest cookie
-         * bp     = current breakpoint
-         * ct     = content type
-         * k      = keywords
-         * p      = platform
-         * pt     = content type
-         * url    = path
-         */
-        buildPageTargeting = function () {
-
-            function encodeTargetValue(value) {
-                return value ? keywords.format(value).replace(/&/g, 'and').replace(/'/g, '') : '';
-            }
-
-            var page        = config.page,
-                series      = parseSeries(page),
-                contentType = encodeTargetValue(page.contentType),
-                edition     = encodeTargetValue(page.edition),
-                mediaSource = encodeTargetValue(page.source);
-
-            return defaults({
-                url:     window.location.pathname,
-                edition: edition,
-                se:      series,
-                ct:      contentType,
-                pt:      contentType,
-                p:       'ng',
-                k:       parseKeywords(page.keywordIds || page.pageId),
-                su:      page.isSurging,
-                bp:      detect.getBreakpoint(),
-                a:       audienceScience.getSegments(),
-                at:      cookies.get('adtest') || cookies.get('GU_TEST') || '',
-                gdncrm:  userAdTargeting.getUserSegments(),
-                ab:      abParam(),
-                co:      parseTargets(page.authorIds),
-                bl:      parseKeywords(page.blogIds),
-                ms:      mediaSource,
-                tn:      parseTargets(page.tones)
-            }, audienceScienceGateway.getSegments(), criteo.getSegments());
-        },
-=======
->>>>>>> 2e50d46e
 
         /**
          * Private functions
@@ -486,18 +421,10 @@
          * Module
          */
         dfp = {
-<<<<<<< HEAD
-            init:               once(init),
-            addSlot:            addSlot,
-            refreshSlot:        refreshSlot,
-            getSlots:           getSlots,
-            buildPageTargeting: buildPageTargeting
-=======
             init:        once(init),
             addSlot:     addSlot,
             refreshSlot: refreshSlot,
             getSlots:    getSlots
->>>>>>> 2e50d46e
         };
 
     return dfp;
