/* global googletag: false */
define([
    'bean',
    'bonzo',
    'fastdom',
    'qwery',
    'raven',
    'common/utils/$',
    'common/utils/$css',
    'common/utils/_',
    'common/utils/config',
    'common/utils/detect',
    'common/utils/mediator',
    'common/utils/url',
    'common/utils/user-timing',
    'common/modules/commercial/ads/sticky-mpu',
    'common/modules/commercial/build-page-targeting',
    'common/modules/onward/geo-most-popular',
    'common/modules/experiments/ab',
    'common/modules/analytics/beacon'
], function (
    bean,
    bonzo,
    fastdom,
    qwery,
    raven,
    $,
    $css,
    _,
    config,
    detect,
    mediator,
    urlUtils,
    userTiming,
    StickyMpu,
    buildPageTargeting,
    geoMostPopular,
    ab,
    beacon
) {
    /**
     * Right, so an explanation as to how this works...
     *
     * Create a new ad slot using the following code:
     *
     * <div class="ad-slot__dfp AD_SLOT_CLASS" data-name="AD_SLOT_NAME" data-mobile="300,50|320,50"
     *      data-desktop="300,250" data-refresh="false" data-label="false">
     *     <div id="SLOT_ID" class="ad-container"></div>
     * </div>
     *
     * You can set the set which size ad(s) should be loaded at which breakpoint by using the
     * data attribute. The available breakpoints and their sizes are listed in the config below.
     * You do not need to specify all of these. If you set a mobile size, then that size will be used
     * for all ads in that slot until another breakpoint is detected, in the above case, that's desktop.
     *
     * There is also a function for breaking the ad content out of their iframes. This can be done by
     * adding the classes below (breakoutClasses) to the ad content (in DFP).
     *
     * Labels are automatically prepended to an ad that was successfully loaded.
     *
     */
    /**
     * Private variables
     */
    var resizeTimeout,
        adSlotSelector       = '.js-ad-slot',
        displayed            = false,
        rendered             = false,
        slots                = {},
        slotsToRefresh       = [],
        hasBreakpointChanged = detect.hasCrossedBreakpoint(true),
        breakoutClasses      = [
            'breakout__html',
            'breakout__script'
        ],
        callbacks = {
            '300,251': function (event, $adSlot) {
                new StickyMpu($adSlot).create();
            },
            '300,250': function (event, $adSlot) {
                if (isMainTest() && $adSlot.hasClass('ad-slot--right')) {
                    if ($adSlot.attr('data-mobile').indexOf('300,251') > -1) {
                        new StickyMpu($adSlot).create();
                    }
                }
            },
            '1,1': function (event, $adSlot) {
                if (!event.slot.getOutOfPage()) {
                    $adSlot.addClass('u-h');
                    var $parent = $adSlot.parent();
                    // if in a slice, add the 'no mpu' class
                    $parent.hasClass('js-fc-slice-mpu-candidate') &&
                        $parent.addClass('fc-slice__item--no-mpu');
                }
            },
            '300,1050': function () {
                // remove geo most popular
                geoMostPopular.whenRendered.then(function (geoMostPopular) {
                    fastdom.write(function () {
                        bonzo(geoMostPopular.elem).remove();
                    });
                });
            }
        },

        isMainTest = function () {
            var MtMainTest = ab.getParticipations().MtMain;

            return ab.testCanBeRun('MtMain') && MtMainTest && MtMainTest.variant === 'A';
        },

        recordFirstAdRendered = _.once(function () {
            beacon.beaconCounts('ad-render');
            if (config.page.contentType === 'Article') {
                beacon.beaconCounts('ad-render-article');
            }
        }),

        /**
         * Initial commands
         */
        setListeners = function () {
            googletag.pubads().addEventListener('slotRenderEnded', raven.wrap(function (event) {
                rendered = true;
                recordFirstAdRendered();
                mediator.emit('modules:commercial:dfp:rendered', event);
                parseAd(event);
            }));
        },
        setPageTargeting = function () {
            _.forOwn(buildPageTargeting(), function (value, key) {
                googletag.pubads().setTargeting(key, value);
            });
        },
        /**
         * Loop through each slot detected on the page and define it based on the data
         * attributes on the element.
         */
        defineSlots = function () {
            slots = _(qwery(adSlotSelector))
                .map(function (adSlot) {
                    return bonzo(adSlot);
                })
                // filter out (and remove) hidden ads
                .filter(function ($adSlot) {
                    if ($css($adSlot, 'display') === 'none') {
                        fastdom.write(function () {
                            $adSlot.remove();
                        });
                        return false;
                    } else {
                        return true;
                    }
                })
                .map(function ($adSlot) {
                    return [$adSlot.attr('id'), {
                        isRendered: false,
                        slot: defineSlot($adSlot)
                    }];
                })
                .zipObject()
                .valueOf();
        },
        displayAds = function () {
            googletag.pubads().enableSingleRequest();
            googletag.pubads().collapseEmptyDivs();
            googletag.enableServices();
            // as this is an single request call, only need to make a single display call (to the first ad
            // slot)
            googletag.display(_.keys(slots).shift());
            displayed = true;
        },
        displayLazyAds = function () {
            googletag.pubads().collapseEmptyDivs();
            googletag.enableServices();
            mediator.on('window:scroll', _.throttle(lazyLoad, 10));
            lazyLoad();
        },
        windowResize = _.debounce(
            function () {
                // refresh on resize
                hasBreakpointChanged(refresh);
            }, resizeTimeout
        ),
        postDisplay = function () {
            mediator.on('window:resize', windowResize);
        },

<<<<<<< HEAD
        lzAdsTestVariants = {
            'A': 1 / 4,
            'B': 1 / 2,
            'C': 3 / 4,
            'D': 1
        },

        isLzAdsTest = function () {
            var test = ab.getParticipations().MtLzAdsDepth;
            return test && ab.testCanBeRun('MtLzAdsDepth') && _.contains(_.keys(lzAdsTestVariants), test.variant);
        },

=======
>>>>>>> ce284e34
        /**
         * Public functions
         */
        init = function (options) {

            var opts = _.defaults(options || {}, {
                resizeTimeout: 2000
            });

            resizeTimeout = opts.resizeTimeout;

            // if we don't already have googletag, create command queue and load it async
            if (!window.googletag) {
                window.googletag = { cmd: [] };
                // load the library asynchronously
                require(['js!googletag']);
            }

            window.googletag.cmd.push = raven.wrap({ deep: true }, window.googletag.cmd.push);

            window.googletag.cmd.push(setListeners);
            window.googletag.cmd.push(setPageTargeting);
            window.googletag.cmd.push(defineSlots);
            (isMainTest()) ? window.googletag.cmd.push(displayLazyAds) : window.googletag.cmd.push(displayAds);
            // anything we want to happen after displaying ads
            window.googletag.cmd.push(postDisplay);

            return dfp;
        },
        lazyLoad = function () {
            if (slots.length === 0) {
                mediator.off('window:scroll');
            } else {
                fastdom.read(function () {
                    var scrollTop    = bonzo(document.body).scrollTop(),
                        scrollBottom = scrollTop + bonzo.viewport().height;

                    _(slots).keys().forEach(function (slot) {
                        // if the position of the ad is above the viewport - offset (half screen size)
                        if (scrollBottom > document.getElementById(slot).getBoundingClientRect().top + scrollTop - bonzo.viewport().height * lzAdsTestVariants[ab.getParticipations().MtLzAdsDepth.variant]) {
                            googletag.display(slot);

                            slots = _(slots).omit(slot).value();
                            displayed = true;
                        }
                    });
                });
            }
        },
        addSlot = function ($adSlot) {
            var slotId = $adSlot.attr('id'),
                displayAd = function ($adSlot) {
                    slots[slotId] = {
                        isRendered: false,
                        slot: defineSlot($adSlot)
                    };
                    googletag.display(slotId);
                    refreshSlot($adSlot);
                };
            if (displayed && !slots[slotId]) { // dynamically add ad slot
                // this is horrible, but if we do this before the initial ads have loaded things go awry
                if (rendered) {
                    displayAd($adSlot);
                } else {
                    mediator.once('modules:commercial:dfp:rendered', function () {
                        displayAd($adSlot);
                    });
                }
            }
        },
        refreshSlot = function ($adSlot) {
            var slot = slots[$adSlot.attr('id')].slot;
            if (slot) {
                googletag.pubads().refresh([slot]);
            }
        },
        getSlots = function () {
            return slots;
        },

        /**
         * Private functions
         */
        defineSlot = function ($adSlot) {
            var slotTarget     = $adSlot.data('slot-target') || $adSlot.data('name'),
                adUnitOverride = urlUtils.getUrlVars()['ad-unit'],
                // if ?ad-unit=x, use that
                adUnit         = adUnitOverride ?
                    ['/', config.page.dfpAccountId, '/', adUnitOverride].join('') : config.page.adUnit,
                id             = $adSlot.attr('id'),
                sizeMapping    = defineSlotSizes($adSlot),
                // as we're using sizeMapping, pull out all the ad sizes, as an array of arrays
                size           = _.uniq(
                    _.flatten(sizeMapping, true, function (map) {
                        return map[1];
                    }),
                    function (size) {
                        return size[0] + '-' + size[1];
                    }
                ),
                slot = (
                    $adSlot.data('out-of-page') ?
                        googletag.defineOutOfPageSlot(adUnit, id) :
                        googletag.defineSlot(adUnit, size, id)
                    )
                    .addService(googletag.pubads())
                    .defineSizeMapping(sizeMapping)
                    .setTargeting('slot', slotTarget);

            if ($adSlot.data('series')) {
                slot.setTargeting('se', parseKeywords($adSlot.data('series')));
            }

            if ($adSlot.data('keywords')) {
                slot.setTargeting('k', parseKeywords($adSlot.data('keywords')));
            }

            // Add to the array of ads to be refreshed (when the breakpoint changes)
            // only if it's `data-refresh` attribute isn't set to false.
            if ($adSlot.data('refresh') !== false) {
                slotsToRefresh.push({
                    $adSlot: $adSlot,
                    slot: slot
                });
            }

            return slot;
        },
        parseAd = function (event) {
            var size,
                slotId = event.slot.getSlotId().getDomId(),
                $slot = $('#' + slotId),
                $placeholder,
                $adSlotContent;

            allAdsRendered(slotId);

            if (event.isEmpty) {
                removeLabel($slot);
            } else {
                // remove any placeholder ad content
                $placeholder = $('.ad-slot__content--placeholder', $slot);
                $adSlotContent = $('#' + slotId + ' div');
                fastdom.write(function () {
                    $placeholder.remove();
                    $adSlotContent.addClass('ad-slot__content');
                });
                checkForBreakout($slot);
                addLabel($slot);
                size = event.size.join(',');
                // is there a callback for this size
                callbacks[size] && callbacks[size](event, $slot);

                if ($slot.hasClass('ad-slot--container-inline') && $slot.hasClass('ad-slot--not-mobile')) {
                    fastdom.write(function () {
                        $slot.parent().css('display', 'flex');
                    });
                } else if (!($slot.hasClass('ad-slot--top-above-nav') && size === '1,1')) {
                    fastdom.write(function () {
                        $slot.parent().css('display', 'block');
                    });
                }

                if (($slot.hasClass('ad-slot--top-banner-ad') && size === '88,70')
                || ($slot.hasClass('ad-slot--commercial-component') && size === '88,88')) {
                    fastdom.write(function () {
                        $slot.addClass('ad-slot__fluid250');
                    });
                }
            }
        },
        allAdsRendered = function (slotId) {
            if (slots[slotId] && !slots[slotId].isRendered) {
                slots[slotId].isRendered = true;
            }

            if (_.every(slots, 'isRendered')) {
                userTiming.mark('All ads are rendered');
            }
        },
        addLabel = function ($slot) {
            fastdom.write(function () {
                if (shouldRenderLabel($slot)) {
                    $slot.prepend('<div class="ad-slot__label" data-test-id="ad-slot-label">Advertisement</div>');
                }
            });
        },
        removeLabel = function ($slot) {
            fastdom.write(function () {
                $('.ad-slot__label', $slot).remove();
            });
        },
        shouldRenderLabel = function ($slot) {
            return $slot.data('label') !== false && qwery('.ad-slot__label', $slot[0]).length === 0;
        },
        breakoutIFrame = function (iFrame, $slot) {
            /* jshint evil: true */
            var shouldRemoveIFrame = false,
                $iFrame            = bonzo(iFrame),
                iFrameBody         = iFrame.contentDocument.body,
                $iFrameParent      = $iFrame.parent();

            if (iFrameBody) {
                _.forEach(breakoutClasses, function (breakoutClass) {
                    $('.' + breakoutClass, iFrameBody).each(function (breakoutEl) {
                        var creativeConfig,
                            $breakoutEl     = bonzo(breakoutEl),
                            breakoutContent = $breakoutEl.html();

                        if (breakoutClass === 'breakout__script') {
                            // new way of passing data from DFP
                            if ($breakoutEl.attr('type') === 'application/json') {
                                creativeConfig = JSON.parse(breakoutContent);
                                require('bootstraps/creatives')
                                    .next(['common/modules/commercial/creatives/' + creativeConfig.name], function (Creative) {
                                        new Creative($slot, creativeConfig.params, creativeConfig.opts).create();
                                    });
                            } else {
                                // evil, but we own the returning js snippet
                                eval(breakoutContent);
                            }

                        } else {
                            fastdom.write(function () {
                                $iFrameParent.append(breakoutContent);
                                $breakoutEl.remove();
                            });

                            $('.ad--responsive', $iFrameParent[0]).each(function (responsiveAd) {
                                window.setTimeout(function () {
                                    fastdom.write(function () {
                                        bonzo(responsiveAd).addClass('ad--responsive--open');
                                    });
                                }, 50);
                            });
                        }
                        shouldRemoveIFrame = true;
                    });
                });
            }
            if (shouldRemoveIFrame) {
                fastdom.write(function () {
                    $iFrame.hide();
                });
            }
        },
        /**
         * Checks the contents of the ad for special classes (see breakoutClasses).
         *
         * If one of these classes is detected, then the contents of that iframe is retrieved
         * and written onto the parent page.
         *
         * Currently this is being used for sponsored logos and commercial components so they
         * can inherit fonts.
         */
        checkForBreakout = function ($slot) {
            $('iframe', $slot).each(function (iFrame) {
                // IE needs the iFrame to have loaded before we can interact with it
                if (iFrame.readyState && iFrame.readyState !== 'complete') {
                    bean.on(iFrame, 'readystatechange', function (e) {
                        var updatedIFrame = e.srcElement;

                        if (
                            updatedIFrame &&
                                typeof updatedIFrame.readyState !== 'unknown' &&
                                updatedIFrame.readyState === 'complete'
                        ) {
                            breakoutIFrame(updatedIFrame, $slot);
                            bean.off(updatedIFrame, 'readystatechange');
                        }
                    });
                } else {
                    breakoutIFrame(iFrame, $slot);
                }
            });
        },
        breakpointNameToAttribute = function (breakpointName) {
            return breakpointName.replace(/([a-z])([A-Z])/g, '$1-$2').toLowerCase();
        },
        getSlotsBreakpoint = function (breakpoint, slotBreakpoints) {
            return _(detect.breakpoints)
                .initial(function (breakpointInfo) {
                    return breakpointInfo.name !== breakpoint;
                })
                .intersection(slotBreakpoints)
                .last();
        },
        shouldSlotRefresh = function (slotInfo, breakpoint, previousBreakpoint) {
            // get the slots breakpoints
            var slotBreakpoints = _(detect.breakpoints)
                .filter(function (breakpointInfo) {
                    return slotInfo.$adSlot.data(breakpointNameToAttribute(breakpointInfo.name));
                })
                .valueOf(),
                // have we changed breakpoints
                slotBreakpoint = getSlotsBreakpoint(breakpoint, slotBreakpoints);
            return slotBreakpoint &&
                getSlotsBreakpoint(previousBreakpoint, slotBreakpoints) !== slotBreakpoint;
        },
        refresh = function (breakpoint, previousBreakpoint) {
            googletag.pubads().refresh(
                _(slotsToRefresh)
                    // only refresh if the slot needs to
                    .filter(function (slotInfo) {
                        return shouldSlotRefresh(slotInfo, breakpoint, previousBreakpoint);
                    })
                    .map(function (slotInfo) {
                        return slotInfo.slot;
                    })
                    .valueOf()
            );
        },
        /** A breakpoint can have various sizes assigned to it. You can assign either on
         * set of sizes or multiple.
         *
         * One size       - `data-mobile="300,50"`
         * Multiple sizes - `data-mobile="300,50|320,50"`
         */
        createSizeMapping = function (attr) {
            return _.map(attr.split('|'), function (size) {
                return _.map(size.split(','), Number);
            });
        },
        /**
         * Builds and assigns the correct size map for a slot based on the breakpoints
         * attached to the element via data attributes.
         *
         * A new size map is created for a given slot. We then loop through each breakpoint
         * defined in the config, checking if that breakpoint has been set on the slot.
         *
         * If it has been defined, then we add that size to the size mapping.
         *
         */
        defineSlotSizes = function (slot) {
            var mapping = googletag.sizeMapping();

            _.forEach(detect.breakpoints, function (breakpointInfo) {
                // turn breakpoint name into attribute style (lowercase, hyphenated)
                var attr  = slot.data(breakpointNameToAttribute(breakpointInfo.name));
                if (attr) {
                    mapping.addSize([breakpointInfo.width, 0], createSizeMapping(attr));
                }
            });

            return mapping.build();
        },
        parseKeywords = function (keywords) {
            return _.map((keywords || '').split(','), function (keyword) {
                return keyword.split('/').pop();
            });
        },

        /**
         * Module
         */
        dfp = {
            init:        init,
            addSlot:     addSlot,
            refreshSlot: refreshSlot,
            getSlots:    getSlots,

            // testing
            reset: function () {
                displayed      = false;
                rendered       = false;
                slots          = {};
                slotsToRefresh = [];
                mediator.off('window:resize', windowResize);
                hasBreakpointChanged = detect.hasCrossedBreakpoint(true);
            }
        };

    return dfp;

});<|MERGE_RESOLUTION|>--- conflicted
+++ resolved
@@ -186,7 +186,6 @@
             mediator.on('window:resize', windowResize);
         },
 
-<<<<<<< HEAD
         lzAdsTestVariants = {
             'A': 1 / 4,
             'B': 1 / 2,
@@ -199,8 +198,6 @@
             return test && ab.testCanBeRun('MtLzAdsDepth') && _.contains(_.keys(lzAdsTestVariants), test.variant);
         },
 
-=======
->>>>>>> ce284e34
         /**
          * Public functions
          */
@@ -224,7 +221,7 @@
             window.googletag.cmd.push(setListeners);
             window.googletag.cmd.push(setPageTargeting);
             window.googletag.cmd.push(defineSlots);
-            (isMainTest()) ? window.googletag.cmd.push(displayLazyAds) : window.googletag.cmd.push(displayAds);
+            (isLzAdsTest()) ? window.googletag.cmd.push(displayLazyAds) : window.googletag.cmd.push(displayAds);
             // anything we want to happen after displaying ads
             window.googletag.cmd.push(postDisplay);
 
