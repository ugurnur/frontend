define([
    'qwery',
    'bonzo',
    'bean',
    'fastdom',
    'common/utils/_',
    'common/utils/$',
    'common/utils/detect',
    'common/utils/config',
    'common/utils/mediator',
    'common/utils/template',
    'common/modules/identity/api',
    'common/views/svgs',
    'text!common/views/save-for-later/save-link.html',
    'text!common/views/save-for-later/save-button.html'
], function (
    qwery,
    bonzo,
    bean,
    fastdom,
    _,
    $,
    detect,
    config,
    mediator,
    template,
    identity,
    svgs,
    saveLink,
    saveButton
) {

    function SaveForLater() {
        this.classes = {
            saveThisArticle: '.js-save-for-later',
            saveThisVideo: '.js-save-for-later-video',
            saveThisArticleButton: '.js-save-for-later__button',
            onwardContainer: '.js-onward',
            relatedContainer: '.js-related',
            itemMeta: '.js-item__meta',
            itemSaveLink: '.js-save-for-later-link',
            itemSaveLinkHeading: '.save-for-later-link__heading',
            profileDropdownLink: '.brand-bar__item--saved-for-later',
            fcItemIsSaved: 'fc-save-for-later--is-saved'
        };
        this.attributes = {
            containerItemShortUrl: 'data-loyalty-short-url',
            containerItemDataId: 'data-id'
        };

        this.isContent = !/Network Front|Section/.test(config.page.contentType);
        this.userData = null;
        this.savedArticlesUrl = config.page.idUrl + '/saved-for-later-page';

        _.bindAll(this,
            'save',
            'delete',
            'onSaveArticle',
            'onDeleteArticle',
            'createSaveFaciaItemHandler',
            'createDeleteFaciaItemHandler'
        );
    }

    var bookmarkSvg = svgs('bookmark', ['i-left']);
    var shortUrl = (config.page.shortUrl || '').replace('http://gu.com', '');

    var getCustomEventProperties = function (contentId) {
        var prefix = config.page.contentType.match(/^Network Front|Section$/) ? 'Front' : 'Content';
        return { prop74: prefix + 'ContainerSave:' + contentId };
    };

    SaveForLater.prototype.init = function () {
        var userLoggedIn = identity.isUserLoggedIn();
        if (userLoggedIn) {
            identity.getSavedArticles()
                .then(function (resp) {
                    var notFound = { message: 'Not found', description: 'Resource not found' };

                    if (resp.status === 'error' && resp.errors[0].message === notFound.message && resp.errors[0].description === notFound.description) {
                        //Identity api needs a string in the format yyyy-mm-ddThh:mm:ss+hh:mm  otherwise it barfs
                        var date = new Date().toISOString().replace(/\.[0-9]+Z/, '+00:00');
                        this.userData = {version: date, articles:[]};
                    } else {
                        this.userData = resp.savedArticles;
                    }

                    this.updateSavedCount();
                    this.prepareFaciaItemLinks(true);

                    if (this.isContent) {
                        this.renderSaveButtonsInArticle();
                    }
                }.bind(this));
        } else {
            if (this.isContent) {
                var url = config.page.idUrl + '/save-content?returnUrl=' + encodeURIComponent(document.location.href) +
                    '&shortUrl=' + config.page.shortUrl.replace('http://gu.com', '');
                this.renderArticleSaveButton({ url: url, isSaved: false });
            }
            this.prepareFaciaItemLinks(false);
        }
    };

    SaveForLater.prototype.renderSaveButtonsInArticle = function () {
        if (this.hasUserSavedArticle(this.userData.articles, shortUrl)) {
            this.renderArticleSaveButton({ isSaved: true });
        } else {
            this.renderArticleSaveButton({ isSaved: false });
        }
    };

    SaveForLater.prototype.renderArticleSaveButton = function (options) {
        var $savers = bonzo(qwery(this.classes.saveThisArticle));

        $savers.each(function (saver) {
            var $saver = bonzo(saver);
            var templateData = {
                icon: bookmarkSvg,
                isSaved: options.isSaved,
                position: $saver.attr('data-position'),
                config: config
            };
            if (options.url) {
                $saver.html(template(saveLink,
                    _.assign({ url: options.url }, templateData))
                );
            } else {
                $saver.html(template(saveButton, templateData));

                bean.one($saver[0], 'click', this.classes.saveThisArticleButton,
                    this[options.isSaved ? 'deleteArticle' : 'saveArticle'].bind(this,
                        this.userData,
                        config.page.pageId,
                        shortUrl
                    )
                );
            }
        }.bind(this));
    };

    SaveForLater.prototype.getElementsIndexedById = function (context) {
        var self = this,
            elements = qwery('[' + self.attributes.containerItemShortUrl + ']', context);

        return _.forEach(elements, function (el) {
            return bonzo(el).attr(self.attributes.containerItemShortUrl);
        });
    };

    SaveForLater.prototype.prepareFaciaItemLinks = function (signedIn) {
        var self = this;

        if (!self.isContent) {
            self.renderFaciaItemLinks(signedIn, document.body);
        }

        mediator.on('modules:tonal:loaded', function () {
            self.renderFaciaItemLinks(signedIn, self.classes.onwardContainer);
        });

        mediator.on('modules:onward:loaded', function () {
            self.renderFaciaItemLinks(signedIn, self.classes.onwardContainer);
        });

        mediator.on('modules:related:loaded', function () {
            self.renderFaciaItemLinks(signedIn, self.classes.relatedContainer);
        });
    };

    // Configure the save for later links on a front or in a container
    SaveForLater.prototype.renderFaciaItemLinks = function (signedIn, context) {
        var self = this,
            elements = self.getElementsIndexedById(context);

        _.forEach(elements, function (item) {
            var $item = $(item),
                $itemSaveLink = $(self.classes.itemSaveLink, item),
                shortUrl = item.getAttribute(self.attributes.containerItemShortUrl),
                id = item.getAttribute(self.attributes.containerItemDataId),
                isSaved = signedIn ? self.hasUserSavedArticle(self.userData.articles, shortUrl) : false;

            if (signedIn) {
                self[isSaved ? 'createDeleteFaciaItemHandler' : 'createSaveFaciaItemHandler']($itemSaveLink[0], id, shortUrl);
            }

            fastdom.write(function () {
                if (isSaved) {
                    $itemSaveLink.addClass(self.classes.fcItemIsSaved);
                } else {
                    var contentId = $($.ancestor($itemSaveLink[0], 'fc-item')).attr('data-id');
                    $itemSaveLink.attr('data-custom-event-properties', JSON.stringify(getCustomEventProperties(contentId)));
                }
                $item.addClass('fc-item--has-metadata'); // while in test
                $itemSaveLink.attr('data-link-name', isSaved ? 'Unsave' : 'Save');
                $itemSaveLink.removeClass('is-hidden'); // while in test
            });
        });
    };

    // generic functions to save/delete an article, from anywhere

    SaveForLater.prototype.save = function (userData, pageId, shortUrl, onSave) {
        var date = new Date().toISOString().replace(/\.[0-9]+Z/, '+00:00'),
            newArticle = {
                id: pageId,
                shortUrl: shortUrl,
                date: date,
                read: false
            };

        userData.articles.push(newArticle);

        identity.saveToArticles(userData).then(
            function (resp) {
                onSave(resp.status !== 'error');
            }
        );
    };

<<<<<<< HEAD
    SaveForLater.prototype.delete = function (userData, pageId, shortUrl, onDelete) {
=======
    SaveForLater.prototype.deleteArticle = function (onArticleDeleted, onArticleDeletedError, userData, pageId, shortUrl) {
        var self = this;

>>>>>>> 4e4a4865
        userData.articles = _.filter(userData.articles, function (article) {
            return article.shortUrl !== shortUrl;
        });

        identity.saveToArticles(userData).then(
            function (resp) {
                onDelete(resp.status !== 'error');
            }
        );
    };

    // handle saving/deleting from content pages

    SaveForLater.prototype.saveArticle = function (userData, pageId, shortUrl) {
        this.save(userData, pageId, shortUrl, this.onSaveArticle);
    };

    SaveForLater.prototype.onSaveArticle = function (success) {
        this.renderArticleSaveButton({ isSaved: success });
        if (success) {
            this.updateSavedCount();
        }
    };

    SaveForLater.prototype.deleteArticle = function (userData, pageId, shortUrl) {
        this.delete(userData, pageId, shortUrl, this.onDeleteArticle);
    };

<<<<<<< HEAD
    SaveForLater.prototype.onDeleteArticle = function (success) {
        this.renderArticleSaveButton({ isSaved: !success });
        if (success) {
            this.updateSavedCount();
        }
=======
        fastdom.write(function () {
            bonzo(link)
                .addClass(self.classes.fcItemIsSaved)
                .attr('data-link-name', 'Unsave')
                // Remove attr
                .attr('data-custom-event-properties', '');
        });
>>>>>>> 4e4a4865
    };

    // handle saving/deleting from fronts

    SaveForLater.prototype.saveFaciaItem = function (userData, pageId, shortUrl) {
        this.save(userData, pageId, shortUrl, this.onSaveFaciaItem);
    };

    SaveForLater.prototype.onSaveFaciaItem = function (link, id, shortUrl, success) {
        var that = this;
        if (success) {
            this.createDeleteFaciaItemHandler(link, id, shortUrl);

<<<<<<< HEAD
            fastdom.write(function () {
                bonzo(link).addClass(that.classes.fcItemIsSaved);
            });
        } else {
            this.createSaveFaciaItemHandler(link, id, shortUrl);

            fastdom.write(function () {
                bonzo(qwery(that.classes.itemSaveLinkHeading, link)[0]).html('Error Saving');
            });
        }
=======
        fastdom.write(function () {
            var contentId = $($.ancestor(link, 'fc-item')).attr('data-id');
            bonzo(link)
                .removeClass(self.classes.fcItemIsSaved)
                .attr('data-link-name', 'Save')
                .attr('data-custom-event-properties', JSON.stringify(getCustomEventProperties(contentId)));
        });
>>>>>>> 4e4a4865
    };

    SaveForLater.prototype.deleteFaciaItem = function (userData, pageId, shortUrl) {
        this.save(userData, pageId, shortUrl, this.onDeleteFaciaItem);
    };

    SaveForLater.prototype.onDeleteFaciaItem = function (link, id, shortUrl, success) {
        var that = this;
        if (success) {
            this.createSaveFaciaItemHandler(link, id, shortUrl);

            fastdom.write(function () {
                bonzo(link).removeClass(that.classes.fcItemIsSaved);
            });
        } else {
            this.createDeleteFaciaItemHandler(link, id, shortUrl);

            fastdom.write(function () {
                bonzo(qwery(that.classes.itemSaveLinkHeading, link)[0]).html('Error Removing');
            });
        }
    };

    //--Create container link click handlers
    SaveForLater.prototype.createSaveFaciaItemHandler = function (link, id, shortUrl) {
        bean.one(link, 'click',
            this.save.bind(this,
                this.userData,
                id,
                shortUrl,
                this.onSaveFaciaItem.bind(this, link, id, shortUrl)
            )
        );
    };

    SaveForLater.prototype.createDeleteFaciaItemHandler = function (link, id, shortUrl) {
        bean.one(link, 'click',
            this.delete.bind(this,
                this.userData,
                id,
                shortUrl,
                this.onDeleteFaciaItem.bind(this, link, id, shortUrl)
            )
        );
    };

    ///------------------------------Utils
    SaveForLater.prototype.hasUserSavedArticle = function (articles, shortUrl) {
        return _.some(articles, function (article) {
            return article.shortUrl.indexOf(shortUrl) > -1;
        });
    };

    SaveForLater.prototype.updateSavedCount = function () {
        var saveForLaterProfileLink = $(this.classes.profileDropdownLink);
        saveForLaterProfileLink.html('Saved (' + this.userData.articles.length + ')');
    };

    return SaveForLater;
});<|MERGE_RESOLUTION|>--- conflicted
+++ resolved
@@ -19,7 +19,7 @@
     bean,
     fastdom,
     _,
-    $,
+    $
     detect,
     config,
     mediator,
@@ -191,9 +191,11 @@
                     var contentId = $($.ancestor($itemSaveLink[0], 'fc-item')).attr('data-id');
                     $itemSaveLink.attr('data-custom-event-properties', JSON.stringify(getCustomEventProperties(contentId)));
                 }
-                $item.addClass('fc-item--has-metadata'); // while in test
                 $itemSaveLink.attr('data-link-name', isSaved ? 'Unsave' : 'Save');
-                $itemSaveLink.removeClass('is-hidden'); // while in test
+
+                // only while in test
+                $item.addClass('fc-item--has-metadata');
+                $itemSaveLink.removeClass('is-hidden');
             });
         });
     };
@@ -218,13 +220,7 @@
         );
     };
 
-<<<<<<< HEAD
     SaveForLater.prototype.delete = function (userData, pageId, shortUrl, onDelete) {
-=======
-    SaveForLater.prototype.deleteArticle = function (onArticleDeleted, onArticleDeletedError, userData, pageId, shortUrl) {
-        var self = this;
-
->>>>>>> 4e4a4865
         userData.articles = _.filter(userData.articles, function (article) {
             return article.shortUrl !== shortUrl;
         });
@@ -253,21 +249,11 @@
         this.delete(userData, pageId, shortUrl, this.onDeleteArticle);
     };
 
-<<<<<<< HEAD
     SaveForLater.prototype.onDeleteArticle = function (success) {
         this.renderArticleSaveButton({ isSaved: !success });
         if (success) {
             this.updateSavedCount();
         }
-=======
-        fastdom.write(function () {
-            bonzo(link)
-                .addClass(self.classes.fcItemIsSaved)
-                .attr('data-link-name', 'Unsave')
-                // Remove attr
-                .attr('data-custom-event-properties', '');
-        });
->>>>>>> 4e4a4865
     };
 
     // handle saving/deleting from fronts
@@ -281,9 +267,11 @@
         if (success) {
             this.createDeleteFaciaItemHandler(link, id, shortUrl);
 
-<<<<<<< HEAD
-            fastdom.write(function () {
-                bonzo(link).addClass(that.classes.fcItemIsSaved);
+            fastdom.write(function () {
+                bonzo(link)
+                    .addClass(that.classes.fcItemIsSaved)
+                    .attr('data-link-name', 'Unsave')
+                    .attr('data-custom-event-properties', '');
             });
         } else {
             this.createSaveFaciaItemHandler(link, id, shortUrl);
@@ -292,15 +280,6 @@
                 bonzo(qwery(that.classes.itemSaveLinkHeading, link)[0]).html('Error Saving');
             });
         }
-=======
-        fastdom.write(function () {
-            var contentId = $($.ancestor(link, 'fc-item')).attr('data-id');
-            bonzo(link)
-                .removeClass(self.classes.fcItemIsSaved)
-                .attr('data-link-name', 'Save')
-                .attr('data-custom-event-properties', JSON.stringify(getCustomEventProperties(contentId)));
-        });
->>>>>>> 4e4a4865
     };
 
     SaveForLater.prototype.deleteFaciaItem = function (userData, pageId, shortUrl) {
@@ -313,7 +292,11 @@
             this.createSaveFaciaItemHandler(link, id, shortUrl);
 
             fastdom.write(function () {
-                bonzo(link).removeClass(that.classes.fcItemIsSaved);
+                var contentId = $($.ancestor(link, 'fc-item')).attr('data-id');
+                bonzo(link)
+                    .removeClass(that.classes.fcItemIsSaved)
+                    .attr('data-link-name', 'Save')
+                    .attr('data-custom-event-properties', JSON.stringify(getCustomEventProperties(contentId)));
             });
         } else {
             this.createDeleteFaciaItemHandler(link, id, shortUrl);
