define([
    'qwery',
    'bonzo',
    'bean',
    'fastdom',
    'common/utils/_',
    'common/utils/$',
    'common/utils/detect',
    'common/utils/config',
    'common/utils/mediator',
    'common/utils/template',
    'common/modules/identity/api',
    'common/views/svgs',
    'text!common/views/save-for-later/save-link.html',
    'text!common/views/save-for-later/save-button.html'
], function (
    qwery,
    bonzo,
    bean,
    fastdom,
    _,
    $,
    detect,
    config,
    mediator,
    template,
    identity,
    svgs,
    saveLink,
    saveButton
) {

    function SaveForLater() {
        this.classes = {
            saveThisArticle: '.js-save-for-later',
            saveThisVideo: '.js-save-for-later-video',
            saveThisArticleButton: '.js-save-for-later__button',
            onwardContainer: '.js-onward',
            relatedContainer: '.js-related',
            itemMeta: '.js-item__meta',
            itemSaveLink: '.js-save-for-later-link',
            itemSaveLinkHeading: '.save-for-later-link__heading',
            profileDropdownLink: '.brand-bar__item--saved-for-later',
            fcItemIsSaved: 'fc-save-for-later--is-saved'
        };
        this.attributes = {
            containerItemShortUrl: 'data-loyalty-short-url',
            containerItemDataId: 'data-id'
        };

        this.isContent = !/Network Front|Section/.test(config.page.contentType);
        this.userData = {};
        this.savedArticlesUrl = config.page.idUrl + '/saved-for-later-page';

        _.bindAll(this,
            'save',
            'delete',
            'onSaveArticle',
            'onDeleteArticle',
            'createSaveFaciaItemHandler',
            'createDeleteFaciaItemHandler'
        );
    }

    var bookmarkSvg = svgs('bookmark', ['i-left']),
        shortUrl = (config.page.shortUrl || '').replace('http://gu.com', ''),
        savedPlatformAnalytics = 'web:' + detect.getUserAgent.browser + ':' + detect.getBreakpoint();

    var getCustomEventProperties = function (contentId) {
        var prefix = config.page.contentType.match(/^Network Front|Section$/) ? 'Front' : 'Content';
        return { prop74: prefix + 'ContainerSave:' + contentId };
    };

    SaveForLater.prototype.init = function () {
        var userLoggedIn = identity.isUserLoggedIn();
        if (userLoggedIn) {
            identity.getSavedArticles()
                .then(function (resp) {
                    var notFound = { message: 'Not found', description: 'Resource not found' };

                    if (resp.status === 'error' && resp.errors[0].message === notFound.message && resp.errors[0].description === notFound.description) {
                        //Identity api needs a string in the format yyyy-mm-ddThh:mm:ss+hh:mm  otherwise it barfs
                        var date = new Date().toISOString().replace(/\.[0-9]+Z/, '+00:00');
                        this.userData = {version: date, articles: []};
                    } else {
                        this.userData = resp.savedArticles;
                    }

                    this.updateSavedCount();
                    this.prepareFaciaItemLinks(true);

                    if (this.isContent) {
                        this.renderSaveButtonsInArticle();
                    }
                }.bind(this));
        } else {
            if (this.isContent) {
<<<<<<< HEAD
                var url = template('<%= idUrl%>/save-content?returnUrl=<%= returnUrl%>&shortUrl=<%= shortUrl%>&platform=<%= platform%>', {
                    idUrl: config.page.idUrl,
                    returnUrl: encodeURIComponent(document.location.href),
                    shortUrl: shortUrl,
                    platform: savedPlatformAnalytics
                });
                this.renderSaveThisArticleElement({ url: url, isSaved: false });
=======
                var url = config.page.idUrl + '/save-content?returnUrl=' + encodeURIComponent(document.location.href) +
                    '&shortUrl=' + config.page.shortUrl.replace('http://gu.com', '');
                this.renderArticleSaveButton({ url: url, isSaved: false });
>>>>>>> 12fc78d2
            }
            this.prepareFaciaItemLinks(false);
        }
    };

    SaveForLater.prototype.renderSaveButtonsInArticle = function () {
        if (this.hasUserSavedArticle(this.userData.articles, shortUrl)) {
            this.renderArticleSaveButton({ isSaved: true });
        } else {
            this.renderArticleSaveButton({ isSaved: false });
        }
    };

    SaveForLater.prototype.renderArticleSaveButton = function (options) {
        var $savers = bonzo(qwery(this.classes.saveThisArticle));

        $savers.each(function (saver) {
            var $saver = bonzo(saver);
            var templateData = {
                icon: bookmarkSvg,
                isSaved: options.isSaved,
                position: $saver.attr('data-position'),
                config: config
            };
            if (options.url) {
                $saver.html(template(saveLink,
                    _.assign({ url: options.url }, templateData))
                );
            } else {
                $saver.html(template(saveButton, templateData));

                bean.one($saver[0], 'click', this.classes.saveThisArticleButton,
<<<<<<< HEAD
                    this.saveArticle.bind(this,
                        this.onSaveThisArticle.bind(this),
                        this.onSaveThisArticleError.bind(this),
                        config.page.pageId,
                        shortUrl));
=======
                    this[options.isSaved ? 'deleteArticle' : 'saveArticle'].bind(this,
                        this.userData,
                        config.page.pageId,
                        shortUrl
                    )
                );
>>>>>>> 12fc78d2
            }
        }.bind(this));
    };

    SaveForLater.prototype.getElementsIndexedById = function (context) {
        var elements = qwery('[' + this.attributes.containerItemShortUrl + ']', context);

        return _.forEach(elements, function (el) {
            return bonzo(el).attr(this.attributes.containerItemShortUrl);
        }.bind(this));
    };

<<<<<<< HEAD
    SaveForLater.prototype.renderLinksInContainers = function (signedIn) {

        if (!this.isContent) {
            this.renderContainerLinks(signedIn, document.body);
        }

        mediator.once('modules:tonal:loaded', function () {
            this.renderContainerLinks(signedIn, this.classes.onwardContainer);
        }.bind(this));

        mediator.once('modules:onward:loaded', function () {
            this.renderContainerLinks(signedIn, this.classes.onwardContainer);
        }.bind(this));

        mediator.once('modules:related:loaded', function () {
            this.renderContainerLinks(signedIn, this.classes.relatedContainer);
        }.bind(this));
    };

    SaveForLater.prototype.renderLinksInContent = function () {
        if (this.getSavedArticle(shortUrl)) {
            this.renderSaveThisArticleElement({ url: this.savedArticlesUrl, isSaved: true });
        } else {
            this.renderSaveThisArticleElement({ isSaved: false });
        }
    };

    // Configure the save for later links on a front or in a container
    SaveForLater.prototype.renderContainerLinks = function (signedIn, context) {
        var elements = this.getElementsIndexedById(context);
=======
    SaveForLater.prototype.prepareFaciaItemLinks = function (signedIn) {
        var self = this;

        if (!self.isContent) {
            self.renderFaciaItemLinks(signedIn, document.body);
        }

        mediator.on('modules:tonal:loaded', function () {
            self.renderFaciaItemLinks(signedIn, self.classes.onwardContainer);
        });

        mediator.on('modules:onward:loaded', function () {
            self.renderFaciaItemLinks(signedIn, self.classes.onwardContainer);
        });

        mediator.on('modules:related:loaded', function () {
            self.renderFaciaItemLinks(signedIn, self.classes.relatedContainer);
        });
    };

    // Configure the save for later links on a front or in a container
    SaveForLater.prototype.renderFaciaItemLinks = function (signedIn, context) {
        var self = this,
            elements = self.getElementsIndexedById(context);
>>>>>>> 12fc78d2

        _.forEach(elements, function (item) {
            var $item = $(item),
                $itemSaveLink = $(this.classes.itemSaveLink, item),
                shortUrl = item.getAttribute(this.attributes.containerItemShortUrl),
                id = item.getAttribute(this.attributes.containerItemDataId),
                isSaved = signedIn ? this.getSavedArticle(shortUrl) : false;

            if (signedIn) {
<<<<<<< HEAD
                this[isSaved ? 'createDeleteArticleHandler' : 'createSaveArticleHandler']($itemSaveLink[0], id, shortUrl);
=======
                self[isSaved ? 'createDeleteFaciaItemHandler' : 'createSaveFaciaItemHandler']($itemSaveLink[0], id, shortUrl);
>>>>>>> 12fc78d2
            }

            fastdom.write(function () {
                if (isSaved) {
                    $itemSaveLink.addClass(this.classes.fcItemIsSaved);
                } else {
                    var contentId = $($.ancestor($itemSaveLink[0], 'fc-item')).attr('data-id');
                    $itemSaveLink.attr('data-custom-event-properties', JSON.stringify(getCustomEventProperties(contentId)));
                }
                $itemSaveLink.attr('data-link-name', isSaved ? 'Unsave' : 'Save');
<<<<<<< HEAD
                $itemSaveLink.removeClass('is-hidden'); // while in test
            }.bind(this));
        }.bind(this));
    };

    SaveForLater.prototype.saveArticle = function (onArticleSaved, onArticleSavedError, pageId, shortUrl) {
=======

                // only while in test
                $item.addClass('fc-item--has-metadata');
                $itemSaveLink.removeClass('is-hidden');
            });
        });
    };

    // generic functions to save/delete an article, from anywhere

    SaveForLater.prototype.save = function (userData, pageId, shortUrl, onSave) {
>>>>>>> 12fc78d2
        var date = new Date().toISOString().replace(/\.[0-9]+Z/, '+00:00'),
            newArticle = {
                id: pageId,
                shortUrl: shortUrl,
                date: date,
<<<<<<< HEAD
                read: false,
                platform: savedPlatformAnalytics
=======
                read: false
>>>>>>> 12fc78d2
            };

        this.userData.articles.push(newArticle);

        identity.saveToArticles(this.userData).then(
            function (resp) {
<<<<<<< HEAD
                if (resp.status === 'error') {
                    onArticleSavedError();
                } else {
                    this.updateArticleCount();
                    onArticleSaved();
                }
            }.bind(this)
        );
    };

    SaveForLater.prototype.deleteArticle = function (onArticleDeleted, onArticleDeletedError, userData, pageId, shortUrl) {

=======
                onSave(resp.status !== 'error');
            }
        );
    };

    SaveForLater.prototype.delete = function (userData, pageId, shortUrl, onDelete) {
>>>>>>> 12fc78d2
        userData.articles = _.filter(userData.articles, function (article) {
            return article.shortUrl !== shortUrl;
        });

        identity.saveToArticles(userData).then(
            function (resp) {
<<<<<<< HEAD
                if (resp.status === 'error') {
                    onArticleDeletedError();
                } else {
                    this.updateArticleCount();
                    onArticleDeleted();
                }
            }.bind(this)
=======
                onDelete(resp.status !== 'error');
            }
>>>>>>> 12fc78d2
        );
    };

    // handle saving/deleting from content pages

    SaveForLater.prototype.saveArticle = function (userData, pageId, shortUrl) {
        this.save(userData, pageId, shortUrl, this.onSaveArticle);
    };

    SaveForLater.prototype.onSaveArticle = function (success) {
        this.renderArticleSaveButton({ isSaved: success });
        if (success) {
            this.updateSavedCount();
        }
    };

<<<<<<< HEAD
    //--- Handle saving an article on a front of container
    SaveForLater.prototype.onSaveArticle = function (link, id, shortUrl) {
        this.createDeleteArticleHandler(link, id, shortUrl);

        fastdom.write(function () {
            bonzo(link)
                .addClass(this.classes.fcItemIsSaved)
                .attr('data-link-name', 'Unsave')
                // Remove attr
                .attr('data-custom-event-properties', '');
        });
    };

    SaveForLater.prototype.onSaveArticleError = function (link, id, shortUrl) {
        this.createSaveArticleHandler(link, id, shortUrl);

        fastdom.write(function () {
            bonzo(qwery(this.classes.itemSaveLinkHeading, link)[0]).html('Error Saving');
        }.bind(this));
    };

    SaveForLater.prototype.onDeleteArticle = function (link, id, shortUrl) {
        this.createSaveArticleHandler(link, id, shortUrl);

        fastdom.write(function () {
            var contentId = $($.ancestor(link, 'fc-item')).attr('data-id');
            bonzo(link)
                .removeClass(this.classes.fcItemIsSaved)
                .attr('data-link-name', 'Save')
                .attr('data-custom-event-properties', JSON.stringify(getCustomEventProperties(contentId)));
        });
    };

    SaveForLater.prototype.onDeleteArticleError = function (link, id, shortUrl) {
        this.createDeleteArticleHandler(link, id, shortUrl);

        fastdom.write(function () {
            bonzo(qwery(this.classes.itemSaveLinkHeading, link)[0]).html('Error Removing');
        }.bind(this));
    };

    //--Create container link click handlers
    SaveForLater.prototype.createSaveArticleHandler = function (saveLink, id, shortUrl) {

        bean.one(saveLink, 'click',
            this.saveArticle.bind(this,
                this.onSaveArticle.bind(this, saveLink, id, shortUrl),
                this.onSaveArticleError.bind(this, saveLink, id, shortUrl),
=======
    SaveForLater.prototype.deleteArticle = function (userData, pageId, shortUrl) {
        this.delete(userData, pageId, shortUrl, this.onDeleteArticle);
    };

    SaveForLater.prototype.onDeleteArticle = function (success) {
        this.renderArticleSaveButton({ isSaved: !success });
        if (success) {
            this.updateSavedCount();
        }
    };

    // handle saving/deleting from fronts

    SaveForLater.prototype.saveFaciaItem = function (userData, pageId, shortUrl) {
        this.save(userData, pageId, shortUrl, this.onSaveFaciaItem);
    };

    SaveForLater.prototype.onSaveFaciaItem = function (link, id, shortUrl, success) {
        var that = this;
        if (success) {
            this.createDeleteFaciaItemHandler(link, id, shortUrl);

            fastdom.write(function () {
                bonzo(link)
                    .addClass(that.classes.fcItemIsSaved)
                    .attr('data-link-name', 'Unsave')
                    .attr('data-custom-event-properties', '');
            });
        } else {
            this.createSaveFaciaItemHandler(link, id, shortUrl);

            fastdom.write(function () {
                bonzo(qwery(that.classes.itemSaveLinkHeading, link)[0]).html('Error Saving');
            });
        }
    };

    SaveForLater.prototype.deleteFaciaItem = function (userData, pageId, shortUrl) {
        this.save(userData, pageId, shortUrl, this.onDeleteFaciaItem);
    };

    SaveForLater.prototype.onDeleteFaciaItem = function (link, id, shortUrl, success) {
        var that = this;
        if (success) {
            this.createSaveFaciaItemHandler(link, id, shortUrl);

            fastdom.write(function () {
                var contentId = $($.ancestor(link, 'fc-item')).attr('data-id');
                bonzo(link)
                    .removeClass(that.classes.fcItemIsSaved)
                    .attr('data-link-name', 'Save')
                    .attr('data-custom-event-properties', JSON.stringify(getCustomEventProperties(contentId)));
            });
        } else {
            this.createDeleteFaciaItemHandler(link, id, shortUrl);

            fastdom.write(function () {
                bonzo(qwery(that.classes.itemSaveLinkHeading, link)[0]).html('Error Removing');
            });
        }
    };

    //--Create container link click handlers
    SaveForLater.prototype.createSaveFaciaItemHandler = function (link, id, shortUrl) {
        bean.one(link, 'click',
            this.save.bind(this,
                this.userData,
>>>>>>> 12fc78d2
                id,
                shortUrl,
                this.onSaveFaciaItem.bind(this, link, id, shortUrl)
            )
        );
    };

<<<<<<< HEAD
    SaveForLater.prototype.createDeleteArticleHandler = function (deleteLink, id, shortUrl) {

        bean.one(deleteLink, 'click',
            this.deleteArticle.bind(this,
                this.onDeleteArticle.bind(this, deleteLink, id, shortUrl),
                this.onDeleteArticleError.bind(this, deleteLink, id, shortUrl),
=======
    SaveForLater.prototype.createDeleteFaciaItemHandler = function (link, id, shortUrl) {
        bean.one(link, 'click',
            this.delete.bind(this,
                this.userData,
>>>>>>> 12fc78d2
                id,
                shortUrl,
                this.onDeleteFaciaItem.bind(this, link, id, shortUrl)
            )
        );
    };

    SaveForLater.prototype.getSavedArticle = function (shortUrl) {
        return _.some(this.userData.articles, function (article) {
            return article.shortUrl.indexOf(shortUrl) > -1;
        });
    };

<<<<<<< HEAD
    SaveForLater.prototype.updateArticleCount = function () {
        var saveForLaterProfileLink = $(this.classes.profileDropdownLink);
        saveForLaterProfileLink.html('Saved (' + this.userData.articles.length + ')');
=======
    SaveForLater.prototype.updateSavedCount = function () {
        var saveForLaterProfileLink = $(this.classes.profileDropdownLink);

        var count = this.userData.articles.length;
        fastdom.write(function () {
            saveForLaterProfileLink.html('Saved (' + count + ')');

            var profile = $('.brand-bar__item--profile');
            profile.addClass('brand-bar__item--profile--show-saved');
            $('.control__icon-wrapper', profile).attr('data-saved-content-count', count);
        });
>>>>>>> 12fc78d2
    };

    return SaveForLater;
});<|MERGE_RESOLUTION|>--- conflicted
+++ resolved
@@ -95,19 +95,13 @@
                 }.bind(this));
         } else {
             if (this.isContent) {
-<<<<<<< HEAD
                 var url = template('<%= idUrl%>/save-content?returnUrl=<%= returnUrl%>&shortUrl=<%= shortUrl%>&platform=<%= platform%>', {
                     idUrl: config.page.idUrl,
                     returnUrl: encodeURIComponent(document.location.href),
                     shortUrl: shortUrl,
                     platform: savedPlatformAnalytics
                 });
-                this.renderSaveThisArticleElement({ url: url, isSaved: false });
-=======
-                var url = config.page.idUrl + '/save-content?returnUrl=' + encodeURIComponent(document.location.href) +
-                    '&shortUrl=' + config.page.shortUrl.replace('http://gu.com', '');
                 this.renderArticleSaveButton({ url: url, isSaved: false });
->>>>>>> 12fc78d2
             }
             this.prepareFaciaItemLinks(false);
         }
@@ -140,20 +134,11 @@
                 $saver.html(template(saveButton, templateData));
 
                 bean.one($saver[0], 'click', this.classes.saveThisArticleButton,
-<<<<<<< HEAD
-                    this.saveArticle.bind(this,
-                        this.onSaveThisArticle.bind(this),
-                        this.onSaveThisArticleError.bind(this),
-                        config.page.pageId,
-                        shortUrl));
-=======
                     this[options.isSaved ? 'deleteArticle' : 'saveArticle'].bind(this,
-                        this.userData,
                         config.page.pageId,
                         shortUrl
                     )
                 );
->>>>>>> 12fc78d2
             }
         }.bind(this));
     };
@@ -166,63 +151,28 @@
         }.bind(this));
     };
 
-<<<<<<< HEAD
-    SaveForLater.prototype.renderLinksInContainers = function (signedIn) {
+    SaveForLater.prototype.prepareFaciaItemLinks = function (signedIn) {
 
         if (!this.isContent) {
-            this.renderContainerLinks(signedIn, document.body);
+            this.renderFaciaItemLinks(signedIn, document.body);
         }
 
         mediator.once('modules:tonal:loaded', function () {
-            this.renderContainerLinks(signedIn, this.classes.onwardContainer);
-        }.bind(this));
+            this.renderFaciaItemLinks(signedIn, this.classes.onwardContainer);
+        });
 
         mediator.once('modules:onward:loaded', function () {
-            this.renderContainerLinks(signedIn, this.classes.onwardContainer);
-        }.bind(this));
+            this.renderFaciaItemLinks(signedIn, this.classes.onwardContainer);
+        });
 
         mediator.once('modules:related:loaded', function () {
-            this.renderContainerLinks(signedIn, this.classes.relatedContainer);
-        }.bind(this));
-    };
-
-    SaveForLater.prototype.renderLinksInContent = function () {
-        if (this.getSavedArticle(shortUrl)) {
-            this.renderSaveThisArticleElement({ url: this.savedArticlesUrl, isSaved: true });
-        } else {
-            this.renderSaveThisArticleElement({ isSaved: false });
-        }
-    };
-
-    // Configure the save for later links on a front or in a container
-    SaveForLater.prototype.renderContainerLinks = function (signedIn, context) {
-        var elements = this.getElementsIndexedById(context);
-=======
-    SaveForLater.prototype.prepareFaciaItemLinks = function (signedIn) {
-        var self = this;
-
-        if (!self.isContent) {
-            self.renderFaciaItemLinks(signedIn, document.body);
-        }
-
-        mediator.on('modules:tonal:loaded', function () {
-            self.renderFaciaItemLinks(signedIn, self.classes.onwardContainer);
-        });
-
-        mediator.on('modules:onward:loaded', function () {
-            self.renderFaciaItemLinks(signedIn, self.classes.onwardContainer);
-        });
-
-        mediator.on('modules:related:loaded', function () {
-            self.renderFaciaItemLinks(signedIn, self.classes.relatedContainer);
+            this.renderFaciaItemLinks(signedIn, this.classes.relatedContainer);
         });
     };
 
     // Configure the save for later links on a front or in a container
     SaveForLater.prototype.renderFaciaItemLinks = function (signedIn, context) {
-        var self = this,
-            elements = self.getElementsIndexedById(context);
->>>>>>> 12fc78d2
+        var elements = this.getElementsIndexedById(context);
 
         _.forEach(elements, function (item) {
             var $item = $(item),
@@ -232,11 +182,7 @@
                 isSaved = signedIn ? this.getSavedArticle(shortUrl) : false;
 
             if (signedIn) {
-<<<<<<< HEAD
-                this[isSaved ? 'createDeleteArticleHandler' : 'createSaveArticleHandler']($itemSaveLink[0], id, shortUrl);
-=======
-                self[isSaved ? 'createDeleteFaciaItemHandler' : 'createSaveFaciaItemHandler']($itemSaveLink[0], id, shortUrl);
->>>>>>> 12fc78d2
+                this[isSaved ? 'createDeleteFaciaItemHandler' : 'createSaveFaciaItemHandler']($itemSaveLink[0], id, shortUrl);
             }
 
             fastdom.write(function () {
@@ -247,82 +193,44 @@
                     $itemSaveLink.attr('data-custom-event-properties', JSON.stringify(getCustomEventProperties(contentId)));
                 }
                 $itemSaveLink.attr('data-link-name', isSaved ? 'Unsave' : 'Save');
-<<<<<<< HEAD
-                $itemSaveLink.removeClass('is-hidden'); // while in test
-            }.bind(this));
-        }.bind(this));
-    };
-
-    SaveForLater.prototype.saveArticle = function (onArticleSaved, onArticleSavedError, pageId, shortUrl) {
-=======
 
                 // only while in test
                 $item.addClass('fc-item--has-metadata');
                 $itemSaveLink.removeClass('is-hidden');
-            });
-        });
+            }.bind(this));
+        }.bind(this));
     };
 
     // generic functions to save/delete an article, from anywhere
 
-    SaveForLater.prototype.save = function (userData, pageId, shortUrl, onSave) {
->>>>>>> 12fc78d2
+    SaveForLater.prototype.save = function (pageId, shortUrl, onSave) {
         var date = new Date().toISOString().replace(/\.[0-9]+Z/, '+00:00'),
             newArticle = {
                 id: pageId,
                 shortUrl: shortUrl,
                 date: date,
-<<<<<<< HEAD
                 read: false,
                 platform: savedPlatformAnalytics
-=======
-                read: false
->>>>>>> 12fc78d2
             };
 
         this.userData.articles.push(newArticle);
 
         identity.saveToArticles(this.userData).then(
             function (resp) {
-<<<<<<< HEAD
-                if (resp.status === 'error') {
-                    onArticleSavedError();
-                } else {
-                    this.updateArticleCount();
-                    onArticleSaved();
-                }
-            }.bind(this)
-        );
-    };
-
-    SaveForLater.prototype.deleteArticle = function (onArticleDeleted, onArticleDeletedError, userData, pageId, shortUrl) {
-
-=======
                 onSave(resp.status !== 'error');
             }
         );
     };
 
-    SaveForLater.prototype.delete = function (userData, pageId, shortUrl, onDelete) {
->>>>>>> 12fc78d2
-        userData.articles = _.filter(userData.articles, function (article) {
+    SaveForLater.prototype.delete = function (pageId, shortUrl, onDelete) {
+        this.userData.articles = _.filter(this.userData.articles, function (article) {
             return article.shortUrl !== shortUrl;
         });
 
-        identity.saveToArticles(userData).then(
+        identity.saveToArticles(this.userData).then(
             function (resp) {
-<<<<<<< HEAD
-                if (resp.status === 'error') {
-                    onArticleDeletedError();
-                } else {
-                    this.updateArticleCount();
-                    onArticleDeleted();
-                }
-            }.bind(this)
-=======
                 onDelete(resp.status !== 'error');
             }
->>>>>>> 12fc78d2
         );
     };
 
@@ -339,58 +247,8 @@
         }
     };
 
-<<<<<<< HEAD
-    //--- Handle saving an article on a front of container
-    SaveForLater.prototype.onSaveArticle = function (link, id, shortUrl) {
-        this.createDeleteArticleHandler(link, id, shortUrl);
-
-        fastdom.write(function () {
-            bonzo(link)
-                .addClass(this.classes.fcItemIsSaved)
-                .attr('data-link-name', 'Unsave')
-                // Remove attr
-                .attr('data-custom-event-properties', '');
-        });
-    };
-
-    SaveForLater.prototype.onSaveArticleError = function (link, id, shortUrl) {
-        this.createSaveArticleHandler(link, id, shortUrl);
-
-        fastdom.write(function () {
-            bonzo(qwery(this.classes.itemSaveLinkHeading, link)[0]).html('Error Saving');
-        }.bind(this));
-    };
-
-    SaveForLater.prototype.onDeleteArticle = function (link, id, shortUrl) {
-        this.createSaveArticleHandler(link, id, shortUrl);
-
-        fastdom.write(function () {
-            var contentId = $($.ancestor(link, 'fc-item')).attr('data-id');
-            bonzo(link)
-                .removeClass(this.classes.fcItemIsSaved)
-                .attr('data-link-name', 'Save')
-                .attr('data-custom-event-properties', JSON.stringify(getCustomEventProperties(contentId)));
-        });
-    };
-
-    SaveForLater.prototype.onDeleteArticleError = function (link, id, shortUrl) {
-        this.createDeleteArticleHandler(link, id, shortUrl);
-
-        fastdom.write(function () {
-            bonzo(qwery(this.classes.itemSaveLinkHeading, link)[0]).html('Error Removing');
-        }.bind(this));
-    };
-
-    //--Create container link click handlers
-    SaveForLater.prototype.createSaveArticleHandler = function (saveLink, id, shortUrl) {
-
-        bean.one(saveLink, 'click',
-            this.saveArticle.bind(this,
-                this.onSaveArticle.bind(this, saveLink, id, shortUrl),
-                this.onSaveArticleError.bind(this, saveLink, id, shortUrl),
-=======
-    SaveForLater.prototype.deleteArticle = function (userData, pageId, shortUrl) {
-        this.delete(userData, pageId, shortUrl, this.onDeleteArticle);
+    SaveForLater.prototype.deleteArticle = function (pageId, shortUrl) {
+        this.delete(pageId, shortUrl, this.onDeleteArticle);
     };
 
     SaveForLater.prototype.onDeleteArticle = function (success) {
@@ -402,8 +260,8 @@
 
     // handle saving/deleting from fronts
 
-    SaveForLater.prototype.saveFaciaItem = function (userData, pageId, shortUrl) {
-        this.save(userData, pageId, shortUrl, this.onSaveFaciaItem);
+    SaveForLater.prototype.saveFaciaItem = function (pageId, shortUrl) {
+        this.save(pageId, shortUrl, this.onSaveFaciaItem);
     };
 
     SaveForLater.prototype.onSaveFaciaItem = function (link, id, shortUrl, success) {
@@ -426,8 +284,8 @@
         }
     };
 
-    SaveForLater.prototype.deleteFaciaItem = function (userData, pageId, shortUrl) {
-        this.save(userData, pageId, shortUrl, this.onDeleteFaciaItem);
+    SaveForLater.prototype.deleteFaciaItem = function (pageId, shortUrl) {
+        this.save(pageId, shortUrl, this.onDeleteFaciaItem);
     };
 
     SaveForLater.prototype.onDeleteFaciaItem = function (link, id, shortUrl, success) {
@@ -455,8 +313,6 @@
     SaveForLater.prototype.createSaveFaciaItemHandler = function (link, id, shortUrl) {
         bean.one(link, 'click',
             this.save.bind(this,
-                this.userData,
->>>>>>> 12fc78d2
                 id,
                 shortUrl,
                 this.onSaveFaciaItem.bind(this, link, id, shortUrl)
@@ -464,19 +320,9 @@
         );
     };
 
-<<<<<<< HEAD
-    SaveForLater.prototype.createDeleteArticleHandler = function (deleteLink, id, shortUrl) {
-
-        bean.one(deleteLink, 'click',
-            this.deleteArticle.bind(this,
-                this.onDeleteArticle.bind(this, deleteLink, id, shortUrl),
-                this.onDeleteArticleError.bind(this, deleteLink, id, shortUrl),
-=======
     SaveForLater.prototype.createDeleteFaciaItemHandler = function (link, id, shortUrl) {
         bean.one(link, 'click',
             this.delete.bind(this,
-                this.userData,
->>>>>>> 12fc78d2
                 id,
                 shortUrl,
                 this.onDeleteFaciaItem.bind(this, link, id, shortUrl)
@@ -490,11 +336,6 @@
         });
     };
 
-<<<<<<< HEAD
-    SaveForLater.prototype.updateArticleCount = function () {
-        var saveForLaterProfileLink = $(this.classes.profileDropdownLink);
-        saveForLaterProfileLink.html('Saved (' + this.userData.articles.length + ')');
-=======
     SaveForLater.prototype.updateSavedCount = function () {
         var saveForLaterProfileLink = $(this.classes.profileDropdownLink);
 
@@ -506,7 +347,6 @@
             profile.addClass('brand-bar__item--profile--show-saved');
             $('.control__icon-wrapper', profile).attr('data-saved-content-count', count);
         });
->>>>>>> 12fc78d2
     };
 
     return SaveForLater;
