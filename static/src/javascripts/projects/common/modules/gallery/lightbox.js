--- conflicted
+++ resolved
@@ -1,4 +1,3 @@
-/* jscs:disable disallowDanglingUnderscores */
 define([
     'bean',
     'bonzo',
@@ -372,15 +371,11 @@
                     this.pulseButton(this.infoBtn);
                     this.$lightboxEl.removeClass('gallery-lightbox--show-info');
                 },
-<<<<<<< HEAD
-                'resize': function() {
-=======
                 'show-info': function () {
                     this.pulseButton(this.infoBtn);
                     this.$lightboxEl.addClass('gallery-lightbox--show-info');
                 },
                 'resize': function () {
->>>>>>> 3aa370dd
                     this.swipeContainerWidth = this.$swipeContainer.dim().width;
                     this.loadSurroundingImages(this.index, this.images.length); // regenerate src
                     this.translateContent(this.index, 0, 0);
@@ -424,12 +419,7 @@
         }
     };
 
-<<<<<<< HEAD
     GalleryLightbox.prototype.show = function() {
-=======
-    GalleryLightbox.prototype.show = function () {
-        blockSharing.init();
->>>>>>> 3aa370dd
         var $body = bonzo(document.body);
         this.bodyScrollPosition = $body.scrollTop();
         $body.addClass('has-overlay');
