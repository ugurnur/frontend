--- conflicted
+++ resolved
@@ -1,47 +1,36 @@
 define([
+    'common/utils/_',
     'bean',
     'bonzo',
     'qwery',
     'common/utils/$',
-    'common/utils/_',
     'common/utils/ajax',
+    'common/utils/url',
     'common/utils/config',
+    'common/utils/mediator',
+    'common/utils/fsm',
     'common/utils/detect',
-    'common/utils/fsm',
-    'common/utils/mediator',
-    'common/utils/template',
-    'common/utils/url',
     'common/modules/component',
-<<<<<<< HEAD
     'common/modules/ui/blockSharing',
     'common/modules/ui/images',
     'common/utils/template'
-=======
-    'common/modules/ui/images'
->>>>>>> 7a20e6e3
 ], function (
+    _,
     bean,
     bonzo,
     qwery,
     $,
-    _,
     ajax,
+    url,
     config,
+    mediator,
+    FiniteStateMachine,
     detect,
-    FiniteStateMachine,
-    mediator,
-    template,
-    url,
     Component,
-<<<<<<< HEAD
     BlockSharing,
     imagesModule,
     template
     ) {
-=======
-    imagesModule
-) {
->>>>>>> 7a20e6e3
     function GalleryLightbox() {
 
         // CONFIG
@@ -248,11 +237,11 @@
 
     GalleryLightbox.prototype.getImgSrc = function(imgJson, width, height) {
         var possibleWidths = _.filter(imagesModule.availableWidths, function(w) {
-                var widthBigger = w > width,
-                    calculatedHeight = (w/imgJson.ratio),
-                    heightBigger =  calculatedHeight > height;
-                return widthBigger || heightBigger;
-            }).sort(function(a,b){ return a > b; }),
+            var widthBigger = w > width,
+                calculatedHeight = (w/imgJson.ratio),
+                heightBigger =  calculatedHeight > height;
+            return widthBigger || heightBigger;
+        }).sort(function(a,b){ return a > b; }),
             chosenWidth = possibleWidths.length ? possibleWidths[0] : '-';
 
         return imgJson.src.replace('{width}', chosenWidth);
