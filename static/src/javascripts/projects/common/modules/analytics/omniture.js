/* global guardian */
/* jscs:disable requireCamelCaseOrUpperCaseIdentifiers */
define([
    'omniture',
    'common/utils/_',
    'common/utils/config',
    'common/utils/cookies',
    'common/utils/detect',
    'common/utils/mediator',
    'common/utils/pad',
    'common/utils/storage',
    'common/modules/analytics/beacon',
    'common/modules/analytics/mvt-cookie',
    'common/modules/experiments/ab',
    'common/modules/onward/history',
    'common/modules/identity/api'
], function (
    s,
    _,
    config,
    cookies,
    detect,
    mediator,
    pad,
    storage,
    beacon,
    mvtCookie,
    ab,
    history,
    id
) {
    var R2_STORAGE_KEY = 's_ni', // DO NOT CHANGE THIS, ITS IS SHARED WITH R2. BAD THINGS WILL HAPPEN!
        NG_STORAGE_KEY = 'gu.analytics.referrerVars';

    function Omniture() {
        this.isEmbed = !!guardian.isEmbed;
        this.s = window.s;
        this.pageviewSent = false;
        this.addHandlers();
    }

<<<<<<< HEAD
        this.logView = function () {
            s.t();
            this.confirmPageView();
        };

        this.logUpdate = function () {
            s.linkTrackVars = 'events,eVar7';
            s.linkTrackEvents = 'event90';
            s.events = 'event90';
            s.eVar7 = config.page.analyticsName;
            s.tl(true, 'o', 'AutoUpdate Refresh');
        };

        this.logTag = function (spec) {
            var storeObj,
                delay;

            if (!spec.tag) {
                return;
            } else if (spec.sameHost && !spec.samePage) {
                // Came from a link to a new page on the same host,
                // so do session storage rather than an omniture track.
                storeObj = {
                    pageName: s.pageName,
                    tag: spec.tag,
                    time: new Date().getTime()
                };
                try { sessionStorage.setItem(R2_STORAGE_KEY, storeObj.tag); } catch (e) {}
                storage.session.set(NG_STORAGE_KEY, storeObj);
            } else {
                that.populateEventProperties(spec.tag);
                // this is confusing: if s.tl() first param is "true" then it *doesn't* delay.
                delay = spec.samePage ? true : spec.target;
                s.tl(delay, 'o', spec.tag);
            }
        };

        this.populateEventProperties = function (tag) {
            s.linkTrackVars = 'eVar37,eVar7,prop37,events';
            s.linkTrackEvents = 'event37';
            s.events = 'event37';
            s.eVar37 = (config.page.contentType) ? config.page.contentType + ':' + tag : tag;

            // this allows 'live' Omniture tracking of Navigation Interactions
            s.eVar7 = 'D=pageName';
            s.prop37 = 'D=v37';

            if (/social/.test(tag)) {
                s.linkTrackVars   += ',eVar12,prop4,prop9,prop10';
                s.linkTrackEvents += ',event16';
                s.eVar12           = tag;
                s.prop4            = config.page.keywords || '';
                s.prop9            = config.page.contentType || '';
                s.prop10           = config.page.tones || '';
                s.events           = s.apl(s.events, 'event16', ',');
            }
        };

        // used where we don't have an element to pass as a tag
        // eg. keyboard interaction
        this.trackNonLinkEvent = function (tagStr) {
            s.linkTrackVars = 'eVar37,events';
            s.linkTrackEvents = 'event37';
            s.events = 'event37';
            s.eVar37 = (config.page.contentType) ? config.page.contentType + ':' + tagStr : tagStr;
            s.tl(true, 'o', tagStr);
        };

        this.populatePageProperties = function () {

            var d, shiftValue, guView,
                now      = new Date(),
                tpA      = s.getTimeParting('n', '+0'),
                /* Retrieve navigation interaction data */
                ni       = storage.session.get(NG_STORAGE_KEY),
                platform = 'frontend',
                // cookie used for user migration
                guShift  = cookies.get('GU_SHIFT'),
                mvt      = ab.makeOmnitureTag(document),
                // Tag the identity of this user, which is composed of
                // the omniture visitor id, the ophan browser id, and the frontend-only mvt id.
                mvtId    = mvtCookie.getMvtFullId();

            // http://www.scribd.com/doc/42029685/15/cookieDomainPeriods
            s.cookieDomainPeriods = '2';

            s.linkInternalFilters += ',localhost,gucode.co.uk,gucode.com,guardiannews.com,int.gnl,proxylocal.com,theguardian.com';

            s.trackingServer = 'hits.theguardian.com';
            s.trackingServerSecure = 'hits-secure.theguardian.com';

            s.ce = 'UTF-8';
            s.pageName  = config.page.analyticsName;

            s.prop1     = config.page.headline || '';

            // eVar1 contains today's date
            // in the Omniture backend it only ever holds the first
            // value a user gets, so in effect it is the first time
            // we saw this user
            s.eVar1 = now.getFullYear() + '/' +
                pad(now.getMonth() + 1, 2) + '/' +
                pad(now.getDate(), 2);

            if (id.getUserFromCookie()) {
                s.prop2 = 'GUID:' + id.getUserFromCookie().id;
                s.eVar2 = 'GUID:' + id.getUserFromCookie().id;
            }

            s.prop3     = config.page.publication || '';

            s.channel   = config.page.contentType === 'Network Front' ? 'Network Front' : config.page.section || '';
            s.prop4     = config.page.keywords || '';
            s.prop6     = config.page.author || '';
            s.prop7     = config.page.webPublicationDate || '';
            s.prop8     = config.page.pageCode || '';
            s.prop9     = config.page.contentType || '';
            s.prop10    = config.page.tones || '';

            s.prop13    = config.page.series || '';

            // see http://blogs.adobe.com/digitalmarketing/mobile/responsive-web-design-and-web-analytics/
            s.eVar18    = detect.getBreakpoint();
            s.eVar21    = document.documentElement.clientWidth + 'x' + document.documentElement.clientHeight;
            s.eVar32    = detect.getOrientation();

            /* Set Time Parting Day and Hour Combination - 0 = GMT */
            s.prop20    = tpA[2] + ':' + tpA[1];
            s.eVar20    = 'D=c20';

            s.prop25    = config.page.blogs || '';

            s.prop60    = detect.isFireFoxOSApp() ? 'firefoxosapp' : null;

            s.prop19     = platform;
            s.eVar19     = platform;

            s.prop31    = id.getUserFromCookie() ? 'registered user' : 'guest user';
            s.eVar31    = id.getUserFromCookie() ? 'registered user' : 'guest user';

            s.prop40    = '';

            s.prop47    = config.page.edition || '';

            s.prop51  = mvt;
            s.eVar51  = mvt;

            s.list3 = map(history.getPopularFiltered(), function (tagTuple) { return tagTuple[1]; }).join(',');

            if (guShift) {
                shiftValue = 'gu_shift,' + guShift + ',';
                guView     = cookies.get('GU_VIEW');

                if (guView) {
                    shiftValue += ',' + guView;
                }

                s.prop51  = shiftValue + s.prop51;
                s.eVar51  = shiftValue + s.eVar51;
            }

            if (s.prop51) {
                s.events = s.apl(s.events, 'event58', ',');
            }

            if (mvtId) {
                s.eVar60 = mvtId;
            }

            if (config.page.commentable) {
                s.events = s.apl(s.events, 'event46', ',');
            }

            if (config.page.section === 'identity')  {
                s.prop11 = 'Users';
                s.prop9 = 'userid';
                s.eVar27 = config.page.omnitureErrorMessage || '';
                s.eVar42 = config.page.returnUrl || '';
                s.hier2 = 'GU/Users/Registration';
                s.events = s.apl(s.events, config.page.omnitureEvent, ',');
            }
=======
    Omniture.prototype.addHandlers = function () {
        mediator.on('module:clickstream:interaction', this.trackLinkImmediate.bind(this));
>>>>>>> 1fa3a823

        mediator.on('module:clickstream:click', this.logTag.bind(this));

        mediator.on('module:analytics:omniture:pageview:sent', function () {
            // Independently log this page view, used for checking we have not broken analytics.
            // We want to exclude off-site embed tracking from this data.
            if (!this.isEmbed) {
                beacon.fire('/count/pva.gif');
            }
        }.bind(this));
    };

    Omniture.prototype.logView = function () {
        this.s.t();
        this.confirmPageView();
    };

    Omniture.prototype.generateTrackingImageString = function () {
        return 's_i_' + window.s_account.split(',').join('_');
    };

    // Certain pages have specfic channel rules
    Omniture.prototype.getChannel = function () {
        if (config.page.contentType === 'Network Front') {
            return 'Network Front';
        } else if (this.isEmbed) {
            return 'Embedded';
        }
        return config.page.section || '';
    };

    Omniture.prototype.logTag = function (spec) {
        var storeObj,
            delay;

        if (!spec.tag) {
            return;
        }

        if (spec.sameHost && !spec.samePage) {
            // Came from a link to a new page on the same host,
            // so do session storage rather than an omniture track.
            storeObj = {
                pageName: this.s.pageName,
                tag: spec.tag,
                time: new Date().getTime()
            };
            try { sessionStorage.setItem(R2_STORAGE_KEY, storeObj.tag); } catch (e) {}
            storage.session.set(NG_STORAGE_KEY, storeObj);
        } else {
            // this is confusing: if s.tl() first param is "true" then it *doesn't* delay.
            delay = spec.samePage ? true : spec.target;
            this.trackLink(delay, spec.tag);
        }
    };

    Omniture.prototype.populateEventProperties = function (linkName) {

        this.s.linkTrackVars = 'channel,prop2,prop3,prop4,prop8,prop9,prop10,prop13,prop25,prop31,prop37,prop47,' +
                               'prop51,prop61,prop64,prop65,eVar7,eVar37,eVar38,eVar39,eVar50,events';
        this.s.linkTrackEvents = 'event37';
        this.s.events = 'event37';
        this.s.eVar37 = (config.page.contentType) ? config.page.contentType + ':' + linkName : linkName;

        // this allows 'live' Omniture tracking of Navigation Interactions
        this.s.eVar7 = 'D=pageName';
        this.s.prop37 = 'D=v37';

        if (/social/.test(linkName)) {
            s.linkTrackVars   += ',eVar12';
            s.linkTrackEvents += ',event16';
            s.events          += ',event16';
            s.eVar12           = linkName;
        }
    };

    // used where we don't have an element to pass as a tag, eg. keyboard interaction
    Omniture.prototype.trackLinkImmediate = function (linkName) {
        // A linkObject of value 'true' means track link with no delay.
        this.trackLink(true, linkName);
    };

    Omniture.prototype.trackLink = function (linkObject, linkName) {
        this.populateEventProperties(linkName);
        this.s.tl(linkObject, 'o', linkName);
    };

    Omniture.prototype.populatePageProperties = function () {
        var d,
            now      = new Date(),
            tpA      = this.s.getTimeParting('n', '+0'),
            /* Retrieve navigation interaction data */
            ni       = storage.session.get(NG_STORAGE_KEY),
            platform = 'frontend',
            mvt      = ab.makeOmnitureTag(document),
            // Tag the identity of this user, which is composed of
            // the omniture visitor id, the ophan browser id, and the frontend-only mvt id.
            mvtId    = mvtCookie.getMvtFullId();

        // http://www.scribd.com/doc/42029685/15/cookieDomainPeriods
        this.s.cookieDomainPeriods = '2';

        this.s.linkInternalFilters += ',localhost,gucode.co.uk,gucode.com,guardiannews.com,int.gnl,proxylocal.com,theguardian.com';

        this.s.trackingServer = 'hits.theguardian.com';
        this.s.trackingServerSecure = 'hits-secure.theguardian.com';

        this.s.ce = 'UTF-8';
        this.s.pageName  = config.page.analyticsName;

        this.s.prop1     = config.page.headline || '';

        // eVar1 contains today's date
        // in the Omniture backend it only ever holds the first
        // value a user gets, so in effect it is the first time
        // we saw this user
        this.s.eVar1 = now.getFullYear() + '/' +
            pad(now.getMonth() + 1, 2) + '/' +
            pad(now.getDate(), 2);

        if (id.getUserFromCookie()) {
            this.s.prop2 = 'GUID:' + id.getUserFromCookie().id;
            this.s.eVar2 = 'GUID:' + id.getUserFromCookie().id;
        }

        this.s.prop3     = config.page.publication || '';

        this.s.channel   = this.getChannel();
        this.s.prop4     = config.page.keywords || '';
        this.s.prop6     = config.page.author || '';
        this.s.prop7     = config.page.webPublicationDate || '';
        this.s.prop8     = config.page.pageCode || '';
        this.s.prop9     = config.page.contentType || '';
        this.s.prop10    = config.page.tones || '';

        this.s.prop13    = config.page.series || '';

        // see http://blogs.adobe.com/digitalmarketing/mobile/responsive-web-design-and-web-analytics/
        this.s.eVar18    = detect.getBreakpoint();
        // getting clientWidth causes a reflow, so avoid using if possible
        this.s.eVar21    = (window.innerWidth || document.documentElement.clientWidth)
                    + 'x'
                    + (window.innerHeight || document.documentElement.clientHeight);
        this.s.eVar32    = detect.getOrientation();

        /* Set Time Parting Day and Hour Combination - 0 = GMT */
        this.s.prop20    = tpA[2] + ':' + tpA[1];
        this.s.eVar20    = 'D=c20';

        this.s.prop25    = config.page.blogs || '';

        this.s.prop60    = detect.isFireFoxOSApp() ? 'firefoxosapp' : null;

        this.s.prop19     = platform;
        this.s.eVar19     = platform;

        this.s.prop31    = id.getUserFromCookie() ? 'registered user' : 'guest user';
        this.s.eVar31    = id.getUserFromCookie() ? 'registered user' : 'guest user';

        this.s.prop47    = config.page.edition || '';

        this.s.prop51  = mvt;
        this.s.eVar51  = mvt;

        this.s.list3 = _.map(history.getPopularFiltered(), function (tagTuple) { return tagTuple[1]; }).join(',');

        if (this.s.prop51) {
            this.s.events = this.s.apl(this.s.events, 'event58', ',');
        }

        if (mvtId) {
            this.s.eVar60 = mvtId;
        }

        if (config.page.commentable) {
            this.s.events = this.s.apl(this.s.events, 'event46', ',');
        }

        if (config.page.section === 'identity')  {
            this.s.prop11 = 'Users';
            this.s.prop9 = 'userid';
            this.s.eVar27 = config.page.omnitureErrorMessage || '';
            this.s.eVar42 = config.page.returnUrl || '';
            this.s.hier2 = 'GU/Users/Registration';
            this.s.events = this.s.apl(this.s.events, config.page.omnitureEvent, ',');
        }

        this.s.prop56    = 'Javascript';

        // not all pages have a production office
        if (config.page.productionOffice) {
            this.s.prop64 = config.page.productionOffice;
        }

        /* Omniture library version */
        this.s.prop62    = 'Guardian JS-1.4.1 20140914';

        this.s.prop63    = detect.getPageSpeed();

        this.s.prop65    = config.page.headline || '';

        this.s.prop67    = 'nextgen-served';

        if (config.page.webPublicationDate) {
            this.s.prop30 = 'content';
        } else {
            this.s.prop30 = 'non-content';
        }

        if (this.s.getParamValue('INTCMP') !== '') {
            this.s.eVar50 = this.s.getParamValue('INTCMP');
        }
        this.s.eVar50 = this.s.getValOnce(this.s.eVar50, 's_intcampaign', 0);

        // the operating system
        this.s.eVar58 = navigator.platform || 'unknown';

        // the number of Guardian links inside the body
        if (config.page.inBodyInternalLinkCount) {
            this.s.prop58 = config.page.inBodyInternalLinkCount;
        }

        // the number of External links inside the body
        if (config.page.inBodyExternalLinkCount) {
            this.s.prop69 = config.page.inBodyExternalLinkCount;
        }

        if (ni) {
            d = new Date().getTime();
            if (d - ni.time < 60 * 1000) { // One minute
                this.s.eVar24 = ni.pageName;
                this.s.eVar37 = ni.tag;
                this.s.events = 'event37';

                // this allows 'live' Omniture tracking of Navigation Interactions
                this.s.eVar7 = ni.pageName;
                this.s.prop37 = ni.tag;
            }
            storage.session.remove(R2_STORAGE_KEY);
            storage.session.remove(NG_STORAGE_KEY);
        }

        this.s.prop75 = config.page.wordCount || 0;
        this.s.eVar75 = config.page.wordCount || 0;

        if (this.isEmbed) {
            this.s.eVar11 = this.s.prop11 = 'Embedded';
        }
    };

    Omniture.prototype.go = function () {
        this.populatePageProperties();
        this.logView();
        mediator.emit('analytics:ready');
    };

    Omniture.prototype.confirmPageView = function () {
        // This ensures that the Omniture pageview beacon has successfully loaded
        // Can be used as a way to prevent other events to fire earlier than the pageview
        var checkForPageViewInterval = setInterval(function () {
            // s_i_guardiangu-frontend_guardiangu-network is a globally defined Image() object created by Omniture
            // It does not sit in the DOM tree, and seems to be the only surefire way
            // to check if the intial beacon has been successfully sent
            var img = window[this.generateTrackingImageString()];
            if (typeof (img) !== 'undefined' && (img.complete === true || img.width + img.height > 0)) {
                clearInterval(checkForPageViewInterval);

                this.pageviewSent = true;
                mediator.emit('module:analytics:omniture:pageview:sent');
            }
        }.bind(this), 250);

        // Give up after 10 seconds
        setTimeout(function () {
            clearInterval(checkForPageViewInterval);
        }, 10000);
    };

    // A single Omniture instance for the whole application.
    return new Omniture();
});<|MERGE_RESOLUTION|>--- conflicted
+++ resolved
@@ -39,192 +39,8 @@
         this.addHandlers();
     }
 
-<<<<<<< HEAD
-        this.logView = function () {
-            s.t();
-            this.confirmPageView();
-        };
-
-        this.logUpdate = function () {
-            s.linkTrackVars = 'events,eVar7';
-            s.linkTrackEvents = 'event90';
-            s.events = 'event90';
-            s.eVar7 = config.page.analyticsName;
-            s.tl(true, 'o', 'AutoUpdate Refresh');
-        };
-
-        this.logTag = function (spec) {
-            var storeObj,
-                delay;
-
-            if (!spec.tag) {
-                return;
-            } else if (spec.sameHost && !spec.samePage) {
-                // Came from a link to a new page on the same host,
-                // so do session storage rather than an omniture track.
-                storeObj = {
-                    pageName: s.pageName,
-                    tag: spec.tag,
-                    time: new Date().getTime()
-                };
-                try { sessionStorage.setItem(R2_STORAGE_KEY, storeObj.tag); } catch (e) {}
-                storage.session.set(NG_STORAGE_KEY, storeObj);
-            } else {
-                that.populateEventProperties(spec.tag);
-                // this is confusing: if s.tl() first param is "true" then it *doesn't* delay.
-                delay = spec.samePage ? true : spec.target;
-                s.tl(delay, 'o', spec.tag);
-            }
-        };
-
-        this.populateEventProperties = function (tag) {
-            s.linkTrackVars = 'eVar37,eVar7,prop37,events';
-            s.linkTrackEvents = 'event37';
-            s.events = 'event37';
-            s.eVar37 = (config.page.contentType) ? config.page.contentType + ':' + tag : tag;
-
-            // this allows 'live' Omniture tracking of Navigation Interactions
-            s.eVar7 = 'D=pageName';
-            s.prop37 = 'D=v37';
-
-            if (/social/.test(tag)) {
-                s.linkTrackVars   += ',eVar12,prop4,prop9,prop10';
-                s.linkTrackEvents += ',event16';
-                s.eVar12           = tag;
-                s.prop4            = config.page.keywords || '';
-                s.prop9            = config.page.contentType || '';
-                s.prop10           = config.page.tones || '';
-                s.events           = s.apl(s.events, 'event16', ',');
-            }
-        };
-
-        // used where we don't have an element to pass as a tag
-        // eg. keyboard interaction
-        this.trackNonLinkEvent = function (tagStr) {
-            s.linkTrackVars = 'eVar37,events';
-            s.linkTrackEvents = 'event37';
-            s.events = 'event37';
-            s.eVar37 = (config.page.contentType) ? config.page.contentType + ':' + tagStr : tagStr;
-            s.tl(true, 'o', tagStr);
-        };
-
-        this.populatePageProperties = function () {
-
-            var d, shiftValue, guView,
-                now      = new Date(),
-                tpA      = s.getTimeParting('n', '+0'),
-                /* Retrieve navigation interaction data */
-                ni       = storage.session.get(NG_STORAGE_KEY),
-                platform = 'frontend',
-                // cookie used for user migration
-                guShift  = cookies.get('GU_SHIFT'),
-                mvt      = ab.makeOmnitureTag(document),
-                // Tag the identity of this user, which is composed of
-                // the omniture visitor id, the ophan browser id, and the frontend-only mvt id.
-                mvtId    = mvtCookie.getMvtFullId();
-
-            // http://www.scribd.com/doc/42029685/15/cookieDomainPeriods
-            s.cookieDomainPeriods = '2';
-
-            s.linkInternalFilters += ',localhost,gucode.co.uk,gucode.com,guardiannews.com,int.gnl,proxylocal.com,theguardian.com';
-
-            s.trackingServer = 'hits.theguardian.com';
-            s.trackingServerSecure = 'hits-secure.theguardian.com';
-
-            s.ce = 'UTF-8';
-            s.pageName  = config.page.analyticsName;
-
-            s.prop1     = config.page.headline || '';
-
-            // eVar1 contains today's date
-            // in the Omniture backend it only ever holds the first
-            // value a user gets, so in effect it is the first time
-            // we saw this user
-            s.eVar1 = now.getFullYear() + '/' +
-                pad(now.getMonth() + 1, 2) + '/' +
-                pad(now.getDate(), 2);
-
-            if (id.getUserFromCookie()) {
-                s.prop2 = 'GUID:' + id.getUserFromCookie().id;
-                s.eVar2 = 'GUID:' + id.getUserFromCookie().id;
-            }
-
-            s.prop3     = config.page.publication || '';
-
-            s.channel   = config.page.contentType === 'Network Front' ? 'Network Front' : config.page.section || '';
-            s.prop4     = config.page.keywords || '';
-            s.prop6     = config.page.author || '';
-            s.prop7     = config.page.webPublicationDate || '';
-            s.prop8     = config.page.pageCode || '';
-            s.prop9     = config.page.contentType || '';
-            s.prop10    = config.page.tones || '';
-
-            s.prop13    = config.page.series || '';
-
-            // see http://blogs.adobe.com/digitalmarketing/mobile/responsive-web-design-and-web-analytics/
-            s.eVar18    = detect.getBreakpoint();
-            s.eVar21    = document.documentElement.clientWidth + 'x' + document.documentElement.clientHeight;
-            s.eVar32    = detect.getOrientation();
-
-            /* Set Time Parting Day and Hour Combination - 0 = GMT */
-            s.prop20    = tpA[2] + ':' + tpA[1];
-            s.eVar20    = 'D=c20';
-
-            s.prop25    = config.page.blogs || '';
-
-            s.prop60    = detect.isFireFoxOSApp() ? 'firefoxosapp' : null;
-
-            s.prop19     = platform;
-            s.eVar19     = platform;
-
-            s.prop31    = id.getUserFromCookie() ? 'registered user' : 'guest user';
-            s.eVar31    = id.getUserFromCookie() ? 'registered user' : 'guest user';
-
-            s.prop40    = '';
-
-            s.prop47    = config.page.edition || '';
-
-            s.prop51  = mvt;
-            s.eVar51  = mvt;
-
-            s.list3 = map(history.getPopularFiltered(), function (tagTuple) { return tagTuple[1]; }).join(',');
-
-            if (guShift) {
-                shiftValue = 'gu_shift,' + guShift + ',';
-                guView     = cookies.get('GU_VIEW');
-
-                if (guView) {
-                    shiftValue += ',' + guView;
-                }
-
-                s.prop51  = shiftValue + s.prop51;
-                s.eVar51  = shiftValue + s.eVar51;
-            }
-
-            if (s.prop51) {
-                s.events = s.apl(s.events, 'event58', ',');
-            }
-
-            if (mvtId) {
-                s.eVar60 = mvtId;
-            }
-
-            if (config.page.commentable) {
-                s.events = s.apl(s.events, 'event46', ',');
-            }
-
-            if (config.page.section === 'identity')  {
-                s.prop11 = 'Users';
-                s.prop9 = 'userid';
-                s.eVar27 = config.page.omnitureErrorMessage || '';
-                s.eVar42 = config.page.returnUrl || '';
-                s.hier2 = 'GU/Users/Registration';
-                s.events = s.apl(s.events, config.page.omnitureEvent, ',');
-            }
-=======
     Omniture.prototype.addHandlers = function () {
         mediator.on('module:clickstream:interaction', this.trackLinkImmediate.bind(this));
->>>>>>> 1fa3a823
 
         mediator.on('module:clickstream:click', this.logTag.bind(this));
 
