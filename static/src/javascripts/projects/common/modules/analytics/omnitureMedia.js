/* global guardian, s */
define([
    'qwery',
    'common/utils/config',
    'common/modules/analytics/omniture',
<<<<<<< HEAD
    'lodash/objects/values',
    'common/utils/chain'
], function (qwery, config, omniture, values, chain) {
=======
    'common/modules/experiments/ab'
], function (
    qwery,
    _,
    config,
    omniture,
    ab
) {
>>>>>>> 3d908afb

    function OmnitureMedia(player) {

        function getAttribute(attributeName) {
            return player.el().getAttribute(attributeName);
        }

        var lastDurationEvent, durationEventTimer,
            mediaId = getAttribute('data-embed-path') || config.page.pageId,
            // infer type (audio/video) from what element we have
            mediaType = qwery('audio', player.el()).length ? 'audio' : 'video',
            contentStarted = false,
            prerollPlayed = false,
            isEmbed = !!guardian.isEmbed,
            events = {
                // this is the expected ordering of events
                'video:request': 'event98',
                'preroll:request': 'event97',
                'preroll:play': 'event59',
                'preroll:skip': 'event99',
                'preroll:end': 'event64',
                'video:play': 'event17',
                'audio:play': 'event19',
                'video:25': 'event21',
                'video:50': 'event22',
                'video:75': 'event23',
                'video:end': 'event18',
                'audio:end': 'event20',
                'video:fullscreen': 'event96',
                // extra events with no set ordering
                duration: 'event57'
            },
            abTestParticipation = ab.makeOmnitureTag(),
            trackingVars = [
                // these tracking vars are specific to media events.
                'eVar11',   // embedded or on platform
                'prop41',   // preroll milestone
                'prop43',   // media type
                'prop44',   // media id
                'eVar44',   // media id
                'eVar74',   // ad or content
                'eVar61'];  // restricted

        this.getDuration = function () {
            return parseInt(getAttribute('data-duration'), 10) || undefined;
        };

        this.getPosition = function () {
            return player.currentTime();
        };

        this.play = function () {
            if (mediaType === 'video' && contentStarted) {
                this.startDurationEventTimer();
            }
        };

        this.pause = function () {
            if (mediaType === 'video') {
                this.stopDurationEventTimer();
            }
        };

        this.sendEvent = function (event, eventName, ad) {
            s.eVar74 = ad ?  mediaType + ' ad' : mediaType + ' content';

            // Set these each time because they are shared global variables, but OmnitureMedia is instanced.
            s.eVar43 = s.prop43 = mediaType.charAt(0).toUpperCase() + mediaType.slice(1);
            s.eVar44 = s.prop44 = mediaId;
            if (prerollPlayed) {
                // Any event after 'video:preroll:play' should be tagged with this value.
                s.prop41 = 'PrerollMilestone';
            }
            s.linkTrackVars = omniture.getStandardProps() + ',' + chain(trackingVars).join(',');
            s.linkTrackEvents = values(events).join(',');
            s.events = event;
            s.tl(true, 'o', eventName || event);
            s.prop41 = s.eVar44 = s.prop44 = s.eVar43 = s.prop43 = undefined;

            s.list1 = abTestParticipation;

        };

        this.sendNamedEvent = function (eventName, ad) {
            this.sendEvent(events[eventName], eventName, ad);
        };

        this.omnitureInit = function () {
            s.loadModule('Media');
            s.Media.autoTrack = false;
            s.Media.trackWhilePlaying = false;
            s.Media.trackVars = omniture.getStandardProps() + ',' + chain(trackingVars).join(',');
            s.Media.trackEvents = values(events).join(',');
            s.Media.segmentByMilestones = false;
            s.Media.trackUsingContextData = false;

            s.eVar11 = isEmbed ? 'Embedded' : config.page.sectionName || '';
            s.eVar7 = s.pageName;

            s.list1 = abTestParticipation;

            s.Media.open(mediaId, this.getDuration(), 'HTML5 Video');

            if (mediaType === 'video') {
                this.sendNamedEvent('video:request');
            }
        };

        this.getDurationWatched = function () { // get the duration watched since this function was last called
            var durationWatched = 0,
                now = new Date(),
                delta = (now - lastDurationEvent) / 1000.0;
            if (durationEventTimer && contentStarted && delta > 1) {
                durationWatched = Math.round(delta);
            }
            lastDurationEvent = now;
            return durationWatched;
        };

        this.baseDurationEvent = function () {
            var evts = [],
                durationWatched = this.getDurationWatched();
            if (durationWatched) {
                evts.push(events.duration + '=' + durationWatched);
            }
            return evts;
        };

        this.sendSegment = function (segment) {
            var evts = this.baseDurationEvent();
            evts.push(segment); // custom quartile completed event
            this.sendEvent(evts.join(','));
        };

        this.sendDurationEvent = function () {
            var evts = this.baseDurationEvent();
            if (evts && evts.length > 0) {
                this.sendEvent(evts.join(','));
            }
        };

        this.startDurationEventTimer = function () {
            this.stopDurationEventTimer();
            lastDurationEvent = new Date();
            durationEventTimer = window.setInterval(this.sendDurationEvent.bind(this), 10000);
        };

        this.stopDurationEventTimer = function () {
            this.sendDurationEvent(); // send any partial duration before stopping
            if (durationEventTimer) {
                window.clearInterval(durationEventTimer);
            }
            durationEventTimer = false;
        };

        this.onContentPlay = function () {
            contentStarted = true;
            this.sendNamedEvent('video:play');
            this.startDurationEventTimer();
        };

        this.onPrerollPlay = function () {
            prerollPlayed = true;
            this.sendNamedEvent('preroll:play', true);
        };

        this.init = function () {

            this.omnitureInit();

            player.on('play', this.play.bind(this));
            player.on('pause', this.pause.bind(this));

            player.one('video:preroll:request', this.sendNamedEvent.bind(this, 'preroll:request', true));
            player.one('video:preroll:play', this.onPrerollPlay.bind(this));
            player.one('video:preroll:end', this.sendNamedEvent.bind(this, 'preroll:end', true));
            player.one('video:content:play', this.onContentPlay.bind(this));
            player.one('audio:content:play', this.sendNamedEvent.bind(this, 'audio:play'));

            player.one('video:content:25', this.sendNamedEvent.bind(this, 'video:25'));
            player.one('video:content:50', this.sendNamedEvent.bind(this, 'video:50'));
            player.one('video:content:75', this.sendNamedEvent.bind(this, 'video:75'));
            player.one('video:content:end', this.sendNamedEvent.bind(this, 'video:end'));
            player.one('audio:content:end', this.sendNamedEvent.bind(this, 'audio:end'));
            player.on('player:fullscreen', this.sendNamedEvent.bind(this, 'video:fullscreen'));
        };
    }
    return OmnitureMedia;
});<|MERGE_RESOLUTION|>--- conflicted
+++ resolved
@@ -3,20 +3,10 @@
     'qwery',
     'common/utils/config',
     'common/modules/analytics/omniture',
-<<<<<<< HEAD
     'lodash/objects/values',
-    'common/utils/chain'
-], function (qwery, config, omniture, values, chain) {
-=======
+    'common/utils/chain',
     'common/modules/experiments/ab'
-], function (
-    qwery,
-    _,
-    config,
-    omniture,
-    ab
-) {
->>>>>>> 3d908afb
+], function (qwery, config, omniture, values, chain, ab) {
 
     function OmnitureMedia(player) {
 
