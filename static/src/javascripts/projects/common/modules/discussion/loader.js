--- conflicted
+++ resolved
@@ -133,35 +133,29 @@
             }
         }
 
-        this.comments.fetchComments({comment: commentId}).then(function() {
-            this.removeState('loading');
-
-            if (!commentId && window.location.hash !== '#comments') {
-                this.setState('truncated');
-            }
-<<<<<<< HEAD
-        }.bind(this));
-
+        this.comments.fetchComments({comment: commentId})
+            .then(function() {
+                this.removeState('loading');
+
+                if (!commentId && window.location.hash !== '#comments') {
+                    this.setState('truncated');
+                }
+            }.bind(this))
+            .fail(function() {
+                raven.captureMessage('Comments failed to load.', {
+                    tags: {
+                        contentType: 'comments',
+                        discussionId: this.getDiscussionId()
+                    }
+                });
+            }.bind(this));
     });
     this.getUser();
-=======
-        });
-        this.getUser();
-
-    }.bind(this)).fail(function() {
-        raven.captureMessage('Comments failed to load.', {
-            tags: {
-                contentType: 'comments',
-                discussionId: this.getDiscussionId()
-            }
-        });
-    }.bind(this));
->>>>>>> 17910643
 };
 
 Loader.prototype.initPageSizeDropdown = function(pageSize) {
 
-    var $pagesizeLabel = $('.js-comment-pagesize-dropdown .popup__toggle span');
+    var $pagesizeLabel = $('.js-comment-pagesize');
     $pagesizeLabel.text(pageSize);
     this.on('click', '.js-comment-pagesize-dropdown .popup__action', function(e) {
         this.removeState('truncated');
@@ -178,7 +172,7 @@
 
 Loader.prototype.initToolbar = function() {
 
-    var $orderLabel = $('.js-pagesize');
+    var $orderLabel = $('.js-comment-order');
     $orderLabel.text(this.comments.options.order);
     this.on('click', '.js-comment-order-dropdown .popup__action', function(e) {
         this.removeState('truncated');
@@ -190,7 +184,7 @@
         this.comments.fetchComments({page: 1}).then(this.removeState.bind(this, 'loading'));
     });
 
-    var $threadingLabel = $('.js-comment-threading-dropdown .popup__toggle span');
+    var $threadingLabel = $('.js-comment-threading');
     $threadingLabel.text(this.comments.options.threading);
     this.on('click', '.js-comment-threading-dropdown .popup__action', function(e) {
         this.removeState('truncated');
