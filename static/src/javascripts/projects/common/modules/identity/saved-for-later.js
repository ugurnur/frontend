--- conflicted
+++ resolved
@@ -8,16 +8,11 @@
     'common/utils/config',
     'common/utils/mediator',
     'common/utils/template',
-<<<<<<< HEAD
     'common/modules/identity/api' ,
     'common/views/svgs',
 
     'text!common/views/identity/saved-for-later-profile-link.html',
     'text!common/views/loyalty/save-for-later--delete-all-button.html'
-=======
-    'common/modules/identity/api',
-    'text!common/views/identity/saved-for-later-profile-link.html'
->>>>>>> dcebaa8a
 ], function (
     $,
     qwery,
@@ -29,15 +24,11 @@
     mediator,
     template,
     identity,
-<<<<<<< HEAD
     svgs,
 
     profileLinkTmp,
     deleteButtonAllTmp
 
-=======
-    profileLinkTmp
->>>>>>> dcebaa8a
 ) {
     function SavedForLater() {
 
@@ -49,125 +40,22 @@
                 this.renderDeleteButton('delete-all');
                 bean.one(delete_all, 'click', '.save-for-later__button', function(event) {
                     event.preventDefault();
-<<<<<<< HEAD
                     self.renderDeleteButton('confirm-delete-all');
-                })
-
+                });
             }
         };
 
         this.renderDeleteButton = function ( state) {
+            fastdom.read(function () {
+                var $button = bonzo(qwery('.js-save-for-later__delete-all')[0]);
 
-            var self = this;
-
-            fastdom.read(function() {
-                var  $button = bonzo(qwery('.js-save-for-later__delete-all')[0]) ;
-
-                fastdom.write( function() {
+                fastdom.write(function () {
                     $button.html(template(deleteButtonAllTmp, {
                         icon: svgs('bookmark', ['i-left']),
                         state: state
                     }));
                 });
             });
-=======
-                    self.fetchArticlesAndRemoveAll();
-                });
-            }
-
-            this.savedArticles = $('.js-saved-content');
-            this.savedArticles.each(function (element) {
-                bean.on(element, 'click', '.js-saved-content__button', function (event) {
-                    event.preventDefault();
-                    self.fetchArticlesAndRemove(element);
-                });
-            });
-
-            mediator.on('modules:profilenav:loaded', function () {
-                var popup = qwery('.popup--profile')[0];
-
-                bonzo(popup).append(bonzo.create(
-                    template(profileLinkTmp.replace(/^\s+|\s+$/gm, ''), {
-                        idUrl: config.page.idUrl
-                    })
-                ));
-            });
-        };
-
-        this.fetchArticlesAndRemoveAll = function () {
-            var self = this,
-                data;
-
-            identity.getSavedArticles().then(
-                function success(resp) {
-                    data = self.getArticleDataFromResponse(resp);
-                    self.deleteAllArticles(data.version);
-                }
-            );
-        };
-
-        this.fetchArticlesAndRemove = function (element) {
-            var self = this,
-                data,
-                shortUrl = element.getAttribute('shortUrl');
-
-            identity.getSavedArticles().then(
-                function success(resp) {
-                    data = self.getArticleDataFromResponse(resp);
-                    self.deleteArticle(data, shortUrl, element);
-                }
-            );
-        };
-
-        this.deleteArticle = function (data, shortUrl, element) {
-            var self = this;
-
-            data.articles = _.filter(data.articles, function (article) {
-                return article.shortUrl !== shortUrl;
-            });
-
-            identity.saveToArticles(data).then(
-                function success(resp) {
-                    if (resp.status !== 'error') {
-                        element.remove();
-                        self.updateNumArticles(data.articles.length);
-                    }
-                }
-            );
-        };
-
-        this.deleteAllArticles = function (version) {
-            var self = this;
-
-            identity.saveToArticles({version: version, articles:[]}).then(
-                function success(resp) {
-                    if (resp.status !== 'error') {
-                        self.savedArticles.each(function (element) {
-                            element.remove();
-                        });
-                        self.updateNumArticles(0);
-                    }
-                }
-            );
-        };
-
-        this.getArticleDataFromResponse = function (resp) {
-            var notFound  = {message:'Not found', description:'Resource not found'},
-                date = new Date().toISOString().replace(/\.[0-9]+Z/, '+00:00');
-
-            if (resp.status === 'error') {
-                if (resp.errors[0].message === notFound.message && resp.errors[0].description === notFound.description) {
-                    return {version: date, articles:[]};
-                }
-            } else {
-                return resp.savedArticles;
-            }
-        };
-
-        this.updateNumArticles = function (numArticles) {
-            bonzo(qwery('.js-saved-content__num-articles')[0]).html('You have ' + numArticles + ' saved articles.');
-            bonzo(qwery('.brand-bar__item--saved-for-later')[0]).html('Saved (' + numArticles + ')');
->>>>>>> dcebaa8a
         };
     }
 
