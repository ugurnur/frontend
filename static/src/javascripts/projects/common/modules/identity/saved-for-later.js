--- conflicted
+++ resolved
@@ -9,14 +9,9 @@
     'common/utils/mediator',
     'common/utils/template',
     'common/modules/identity/api',
-<<<<<<< HEAD
-    'common/views/identity/saved-for-later-profile-link.html!text'
-=======
     'common/views/svgs',
-
-    'text!common/views/identity/saved-for-later-profile-link.html',
-    'text!common/views/loyalty/save-for-later--delete-all-button.html'
->>>>>>> 97756257
+    'common/views/identity/saved-for-later-profile-link.html!text',
+    'common/views/loyalty/save-for-later--delete-all-button.html!text'
 ], function (
     $,
     qwery,
