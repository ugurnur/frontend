--- conflicted
+++ resolved
@@ -8,18 +8,10 @@
     'common/utils/config',
     'common/utils/mediator',
     'common/utils/template',
-<<<<<<< HEAD
-    'common/modules/identity/api' ,
-    'common/views/svgs',
-
-    'text!common/views/identity/saved-for-later-profile-link.html',
-    'text!common/views/loyalty/save-for-later--delete-all-button.html'
-=======
     'common/modules/identity/api',
     'common/views/svgs',
     'common/views/identity/saved-for-later-profile-link.html!text',
     'common/views/loyalty/save-for-later--delete-all-button.html!text'
->>>>>>> 15a17958
 ], function (
     $,
     qwery,
@@ -41,30 +33,18 @@
 
         this.init = function () {
             var self = this,
-<<<<<<< HEAD
-                delete_all = $('.js-save-for-later__delete-all')[0];
-
-            if(delete_all) {
-                this.renderDeleteButton('delete-all');
-                bean.one(delete_all, 'click', '.save-for-later__button', function(event) {
-=======
                 deleteAll = $('.js-save-for-later__delete-all')[0];
 
             if (deleteAll) {
                 this.renderDeleteButton('delete-all');
                 bean.one(deleteAll, 'click', '.save-for-later__button', function (event) {
->>>>>>> 15a17958
                     event.preventDefault();
                     self.renderDeleteButton('confirm-delete-all');
                 });
             }
         };
 
-<<<<<<< HEAD
-        this.renderDeleteButton = function ( state) {
-=======
         this.renderDeleteButton = function (state) {
->>>>>>> 15a17958
             fastdom.read(function () {
                 var $button = bonzo(qwery('.js-save-for-later__delete-all')[0]);
 
