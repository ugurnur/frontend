--- conflicted
+++ resolved
@@ -81,8 +81,6 @@
             return;
         }
 
-        var iframes = getMessengerIframe(event.origin);
-
         // Because any listener can have side-effects (by unregistering itself),
         // we run the promise chain on a copy of the `listeners` array.
         // Hat tip @piuccio
@@ -99,11 +97,7 @@
         // occasional fastdom bomb in the middle.
         .reduce(function (promise, listener) {
             return promise.then(function promiseCallback(ret) {
-<<<<<<< HEAD
-                var thisRet = listener(data.value, iframes[0], ret);
-=======
                 var thisRet = listener(data.value, ret, data.iframeId ? document.getElementById(data.iframeId) : null);
->>>>>>> 018b3798
                 return thisRet === undefined ? ret : thisRet;
             });
         }, Promise.resolve(true));
@@ -163,10 +157,4 @@
 
         return error;
     }
-
-    function getMessengerIframe(origin) {
-        return Array.prototype.filter.call(document.getElementsByTagName('iframe'), function (iframe) {
-            return iframe.src.indexOf(origin) === 0;
-        });
-    }
 });