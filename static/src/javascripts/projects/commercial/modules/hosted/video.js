/**
 Hosted video
 */

define([
    'Promise',
    'commercial/modules/hosted/youtube',
    'commercial/modules/hosted/next-video-autoplay',
    'commercial/modules/dfp/performance-logging',
    'common/utils/$',
    'common/utils/defer-to-analytics',
    'common/utils/detect',
    'common/utils/report-error',
    'common/modules/video/events',
    'common/modules/video/videojs-options',
    'common/modules/media/videojs-plugins/fullscreener',
    'lodash/collections/contains',
    'text!common/views/ui/loading.html'
], function (
    Promise,
    hostedYoutube,
    nextVideoAutoplay,
    performanceLogging,
    $,
    deferToAnalytics,
    detect,
    reportError,
    events,
    videojsOptions,
    fullscreener,
    contains,
    loadingTmpl
) {
    var player;

    function isDesktop() {
        return contains(['desktop', 'leftCol', 'wide'], detect.getBreakpoint());
    }

    function initLoadingSpinner(player) {
        player.loadingSpinner.contentEl().innerHTML = loadingTmpl;
    }

    function upgradeVideoPlayerAccessibility(player) {
        // Set the video tech element to aria-hidden, and label the buttons in the videojs control bar.
        $('.vjs-tech', player.el()).attr('aria-hidden', true);

        // Hide superfluous controls, and label useful buttons.
        $('.vjs-big-play-button', player.el()).attr('aria-hidden', true);
        $('.vjs-current-time', player.el()).attr('aria-hidden', true);
        $('.vjs-time-divider', player.el()).attr('aria-hidden', true);
        $('.vjs-duration', player.el()).attr('aria-hidden', true);
        $('.vjs-embed-button', player.el()).attr('aria-hidden', true);

        $('.vjs-play-control', player.el()).attr('aria-label', 'video play');
        $('.vjs-mute-control', player.el()).attr('aria-label', 'video mute');
        $('.vjs-fullscreen-control', player.el()).attr('aria-label', 'video fullscreen');
    }

    function init(moduleName) {
        performanceLogging.moduleStart(moduleName);

        require(['bootstraps/enhanced/media/main'], function() {
            require(['bootstraps/enhanced/media/video-player'], function (videojs) {
                var $videoEl = $('.vjs-hosted__video');
                var $inlineVideoEl = $('video');
                var $youtubeIframe = $('.js-hosted-youtube-video');

                if ($youtubeIframe.length === 0 && $videoEl.length === 0) {
                    if ($inlineVideoEl.length === 0) {
                        // halt execution
                        return;
                    } else {
                        $videoEl = $inlineVideoEl;
                    }
                }

                $videoEl.each(function(el){
                    var mediaId = $videoEl.attr('data-media-id');
                    player = videojs(el, videojsOptions());
                    player.guMediaType = 'video';
                    videojs.plugin('fullscreener', fullscreener);

                    events.addContentEvents(player, mediaId, player.guMediaType);
                    events.bindGoogleAnalyticsEvents(player, window.location.pathname);

                    player.ready(function () {
                        var vol;
                        var player = this;
                        initLoadingSpinner(player);
                        upgradeVideoPlayerAccessibility(player);

                        // unglitching the volume on first load
                        vol = player.volume();
                        if (vol) {
                            player.volume(0);
                            player.volume(vol);
                        }

                        player.fullscreener();

                        deferToAnalytics(function () {
                            events.initOphanTracking(player, mediaId);
                            events.bindGlobalEvents(player);
                            events.bindContentEvents(player);
                        });

<<<<<<< HEAD
                        nextVideoAutoplay.init().then(function(){
                            if (nextVideoAutoplay.canAutoplay()) {
                                //on desktop show the next video link 10 second before the end of the currently watching video
                                if (isDesktop()) {
                                    nextVideoAutoplay.addCancelListener();
                                    player && player.one('timeupdate', nextVideoAutoplay.triggerAutoplay.bind(this, player.currentTime.bind(player), parseInt($videoEl.data('duration'), 10)));
                                } else {
                                    player && player.one('ended', nextVideoAutoplay.triggerEndSlate);
                                }
=======
                        player.on('error', function () {
                            var err = player.error();
                            if (err && 'message' in err && 'code' in err) {
                                reportError(new Error(err.message), {
                                    feature: 'hosted-player',
                                    vjsCode: err.code
                                }, false);
>>>>>>> dc37a7fd
                            }
                        });
                    });

                    if (nextVideoAutoplay.canAutoplay()) {
                        //on desktop show the next video link 10 second before the end of the currently watching video
                        if (isDesktop()) {
                            nextVideoAutoplay.addCancelListener();
                            player && player.one('timeupdate', nextVideoAutoplay.triggerAutoplay.bind(this, player.currentTime.bind(player), parseInt($videoEl.data('duration'), 10)));
                        } else {
                            player && player.one('ended', nextVideoAutoplay.triggerEndSlate);
                        }
                    }
                });

                $youtubeIframe.each(function(el){
                    hostedYoutube.init(el);
                });

                performanceLogging.moduleEnd(moduleName);
            });
        });

        return Promise.resolve();
    }

    return {
        init: init,
        customTiming: true
    };
});<|MERGE_RESOLUTION|>--- conflicted
+++ resolved
@@ -105,17 +105,6 @@
                             events.bindContentEvents(player);
                         });
 
-<<<<<<< HEAD
-                        nextVideoAutoplay.init().then(function(){
-                            if (nextVideoAutoplay.canAutoplay()) {
-                                //on desktop show the next video link 10 second before the end of the currently watching video
-                                if (isDesktop()) {
-                                    nextVideoAutoplay.addCancelListener();
-                                    player && player.one('timeupdate', nextVideoAutoplay.triggerAutoplay.bind(this, player.currentTime.bind(player), parseInt($videoEl.data('duration'), 10)));
-                                } else {
-                                    player && player.one('ended', nextVideoAutoplay.triggerEndSlate);
-                                }
-=======
                         player.on('error', function () {
                             var err = player.error();
                             if (err && 'message' in err && 'code' in err) {
@@ -123,20 +112,21 @@
                                     feature: 'hosted-player',
                                     vjsCode: err.code
                                 }, false);
->>>>>>> dc37a7fd
                             }
                         });
                     });
 
-                    if (nextVideoAutoplay.canAutoplay()) {
-                        //on desktop show the next video link 10 second before the end of the currently watching video
-                        if (isDesktop()) {
-                            nextVideoAutoplay.addCancelListener();
-                            player && player.one('timeupdate', nextVideoAutoplay.triggerAutoplay.bind(this, player.currentTime.bind(player), parseInt($videoEl.data('duration'), 10)));
-                        } else {
-                            player && player.one('ended', nextVideoAutoplay.triggerEndSlate);
+                    nextVideoAutoplay.init().then(function(){
+                        if (nextVideoAutoplay.canAutoplay()) {
+                            //on desktop show the next video link 10 second before the end of the currently watching video
+                            if (isDesktop()) {
+                                nextVideoAutoplay.addCancelListener();
+                                player && player.one('timeupdate', nextVideoAutoplay.triggerAutoplay.bind(this, player.currentTime.bind(player), parseInt($videoEl.data('duration'), 10)));
+                            } else {
+                                player && player.one('ended', nextVideoAutoplay.triggerEndSlate);
+                            }
                         }
-                    }
+                    });
                 });
 
                 $youtubeIframe.each(function(el){
