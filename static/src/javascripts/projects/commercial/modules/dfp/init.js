--- conflicted
+++ resolved
@@ -14,11 +14,8 @@
 
     // These are cross-frame protocol messaging routines:
     'commercial/modules/messenger/get-stylesheet',
-<<<<<<< HEAD
-    'commercial/modules/messenger/resize'
-=======
+    'commercial/modules/messenger/resize',
     'commercial/modules/messenger/scroll'
->>>>>>> acb076b5
 ], function (Promise, qwery, bonzo, raven, fastdom, commercialFeatures, buildPageTargeting, dfpEnv, onSlotRender, onSlotLoad, PrebidService, ophanTracking) {
 
     return init;
