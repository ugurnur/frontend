define([
    'bonzo',
    'qwery',
    'raven',
    'Promise',
    'common/utils/fastdom-promise',
    'common/utils/closest',
    'common/modules/commercial/ad-sizes',
    'commercial/modules/sticky-mpu',
    'commercial/modules/dfp/apply-creative-template',
    'commercial/modules/dfp/render-advert-label',
    'common/modules/onward/geo-most-popular'
], function (
    bonzo,
    qwery,
    raven,
    Promise,
    fastdom,
    closest,
    adSizes,
    stickyMpu,
    applyCreativeTemplate,
    renderAdvertLabel,
    geoMostPopular
) {
    /**
     * ADVERT RENDERING
     * ----------------
     *
     * Most adverts come back from DFP ready to display as-is. But sometimes we need more: embedded components that can share
     * Guardian styles, for example, or behaviours like sticky-scrolling. This module helps 'finish' rendering any advert, and
     * decorates them with these behaviours.
     *
     */

    function addClassIfHasClass(newClassNames) {
        return function hasClass(classNames) {
            return function onAdvertRendered(_, advert) {
                var $node = bonzo(advert.node);
                if (classNames.some($node.hasClass.bind($node))) {
                    return fastdom.write(function () {
                        newClassNames.forEach($node.addClass.bind($node));
                    });
                }
            };
        };
    }

    var addFluid250 = addClassIfHasClass(['ad-slot--fluid250']);
    var addFluid    = addClassIfHasClass(['ad-slot--fluid']);

    var sizeCallbacks = {};

    /**
     * DFP fluid ads should use existing fluid-250 styles in the top banner position
     */
    sizeCallbacks[adSizes.fluid] = addFluid(['ad-slot']);

    /**
     * Trigger sticky scrolling for MPUs in the right-hand article column
     */
    sizeCallbacks[adSizes.mpu] = function (_, advert) {
        var $node = bonzo(advert.node);
        if ($node.hasClass('ad-slot--right')) {
            stickyMpu($node);
        } else {
            return addFluid(['ad-slot--facebook', 'ad-slot--revealer'])(_, advert);
        }
    };

    /**
     * Out of page adverts - creatives that aren't directly shown on the page - need to be hidden,
     * and their containers closed up.
     */
    sizeCallbacks[adSizes.outOfPage] = function (event, advert) {
        if (!event.slot.getOutOfPage()) {
            var $parent = bonzo(advert.node.parentNode);
            return fastdom.write(function () {
                bonzo(advert.node).addClass('u-h');
                // if in a slice, add the 'no mpu' class
                if ($parent.hasClass('js-fc-slice-mpu-candidate')) {
                    $parent.addClass('fc-slice__item--no-mpu');
                }
            });
        }
    };

    /**
     * Portrait adverts exclude the locally-most-popular widget
     */
    sizeCallbacks[adSizes.portrait] = function () {
        // remove geo most popular
        geoMostPopular.whenRendered.then(function (geoMostPopular) {
            return fastdom.write(function () {
                bonzo(geoMostPopular.elem).remove();
            });
        });
    };

    /**
     * Top banner ads with fluid250 size get special styling
     */
    sizeCallbacks[adSizes.fluid250] = addFluid250(['ad-slot--top-banner-ad']);

    /**
     * Mobile adverts with fabric sizes get 'fluid' full-width design
     */
    sizeCallbacks[adSizes.fabric] = addFluid(['ad-slot--mobile', 'ad-slot--top-banner-ad']);

    /**
     * Commercial components with merch sizing get fluid-250 styling
     */
    sizeCallbacks[adSizes.merchandising] = addFluid250(['ad-slot--commercial-component']);

    /**
     * @param adSlotId - DOM ID of the rendered slot
     * @param slotRenderEvent - GPT slotRenderEndedEvent
     * @returns {Promise} - resolves once all necessary rendering is queued up
     */
    function renderAdvert(advert, slotRenderEvent) {
        removePlaceholders(advert.node);

        return applyCreativeTemplate(advert.node).then(function (isRendered) {
<<<<<<< HEAD
            return callSizeCallback()
                .then(function () { return renderAdvertLabel(advert.node); })
                .then(addFeedbackDropdownToggle)
                .then(function () { return applyFeedbackOnClickListeners(slotRenderEvent); })
=======
            return renderAdvertLabel(advert.node)
                .then(callSizeCallback)
>>>>>>> 5c6d352c
                .then(addRenderedClass)
                .then(function () {
                    return isRendered;
                });

            function callSizeCallback() {
                var size = slotRenderEvent.size.join(',');
                if (size === '0,0') {
                    size = 'fluid';
                }
                return Promise.resolve(sizeCallbacks[size] ?
                    sizeCallbacks[size](slotRenderEvent, advert) :
                    null
                );
            }

            function addRenderedClass() {
                return isRendered ? fastdom.write(function () {
                    bonzo(advert.node).addClass('ad-slot--rendered');
                }) : Promise.resolve();
            }

        }).catch(raven.captureException);
    }

    function removePlaceholders(adSlotNode) {
        var placeholder = qwery('.ad-slot__content--placeholder', adSlotNode);
        var adSlotContent = qwery('div', adSlotNode);

        if (adSlotContent.length) {
            fastdom.write(function () {
                bonzo(placeholder).remove();
                bonzo(adSlotContent).addClass('ad-slot__content');
            });
        }
    }

    return renderAdvert;

});<|MERGE_RESOLUTION|>--- conflicted
+++ resolved
@@ -121,15 +121,8 @@
         removePlaceholders(advert.node);
 
         return applyCreativeTemplate(advert.node).then(function (isRendered) {
-<<<<<<< HEAD
             return callSizeCallback()
                 .then(function () { return renderAdvertLabel(advert.node); })
-                .then(addFeedbackDropdownToggle)
-                .then(function () { return applyFeedbackOnClickListeners(slotRenderEvent); })
-=======
-            return renderAdvertLabel(advert.node)
-                .then(callSizeCallback)
->>>>>>> 5c6d352c
                 .then(addRenderedClass)
                 .then(function () {
                     return isRendered;
