// @flow
import qwery from 'qwery';
import fastdom from 'lib/fastdom-promise';
<<<<<<< HEAD
import once from 'lodash/functions/once';
import { dfpEnv } from 'commercial/modules/dfp/dfp-env';
=======
import { commercialFeatures } from 'commercial/modules/commercial-features';

const adSlotSelector: string = '.js-ad-slot';
const mpuCandidateClass: string = 'fc-slice__item--mpu-candidate';
const mpuHiderClass: string = 'fc-slice__item--no-mpu';
const mpuCandidateSelector: string = `.${mpuCandidateClass}`;

const shouldDisableAdSlotWhenAdFree = adSlot =>
    commercialFeatures.adFree &&
    (adSlot.className.toLowerCase().includes(mpuCandidateClass) ||
        !adSlot.className.toLowerCase().includes('merchandising'));
>>>>>>> 02e8f554

const shouldDisableAdSlot = adSlot =>
    shouldDisableAdSlotWhenAdFree(adSlot) ||
    window.getComputedStyle(adSlot).display === 'none';

const closeDisabledSlots = once((): Promise<void> => {
    // Get all ad slots
<<<<<<< HEAD
    let adSlots: Array<Element> = qwery(dfpEnv.adSlotSelector);

    // remove the ones which should not be there
    adSlots = adSlots.filter(shouldDisableAdSlot);
=======
    let adSlots: Array<Element> = qwery(adSlotSelector);
    let mpuCandidates: Array<Element> = qwery(mpuCandidateSelector);

    if (!force) {
        // remove the ones which should not be there
        adSlots = adSlots.filter(shouldDisableAdSlot);
        mpuCandidates = mpuCandidates.filter(shouldDisableAdSlot);
    }
>>>>>>> 02e8f554

    return fastdom.write(
        () => adSlots.forEach((adSlot: Element) => adSlot.remove()),
        mpuCandidates.forEach((candidate: Element) =>
            candidate.classList.add(mpuHiderClass)
        )
    );
});

export { closeDisabledSlots };<|MERGE_RESOLUTION|>--- conflicted
+++ resolved
@@ -1,13 +1,25 @@
 // @flow
 import qwery from 'qwery';
 import fastdom from 'lib/fastdom-promise';
-<<<<<<< HEAD
 import once from 'lodash/functions/once';
 import { dfpEnv } from 'commercial/modules/dfp/dfp-env';
-=======
 import { commercialFeatures } from 'commercial/modules/commercial-features';
 
-const adSlotSelector: string = '.js-ad-slot';
+const shouldDisableAdSlot = adSlot =>
+    window.getComputedStyle(adSlot).display === 'none';
+
+const closeDisabledSlots = once((): Promise<void> => {
+    // Get all ad slots
+    let adSlots: Array<Element> = qwery(dfpEnv.adSlotSelector);
+
+    // remove the ones which should not be there
+    adSlots = adSlots.filter(shouldDisableAdSlot);
+
+    return fastdom.write(() =>
+        adSlots.forEach((adSlot: Element) => adSlot.remove())
+    );
+});
+
 const mpuCandidateClass: string = 'fc-slice__item--mpu-candidate';
 const mpuHiderClass: string = 'fc-slice__item--no-mpu';
 const mpuCandidateSelector: string = `.${mpuCandidateClass}`;
@@ -16,29 +28,13 @@
     commercialFeatures.adFree &&
     (adSlot.className.toLowerCase().includes(mpuCandidateClass) ||
         !adSlot.className.toLowerCase().includes('merchandising'));
->>>>>>> 02e8f554
 
-const shouldDisableAdSlot = adSlot =>
-    shouldDisableAdSlotWhenAdFree(adSlot) ||
-    window.getComputedStyle(adSlot).display === 'none';
-
-const closeDisabledSlots = once((): Promise<void> => {
-    // Get all ad slots
-<<<<<<< HEAD
+const adFreeSlotRemove = (): Promise<void> => {
     let adSlots: Array<Element> = qwery(dfpEnv.adSlotSelector);
-
-    // remove the ones which should not be there
-    adSlots = adSlots.filter(shouldDisableAdSlot);
-=======
-    let adSlots: Array<Element> = qwery(adSlotSelector);
     let mpuCandidates: Array<Element> = qwery(mpuCandidateSelector);
 
-    if (!force) {
-        // remove the ones which should not be there
-        adSlots = adSlots.filter(shouldDisableAdSlot);
-        mpuCandidates = mpuCandidates.filter(shouldDisableAdSlot);
-    }
->>>>>>> 02e8f554
+    adSlots = adSlots.filter(shouldDisableAdSlotWhenAdFree);
+    mpuCandidates = mpuCandidates.filter(shouldDisableAdSlotWhenAdFree);
 
     return fastdom.write(
         () => adSlots.forEach((adSlot: Element) => adSlot.remove()),
@@ -46,6 +42,6 @@
             candidate.classList.add(mpuHiderClass)
         )
     );
-});
+};
 
-export { closeDisabledSlots };+export { closeDisabledSlots, adFreeSlotRemove };