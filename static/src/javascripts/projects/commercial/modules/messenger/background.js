--- conflicted
+++ resolved
@@ -101,23 +101,15 @@
         });
 };
 
-<<<<<<< HEAD
 const init = (register: RegisterListeners): void => {
-    register('background', (specs, ret, iframe): ?Promise<any> => {
+    register('background', (specs, ret, iframe): Promise<any> => {
         if (iframe && specs) {
             return setBackground(specs, iframe.closest('.js-ad-slot'));
         }
+        return Promise.resolve();
     });
 };
 
-export { init };
-=======
-register('background', (specs, ret, iframe): Promise<any> => {
-    if (iframe && specs) {
-        return setBackground(specs, iframe.closest('.js-ad-slot'));
-    }
-    return Promise.resolve();
-});
+export const _ = { setBackground, getStylesFromSpec };
 
-export const _ = { setBackground, getStylesFromSpec };
->>>>>>> 01469ec6
+export { init };