--- conflicted
+++ resolved
@@ -11,7 +11,6 @@
 import commercialFeatures from 'commercial/modules/commercial-features';
 import IncreaseInlineAds
     from 'common/modules/experiments/tests/increase-inline-ads';
-<<<<<<< HEAD
 
 type AdSize = {
     width: number,
@@ -19,8 +18,6 @@
     switchUnitId: ?number,
     toString: (_: void) => string,
 };
-=======
->>>>>>> 33e45056
 
 /* bodyAds is a counter that keeps track of the number of inline MPUs
  * inserted dynamically. */
@@ -29,15 +26,9 @@
 let getSlotName: () => string;
 let getSlotType: () => string;
 
-<<<<<<< HEAD
 const isOffsetingAds: boolean =
     abUtils.testCanBeRun(new IncreaseInlineAds()) &&
     abUtils.getTestVariantId('IncreaseInlineAdsReduxRedux') === 'yes';
-=======
-const isOffsetingAds =
-    abUtils.testCanBeRun(new IncreaseInlineAds()) &&
-    abUtils.getTestVariantId('IncreaseInlineAdsRedux') === 'yes';
->>>>>>> 33e45056
 
 const getSlotNameForMobile = (): string =>
     bodyAds === 1 ? 'top-above-nav' : `inline${bodyAds - 1}`;
@@ -210,11 +201,7 @@
 const waitForMerch = (countAdded: number): Promise<void> =>
     countAdded === 1 ? trackAdRender('dfp-ad--im') : Promise.resolve();
 
-<<<<<<< HEAD
-const init = (): Promise<boolean> => {
-=======
-const articleBodyAdvertsInit = () => {
->>>>>>> 33e45056
+const articleBodyAdvertsInit = (): Promise<boolean> => {
     if (!commercialFeatures.articleBodyAdverts) {
         return Promise.resolve(false);
     }
