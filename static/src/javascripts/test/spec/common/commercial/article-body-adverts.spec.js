import fastdom from 'fastdom';
import qwery from 'qwery';
import sinon from 'sinonjs';
import Promise from 'Promise';
import $ from 'common/utils/$';
import fixtures from 'helpers/fixtures';
import Injector from 'helpers/injector';

describe('Article Body Adverts', function () {
    var getParaWithSpaceStub, $fixturesContainer, $style,
        fixturesConfig = {
            id: 'article-body-adverts',
            fixtures: [
                '<p class="first-para"></p>',
                '<p class="second-para"></p>',
                '<p class="third-para"></p>'
            ]
        },
        injector = new Injector(),
        articleBodyAdverts, config, detect, spacefinder, ab, getParticipationsStub,
        testCanBeRunStub;

    beforeEach(function (done) {

        injector.test([
            'common/modules/commercial/article-body-adverts',
            'common/utils/config',
            'common/utils/detect',
            'common/modules/article/spacefinder',
            'common/modules/experiments/ab'], function () {

<<<<<<< HEAD
            articleBodyAdverts = arguments[0];
            config = arguments[1];
            detect = arguments[2];
            spacefinder = arguments[3];
            ab = arguments[4];

            getParticipationsStub = sinon.stub();
            getParticipationsStub.returns({
                'Viewability': {
                    'variant': 'variant'
=======
                articleBodyAdverts = arguments[0];
                config = arguments[1];
                detect = arguments[2];
                spacefinder = arguments[3];
                ab = arguments[4];

                getParticipationsStub = sinon.stub();
                getParticipationsStub.returns({
                'MtRec2': {
                    'variant': 'A'
>>>>>>> 058ab864
                }
            });
                ab.getParticipations = getParticipationsStub;

<<<<<<< HEAD
            testCanBeRunStub = sinon.stub();
            testCanBeRunStub.returns(true);
            ab.shouldRunTest = testCanBeRunStub;
=======
                testCanBeRunStub = sinon.stub();
                testCanBeRunStub.returns(true);
                ab.testCanBeRun = testCanBeRunStub;
>>>>>>> 058ab864

                $fixturesContainer = fixtures.render(fixturesConfig);
                $style = $.create('<style type="text/css"></style>')
                    .html('body:after{ content: "desktop"}')
                    .appendTo('head');

                config.page = {
                contentType: 'Article',
                isLiveBlog: false,
                hasInlineMerchandise: false
            };
                config.switches = {
                standardAdverts: true
            };
                detect.getBreakpoint = function () {
                return 'desktop';
            };

                getParaWithSpaceStub = sinon.stub();
                var paras = qwery('p', $fixturesContainer);
                getParaWithSpaceStub.onCall(0).returns(Promise.resolve(paras[0]));
                getParaWithSpaceStub.onCall(1).returns(Promise.resolve(paras[1]));
                getParaWithSpaceStub.onCall(2).returns(Promise.resolve(paras[2]));
                getParaWithSpaceStub.onCall(3).returns(Promise.resolve(undefined));
                spacefinder.getParaWithSpace = getParaWithSpaceStub;

                done();
            });
    });

    afterEach(function () {
        fixtures.clean(fixturesConfig.id);
        $style.remove();
        articleBodyAdverts.reset();
    });

    it('should exist', function () {
        expect(articleBodyAdverts).toBeDefined();
    });

    it('should call "getParaWithSpace" with correct arguments', function (done) {
        detect.isBreakpoint = function () {
            return false;
        };

        articleBodyAdverts.init()
        .then(function () {
            expect(getParaWithSpaceStub).toHaveBeenCalledWith({
                minAbove: 700,
                minBelow: 300,
                selectors: {
                    ' > h2': {minAbove: 0, minBelow: 250},
                    ' > *:not(p):not(h2)': {minAbove: 35, minBelow: 400},
                    ' .ad-slot': {minAbove: 500, minBelow: 500}
                }
            });
            done();
        });
    });

    it('should call "getParaWithSpace" with correct arguments multiple times - in test', function (done) {
        config.switches.commercialExtraAds = true;

        articleBodyAdverts.init()
        .then(function () {
            expect(getParaWithSpaceStub).toHaveBeenCalledWith({
                minAbove: 700,
                minBelow: 300,
                selectors: {
                    ' > h2': {minAbove: 0, minBelow: 250},
                    ' > *:not(p):not(h2)': {minAbove: 35, minBelow: 400},
                    ' .ad-slot': {minAbove: 500, minBelow: 500}
                }
            });
            done();
        })
        .then(function () {
            expect(getParaWithSpaceStub).toHaveBeenCalledWith({
                minAbove: 700,
                minBelow: 300,
                selectors: {
                    ' > h2': {minAbove: 0, minBelow: 250},
                    ' > *:not(p):not(h2)': {minAbove: 35, minBelow: 400},
                    ' .ad-slot': {minAbove: 500, minBelow: 500}
                }
            });
            done();
        })
        .then(function () {
            expect(getParaWithSpaceStub).toHaveBeenCalledWith({
                minAbove: 700,
                minBelow: 300,
                selectors: {
                    ' > h2': {minAbove: 0, minBelow: 250},
                    ' > *:not(p):not(h2)': {minAbove: 35, minBelow: 400},
                    ' .ad-slot': {minAbove: 1300, minBelow: 1300}
                }
            });
            done();
        });
    });

    it('should not not display ad slot if standard-adverts switch is off', function () {
        config.switches.standardAdverts = false;
        expect(articleBodyAdverts.init()).toBe(false);
    });

    it('should not display ad slot if not on an article', function () {
        config.page.contentType = 'Gallery';
        expect(articleBodyAdverts.init()).toBe(false);
    });

    it('should not display ad slot if a live blog', function () {
        config.page.contentType = 'LiveBlog';
        expect(articleBodyAdverts.init()).toBe(false);
    });

    it('should insert an inline ad container to the available slot', function (done) {
        articleBodyAdverts.init().then(function () {
            expect(getParaWithSpaceStub).toHaveBeenCalled();
            expect(qwery('#dfp-ad--inline1', $fixturesContainer).length).toBe(1);
            done();
        });
    });

    it('should insert an inline merchandising slot if page has one', function (done) {
        config.page.hasInlineMerchandise = true;
        articleBodyAdverts.init().then(function () {
            expect(qwery('#dfp-ad--im', $fixturesContainer).length).toBe(1);
            expect(qwery('#dfp-ad--inline1', $fixturesContainer).length).toBe(1);
            done();
        });
    });

});<|MERGE_RESOLUTION|>--- conflicted
+++ resolved
@@ -29,7 +29,6 @@
             'common/modules/article/spacefinder',
             'common/modules/experiments/ab'], function () {
 
-<<<<<<< HEAD
             articleBodyAdverts = arguments[0];
             config = arguments[1];
             detect = arguments[2];
@@ -40,59 +39,41 @@
             getParticipationsStub.returns({
                 'Viewability': {
                     'variant': 'variant'
-=======
-                articleBodyAdverts = arguments[0];
-                config = arguments[1];
-                detect = arguments[2];
-                spacefinder = arguments[3];
-                ab = arguments[4];
-
-                getParticipationsStub = sinon.stub();
-                getParticipationsStub.returns({
-                'MtRec2': {
-                    'variant': 'A'
->>>>>>> 058ab864
                 }
             });
-                ab.getParticipations = getParticipationsStub;
+            ab.getParticipations = getParticipationsStub;
 
-<<<<<<< HEAD
             testCanBeRunStub = sinon.stub();
             testCanBeRunStub.returns(true);
             ab.shouldRunTest = testCanBeRunStub;
-=======
-                testCanBeRunStub = sinon.stub();
-                testCanBeRunStub.returns(true);
-                ab.testCanBeRun = testCanBeRunStub;
->>>>>>> 058ab864
 
-                $fixturesContainer = fixtures.render(fixturesConfig);
-                $style = $.create('<style type="text/css"></style>')
-                    .html('body:after{ content: "desktop"}')
-                    .appendTo('head');
+            $fixturesContainer = fixtures.render(fixturesConfig);
+            $style = $.create('<style type="text/css"></style>')
+                .html('body:after{ content: "desktop"}')
+                .appendTo('head');
 
-                config.page = {
+            config.page = {
                 contentType: 'Article',
                 isLiveBlog: false,
                 hasInlineMerchandise: false
             };
-                config.switches = {
+            config.switches = {
                 standardAdverts: true
             };
-                detect.getBreakpoint = function () {
+            detect.getBreakpoint = function () {
                 return 'desktop';
             };
 
-                getParaWithSpaceStub = sinon.stub();
-                var paras = qwery('p', $fixturesContainer);
-                getParaWithSpaceStub.onCall(0).returns(Promise.resolve(paras[0]));
-                getParaWithSpaceStub.onCall(1).returns(Promise.resolve(paras[1]));
-                getParaWithSpaceStub.onCall(2).returns(Promise.resolve(paras[2]));
-                getParaWithSpaceStub.onCall(3).returns(Promise.resolve(undefined));
-                spacefinder.getParaWithSpace = getParaWithSpaceStub;
+            getParaWithSpaceStub = sinon.stub();
+            var paras = qwery('p', $fixturesContainer);
+            getParaWithSpaceStub.onCall(0).returns(Promise.resolve(paras[0]));
+            getParaWithSpaceStub.onCall(1).returns(Promise.resolve(paras[1]));
+            getParaWithSpaceStub.onCall(2).returns(Promise.resolve(paras[2]));
+            getParaWithSpaceStub.onCall(3).returns(Promise.resolve(undefined));
+            spacefinder.getParaWithSpace = getParaWithSpaceStub;
 
-                done();
-            });
+            done();
+        });
     });
 
     afterEach(function () {
@@ -111,60 +92,60 @@
         };
 
         articleBodyAdverts.init()
-        .then(function () {
-            expect(getParaWithSpaceStub).toHaveBeenCalledWith({
-                minAbove: 700,
-                minBelow: 300,
-                selectors: {
-                    ' > h2': {minAbove: 0, minBelow: 250},
-                    ' > *:not(p):not(h2)': {minAbove: 35, minBelow: 400},
-                    ' .ad-slot': {minAbove: 500, minBelow: 500}
-                }
+            .then(function () {
+                expect(getParaWithSpaceStub).toHaveBeenCalledWith({
+                    minAbove: 700,
+                    minBelow: 300,
+                    selectors: {
+                        ' > h2': {minAbove: 0, minBelow: 250},
+                        ' > *:not(p):not(h2)': {minAbove: 35, minBelow: 400},
+                        ' .ad-slot': {minAbove: 500, minBelow: 500}
+                    }
+                });
+                done();
             });
-            done();
-        });
     });
 
     it('should call "getParaWithSpace" with correct arguments multiple times - in test', function (done) {
         config.switches.commercialExtraAds = true;
 
         articleBodyAdverts.init()
-        .then(function () {
-            expect(getParaWithSpaceStub).toHaveBeenCalledWith({
-                minAbove: 700,
-                minBelow: 300,
-                selectors: {
-                    ' > h2': {minAbove: 0, minBelow: 250},
-                    ' > *:not(p):not(h2)': {minAbove: 35, minBelow: 400},
-                    ' .ad-slot': {minAbove: 500, minBelow: 500}
-                }
+            .then(function () {
+                expect(getParaWithSpaceStub).toHaveBeenCalledWith({
+                    minAbove: 700,
+                    minBelow: 300,
+                    selectors: {
+                        ' > h2': {minAbove: 0, minBelow: 250},
+                        ' > *:not(p):not(h2)': {minAbove: 35, minBelow: 400},
+                        ' .ad-slot': {minAbove: 500, minBelow: 500}
+                    }
+                });
+                done();
+            })
+            .then(function () {
+                expect(getParaWithSpaceStub).toHaveBeenCalledWith({
+                    minAbove: 700,
+                    minBelow: 300,
+                    selectors: {
+                        ' > h2': {minAbove: 0, minBelow: 250},
+                        ' > *:not(p):not(h2)': {minAbove: 35, minBelow: 400},
+                        ' .ad-slot': {minAbove: 500, minBelow: 500}
+                    }
+                });
+                done();
+            })
+            .then(function () {
+                expect(getParaWithSpaceStub).toHaveBeenCalledWith({
+                    minAbove: 700,
+                    minBelow: 300,
+                    selectors: {
+                        ' > h2': {minAbove: 0, minBelow: 250},
+                        ' > *:not(p):not(h2)': {minAbove: 35, minBelow: 400},
+                        ' .ad-slot': {minAbove: 1300, minBelow: 1300}
+                    }
+                });
+                done();
             });
-            done();
-        })
-        .then(function () {
-            expect(getParaWithSpaceStub).toHaveBeenCalledWith({
-                minAbove: 700,
-                minBelow: 300,
-                selectors: {
-                    ' > h2': {minAbove: 0, minBelow: 250},
-                    ' > *:not(p):not(h2)': {minAbove: 35, minBelow: 400},
-                    ' .ad-slot': {minAbove: 500, minBelow: 500}
-                }
-            });
-            done();
-        })
-        .then(function () {
-            expect(getParaWithSpaceStub).toHaveBeenCalledWith({
-                minAbove: 700,
-                minBelow: 300,
-                selectors: {
-                    ' > h2': {minAbove: 0, minBelow: 250},
-                    ' > *:not(p):not(h2)': {minAbove: 35, minBelow: 400},
-                    ' .ad-slot': {minAbove: 1300, minBelow: 1300}
-                }
-            });
-            done();
-        });
     });
 
     it('should not not display ad slot if standard-adverts switch is off', function () {
