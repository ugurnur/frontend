/* jshint newcap: false */
/* eslint new-cap: 0 */

import React from 'react';

import $ from 'common/utils/$';
import _ from 'common/utils/_';
import bean from 'bean';
import bonzo from 'bonzo';

import Clues from './clues';
import Controls from './controls';
import getIntersectingEntries from './helpers/get-intersecting-entries';
import FocussedClue from './focussed-clue.jsx!';
import Grid from './grid';
import helpers from './helpers';
import keycodes from './keycodes';
import persistence from './persistence';
import loadFont from './font';

// make react available to dev tool
if (!window.React) {
    window.React = React;
}

const Crossword = React.createClass({
    getInitialState () {
        const dimensions = this.props.data.dimensions;

        this.columns = dimensions.cols;
        this.rows = dimensions.rows;
        this.clueMap = helpers.buildClueMap(this.props.data.entries);

        loadFont();

        return {
            grid: helpers.buildGrid(
                dimensions.rows,
                dimensions.cols,
                this.props.data.entries,
                persistence.loadGridState(this.props.data.id)
            ),
            cellInFocus: null,
            directionOfEntry: null
        };
    },

    setCellValue (x, y, value) {
        const cell = this.state.grid[x][y];

        cell.value = value;
        cell.isError = false;
        this.forceUpdate();
    },

    onKeyDown (event) {
        const cell = this.state.cellInFocus;

        if (event.keyCode === keycodes.tab) {
            event.preventDefault();
            if (event.shiftKey) {
                this.focusPreviousClue();
            } else {
                this.focusNextClue();
            }
        } else if (!event.metaKey && !event.ctrlKey && !event.altKey) {
            event.preventDefault();
            if (event.keyCode === keycodes.backspace) {
                this.setCellValue(cell.x, cell.y, null);
                this.save();
                this.focusPrevious();
            } else if (event.keyCode === keycodes.left) {
                this.moveFocus(-1, 0);
            } else if (event.keyCode === keycodes.up) {
                this.moveFocus(0, -1);
            } else if (event.keyCode === keycodes.right) {
                this.moveFocus(1, 0);
            } else if (event.keyCode === keycodes.down) {
                this.moveFocus(0, 1);
            } else if (event.keyCode >= keycodes.a && event.keyCode <= keycodes.z) {
                this.setCellValue(cell.x, cell.y, String.fromCharCode(event.keyCode));
                this.save();
                this.focusNext();
            }
        }
    },

    indexOfClueInFocus () {
        return this.props.data.entries.indexOf(this.clueInFocus());
    },

    focusPreviousClue () {
        const i = this.indexOfClueInFocus();
        const entries = this.props.data.entries;

        if (i !== -1) {
            const newClue = entries[(i === 0) ? entries.length - 1 : i - 1];
            this.focusClue(newClue.position.x, newClue.position.y, newClue.direction);
        }
    },

    focusNextClue () {
        const i = this.indexOfClueInFocus();
        const entries = this.props.data.entries;

        if (i !== -1) {
            const newClue = entries[(i === entries.length - 1) ? 0 : i + 1];
            this.focusClue(newClue.position.x, newClue.position.y, newClue.direction);
        }
    },

    moveFocus (deltaX, deltaY) {
        const cell = this.state.cellInFocus;
        const x = cell.x + deltaX;
        const y = cell.y + deltaY;
        let direction;

        if (this.state.grid[x] && this.state.grid[x][y] && this.state.grid[x][y].isEditable) {
            if (deltaY !== 0) {
                direction = 'down';
            } else if (deltaX !== 0) {
                direction = 'across';
            }
            this.focusClue(x, y, direction);
        }
    },

    isAcross () {
        return this.state.directionOfEntry === 'across';
    },

    focusPrevious () {
        if (this.isAcross()) {
            this.moveFocus(-1, 0);
        } else {
            this.moveFocus(0, -1);
        }
    },

    focusNext () {
        if (this.isAcross()) {
            this.moveFocus(1, 0);
        } else {
            this.moveFocus(0, 1);
        }
    },

    asPercentage (x, y) {
        const width = helpers.gridSize(this.columns);
        const height = helpers.gridSize(this.rows);

        return {
            x: 100 * x / width,
            y: 100 * y / height
        };
    },

    focusHiddenInput (x, y) {
        const wrapper = this.refs.hiddenInputWrapper.getDOMNode();
        const left = helpers.gridSize(x);
        const top = helpers.gridSize(y);
        const position = this.asPercentage(left, top);

        /** This has to be done before focus to move viewport accordingly */
        wrapper.style.left = position.x + '%';
        wrapper.style.top = position.y + '%';

        const hiddenInputNode = this.refs.hiddenInput.getDOMNode();

        if (document.activeElement !== hiddenInputNode) {
            hiddenInputNode.focus();
        }
    },

    // called when cell is selected (by click or programtically focussed)
    onSelect (x, y) {
        const cellInFocus = this.state.cellInFocus;
        const clue = this.cluesFor(x, y);
        const focussedClue = this.clueInFocus();

        let newDirection;

        const isInsideFocussedClue = () => focussedClue ? helpers.entryHasCell(focussedClue, x, y) : false;

        if (cellInFocus && cellInFocus.x === x && cellInFocus.y === y) {
            /** User has clicked again on the highlighted cell, meaning we ought to swap direction */
            newDirection = helpers.otherDirection(this.state.directionOfEntry);

            if (clue[newDirection]) {
                this.focusClue(x, y, newDirection);
            }
        } else if (isInsideFocussedClue()) {
            /**
             * If we've clicked inside the currently highlighted clue, then we ought to just shift the cursor
             * to the new cell, not change direction or anything funny.
             */

            this.focusClue(x, y, this.state.directionOfEntry);
        } else {
            this.state.cellInFocus = {x: x, y: y};

            const isStartOfClue = (clue) => clue && clue.position.x === x && clue.position.y === y;

            /**
             * If the user clicks on the start of a down clue midway through an across clue, we should
             * prefer to highlight the down clue.
             */
            if (!isStartOfClue(clue.across) && isStartOfClue(clue.down)) {
                newDirection = 'down';
            } else if (clue.across) {
                /** Across is the default focus otherwise */
                newDirection = 'across';
            } else {
                newDirection = 'down';
            }
            this.focusClue(x, y, newDirection);
        }
    },

    focusClue (x, y, direction) {
        const clues = this.cluesFor(x, y);

        if (clues && clues[direction]) {
            this.focusHiddenInput(x, y);
            this.state.cellInFocus = {x: x, y: y};
            this.state.directionOfEntry = direction;
            this.forceUpdate();
        }
    },

    cluesFor (x, y) {
        return this.clueMap[helpers.clueMapKey(x, y)];
    },

    clueInFocus () {
        if (this.state.cellInFocus) {
            const cluesForCell = this.cluesFor(this.state.cellInFocus.x, this.state.cellInFocus.y);
            return cluesForCell[this.state.directionOfEntry];
        } else {
            return null;
        }
    },

    cluesData () {
        return _.map(this.props.data.entries, (entry) => ({
            entry: entry,
            hasAnswered: _.every(helpers.cellsForEntry(entry), (position) => {
                return /^[A-Z]$/.test(this.state.grid[position.x][position.y].value);
            }),
            isSelected: this.clueInFocus() === entry
        }));
    },

    save () {
        persistence.saveGridState(this.props.data.id, this.state.grid);
    },

    cheat (entry) {
        const cells = helpers.cellsForEntry(entry);

        if (entry.solution) {
            _.forEach(cells, (cell, n) => {
                this.state.grid[cell.x][cell.y].value = entry.solution[n];
            });

            this.forceUpdate();
        }
    },

    check (entry) {
        const cells = _.map(helpers.cellsForEntry(entry), (cell) => this.state.grid[cell.x][cell.y]);

        if (entry.solution) {
            const badCells = _.map(_.filter(_.zip(cells, entry.solution), (cellAndSolution) => {
                var cell = cellAndSolution[0],
                    solution = cellAndSolution[1];
                return /^[A-Z]$/.test(cell.value) && cell.value !== solution;
            }), (cellAndSolution) => cellAndSolution[0]);

            _.forEach(badCells, (cell) => {
                cell.isError = true;
            });

            this.forceUpdate();

            setTimeout(() => {
                _.forEach(badCells, (cell) => {
                    cell.isError = false;
                    cell.value = '';
                });
                this.forceUpdate();
                this.save();
            }, 150);
        }
    },

    onCheat () {
        this.cheat(this.clueInFocus());
        this.save();
    },

    onCheck () {
        this.check(this.clueInFocus());
    },

    onSolution () {
        _.forEach(this.props.data.entries, (entry) => {
            this.cheat(entry);
        });

        this.save();
    },

    onCheckAll () {
        _.forEach(this.props.data.entries, (entry) => {
            this.check(entry);
        });
    },

    onClearAll () {
        _.forEach(this.state.grid, function (row) {
            _.forEach(row, function (cell) {
                cell.value = '';
            });
        });

        this.forceUpdate();
    },

    hiddenInputValue () {
        const cell = this.state.cellInFocus;

        let currentValue;

        if (cell) {
            currentValue = this.state.grid[cell.x][cell.y].value;
        }

        return currentValue ? currentValue : '';
    },

    onClickHiddenInput () {
        const focussed = this.state.cellInFocus;

        this.onSelect(focussed.x, focussed.y);
    },

    hasSolutions () {
        return 'solution' in this.props.data.entries[0];
    },

    render () {
        const focussed = this.clueInFocus();
        const isHighlighted = (x, y) => focussed ? helpers.entryHasCell(focussed, x, y) : false;
<<<<<<< HEAD

        // Deep equal version of _.intersection
        const findIntersectingCells = (array1, array2) =>
            array1.filter(cell1 => array2.some(cell2 => _.isEqual(cell1, cell2)));

        const focussedCells = focussed ? helpers.cellsForEntry(focussed) : [];
        const entryHasIntersectingCell = entry => {
            const cells = helpers.cellsForEntry(entry);
            const intersecting = findIntersectingCells(cells, focussedCells);
            return !!intersecting.length;
        };

        const otherEntries = _.difference(this.props.data.entries, focussed ? [focussed] : []);
        const intersectingEntries = otherEntries.filter(entryHasIntersectingCell);

        const cellIntersectsFocussedEntry = (x, y) =>
            intersectingEntries.some(entry => helpers.entryHasCell(entry, x, y));
=======
        const intersectingEntries = getIntersectingEntries(this.props.data.entries, focussed);
>>>>>>> ab7a0e9b

        return React.DOM.div({
            className: 'crossword__container'
        },
        React.DOM.div({
            className: 'crossword__grid-wrapper'
        },
        Grid({
            rows: this.rows,
            columns: this.columns,
            cells: this.state.grid,
            setCellValue: this.setCellValue,
            onSelect: this.onSelect,
            isHighlighted: isHighlighted,
            intersectingEntries,
            focussedCell: this.state.cellInFocus,
            ref: 'grid'
        }),
        React.DOM.div({
            className: 'crossword__hidden-input-wrapper',
            ref: 'hiddenInputWrapper'
        },
        React.DOM.input({
            type: 'text',
            className: 'crossword__hidden-input',
            ref: 'hiddenInput',
            maxLength: '1',
            onKeyDown: this.onKeyDown,
            value: this.hiddenInputValue(),
            onClick: this.onClickHiddenInput,
            autoComplete: 'off'
        }))),
        FocussedClue({
            focussedClue: focussed ? focussed : null,
            intersectingEntries,
            focusClue: this.focusClue
        }),
        Controls({
            hasSolutions: this.hasSolutions(),
            clueInFocus: focussed,
            onCheat: this.onCheat,
            onSolution: this.onSolution,
            onCheck: this.onCheck,
            onCheckAll: this.onCheckAll,
            onClearAll: this.onClearAll
        }),
        Clues({
            clues: this.cluesData(),
            focusClue: this.focusClue
        }));
    }
});

export default function () {
    $('.js-crossword').each(function (element) {
        if (element.hasAttribute('data-crossword-data')) {
            const crosswordData = JSON.parse(element.getAttribute('data-crossword-data'));
            React.renderComponent(new Crossword({data: crosswordData}), element);
        } else {
            throw 'JavaScript crossword without associated data in data-crossword-data';
        }
    });
}<|MERGE_RESOLUTION|>--- conflicted
+++ resolved
@@ -1,6 +1,4 @@
 /* jshint newcap: false */
-/* eslint new-cap: 0 */
-
 import React from 'react';
 
 import $ from 'common/utils/$';
@@ -19,9 +17,7 @@
 import loadFont from './font';
 
 // make react available to dev tool
-if (!window.React) {
-    window.React = React;
-}
+window.React || (window.React = React);
 
 const Crossword = React.createClass({
     getInitialState () {
@@ -120,7 +116,7 @@
                 direction = 'down';
             } else if (deltaX !== 0) {
                 direction = 'across';
-            }
+            };
             this.focusClue(x, y, direction);
         }
     },
@@ -352,27 +348,7 @@
     render () {
         const focussed = this.clueInFocus();
         const isHighlighted = (x, y) => focussed ? helpers.entryHasCell(focussed, x, y) : false;
-<<<<<<< HEAD
-
-        // Deep equal version of _.intersection
-        const findIntersectingCells = (array1, array2) =>
-            array1.filter(cell1 => array2.some(cell2 => _.isEqual(cell1, cell2)));
-
-        const focussedCells = focussed ? helpers.cellsForEntry(focussed) : [];
-        const entryHasIntersectingCell = entry => {
-            const cells = helpers.cellsForEntry(entry);
-            const intersecting = findIntersectingCells(cells, focussedCells);
-            return !!intersecting.length;
-        };
-
-        const otherEntries = _.difference(this.props.data.entries, focussed ? [focussed] : []);
-        const intersectingEntries = otherEntries.filter(entryHasIntersectingCell);
-
-        const cellIntersectsFocussedEntry = (x, y) =>
-            intersectingEntries.some(entry => helpers.entryHasCell(entry, x, y));
-=======
         const intersectingEntries = getIntersectingEntries(this.props.data.entries, focussed);
->>>>>>> ab7a0e9b
 
         return React.DOM.div({
             className: 'crossword__container'
@@ -435,4 +411,4 @@
             throw 'JavaScript crossword without associated data in data-crossword-data';
         }
     });
-}+};
