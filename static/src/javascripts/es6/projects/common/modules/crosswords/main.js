/* eslint new-cap: 0 */

import React from 'react';

import $ from 'common/utils/$';
import _ from 'common/utils/_';
import detect from 'common/utils/detect';
import scroller from 'common/utils/scroller';

import Clues from './clues';
import Controls from './controls';
import HiddenInput from './hidden-input';
import Grid from './grid';
import helpers from './helpers';
import keycodes from './keycodes';
import persistence from './persistence';
<<<<<<< HEAD
=======
import loadComments from './comments';
import loadFont from './font';
import renderSeries from './series';
>>>>>>> 549e82b8

class Crossword extends React.Component {

    constructor (props) {
        super(props);

        const dimensions = this.props.data.dimensions;

        this.columns = dimensions.cols;
        this.rows = dimensions.rows;
        this.clueMap = helpers.buildClueMap(this.props.data.entries);

        _.bindAll(this,
            'onCheat',
            'onSolution',
            'onCheck',
            'onCheckAll',
            'onClearAll',
            'onSelect',
            'onKeyDown',
            'onClickHiddenInput',
            'focusClue',
            'insertCharacter',
            'setReturnPosition',
            'goToReturnPosition'
        );

<<<<<<< HEAD
=======
        loadFont();
        loadComments();
        renderSeries();

>>>>>>> 549e82b8
        this.state = {
            grid: helpers.buildGrid(
                dimensions.rows,
                dimensions.cols,
                this.props.data.entries,
                persistence.loadGridState(this.props.data.id)
            ),
            cellInFocus: null,
            directionOfEntry: null
        };
    }

    componentDidMount () {
        // focus the first clue if we're above mobile
        if (detect.isBreakpoint({ min: 'tablet' })) {
            const firstClue = _.reduceRight(_.sortBy(this.props.data.entries, 'direction'), function (prev, current) {
                return (helpers.isAcross(current) && (prev.number < current.number ? prev : current));
            });
            this.focusClue(
                firstClue.position.x,
                firstClue.position.y,
                firstClue.direction
            );
        }
    }

    setCellValue (x, y, value) {
        this.setState({
            grid: helpers.mapGrid(this.state.grid, (cell, gridX, gridY) => {
                if (gridX === x && gridY === y) {
                    cell.value = value;
                    cell.isError = false;
                }

                return cell;
            })
        });
    }

    getCellValue (x, y) {
        return this.state.grid[x][y].value;
    }

    cellIsEmpty (x, y) {
        return !this.getCellValue(x, y);
    }

    insertCharacter (character) {
        const cell = this.state.cellInFocus;
        if (/[A-Z]/.test(character)) {
            this.setCellValue(cell.x, cell.y, character);
            this.save();
            this.focusNext();
        }
    }

    onKeyDown (event) {
        const cell = this.state.cellInFocus;

        if (event.keyCode === keycodes.tab) {
            event.preventDefault();
            if (event.shiftKey) {
                this.focusPreviousClue();
            } else {
                this.focusNextClue();
            }
        } else if (!event.metaKey && !event.ctrlKey && !event.altKey) {
            if (event.keyCode === keycodes.backspace) {
                event.preventDefault();
                if (this.cellIsEmpty(cell.x, cell.y)) {
                    this.focusPrevious();
                } else {
                    this.setCellValue(cell.x, cell.y, null);
                    this.save();
                }
            } else if (event.keyCode === keycodes.left) {
                event.preventDefault();
                this.moveFocus(-1, 0);
            } else if (event.keyCode === keycodes.up) {
                event.preventDefault();
                this.moveFocus(0, -1);
            } else if (event.keyCode === keycodes.right) {
                event.preventDefault();
                this.moveFocus(1, 0);
            } else if (event.keyCode === keycodes.down) {
                event.preventDefault();
                this.moveFocus(0, 1);
            }
        }
    }

    setReturnPosition (position) {
        this.returnPosition = position;
    }

    goToReturnPosition () {
        if (detect.isBreakpoint({ max: 'mobile' })) {
            if (this.returnPosition) {
                scroller.scrollTo(this.returnPosition, 250, 'easeOutQuad');
            }
            this.returnPosition = null;
        }
    }

    indexOfClueInFocus () {
        return this.props.data.entries.indexOf(this.clueInFocus());
    }

    focusPreviousClue () {
        const i = this.indexOfClueInFocus();
        const entries = this.props.data.entries;

        if (i !== -1) {
            const newClue = entries[(i === 0) ? entries.length - 1 : i - 1];
            this.focusClue(newClue.position.x, newClue.position.y, newClue.direction);
        }
    }

    focusNextClue () {
        const i = this.indexOfClueInFocus();
        const entries = this.props.data.entries;

        if (i !== -1) {
            const newClue = entries[(i === entries.length - 1) ? 0 : i + 1];
            this.focusClue(newClue.position.x, newClue.position.y, newClue.direction);
        }
    }

    moveFocus (deltaX, deltaY) {
        const cell = this.state.cellInFocus;
        const x = cell.x + deltaX;
        const y = cell.y + deltaY;
        let direction;

        if (this.state.grid[x] && this.state.grid[x][y] && this.state.grid[x][y].isEditable) {
            if (deltaY !== 0) {
                direction = 'down';
            } else if (deltaX !== 0) {
                direction = 'across';
            }
            this.focusClue(x, y, direction);
        }
    }

    isAcross () {
        return this.state.directionOfEntry === 'across';
    }

    focusPrevious () {
        if (this.isAcross()) {
            this.moveFocus(-1, 0);
        } else {
            this.moveFocus(0, -1);
        }
    }

    focusNext () {
        if (this.isAcross()) {
            this.moveFocus(1, 0);
        } else {
            this.moveFocus(0, 1);
        }
    }

    asPercentage (x, y) {
        const width = helpers.gridSize(this.columns);
        const height = helpers.gridSize(this.rows);

        return {
            x: 100 * x / width,
            y: 100 * y / height
        };
    }

    focusHiddenInput (x, y) {
        const wrapper = this.refs.hiddenInputComponent.refs.wrapper.getDOMNode();
        const left = helpers.gridSize(x);
        const top = helpers.gridSize(y);
        const position = this.asPercentage(left, top);

        /** This has to be done before focus to move viewport accordingly */
        wrapper.style.left = position.x + '%';
        wrapper.style.top = position.y + '%';

        const hiddenInputNode = this.refs.hiddenInputComponent.refs.input.getDOMNode();

        if (document.activeElement !== hiddenInputNode) {
            hiddenInputNode.focus();
        }
    }

    // called when cell is selected (by click or programtically focussed)
    onSelect (x, y) {
        const cellInFocus = this.state.cellInFocus;
        const clue = this.cluesFor(x, y);
        const focussedClue = this.clueInFocus();

        let newDirection;

        const isInsideFocussedClue = () => focussedClue ? helpers.entryHasCell(focussedClue, x, y) : false;

        if (cellInFocus && cellInFocus.x === x && cellInFocus.y === y) {
            /** User has clicked again on the highlighted cell, meaning we ought to swap direction */
            newDirection = helpers.otherDirection(this.state.directionOfEntry);

            if (clue[newDirection]) {
                this.focusClue(x, y, newDirection);
            }
        } else if (isInsideFocussedClue()) {
            /**
             * If we've clicked inside the currently highlighted clue, then we ought to just shift the cursor
             * to the new cell, not change direction or anything funny.
             */

            this.focusClue(x, y, this.state.directionOfEntry);
        } else {
            this.state.cellInFocus = {x: x, y: y};

            const isStartOfClue = (sourceClue) => sourceClue && sourceClue.position.x === x && sourceClue.position.y === y;

            /**
             * If the user clicks on the start of a down clue midway through an across clue, we should
             * prefer to highlight the down clue.
             */
            if (!isStartOfClue(clue.across) && isStartOfClue(clue.down)) {
                newDirection = 'down';
            } else if (clue.across) {
                /** Across is the default focus otherwise */
                newDirection = 'across';
            } else {
                newDirection = 'down';
            }
            this.focusClue(x, y, newDirection);
        }
    }

    focusClue (x, y, direction) {
        const clues = this.cluesFor(x, y);

        if (clues && clues[direction]) {
            this.focusHiddenInput(x, y);

            this.setState({
                cellInFocus: { x: x, y: y },
                directionOfEntry: direction
            });
        }
    }

    cluesFor (x, y) {
        return this.clueMap[helpers.clueMapKey(x, y)];
    }

    clueInFocus () {
        if (this.state.cellInFocus) {
            const cluesForCell = this.cluesFor(this.state.cellInFocus.x, this.state.cellInFocus.y);
            return cluesForCell[this.state.directionOfEntry];
        } else {
            return null;
        }
    }

    cluesData () {
        return _.map(this.props.data.entries, (entry) => ({
            entry: entry,
            hasAnswered: _.every(helpers.cellsForEntry(entry), (position) => {
                return /^[A-Z]$/.test(this.state.grid[position.x][position.y].value);
            }),
            isSelected: this.clueInFocus() === entry
        }));
    }

    save () {
        persistence.saveGridState(this.props.data.id, this.state.grid);
    }

    cheat (entry) {
        const cells = helpers.cellsForEntry(entry);

        if (entry.solution) {
            this.setState({
                grid: helpers.mapGrid(this.state.grid, (cell, x, y) => {
                    if (_.some(cells, c => c.x === x && c.y === y)) {
                        const n = entry.direction === 'across' ?
                            x - entry.position.x :
                            y - entry.position.y;

                        cell.value = entry.solution[n];
                    }

                    return cell;
                })
            });
        }
    }

    check (entry) {
        const cells = helpers.cellsForEntry(entry);

        if (entry.solution) {
            const badCells = _.map(_.filter(_.zip(cells, entry.solution), (cellAndSolution) => {
                const coords = cellAndSolution[0];
                const cell = this.state.grid[coords.x][coords.y];
                const solution = cellAndSolution[1];
                return /^[A-Z]$/.test(cell.value) && cell.value !== solution;
            }), cellAndSolution => {
                return cellAndSolution[0];
            });

            this.setState({
                grid: helpers.mapGrid(this.state.grid, (cell, gridX, gridY) => {
                    if (_.some(badCells, bad => bad.x === gridX && bad.y === gridY)) {
                        cell.isError = true;
                    }

                    return cell;
                })
            });

            setTimeout(() => {
                this.setState({
                    grid: helpers.mapGrid(this.state.grid, (cell, gridX, gridY) => {
                        if (_.some(badCells, bad => bad.x === gridX && bad.y === gridY)) {
                            cell.isError = false;
                            cell.value = '';
                        }

                        return cell;
                    })
                });
            }, 150);
        }
    }

    onCheat () {
        this.cheat(this.clueInFocus());
        this.save();
    }

    onCheck () {
        this.check(this.clueInFocus());
        this.save();
    }

    onSolution () {
        _.forEach(this.props.data.entries, (entry) => {
            this.cheat(entry);
        });
        this.save();
    }

    onCheckAll () {
        _.forEach(this.props.data.entries, (entry) => {
            this.check(entry);
        });
        this.save();
    }

    onClearAll () {
        this.setState({
            grid: helpers.mapGrid(this.state.grid, cell => {
                cell.value = '';
                return cell;
            })
        });

        this.save();
    }

    hiddenInputValue () {
        const cell = this.state.cellInFocus;

        let currentValue;

        if (cell) {
            currentValue = this.state.grid[cell.x][cell.y].value;
        }

        return currentValue ? currentValue : '';
    }

    onClickHiddenInput () {
        const focussed = this.state.cellInFocus;

        this.onSelect(focussed.x, focussed.y);
    }

    hasSolutions () {
        return 'solution' in this.props.data.entries[0];
    }

    render () {
        const focussed = this.clueInFocus();
        const isHighlighted = (x, y) => focussed ? helpers.entryHasCell(focussed, x, y) : false;

        return (
            <div className={`crossword__container crossword__container--${this.props.data.crosswordType}`}>
                <div className='crossword__grid-wrapper'>
                    <Grid
                        rows={this.rows}
                        columns={this.columns}
                        cells={this.state.grid}
                        setCellValue={this.setCellValue}
                        onSelect={this.onSelect}
                        isHighlighted={isHighlighted}
                        focussedCell={this.state.cellInFocus}
                        ref='grid'
                    />
                    <HiddenInput
                        onChange={this.insertCharacter}
                        onClick={this.onClickHiddenInput}
                        onKeyDown={this.onKeyDown}
                        onBlur={this.goToReturnPosition}
                        value={this.hiddenInputValue()}
                        ref='hiddenInputComponent'
                    />
                </div>
                <Controls
                    hasSolutions={this.hasSolutions()}
                    clueInFocus={focussed}
                    onCheat={this.onCheat}
                    onSolution={this.onSolution}
                    onCheck={this.onCheck}
                    onCheckAll={this.onCheckAll}
                    onClearAll={this.onClearAll}
                />
                <Clues
                    clues={this.cluesData()}
                    focusClue={this.focusClue}
                    setReturnPosition={this.setReturnPosition}
                />
            </div>
        );
    }
}

export default function () {
    $('.js-crossword').each(function (element) {
        if (element.hasAttribute('data-crossword-data')) {
            const crosswordData = JSON.parse(element.getAttribute('data-crossword-data'));
            React.render(<Crossword data={crosswordData} />, element);
        } else {
            throw 'JavaScript crossword without associated data in data-crossword-data';
        }
    });
}
<|MERGE_RESOLUTION|>--- conflicted
+++ resolved
@@ -14,12 +14,8 @@
 import helpers from './helpers';
 import keycodes from './keycodes';
 import persistence from './persistence';
-<<<<<<< HEAD
-=======
 import loadComments from './comments';
-import loadFont from './font';
 import renderSeries from './series';
->>>>>>> 549e82b8
 
 class Crossword extends React.Component {
 
@@ -47,13 +43,9 @@
             'goToReturnPosition'
         );
 
-<<<<<<< HEAD
-=======
-        loadFont();
         loadComments();
         renderSeries();
 
->>>>>>> 549e82b8
         this.state = {
             grid: helpers.buildGrid(
                 dimensions.rows,
