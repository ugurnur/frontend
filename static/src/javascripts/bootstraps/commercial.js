--- conflicted
+++ resolved
@@ -15,12 +15,9 @@
     'commercial/modules/hosted/about',
     'commercial/modules/hosted/video',
     'commercial/modules/hosted/gallery',
-<<<<<<< HEAD
     'commercial/modules/hosted/colours',
     'commercial/modules/hosted/onward-journey-carousel',
-=======
     'commercial/modules/hosted/onward',
->>>>>>> 75c40e14
     'commercial/modules/slice-adverts',
     'commercial/modules/liveblog-adverts',
     'commercial/modules/sticky-top-banner',
@@ -45,12 +42,9 @@
     hostedAbout,
     hostedVideo,
     hostedGallery,
-<<<<<<< HEAD
     hostedColours,
     hostedOJCarousel,
-=======
     hostedOnward,
->>>>>>> 75c40e14
     sliceAdverts,
     liveblogAdverts,
     stickyTopBanner,
@@ -87,12 +81,9 @@
             ['cm-hostedAbout', hostedAbout.init],
             ['cm-hostedVideo', hostedVideo.init],
             ['cm-hostedGallery', hostedGallery.init],
-<<<<<<< HEAD
+            ['cm-hostedOnward', hostedOnward.init]),
             ['cm-hostedColours', hostedColours.init],
             ['cm-hostedOJCarousel', hostedOJCarousel.init]);
-=======
-            ['cm-hostedOnward', hostedOnward.init]);
->>>>>>> 75c40e14
     }
 
     if ((config.switches.disableStickyAdBannerOnMobile && detect.getBreakpoint() === 'mobile') ||
