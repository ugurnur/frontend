define([
    'Promise',
    'common/utils/config',
    'common/utils/mediator',
    'common/utils/robust',
    'common/utils/_',
    'common/modules/commercial/article-aside-adverts',
    'common/modules/commercial/article-body-adverts',
    'common/modules/commercial/badges',
    'common/modules/commercial/comment-adverts',
    'common/modules/commercial/dfp',
    'common/modules/commercial/front-commercial-components',
    'common/modules/commercial/slice-adverts',
    'common/modules/commercial/third-party-tags',
    'common/modules/user-prefs'
], function (
    Promise,
    config,
    mediator,
    robust,
    _,
    articleAsideAdverts,
    articleBodyAdverts,
    badges,
    commentAdverts,
    dfp,
    frontCommercialComponents,
    sliceAdverts,
    thirdPartyTags,
    userPrefs
) {
    var modules = [
        ['cm-articleAsideAdverts', articleAsideAdverts],
        ['cm-articleBodyAdverts', articleBodyAdverts],
        ['cm-sliceAdverts', sliceAdverts],
        ['cm-frontCommercialComponents', frontCommercialComponents],
<<<<<<< HEAD
        ['cm-commentAdverts', commentAdverts],
=======
        ['cm-thirdPartyTags', thirdPartyTags],
>>>>>>> 64a36e06
        ['cm-badges', badges]
    ];

    return {
        init: function () {
            var modulePromises = [];

            if (
                !userPrefs.isOff('adverts') && !config.page.shouldHideAdverts &&
                (!config.page.isSSL || config.page.section === 'admin') && !window.location.hash.match(/[#&]noads(&.*)?$/)
            ) {
                _.forEach(modules, function (pair) {
                    robust(pair[0], function () {
                        modulePromises.push(pair[1].init());
                    });
                });

                Promise.all(modulePromises).then(function () {
                    if (config.switches.commercial) {
                        robust('cm-dfp', function () {
                            dfp.init();
                        });
                        // TODO does dfp return a promise?
                        robust('cm-ready', function () {
                            mediator.emit('page:commercial:ready');
                        });
                    }
                });

            }
        }
    };

});<|MERGE_RESOLUTION|>--- conflicted
+++ resolved
@@ -34,11 +34,8 @@
         ['cm-articleBodyAdverts', articleBodyAdverts],
         ['cm-sliceAdverts', sliceAdverts],
         ['cm-frontCommercialComponents', frontCommercialComponents],
-<<<<<<< HEAD
         ['cm-commentAdverts', commentAdverts],
-=======
         ['cm-thirdPartyTags', thirdPartyTags],
->>>>>>> 64a36e06
         ['cm-badges', badges]
     ];
 
