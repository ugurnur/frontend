--- conflicted
+++ resolved
@@ -10,7 +10,10 @@
 import {
     articleBodyAdvertsInit,
 } from 'commercial/modules/article-body-adverts';
-import { closeDisabledSlots } from 'commercial/modules/close-disabled-slots';
+import {
+    closeDisabledSlots,
+    closeAdFreeDisabledSlots,
+} from 'commercial/modules/close-disabled-slots';
 import prepareGoogletag from 'commercial/modules/dfp/prepare-googletag';
 import prepareSonobiTag from 'commercial/modules/dfp/prepare-sonobi-tag';
 import prepareSwitchTag from 'commercial/modules/dfp/prepare-switch-tag';
@@ -36,13 +39,12 @@
 import { trackPerformance } from 'common/modules/analytics/google';
 import commercialFeatures from 'commercial/modules/commercial-features';
 
-<<<<<<< HEAD
 const commercialModules: Array<Array<any>> = commercialFeatures.adFree
     ? [
           ['cm-highMerch', highMerch.init],
           ['cm-thirdPartyTags', thirdPartyTags.init],
           ['cm-prepare-googletag', prepareGoogletag.init, true],
-          ['cm-closeDisabledSlots', closeDisabledSlots.init],
+          ['cm-closeDisabledSlots', closeAdFreeDisabledSlots],
           ['cm-fill-advert-slots', fillAdvertSlots, true],
           ['cm-paidContainers', paidContainers],
           ['cm-paidforBand', paidforBand.init],
@@ -56,29 +58,12 @@
           ['cm-prepare-googletag', prepareGoogletag.init, true],
           ['cm-articleBodyAdverts', articleBodyAdvertsInit],
           ['cm-liveblogAdverts', liveblogAdverts.init, true],
-          ['cm-closeDisabledSlots', closeDisabledSlots.init],
+          ['cm-closeDisabledSlots', closeDisabledSlots],
           ['cm-stickyTopBanner', stickyTopBanner.init],
           ['cm-fill-advert-slots', fillAdvertSlots, true],
           ['cm-paidContainers', paidContainers],
           ['cm-paidforBand', paidforBand.init],
       ];
-=======
-const commercialModules: Array<Array<any>> = [
-    ['cm-highMerch', highMerch.init],
-    ['cm-thirdPartyTags', thirdPartyTags.init],
-    ['cm-prepare-sonobi-tag', prepareSonobiTag.init, true],
-    ['cm-prepare-switch-tag', prepareSwitchTag.init, true],
-    ['cm-articleAsideAdverts', articleAsideAdvertsInit, true],
-    ['cm-prepare-googletag', prepareGoogletag.init, true],
-    ['cm-articleBodyAdverts', articleBodyAdvertsInit],
-    ['cm-liveblogAdverts', liveblogAdverts.init, true],
-    ['cm-closeDisabledSlots', closeDisabledSlots],
-    ['cm-stickyTopBanner', stickyTopBanner.init],
-    ['cm-fill-advert-slots', fillAdvertSlots, true],
-    ['cm-paidContainers', paidContainers],
-    ['cm-paidforBand', paidforBand.init],
-];
->>>>>>> d7998069
 
 if (config.page.isHosted) {
     commercialModules.push(
@@ -123,14 +108,6 @@
 };
 
 export default (): Promise<void> => {
-<<<<<<< HEAD
-=======
-    if (config.switches.adFreeMembershipTrial && userFeatures.isAdFreeUser()) {
-        closeDisabledSlots(true);
-        return Promise.resolve();
-    }
-
->>>>>>> d7998069
     markTime('commercial start');
     catchErrorsWithContext([
         [
