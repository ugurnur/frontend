--- conflicted
+++ resolved
@@ -72,22 +72,8 @@
     ];
 
     var secondaryModules = [
-<<<<<<< HEAD
-        ['cm-fill-advert-slots', fillAdvertSlots.init],
+        ['cm-fill-advert-slots', fillAdvertSlots.init, fillAdvertSlots.customTiming],
         ['cm-paidContainers', paidContainers.init]
-=======
-        ['cm-fill-advert-slots', fillAdvertSlots.init, fillAdvertSlots.customTiming],
-        ['cm-paidforBand', paidforBand.init],
-        ['cm-paidContainers', paidContainers.init],
-        ['cm-ready', function () {
-            mediator.emit('page:commercial:ready');
-            userTiming.mark('commercial end');
-            robust.catchErrorsAndLog('ga-user-timing-commercial-end', function () {
-                ga.trackPerformance('Javascript Load', 'commercialEnd', 'Commercial end parse time');
-            });
-            return Promise.resolve();
-        }]
->>>>>>> 551480c1
     ];
 
     if (config.page.isAdvertisementFeature) {
