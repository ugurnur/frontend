--- conflicted
+++ resolved
@@ -37,7 +37,6 @@
 import { trackPerformance } from 'common/modules/analytics/google';
 import { commercialFeatures } from 'commercial/modules/commercial-features';
 
-<<<<<<< HEAD
 const commercialModules: Array<Array<any>> = commercialFeatures.adFree
     ? [
           ['cm-highMerch', highMerch.init],
@@ -56,30 +55,13 @@
           ['cm-articleAsideAdverts', articleAsideAdvertsInit, true],
           ['cm-prepare-googletag', prepareGoogletag.init, true],
           ['cm-articleBodyAdverts', articleBodyAdvertsInit],
-          ['cm-liveblogAdverts', liveblogAdverts.init, true],
+          ['cm-liveblogAdverts', initLiveblogAdverts, true],
           ['cm-closeDisabledSlots', closeDisabledSlots],
           ['cm-stickyTopBanner', stickyTopBanner.init],
           ['cm-fill-advert-slots', fillAdvertSlots, true],
           ['cm-paidContainers', paidContainers],
           ['cm-paidforBand', paidforBand.init],
       ];
-=======
-const commercialModules: Array<Array<any>> = [
-    ['cm-highMerch', highMerch.init],
-    ['cm-thirdPartyTags', thirdPartyTags.init],
-    ['cm-prepare-sonobi-tag', prepareSonobiTag.init, true],
-    ['cm-prepare-switch-tag', prepareSwitchTag.init, true],
-    ['cm-articleAsideAdverts', articleAsideAdvertsInit, true],
-    ['cm-prepare-googletag', prepareGoogletag.init, true],
-    ['cm-articleBodyAdverts', articleBodyAdvertsInit],
-    ['cm-liveblogAdverts', initLiveblogAdverts, true],
-    ['cm-closeDisabledSlots', closeDisabledSlots],
-    ['cm-stickyTopBanner', stickyTopBanner.init],
-    ['cm-fill-advert-slots', fillAdvertSlots, true],
-    ['cm-paidContainers', paidContainers],
-    ['cm-paidforBand', paidforBand.init],
-];
->>>>>>> e0aafa3e
 
 if (config.page.isHosted) {
     commercialModules.push(
