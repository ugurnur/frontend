/* jshint nonew: false */
/* TODO - fix module constructors so we can remove the above jshint override */
define([
    'bean',
    'bonzo',
    'enhancer',
    'fastclick',
    'qwery',
    'common/utils/$',
    'common/utils/config',
    'common/utils/cookies',
    'common/utils/detect',
    'common/utils/proximity-loader',
    'common/utils/mediator',
    'common/utils/template',
    'common/utils/url',
    'common/utils/robust',
    'common/utils/storage',
    'common/modules/analytics/clickstream',
    'common/modules/analytics/foresee-survey',
    'common/modules/analytics/livestats',
    'common/modules/analytics/media-listener',
    'common/modules/analytics/omniture',
    'common/modules/analytics/register',
    'common/modules/analytics/scrollDepth',
    'common/modules/analytics/css-logging',
    'common/modules/analytics/simple-metrics',
    'common/modules/analytics/tech-feedback',
    'common/modules/commercial/user-ad-targeting',
    'common/modules/discussion/comment-count',
    'common/modules/discussion/loader',
    'common/modules/experiments/ab',
    'common/modules/identity/api',
    'common/modules/identity/autosignin',
    'common/modules/navigation/navigation',
    'common/modules/navigation/profile',
    'common/modules/navigation/search',
    'common/modules/onward/history',
    'common/modules/onward/more-tags',
    'common/modules/onward/onward-content',
    'common/modules/onward/popular',
    'common/modules/onward/related',
    'common/modules/onward/tonal',
    'common/modules/social/share-count',
    'common/modules/ui/accessibility-prefs',
    'common/modules/ui/dropdowns',
    'common/modules/ui/faux-block-link',
    'common/modules/ui/fonts',
    'common/modules/ui/last-modified',
    'common/modules/ui/message',
    'common/modules/ui/relativedates',
    'common/modules/ui/smartAppBanner',
    'common/modules/ui/tabs',
    'common/modules/ui/toggles',
    'common/modules/user-prefs',
    'common/modules/onward/breaking-news',
<<<<<<< HEAD
    'common/views/international-message.html!text',
    'common/views/international-control-message.html!text',
=======
    'text!common/views/international-message.html',
    'text!common/views/international-control-message.html',
    'text!common/views/donot-use-adblock.html',
>>>>>>> bdd9f3bd
    'bootstraps/identity'
], function (
    bean,
    bonzo,
    enhancer,
    FastClick,
    qwery,
    $,
    config,
    cookies,
    detect,
    proximityLoader,
    mediator,
    template,
    url,
    robust,
    storage,
    Clickstream,
    Foresee,
    liveStats,
    mediaListener,
    omniture,
    register,
    ScrollDepth,
    logCss,
    simpleMetrics,
    techFeedback,
    userAdTargeting,
    CommentCount,
    DiscussionLoader,
    ab,
    id,
    AutoSignin,
    navigation,
    Profile,
    Search,
    history,
    MoreTags,
    Onward,
    Popular,
    Related,
    TonalComponent,
    shareCount,
    accessilbilityPrefs,
    Dropdowns,
    fauxBlockLink,
    fonts,
    LastModified,
    Message,
    RelativeDates,
    smartAppBanner,
    Tabs,
    Toggles,
    userPrefs,
    breakingNews,
    internationalMessage,
    internationalControlMessage,
    doNotUseAdblockTemplate,
    identity
) {
    var modules = {
            loadFonts: function () {
                fonts.load();
            },

            initId: function () {
                identity.init(config);
            },

            initUserAdTargeting: function () {
                userAdTargeting.requestUserSegmentsFromId();
            },

            initFastClick: function () {
                FastClick.attach(document.body);
            },

            initialiseFauxBlockLink: function () {
                fauxBlockLink().init();
            },

            initialiseTopNavItems: function () {
                var profile,
                    search = new Search(),
                    header = document.getElementById('header');

                if (header) {
                    if (config.switches.idProfileNavigation) {
                        profile = new Profile({
                            url: config.page.idUrl
                        });
                        profile.init();
                    }
                }

                search.init(header);
            },

            initialiseNavigation: function () {
                navigation.init();
            },

            transcludeRelated: function () {
                var opts = {
                    excludeTags: []
                };

                // exclude ad features from non-ad feature content
                if (config.page.sponsorshipType !== 'advertisement-features') {
                    opts.excludeTags.push('tone/advertisement-features');
                }
                // don't want to show professional network content on videos or interactives
                if ('contentType' in config.page && ['video', 'interactive'].indexOf(config.page.contentType.toLowerCase()) >= 0) {
                    opts.excludeTags.push('guardian-professional/guardian-professional');
                }
                new Related(opts).renderRelatedComponent();
            },

            initRelated: function () {
                if (window.location.hash) {
                    modules.transcludeRelated();
                } else {
                    var relatedEl = qwery('.js-related')[0];
                    if (relatedEl) {
                        proximityLoader.add(relatedEl, 1500, modules.transcludeRelated);
                    }
                }
            },

            transcludePopular: function () {
                new Popular().init();
            },

            initPopular: function () {
                if (!config.page.isFront) {
                    if (window.location.hash) {
                        modules.transcludePopular();
                    } else {
                        var onwardEl = qwery('.js-popular-trails')[0];
                        if (onwardEl) {
                            proximityLoader.add(onwardEl, 1500, modules.transcludePopular);
                        }
                    }
                }
            },

            transcludeOnwardContent: function () {
                if ((config.page.seriesId || config.page.blogIds) && config.page.showRelatedContent) {
                    new Onward(qwery('.js-onward'));
                } else if (config.page.tones !== '') {
                    $('.js-onward').each(function (c) {
                        new TonalComponent().fetch(c, 'html');
                    });
                }
            },

            initOnwardContent: function () {
                if (window.location.hash) {
                    modules.transcludeOnwardContent();
                } else {
                    var onwardEl = qwery('.js-onward')[0];
                    if (onwardEl) {
                        proximityLoader.add(onwardEl, 1500, modules.transcludeOnwardContent);
                    }
                }
            },

            showTabs: function () {
                var tabs = new Tabs();
                [
                    'modules:popular:loaded',
                    'modules:geomostpopular:ready'
                ].forEach(function (event) {
                    mediator.on(event, function (el) {
                        tabs.init(el);
                    });
                });
            },

            showToggles: function () {
                var toggles = new Toggles();
                toggles.init(document);
                toggles.reset();
                Dropdowns.init();
            },

            showRelativeDates: function () {
                var dates = RelativeDates;
                dates.init();
                mediator.on('fragment:ready:dates', function (el) {
                    dates.init(el);
                });
            },

            initClickstream: function () {
                new Clickstream({filter: ['a', 'button']});
            },

            showAdblockMessage: function () {
                var alreadyVisted = storage.local.get('alreadyVisited') || 0,
                    adblockLink = 'https://membership.theguardian.com/about/supporter?INTCMP=adb-mv';

                if (detect.getBreakpoint() !== 'mobile' && detect.adblockInUse && config.switches.adblock && alreadyVisted) {
                    new Message('adblock', {
                        pinOnHide: false,
                        siteMessageLinkName: 'adblock message variant',
                        siteMessageCloseBtn: 'hide'
                    }).show(template(
                            doNotUseAdblockTemplate,
                            {
                                adblockLink: adblockLink,
                                messageText: 'We notice you\'ve got an ad-blocker switched on. Perhaps you\'d like to support the Guardian another way?',
                                linkText: 'Become a supporter today'
                            }
                        ));
                }

                storage.local.set('alreadyVisited', alreadyVisted + 1);
            },

            logLiveStats: function () {
                liveStats.log();
            },

            loadAnalytics: function () {
                omniture.go();

                if (config.switches.ophan) {
                    require(['ophan/ng'], function (ophan) {

                        if (config.switches.scrollDepth) {
                            mediator.on('scrolldepth:data', ophan.record);

                            new ScrollDepth({
                                isContent: /Article|LiveBlog/.test(config.page.contentType)
                            });
                        }
                    });
                }
            },

            cleanupCookies: function () {
                cookies.cleanUp(['mmcore.pd', 'mmcore.srv', 'mmid', 'GU_ABFACIA', 'GU_FACIA', 'GU_ALPHA', 'GU_ME', 'at']);
            },

            updateHistory: function () {
                if (config.page.contentType !== 'Network Front') {
                    history.logSummary(config.page);
                }

                if (config.page.contentType === 'Video') {
                    history.logHistory(config.page);
                }
            },

            showHistoryInMegaNav: function () {
                if (config.switches.historyTags) {
                    mediator.once('modules:nav:open', function () {
                        history.showInMegaNav();
                    });
                }
            },

            initAutoSignin: function () {
                if (config.switches.facebookAutosignin && detect.getBreakpoint() !== 'mobile') {
                    new AutoSignin().init();
                }
            },

            windowEventListeners: function () {
                var event,
                    events = {
                        resize:            'window:resize',
                        scroll:            'window:scroll',
                        orientationchange: 'window:orientationchange'
                    };
                for (event in events) {
                    bean.on(window, event, mediator.emit.bind(mediator, events[event]));
                }
            },

            mediaEventListeners: function () {
                mediaListener.init();
            },

            checkIframe: function () {
                if (window.self !== window.top) {
                    $('html').addClass('iframed');
                }
            },

            runForseeSurvey: function () {
                if (config.switches.foresee) {
                    Foresee.load();
                }
            },

            augmentInteractive: function () {
                if (/Article|Interactive|LiveBlog/.test(config.page.contentType)) {
                    $('figure.interactive').each(function (el) {
                        enhancer.render(el, document, config, mediator);
                    });
                }
            },

            startRegister: function () {
                if (!config.page.isSSL) {
                    register.initialise();
                }
            },

            repositionComments: function () {
                if (!id.isUserLoggedIn()) {
                    $('.js-comments').appendTo(qwery('.js-repositioned-comments'));
                }
            },

            showMoreTagsLink: function () {
                new MoreTags().init();
            },

            showSmartBanner: function () {
                smartAppBanner.init();
            },

            initDiscussion: function () {
                if (config.switches.discussion) {
                    CommentCount.init();
                    if (config.page.commentable) {
                        var el = qwery('.discussion')[0];
                        if (el) {
                            new DiscussionLoader().attachTo(el);
                        }
                    }
                }
            },

            testCookie: function () {
                var queryParams = url.getUrlVars();
                if (queryParams.test) {
                    cookies.addSessionCookie('GU_TEST', encodeURIComponent(queryParams.test));
                }
            },

            adTestCookie: function () {
                var queryParams = url.getUrlVars();
                if (queryParams.adtest === 'clear') {
                    cookies.remove('adtest');
                } else if (queryParams.adtest) {
                    cookies.add('adtest', encodeURIComponent(queryParams.adtest), 10);
                }
            },

            initOpenOverlayOnClick: function () {
                var offset;

                bean.on(document.body, 'click', '[data-open-overlay-on-click]', function (e) {
                    var elId = bonzo(e.currentTarget).data('open-overlay-on-click');
                    offset = document.body.scrollTop;
                    bonzo(document.body).addClass('has-overlay');
                    $('#' + elId).addClass('overlay--open').appendTo(document.body);
                });

                bean.on(document.body, 'click', '.js-overlay-close', function (e) {
                    var overlay = $.ancestor(e.target, 'overlay');
                    if (overlay) {
                        bonzo(overlay).removeClass('overlay--open');
                    }
                    bonzo(document.body).removeClass('has-overlay');
                    if (offset) {
                        window.setTimeout(function () {
                            document.body.scrollTop = offset;
                            offset = null;
                        }, 1);
                    }
                });
            },

            initShareCounts: function () {
                shareCount.init();
            },

            initLastModified: function () {
                LastModified.init();
            },

            loadBreakingNews: function () {
                if (config.switches.breakingNews) {
                    breakingNews();
                }
            },

            runCssLogging: function () {
                if (config.switches.cssLogging) {
                    logCss();
                }
            },

            initSimpleMetrics: function () {
                simpleMetrics.init();
            },

            initTechFeedback: function () {
                techFeedback.init();
            },

            initAccessibilityPrefs: function () {
                accessilbilityPrefs.init();
            },

            initPublicApi: function () {
                // BE CAREFUL what you expose here...
                window.guardian.api = {
                    logCss: logCss
                };
            },

            runCustomAbTests: function () {
                var rec1Test = ab.getTest('MtRec1'),
                    rec2Test = ab.getTest('MtRec2');

                if (rec1Test && ab.isParticipating(rec1Test) && ab.getTestVariant('MtRec1') === 'A'
                    && ab.testCanBeRun('MtRec1')) {
                    rec1Test.fireRecTest();
                }
                if (rec2Test && ab.isParticipating(rec2Test) && ab.getTestVariant('MtRec2') === 'A'
                    && ab.testCanBeRun('MtRec2')) {
                    rec2Test.fireRecTest();
                }
            },

            internationalSignposting: function () {
                if ('internationalEdition' in config.page) {
                    if (config.page.internationalEdition === 'international' && config.page.pageId === 'international') {
                        new Message('international-with-survey-new', {
                            pinOnHide: true
                        }).show(template(internationalMessage, {}));
                    } else if (config.page.internationalEdition === 'control' && config.page.pageId === 'uk') {
                        new Message('international', {
                            pinOnHide: true
                        }).show(template(internationalControlMessage, {}));
                    }
                }
            }
        },

        ready = function () {
            robust('c-fonts',           modules.loadFonts);
            robust('c-identity',        modules.initId);
            robust('c-adverts',         modules.initUserAdTargeting);
            robust('c-discussion',      modules.initDiscussion);
            robust('c-fast-click',      modules.initFastClick);
            robust('c-test-cookie',     modules.testCookie);
            robust('c-ad-cookie',       modules.adTestCookie);
            robust('c-event-listeners', modules.windowEventListeners);
            robust('c-breaking-news',   modules.loadBreakingNews);
            robust('c-shares',          modules.initShareCounts);
            robust('c-last-modified',   modules.initLastModified);
            robust('c-block-link',      modules.initialiseFauxBlockLink);
            robust('c-iframe',          modules.checkIframe);
            robust('c-tabs',            modules.showTabs);
            robust('c-top-nav',         modules.initialiseTopNavItems);
            robust('c-init-nav',        modules.initialiseNavigation);
            robust('c-toggles',         modules.showToggles);
            robust('c-dates',           modules.showRelativeDates);
            robust('c-clickstream',     modules.initClickstream);
            robust('c-history',         modules.updateHistory);
            robust('c-sign-in',         modules.initAutoSignin);
            robust('c-interactive',     modules.augmentInteractive);
            robust('c-history-nav',     modules.showHistoryInMegaNav);
            robust('c-forsee',          modules.runForseeSurvey);
            robust('c-start-register',  modules.startRegister);
            robust('c-comments',        modules.repositionComments);
            robust('c-tag-links',       modules.showMoreTagsLink);
            robust('c-smart-banner',    modules.showSmartBanner);
            robust('c-adblock',         modules.showAdblockMessage);
            robust('c-log-stats',       modules.logLiveStats);
            robust('c-analytics',       modules.loadAnalytics);
            robust('c-cookies',         modules.cleanupCookies);
            robust('c-popular',         modules.initPopular);
            robust('c-related',         modules.initRelated);
            robust('c-onward',          modules.initOnwardContent);
            robust('c-overlay',         modules.initOpenOverlayOnClick);
            robust('c-css-logging',     modules.runCssLogging);
            robust('c-public-api',      modules.initPublicApi);
            robust('c-simple-metrics',  modules.initSimpleMetrics);
            robust('c-tech-feedback',   modules.initTechFeedback);
            robust('c-media-listeners', modules.mediaEventListeners);
            robust('c-run-custom-ab',   modules.runCustomAbTests);
            robust('c-accessibility-prefs',       modules.initAccessibilityPrefs);
            robust('c-international-signposting', modules.internationalSignposting);
        };

    return {
        init: ready
    };
});<|MERGE_RESOLUTION|>--- conflicted
+++ resolved
@@ -54,14 +54,9 @@
     'common/modules/ui/toggles',
     'common/modules/user-prefs',
     'common/modules/onward/breaking-news',
-<<<<<<< HEAD
-    'common/views/international-message.html!text',
-    'common/views/international-control-message.html!text',
-=======
     'text!common/views/international-message.html',
     'text!common/views/international-control-message.html',
     'text!common/views/donot-use-adblock.html',
->>>>>>> bdd9f3bd
     'bootstraps/identity'
 ], function (
     bean,
