--- conflicted
+++ resolved
@@ -493,23 +493,8 @@
             robust('c-smart-banner', modules.showSmartBanner);
             robust('c-log-stats', modules.logLiveStats);
             robust('c-analytics',       modules.loadAnalytics);
-<<<<<<< HEAD
-
-            if (!inTestGroup) {
-                robust('c-cookies', modules.cleanupCookies);
-                robust('c-popular', modules.initPopular);
-                robust('c-related', modules.initRelated);
-                robust('c-onward', modules.initOnwardContent);
-                robust('c-overlay', modules.initOpenOverlayOnClick);
-                robust('c-css-logging', modules.runCssLogging);
-                robust('c-public-api', modules.initPublicApi);
-                robust('c-simple-metrics', modules.initSimpleMetrics);
-                robust('c-crosswords', crosswordThumbnails.init);
-            }
-
-=======
             robust('c-cookies', modules.cleanupCookies);
-            robust('c-popular', modules.transcludePopular);
+            robust('c-popular', modules.initPopular);
             robust('c-related', modules.initRelated);
             robust('c-onward', modules.initOnwardContent);
             robust('c-overlay', modules.initOpenOverlayOnClick);
@@ -517,7 +502,6 @@
             robust('c-public-api', modules.initPublicApi);
             robust('c-simple-metrics', modules.initSimpleMetrics);
             robust('c-crosswords', crosswordThumbnails.init);
->>>>>>> a299d5b2
             robust('c-ready',           function () { mediator.emit('page:common:ready'); });
         };
 
