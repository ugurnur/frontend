--- conflicted
+++ resolved
@@ -451,7 +451,6 @@
 
         },
         ready = function () {
-<<<<<<< HEAD
             robust('c-fonts',           modules.loadFonts);
             robust('c-identity',        modules.initId);
             robust('c-adverts',         modules.initUserAdTargeting);
@@ -489,50 +488,9 @@
             robust('c-overlay',         modules.initOpenOverlayOnClick);
             robust('c-css-logging',     modules.runCssLogging);
             robust('c-public-api',      modules.initPublicApi);
+            robust('c-simple-metrics',  modules.initSimpleMetrics);
 
             robust('c-crosswords',      crosswordThumbnails.init);
-=======
-            robust('c-fonts',           function () { modules.loadFonts(); });
-            robust('c-identity',        function () { modules.initId(); });
-            robust('c-adverts',         function () { modules.initUserAdTargeting(); });
-            robust('c-discussion',      function () { modules.initDiscussion(); });
-            robust('c-fast-click',      function () { modules.initFastClick(); });
-            robust('c-test-cookie',     function () { modules.testCookie(); });
-            robust('c-ad-cookie',       function () { modules.adTestCookie(); });
-            robust('c-event-listeners', function () { modules.windowEventListeners(); });
-            robust('c-breaking-news',   function () { modules.loadBreakingNews(); });
-            robust('c-shares',          function () { modules.initShareCounts(); });
-            robust('c-block-link',      function () { modules.initialiseFauxBlockLink(); });
-            robust('c-iframe',          function () { modules.checkIframe(); });
-            robust('c-tabs',            function () { modules.showTabs(); });
-            robust('c-top-nav',         function () { modules.initialiseTopNavItems(); });
-            robust('c-init-nav',        function () { modules.initialiseNavigation(); });
-            robust('c-toggles',         function () { modules.showToggles(); });
-            robust('c-dates',           function () { modules.showRelativeDates(); });
-            robust('c-clickstream',     function () { modules.initClickstream(); });
-            robust('c-release-message', function () { modules.displayReleaseMessage(); });
-            robust('c-history',         function () { modules.updateHistory(); });
-            robust('c-sign-in',         function () { modules.initAutoSignin(); });
-            robust('c-interactive',     function () { modules.augmentInteractive(); });
-            robust('c-history-nav',     function () { modules.showHistoryInMegaNav(); });
-            robust('c-forsee',          function () { modules.runForseeSurvey(); });
-            robust('c-start-register',  function () { modules.startRegister(); });
-            robust('c-comments',        function () { modules.repositionComments(); });
-            robust('c-tag-links',       function () { modules.showMoreTagsLink(); });
-            robust('c-smart-banner',    function () { modules.showSmartBanner(); });
-            robust('c-log-stats',       function () { modules.logLiveStats(); });
-            robust('c-analytics',       function () { modules.loadAnalytics(); });
-            robust('c-cookies',         function () { modules.cleanupCookies(); });
-            robust('c-popular',         function () { modules.transcludePopular(); });
-            robust('c-related',         function () { modules.transcludeRelated(); });
-            robust('c-onward',          function () { modules.transcludeOnwardContent(); });
-            robust('c-overlay',         function () { modules.initOpenOverlayOnClick(); });
-            robust('c-css-logging',     function () { modules.runCssLogging(); });
-            robust('c-public-api',      function () { modules.initPublicApi(); });
-            robust('c-simple-metrics',  function () { modules.initSimpleMetrics(); });
-
-            robust('c-crosswords',      function () { crosswordThumbnails.init(); });
->>>>>>> ec81a66e
 
             robust('c-ready', function () { mediator.emit('page:common:ready'); });
         };
