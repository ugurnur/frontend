--- conflicted
+++ resolved
@@ -456,29 +456,6 @@
         inTestGroup = config.switches.iphoneConfidence && guardian.isIphone4 && guardian.inTestBucket,
 
         ready = function () {
-<<<<<<< HEAD
-            robust('c-fonts',           modules.loadFonts);
-            robust('c-identity',        modules.initId);
-            robust('c-adverts',         modules.initUserAdTargeting);
-            robust('c-discussion',      modules.initDiscussion);
-            robust('c-fast-click',      modules.initFastClick);
-            robust('c-test-cookie',     modules.testCookie);
-            robust('c-ad-cookie',       modules.adTestCookie);
-            robust('c-event-listeners', modules.windowEventListeners);
-            robust('c-breaking-news',   modules.loadBreakingNews);
-            robust('c-shares',          modules.initShareCounts);
-            robust('c-block-link',      modules.initialiseFauxBlockLink);
-            robust('c-iframe',          modules.checkIframe);
-            robust('c-tabs',            modules.showTabs);
-            robust('c-top-nav',         modules.initialiseTopNavItems);
-            robust('c-init-nav',        modules.initialiseNavigation);
-            robust('c-toggles',         modules.showToggles);
-            robust('c-dates',           modules.showRelativeDates);
-            robust('c-clickstream',     modules.initClickstream);
-            robust('c-release-message', modules.displayReleaseMessage);
-            robust('c-history',         modules.updateHistory);
-=======
-
             if (!inTestGroup) {
                 robust('c-fonts',           modules.loadFonts);
                 robust('c-identity',        modules.initId);
@@ -502,7 +479,6 @@
                 robust('c-history',         modules.updateHistory);
             }
 
->>>>>>> bbbd19a4
             robust('c-sign-in',         modules.initAutoSignin);
             robust('c-interactive',     modules.augmentInteractive);
             robust('c-history-nav',     modules.showHistoryInMegaNav);
@@ -512,31 +488,17 @@
             robust('c-tag-links',       modules.showMoreTagsLink);
             robust('c-smart-banner',    modules.showSmartBanner);
             robust('c-log-stats',       modules.logLiveStats);
-<<<<<<< HEAD
             robust('c-analytics',       modules.loadAnalytics);
-            robust('c-cookies',         modules.cleanupCookies);
-            robust('c-popular',         modules.transcludePopular);
-            robust('c-related',         modules.initRelated);
-            robust('c-onward',          modules.initOnwardContent);
-=======
-            robust('c-analytics',       modules.loadAnalytics); // TODO - don't turn me off in this test
             robust('c-cookies',         modules.cleanupCookies);
             robust('c-popular',         modules.transcludePopular);
             robust('c-related',         modules.transcludeRelated);
             robust('c-onward',          modules.transcludeOnwardContent);
->>>>>>> bbbd19a4
             robust('c-overlay',         modules.initOpenOverlayOnClick);
             robust('c-css-logging',     modules.runCssLogging);
             robust('c-public-api',      modules.initPublicApi);
             robust('c-simple-metrics',  modules.initSimpleMetrics);
-
             robust('c-crosswords',      crosswordThumbnails.init);
-
-<<<<<<< HEAD
-            robust('c-ready', function () { mediator.emit('page:common:ready'); });
-=======
             robust('c-ready',           function () { mediator.emit('page:common:ready'); });
->>>>>>> bbbd19a4
         };
 
     return {
