--- conflicted
+++ resolved
@@ -421,30 +421,12 @@
                         }, 1);
                     }
                 });
-<<<<<<< HEAD
-=======
-            },
-            loadFonts: function (ua) {
-                if (config.switches.webFonts && !guardian.shouldLoadFontsAsynchronously) {
-                    var fileFormat = detect.getFontFormatSupport(ua),
-                        fontStyleNodes = document.querySelectorAll('[data-cache-name].initial'),
-                        f = new Fonts(fontStyleNodes, fileFormat);
-                    f.loadFromServerAndApply();
-                }
-            },
-
-            initUserAdTargeting: function () {
-                userAdTargeting.requestUserSegmentsFromId();
->>>>>>> 2957547a
             }
         },
         ready = function () {
             modules.initDiscussion();
-<<<<<<< HEAD
-=======
             modules.loadFonts(navigator.userAgent);
             modules.initUserAdTargeting();
->>>>>>> 2957547a
             modules.initFastClick();
             modules.testCookie();
             modules.windowEventListeners();
