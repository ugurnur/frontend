--- conflicted
+++ resolved
@@ -475,13 +475,8 @@
             },
 
             runCustomAbTests: function () {
-<<<<<<< HEAD
-                var rec1Test = ab.getTest('MtRec1');
-=======
-                var stickyTest = ab.getTest('MtStickyBtm'),
-                    rec1Test = ab.getTest('MtRec1'),
+                var rec1Test = ab.getTest('MtRec1'),
                     rec2Test = ab.getTest('MtRec2');
->>>>>>> 96170b26
 
                 if (rec1Test && ab.isParticipating(rec1Test) && ab.getTestVariant('MtRec1') === 'A'
                     && ab.testCanBeRun('MtRec1')) {
