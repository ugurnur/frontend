--- conflicted
+++ resolved
@@ -46,11 +46,8 @@
     'common/modules/ui/toggles',
     'common/modules/user-prefs',
     'common/modules/onward/breaking-news',
-<<<<<<< HEAD
+    'common/modules/social/pinterest',
     'common/modules/save-for-later',
-=======
-    'common/modules/social/pinterest',
->>>>>>> d849a208
     'text!common/views/international-message.html',
     'text!common/views/international-control-message.html',
     'text!common/views/donot-use-adblock.html',
@@ -101,11 +98,8 @@
     Toggles,
     userPrefs,
     breakingNews,
-<<<<<<< HEAD
+    pinterest,
     SaveForLater,
-=======
-    pinterest,
->>>>>>> d849a208
     internationalMessage,
     internationalControlMessage,
     doNotUseAdblockTemplate,
@@ -353,21 +347,19 @@
                 }
             },
 
-<<<<<<< HEAD
-            saveForLater: function() {
-                if(config.switches.saveForLater ) {
-                    var saveForLater = new SaveForLater();
-                    saveForLater.init();
-=======
             initPinterest: function () {
                 if (/Article|LiveBlog|Gallery|Video/.test(config.page.contentType)) {
                     pinterest();
->>>>>>> d849a208
+                }
+            },
+
+            saveForLater: function() {
+                if (config.switches.saveForLater) {
+                    var saveForLater = new SaveForLater();
+                    saveForLater.init();
                 }
             }
-
-
-        };
+    };
 
     return {
         init: function () {
@@ -412,11 +404,8 @@
                 ['c-media-listeners', mediaListener],
                 ['c-accessibility-prefs', accessibilityPrefs],
                 ['c-international-signposting', modules.internationalSignposting],
-<<<<<<< HEAD
+                ['c-pinterest', modules.initPinterest],
                 ['c-save-for-later', modules.saveForLater]
-=======
-                ['c-pinterest', modules.initPinterest]
->>>>>>> d849a208
             ]);
             if (window.console && window.console.log && !config.page.isDev) {
                 window.console.log('##::::: ##: ########::::::: ###:::: ########:: ########:::: ##:::: ##: ####: ########:: ####: ##::: ##:: ######::\n##: ##: ##: ##.....::::::: ## ##::: ##.... ##: ##.....::::: ##:::: ##:. ##:: ##.... ##:. ##:: ###:: ##: ##... ##:\n##: ##: ##: ##::::::::::: ##:. ##:: ##:::: ##: ##:::::::::: ##:::: ##:: ##:: ##:::: ##:: ##:: ####: ##: ##:::..::\n##: ##: ##: ######:::::: ##:::. ##: ########:: ######:::::: #########:: ##:: ########::: ##:: ## ## ##: ##:: ####\n##: ##: ##: ##...::::::: #########: ##.. ##::: ##...::::::: ##.... ##:: ##:: ##.. ##:::: ##:: ##. ####: ##::: ##:\n##: ##: ##: ##:::::::::: ##.... ##: ##::. ##:: ##:::::::::: ##:::: ##:: ##:: ##::. ##::: ##:: ##:. ###: ##::: ##:\n ###. ###:: ########:::: ##:::: ##: ##:::. ##: ########:::: ##:::: ##: ####: ##:::. ##: ####: ##::. ##:. ######::\n\nEver thought about joining us?\nhttp://developers.theguardian.com/join-the-team.html');
