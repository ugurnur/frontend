define([
    'bean',
    'bonzo',
    'qwery',
    'common/utils/_',
    'common/utils/$',
    'common/utils/config',
    'common/utils/detect',
    'common/utils/mediator',
    'common/utils/scroller',
    'common/utils/template',
    'common/utils/url',
    'common/modules/article/flyers',
    'common/modules/commercial/liveblog-adverts',
    'common/modules/experiments/affix',
    'common/modules/live/filter',
    'common/modules/ui/autoupdate',
    'common/modules/ui/dropdowns',
    'common/modules/ui/notification-counter',
    'common/modules/ui/relativedates',
    'bootstraps/article',
    'common/utils/robust'
], function (
    bean,
    bonzo,
    qwery,
    _,
    $,
    config,
    detect,
    mediator,
    scroller,
    template,
    url,
    flyers,
    liveblogAdverts,
    Affix,
    LiveFilter,
    AutoUpdate,
    dropdowns,
    NotificationCounter,
    RelativeDates,
    article,
    robust
) {
    'use strict';

    var modules,
        affix = null,
        autoUpdate = null;

    function getTimelineEvents() {
        var keyEvents = qwery('.is-key-event').slice(0, 7),
            newestSummary = qwery('.is-summary')[0];

        $('.js-timeline-event').removeClass('js-timeline-event');

        if (newestSummary) {
            bonzo(newestSummary).addClass('js-timeline-event');
            if (keyEvents.length === 7) {
                keyEvents.pop();
            }
        }

        bonzo(keyEvents).addClass('js-timeline-event');

        return qwery('.js-timeline-event');
    }

    function createScrollTransitions() {

        var curBinding,
            timeline      = qwery('.timeline')[0],
            selectedClass = 'live-blog__key-event--selected';

        function unselect() {
            $('.' + selectedClass).removeClass(selectedClass);
        }

        function unselectOnScroll() {
            bean.off(curBinding);
            curBinding = mediator.once('window:scroll', function () { unselect(); });
        }

        bean.on(document.body, 'click', 'a', function (e) {
            var id = e.currentTarget.href.match(/.*(#.*)/);
            if (id && $(id[1]).hasClass('truncated-block')) {
                mediator.emit('module:liveblog:showkeyevents', true);
            }
        });

        if (timeline) {
            bean.on(timeline, 'click', '.timeline__link', function (e) {
                mediator.emit('module:liveblog:showkeyevents', true);
                $('.dropdown--live-feed').addClass('dropdown--active');
                var $el = bonzo(e.currentTarget),
                    eventId = $el.attr('data-event-id'),
                    title = $('.timeline__title', $el).text(),
                    targetEl = qwery('#' + eventId),
                    dim = bonzo(targetEl).offset();
                scroller.scrollTo(dim.top - 12, 500, 'easeOutQuint');
                window.setTimeout(unselectOnScroll, 550);
                bean.off(curBinding);
                unselect();
                $el.addClass(selectedClass);
                url.pushUrl({blockId: eventId}, title, window.location.pathname + '#' + eventId, true);
                e.stop();
            });
        }
    }

    function createKeyEventHTML(el) {
        var keyEventTemplate = '<li class="timeline__item" data-event-id="{{id}}">' +
                '<a class="timeline__link" href="#{{id}}" data-event-id="{{id}}">' +
                '<span class="timeline__date">{{time}}</span><span class="timeline__title u-underline">{{title}}</span></a></li>',
            data = {
                id: el.getAttribute('id'),
                title: $('.block-title', el).text(),
                time: $('.block-time__link', el).html()
            };

        return template(keyEventTemplate, data);
    }

    function getTimelineHTML(events) {
        var remaining;
        function recursiveRender(events, html) {
            if (events.length) { // key event at 0 index
                html += createKeyEventHTML(events[0]);
                remaining = events.slice(1);
            } else { // no events left
                return html;
            }
            return recursiveRender(remaining, html);
        }

        return recursiveRender(events, '');
    }

    function getUpdatePath() {
        var id,
            blocks = qwery('.js-liveblog-body .block'),
            newestBlock = null;

        if (autoUpdate.getManipulationType() === 'append') {
            newestBlock = blocks.pop();
        } else {
            newestBlock = blocks.shift();
        }

        // There may be no blocks at all. 'block-0' will return any new blocks found.
        id = newestBlock ? newestBlock.id : 'block-0';
        return window.location.pathname + '.json?lastUpdate=' + id;
    }

    modules = {

        initAdverts: function () {
            liveblogAdverts.init();
        },

        createFilter: function () {
            new LiveFilter($('.js-blog-blocks')[0]).ready();
            new NotificationCounter().init();
        },

        createTimeline: function () {
            var timelineHTML, dropdown, topMarker,
                allEvents = getTimelineEvents();
            if (allEvents.length > 0) {
                timelineHTML = getTimelineHTML(allEvents);

                $('.js-live-blog__timeline')
                    .empty()
                    .append(timelineHTML);
                dropdown = $('.js-live-blog__timeline-container .dropdown');
                dropdown.addClass('dropdown--active');
                dropdowns.updateAria(dropdown);

                if (detect.isBreakpoint({ min: 'desktop' }) && config.page.keywordIds.indexOf('football/football') < 0) {
                    topMarker = qwery('.js-top-marker')[0];
                    affix = new Affix({
                        element: qwery('.js-live-blog__timeline-container')[0],
                        topMarker: topMarker,
                        bottomMarker: qwery('.js-bottom-marker')[0],
                        containerElement: qwery('.js-live-blog__key-events')[0]
                    });
                }
                createScrollTransitions();
            }
        },

        handleUpdates: function () {
            mediator.on('modules:autoupdate:updates', function () {
                modules.createTimeline();
            });
        },

        createAutoUpdate: function () {

            if (config.page.isLive) {

                var timerDelay = detect.isBreakpoint({ min: 'desktop' }) ? 5000 : 60000;
                autoUpdate = new AutoUpdate({
                    path: getUpdatePath,
                    delay: timerDelay,
                    backoff: 2,
                    backoffMax: 1000 * 60 * 20,
                    attachTo: $('.js-liveblog-body')[0],
                    switches: config.switches,
                    manipulationType: 'prepend'
                });
                autoUpdate.init();
            }

            mediator.on('module:filter:toggle', function (orderedByOldest) {
                if (!autoUpdate) {
                    return;
                }
                if (orderedByOldest) {
                    autoUpdate.setManipulationType('append');
                } else {
                    autoUpdate.setManipulationType('prepend');
                }
            });
        },

        keepTimestampsCurrent: function () {
            var dates = RelativeDates;
            window.setInterval(
                function () {
                    dates.init();
                },
                60000
            );

        }
    };

    function ready() {
        robust('lb-adverts',    modules.initAdverts);
        robust('lb-filter',     modules.createFilter);
        robust('lb-timeline',   modules.createTimeline);
        robust('lb-autoupdate', modules.createAutoUpdate);
        robust('lb-timestamp',  modules.keepTimestampsCurrent);
        robust('lb-updates',    modules.handleUpdates);
        robust('lb-flyers',     flyers.upgradeFlyers);

        // re-use modules from article bootstrap
<<<<<<< HEAD
        robust('lb-article',    function () { article.modules.initOpenCta(); });
        robust('lb-fence',      function () { article.modules.initFence(); });
        robust('lb-twitter',    function () { article.modules.initTruncateAndTwitter(); });
        robust('lb-sharing',    function () { article.modules.initSelectionSharing(); });
=======
        robust('lb-article',    article.modules.initOpenCta);
        robust('lb-fence',      article.modules.initFence);
        robust('lb-twitter',    article.modules.initTruncateAndTwitter);
        robust('lb-sharing',    article.modules.initSelectionSharing);
        robust('lb-lightbox',   Lightbox.init);
>>>>>>> 9125da3b

        robust('lb-ready',   function () { mediator.emit('page:liveblog:ready'); });
    }

    return {
        init: ready
    };
});<|MERGE_RESOLUTION|>--- conflicted
+++ resolved
@@ -247,18 +247,10 @@
         robust('lb-flyers',     flyers.upgradeFlyers);
 
         // re-use modules from article bootstrap
-<<<<<<< HEAD
-        robust('lb-article',    function () { article.modules.initOpenCta(); });
-        robust('lb-fence',      function () { article.modules.initFence(); });
-        robust('lb-twitter',    function () { article.modules.initTruncateAndTwitter(); });
-        robust('lb-sharing',    function () { article.modules.initSelectionSharing(); });
-=======
         robust('lb-article',    article.modules.initOpenCta);
         robust('lb-fence',      article.modules.initFence);
         robust('lb-twitter',    article.modules.initTruncateAndTwitter);
         robust('lb-sharing',    article.modules.initSelectionSharing);
-        robust('lb-lightbox',   Lightbox.init);
->>>>>>> 9125da3b
 
         robust('lb-ready',   function () { mediator.emit('page:liveblog:ready'); });
     }
