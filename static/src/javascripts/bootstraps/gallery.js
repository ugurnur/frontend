define([
    'bean',
    'bonzo',
    'qwery',
    'lodash/collections/forEach',
    'lodash/functions/debounce',
    'common/utils/$',
    'common/utils/config',
    'common/utils/mediator',
    'common/modules/component'
], function (
    bean,
    bonzo,
    qwery,
    forEach,
    debounce,
    $,
    config,
    mediator,
    Component
) {

    var verticallyResponsiveImages = function () {

            var setHeight = function () {
                if (!bonzo(document.body).hasClass('has-overlay')) {
                    var $imgs = $('.js-gallery-img'),
                        min = 300, // stops images getting too small
                        max = $imgs.parent().dim().width, // portrait images shouldn't be taller than landscapes are wide
                        height = Math.max(min, Math.min(max, window.innerHeight * 0.9));
                    $imgs.css('max-height', height);

                    // Portrait containers use padding-bottom to set the height of the container prior to upgrading.
                    // This needs to be synchronised with the new image height.
                    $('.gallery2__img-container--portrait').css('padding-bottom', height);
                }
            };

            setHeight();
            mediator.addListeners({
                'window:resize': debounce(setHeight, 200),
                'window:orientationchange': debounce(setHeight, 200),
                'ui:images:vh': setHeight
            });
        },
        transcludeMostPopular = function () {
            var mostViewed = new Component(),
                container = qwery('.js-gallery-most-popular')[0];

            mostViewed.manipulationType = 'html';
            mostViewed.endpoint = '/gallery/most-viewed.json';
            mostViewed.ready = function () {
<<<<<<< HEAD
                mediator.emit('ui:images:upgradePictures');
=======
                mediator.emit('module:gallery-most-popular:loaded', container);
>>>>>>> 94b0f3d7
            };
            mostViewed.fetch(container, 'html');
        },
        ready = function () {
            verticallyResponsiveImages();

            mediator.emit('ui:images:upgradePictures');

            mediator.emit('page:gallery:ready');
            transcludeMostPopular();
        };

    return {
        init: ready
    };

});<|MERGE_RESOLUTION|>--- conflicted
+++ resolved
@@ -50,11 +50,7 @@
             mostViewed.manipulationType = 'html';
             mostViewed.endpoint = '/gallery/most-viewed.json';
             mostViewed.ready = function () {
-<<<<<<< HEAD
-                mediator.emit('ui:images:upgradePictures');
-=======
                 mediator.emit('module:gallery-most-popular:loaded', container);
->>>>>>> 94b0f3d7
             };
             mostViewed.fetch(container, 'html');
         },
