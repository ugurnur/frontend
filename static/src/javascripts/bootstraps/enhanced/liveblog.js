define([
    'bean',
    'bonzo',
    'qwery',
    'fastdom',
    'common/utils/$',
    'common/utils/config',
    'common/utils/detect',
    'common/utils/mediator',
    'common/utils/scroller',
    'common/utils/template',
    'common/utils/url',
    'common/modules/accessibility/helpers',
    'common/modules/article/rich-links',
    'common/modules/commercial/liveblog-adverts',
    'common/modules/commercial/liveblog-dynamic-adverts',
    'common/modules/experiments/affix',
    'common/modules/ui/newAutoupdate',
    'common/modules/ui/dropdowns',
    'common/modules/ui/last-modified',
    'common/modules/ui/relativedates',
    'bootstraps/enhanced/article-liveblog-common',
    'bootstraps/enhanced/trail',
    'common/utils/robust'
], function (
    bean,
    bonzo,
    qwery,
    fastdom,
    $,
    config,
    detect,
    mediator,
    scroller,
    template,
    url,
    accessibility,
    richLinks,
    liveblogAdverts,
    liveblogDynamicAdverts,
    Affix,
    AutoUpdate,
    dropdowns,
    lastModified,
    RelativeDates,
    articleLiveblogCommon,
    trail,
    robust) {
    'use strict';

    var modules;

    function createScrollTransitions() {

        var curBinding,
            timeline      = qwery('.timeline')[0],
            selectedClass = 'live-blog__key-event--selected';

        function unselect() {
            fastdom.write(function () {
                $('.' + selectedClass).removeClass(selectedClass);
            });
        }

        function unselectOnScroll() {
            bean.off(curBinding);
            curBinding = mediator.once('window:throttledScroll', unselect);
        }

        bean.on(document.body, 'click', 'a', function (e) {
            var id = e.currentTarget.href.match(/.*(#.*)/);
            if (id && $(id[1]).hasClass('truncated-block')) {
                mediator.emit('module:liveblog:showkeyevents', true);
            }
        });

        if (timeline) {
            bean.on(timeline, 'click', '.timeline__link', function (e) {
                mediator.emit('module:liveblog:showkeyevents', true);
                $('.dropdown--live-feed').addClass('dropdown--active');
                var $el = bonzo(e.currentTarget),
                    eventId = $el.attr('data-event-id'),
                    title = $('.timeline__title', $el).text(),
                    targetEl = qwery('#' + eventId),
                    dim = bonzo(targetEl).offset(),
                    duration = 500,
                    slimHeaderHeight = 52,
                    topPadding = 12,
                    scrollAmount;

                scrollAmount = config.switches.viewability ? dim.top - slimHeaderHeight : dim.top - topPadding;
                scroller.scrollTo(scrollAmount, duration, 'easeOutQuint');
                window.setTimeout(unselectOnScroll, 550);
                bean.off(curBinding);
                unselect();
                $el.addClass(selectedClass);
                url.pushUrl({blockId: eventId}, title, window.location.pathname + '#' + eventId, true);
                e.stop();
            });
        }
    }

<<<<<<< HEAD
    function createKeyEventHTML(el) {
        var keyEventTemplate = '<li class="timeline__item" data-event-id="<%=id%>">' +
                '<a class="timeline__link" href="#<%=id%>" data-event-id="<%=id%>">' +
                '<span class="timeline__date"><%=time%></span><span class="timeline__title u-underline"><%=title%></span></a></li>',
            data = {
                id: el.getAttribute('id'),
                title: $('.block-title', el).text(),
                time: $('.block-time__link', el).html()
            };

        return template(keyEventTemplate, data);
    }

    function getTimelineHTML(events) {
        var remaining;
        function recursiveRender(events, html) {
            if (events.length) { // key event at 0 index
                html += createKeyEventHTML(events[0]);
                remaining = events.slice(1);
            } else { // no events left
                return html;
            }
            return recursiveRender(remaining, html);
        }

        return recursiveRender(events, '');
=======
    function getUpdatePath() {
        var id,
            blocks = qwery('.js-liveblog-body .block'),
            newestBlock = blocks.shift();

        // There may be no blocks at all. 'block-0' will return any new blocks found.
        id = newestBlock ? newestBlock.id : 'block-0';
        return window.location.pathname + '.json?lastUpdate=' + id;
>>>>>>> da3ca81a
    }

    modules = {
        initAdverts: function () {
            if (config.switches.liveblogDynamicAdverts) {
                liveblogDynamicAdverts.init();
            } else if (config.switches.liveblogAdverts) {
                liveblogAdverts.init();
            }
        },

<<<<<<< HEAD
        createTimeline: function () {
            var timelineHTML, dropdown,
                allEvents = getTimelineEvents();
            if (allEvents.length > 0) {
                timelineHTML = getTimelineHTML(allEvents);

                $('.js-live-blog__timeline')
                    .empty()
                    .append(timelineHTML);
                dropdown = $('.js-live-blog__timeline-container .dropdown');
                dropdown.addClass('dropdown--active');
                dropdowns.updateAria(dropdown);

                if (detect.isBreakpoint({ min: 'desktop' }) && config.page.keywordIds.indexOf('football/football') < 0 && config.page.keywordIds.indexOf('sport/rugby-union') < 0) {
                    var topMarker = qwery('.js-top-marker')[0];
                    /*eslint-disable no-new*/
                    new Affix({
                        element: qwery('.js-live-blog__timeline-container')[0],
                        topMarker: topMarker,
                        bottomMarker: qwery('.js-bottom-marker')[0],
                        containerElement: qwery('.js-live-blog__key-events')[0]
                    });
                    /*eslint-enable no-new*/
                }

                createScrollTransitions();
=======
        createFilter: function () {
            new LiveFilter($('.js-blog-blocks')[0]).ready();
            new NotificationCounter().init();
        },

        affixTimeline: function () {
            var topMarker;
            if (detect.isBreakpoint({ min: 'desktop' }) && config.page.keywordIds.indexOf('football/football') < 0 && config.page.keywordIds.indexOf('sport/rugby-union') < 0) {
                topMarker = qwery('.js-top-marker')[0];
                /*eslint-disable no-new*/
                new Affix({
                    element: qwery('.js-live-blog__timeline-container')[0],
                    topMarker: topMarker,
                    bottomMarker: qwery('.js-bottom-marker')[0],
                    containerElement: qwery('.js-live-blog__key-events')[0]
                });
                /*eslint-enable no-new*/
>>>>>>> da3ca81a
            }
            createScrollTransitions();
        },

        createAutoUpdate: function () {
<<<<<<< HEAD
            if (config.page.isLive) {
                AutoUpdate({
                    backoff: 2,
                    backoffMax: 1000 * 60 * 20,
                    attachTo: $('.js-liveblog-body')[0],
=======

            if (config.page.isLive && window.location.search.indexOf('?page=') !== 0) {// TODO proper guardian.config val

                var timerDelay = detect.isBreakpoint({ min: 'desktop' }) ? 5000 : 60000;
                autoUpdate = new AutoUpdate({
                    path: getUpdatePath,
                    delay: timerDelay,
                    backoff: 2,
                    backoffMax: 1000 * 60 * 20,
                    attachTo: [$('.js-liveblog-body')[0], $('.js-live-blog__timeline')[0]],
                    responseField: ['html', 'timeline'],
>>>>>>> da3ca81a
                    switches: config.switches
                });
                //autoUpdate.init();
            }
<<<<<<< HEAD
=======

>>>>>>> da3ca81a
        },

        keepTimestampsCurrent: function () {
            var dates = RelativeDates;
            window.setInterval(
                function () {
                    dates.init();
                },
                60000
            );
        },

        accessibility: function () {
            accessibility.shouldHideFlashingElements();
        }
    };

    function ready() {
        robust.catchErrorsAndLogAll([
            ['lb-a11y',       modules.accessibility],
            ['lb-adverts',    modules.initAdverts],
<<<<<<< HEAD
            ['lb-timeline',   modules.createTimeline],
=======
            ['lb-filter',     modules.createFilter],
            ['lb-timeline',   modules.affixTimeline],
>>>>>>> da3ca81a
            ['lb-autoupdate', modules.createAutoUpdate],
            ['lb-timestamp',  modules.keepTimestampsCurrent],
            ['lb-richlinks',  richLinks.upgradeRichLinks]
        ]);

        trail();
        articleLiveblogCommon();

        robust.catchErrorsAndLog('lb-ready',   function () { mediator.emit('page:liveblog:ready'); });
    }

    return {
        init: ready
    };
});<|MERGE_RESOLUTION|>--- conflicted
+++ resolved
@@ -100,34 +100,6 @@
         }
     }
 
-<<<<<<< HEAD
-    function createKeyEventHTML(el) {
-        var keyEventTemplate = '<li class="timeline__item" data-event-id="<%=id%>">' +
-                '<a class="timeline__link" href="#<%=id%>" data-event-id="<%=id%>">' +
-                '<span class="timeline__date"><%=time%></span><span class="timeline__title u-underline"><%=title%></span></a></li>',
-            data = {
-                id: el.getAttribute('id'),
-                title: $('.block-title', el).text(),
-                time: $('.block-time__link', el).html()
-            };
-
-        return template(keyEventTemplate, data);
-    }
-
-    function getTimelineHTML(events) {
-        var remaining;
-        function recursiveRender(events, html) {
-            if (events.length) { // key event at 0 index
-                html += createKeyEventHTML(events[0]);
-                remaining = events.slice(1);
-            } else { // no events left
-                return html;
-            }
-            return recursiveRender(remaining, html);
-        }
-
-        return recursiveRender(events, '');
-=======
     function getUpdatePath() {
         var id,
             blocks = qwery('.js-liveblog-body .block'),
@@ -136,7 +108,6 @@
         // There may be no blocks at all. 'block-0' will return any new blocks found.
         id = newestBlock ? newestBlock.id : 'block-0';
         return window.location.pathname + '.json?lastUpdate=' + id;
->>>>>>> da3ca81a
     }
 
     modules = {
@@ -148,34 +119,6 @@
             }
         },
 
-<<<<<<< HEAD
-        createTimeline: function () {
-            var timelineHTML, dropdown,
-                allEvents = getTimelineEvents();
-            if (allEvents.length > 0) {
-                timelineHTML = getTimelineHTML(allEvents);
-
-                $('.js-live-blog__timeline')
-                    .empty()
-                    .append(timelineHTML);
-                dropdown = $('.js-live-blog__timeline-container .dropdown');
-                dropdown.addClass('dropdown--active');
-                dropdowns.updateAria(dropdown);
-
-                if (detect.isBreakpoint({ min: 'desktop' }) && config.page.keywordIds.indexOf('football/football') < 0 && config.page.keywordIds.indexOf('sport/rugby-union') < 0) {
-                    var topMarker = qwery('.js-top-marker')[0];
-                    /*eslint-disable no-new*/
-                    new Affix({
-                        element: qwery('.js-live-blog__timeline-container')[0],
-                        topMarker: topMarker,
-                        bottomMarker: qwery('.js-bottom-marker')[0],
-                        containerElement: qwery('.js-live-blog__key-events')[0]
-                    });
-                    /*eslint-enable no-new*/
-                }
-
-                createScrollTransitions();
-=======
         createFilter: function () {
             new LiveFilter($('.js-blog-blocks')[0]).ready();
             new NotificationCounter().init();
@@ -183,8 +126,10 @@
 
         affixTimeline: function () {
             var topMarker;
+            console.log('affix 1');
             if (detect.isBreakpoint({ min: 'desktop' }) && config.page.keywordIds.indexOf('football/football') < 0 && config.page.keywordIds.indexOf('sport/rugby-union') < 0) {
                 topMarker = qwery('.js-top-marker')[0];
+                console.log('affixing');
                 /*eslint-disable no-new*/
                 new Affix({
                     element: qwery('.js-live-blog__timeline-container')[0],
@@ -193,39 +138,21 @@
                     containerElement: qwery('.js-live-blog__key-events')[0]
                 });
                 /*eslint-enable no-new*/
->>>>>>> da3ca81a
             }
             createScrollTransitions();
         },
 
         createAutoUpdate: function () {
-<<<<<<< HEAD
             if (config.page.isLive) {
                 AutoUpdate({
                     backoff: 2,
                     backoffMax: 1000 * 60 * 20,
                     attachTo: $('.js-liveblog-body')[0],
-=======
-
-            if (config.page.isLive && window.location.search.indexOf('?page=') !== 0) {// TODO proper guardian.config val
-
-                var timerDelay = detect.isBreakpoint({ min: 'desktop' }) ? 5000 : 60000;
-                autoUpdate = new AutoUpdate({
-                    path: getUpdatePath,
-                    delay: timerDelay,
-                    backoff: 2,
-                    backoffMax: 1000 * 60 * 20,
-                    attachTo: [$('.js-liveblog-body')[0], $('.js-live-blog__timeline')[0]],
-                    responseField: ['html', 'timeline'],
->>>>>>> da3ca81a
                     switches: config.switches
                 });
                 //autoUpdate.init();
             }
-<<<<<<< HEAD
-=======
 
->>>>>>> da3ca81a
         },
 
         keepTimestampsCurrent: function () {
@@ -247,13 +174,8 @@
         robust.catchErrorsAndLogAll([
             ['lb-a11y',       modules.accessibility],
             ['lb-adverts',    modules.initAdverts],
-<<<<<<< HEAD
-            ['lb-timeline',   modules.createTimeline],
-=======
-            ['lb-filter',     modules.createFilter],
+            ['lb-autoupdate', modules.createAutoUpdate],
             ['lb-timeline',   modules.affixTimeline],
->>>>>>> da3ca81a
-            ['lb-autoupdate', modules.createAutoUpdate],
             ['lb-timestamp',  modules.keepTimestampsCurrent],
             ['lb-richlinks',  richLinks.upgradeRichLinks]
         ]);
