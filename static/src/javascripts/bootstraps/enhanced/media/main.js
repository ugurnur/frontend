--- conflicted
+++ resolved
@@ -127,8 +127,6 @@
     function addTitleBar() {
         var videoTitleElement = document.querySelector('.caption--main a');
 
-<<<<<<< HEAD
-=======
         var data = {
             webTitle: videoTitleElement.textContent,
             pageId: videoTitleElement.getAttribute('href'),
@@ -138,7 +136,6 @@
         removeCaptionLink();
     }
 
->>>>>>> 93e94960
     function initPlayButtons(root) {
         fastdom.read(function () {
             $('.js-video-play-button', root).each(function (el) {
