--- conflicted
+++ resolved
@@ -340,21 +340,6 @@
                 });
             },
 
-<<<<<<< HEAD
-            mobileLabsAlertBanner: function () {
-                mobileLabAlerts();
-            },
-
-            initHostedAboutLightbox: function () {
-                if (config.page.contentType === 'Hosted') {
-                    hostedAbout.init();
-                }
-=======
-            headlinesTestAnalytics: function () {
-                HeadlinesTestAnalytics.init();
->>>>>>> 5efbc74e
-            }
-
         };
 
     return {
@@ -401,14 +386,8 @@
                 ['c-save-for-later', modules.saveForLater],
                 ['c-show-membership-messages', modules.showMembershipMessages],
                 ['c-email', modules.initEmail],
-<<<<<<< HEAD
-                ['c-user-features', userFeatures.refresh],
-                ['c-mobile-labs-banner', modules.mobileLabsAlertBanner],
-                ['c-hosted-about-lightbox', modules.initHostedAboutLightbox]
-=======
-                ['c-user-features', userFeatures.refresh.bind(userFeatures)],
-                ['c-headlines-test-analytics', modules.headlinesTestAnalytics]
->>>>>>> 5efbc74e
+                ['c-user-features', userFeatures.refresh]
+
             ]), function (fn) {
                 fn();
             });
