--- conflicted
+++ resolved
@@ -87,7 +87,7 @@
     CookieRefresh,
     navigation,
     sticky,
-    NewSticky,
+    newSticky,
     Profile,
     Search,
     history,
@@ -140,19 +140,14 @@
                     && config.page.contentType !== 'Crossword'
                     && (!config.switches.newCommercialContent || !config.page.isAdvertisementFeature)
                     && config.page.pageId !== 'offline-page') {
-<<<<<<< HEAD
-                    sticky();
+                    if (ab.isInVariant('RemoveStickyNav', 'new')) {
+                        newSticky();
+                    } else {
+                        sticky.init();
+                    }
                     config.page.hasStickyHeader = true;
                 } else {
                     config.page.hasStickyHeader = false;
-=======
-
-                    if (ab.isInVariant('RemoveStickyNav', 'new')) {
-                        new NewSticky();
-                    } else {
-                        sticky.init();
-                    }
->>>>>>> 29982ef1
                 }
             },
 
@@ -370,7 +365,6 @@
 
                 ['c-cookies-banner', cookiesBanner.init],
                 ['c-identity', identity],
-                ['c-sticky-header', modules.initialiseStickyHeader],
                 ['c-adverts', userAdTargeting.requestUserSegmentsFromId],
                 ['c-discussion', modules.initDiscussion],
                 ['c-test-cookie', modules.testCookie],
@@ -381,6 +375,7 @@
                 ['c-tabs', modules.showTabs],
                 ['c-top-nav', modules.initialiseTopNavItems],
                 ['c-init-nav', modules.initialiseNavigation],
+                ['c-sticky-header', modules.initialiseStickyHeader],
                 ['c-toggles', modules.showToggles],
                 ['c-dates', modules.showRelativeDates],
                 ['c-clickstream', modules.initClickstream],
