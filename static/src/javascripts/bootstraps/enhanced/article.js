--- conflicted
+++ resolved
@@ -17,13 +17,8 @@
 import { init as initLiveblogCommon } from 'bootstraps/enhanced/article-liveblog-common';
 import { initTrails } from 'bootstraps/enhanced/trail';
 import ophan from 'ophan/ng';
-<<<<<<< HEAD
-import { SnippetFeedback } from 'journalism/snippet-feedback';
-import { init as initJTBD } from 'journalism/jtbd-survey';
+import { SnippetFeedback } from 'journalism/temporary/snippet-feedback';
 import { initAtoms } from './atoms';
-=======
-import { SnippetFeedback } from 'journalism/temporary/snippet-feedback';
->>>>>>> 811226a0
 
 const modules = {
     initCmpParam() {
@@ -72,11 +67,7 @@
     handleQuizCompletion();
     storyQuestions.init();
     SnippetFeedback();
-<<<<<<< HEAD
-    initJTBD();
     initAtoms();
-=======
->>>>>>> 811226a0
 };
 
 export { init };