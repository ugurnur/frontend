--- conflicted
+++ resolved
@@ -10,7 +10,7 @@
     'common/modules/article/rich-links',
     'common/modules/article/membership-events',
     'common/modules/article/open-module',
-    'common/modules/article/truncation',
+    'common/modules/article/truncate-article',
     'common/modules/experiments/ab',
     'common/modules/onward/geo-most-popular',
     'common/modules/onward/social-most-popular',
@@ -75,19 +75,9 @@
                 });
             },
 
-<<<<<<< HEAD
             initFilmTest: function () {
-                if (config.page.section === 'film') {
-                    testFilmContainers();
-
-                    if (ab.shouldRunTest('ArticleTruncation', 'variant') && !detect.isGuardianReferral()) {
-                        truncation();
-                    }
-=======
-            initTruncation: function () {
-                if (ab.shouldRunTest('ArticleTruncation', 'variant')) {
+                if (config.page.section === 'film' && ab.shouldRunTest('ArticleTruncation', 'variant') && !detect.isGuardianReferral()) {
                     truncation();
->>>>>>> ad920ec6
                 }
             }
         },
@@ -99,11 +89,7 @@
             modules.initCmpParam();
             modules.initSocialMostPopular();
             modules.initQuizListeners();
-<<<<<<< HEAD
             modules.initFilmTest();
-=======
-            modules.initTruncation();
->>>>>>> ad920ec6
             richLinks.upgradeRichLinks();
             richLinks.insertTagRichLink();
             membershipEvents.upgradeEvents();
