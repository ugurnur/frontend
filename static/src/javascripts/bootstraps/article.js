--- conflicted
+++ resolved
@@ -9,12 +9,7 @@
     'common/modules/article/rich-links',
     'common/modules/article/membership-events',
     'common/modules/article/open-module',
-<<<<<<< HEAD
-    'common/modules/article/truncate',
     'common/modules/article/truncation',
-    'common/modules/article/twitter',
-=======
->>>>>>> 6fa08fd1
     'common/modules/experiments/ab',
     'common/modules/onward/geo-most-popular',
     'common/modules/onward/social-most-popular',
@@ -30,12 +25,7 @@
     richLinks,
     membershipEvents,
     openModule,
-<<<<<<< HEAD
-    truncate,
     truncation,
-    twitter,
-=======
->>>>>>> 6fa08fd1
     ab,
     geoMostPopular,
     SocialMostPopular,
