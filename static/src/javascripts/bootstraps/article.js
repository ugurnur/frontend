--- conflicted
+++ resolved
@@ -73,13 +73,9 @@
             modules.initTruncateAndTwitter();
             modules.initRightHandComponent();
             modules.initSelectionSharing();
-<<<<<<< HEAD
-            flyers.init();
-=======
             Lightbox.init();
             flyers.upgradeFlyers();
             flyers.insertTagFlyer();
->>>>>>> 9125da3b
             openModule.init();
 
             mediator.emit('page:article:ready');
