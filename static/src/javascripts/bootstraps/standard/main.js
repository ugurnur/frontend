--- conflicted
+++ resolved
@@ -141,13 +141,8 @@
     });
 };
 
-<<<<<<< HEAD
 const bootStandard = (): void => {
-    userTiming.mark('standard start');
-=======
-const init = (): void => {
     markTime('standard start');
->>>>>>> 512be311
 
     catchErrorsWithContext([
         [
