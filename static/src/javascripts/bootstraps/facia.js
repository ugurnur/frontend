define([
    // Common libraries
    'common/utils/$',
    'common/utils/config',
    'common/utils/ajax',
    'common/utils/mediator',
    'bonzo',
    'qwery',
    // Modules
    'common/utils/detect',
    'common/utils/storage',
    'common/utils/to-array',
    'facia/modules/ui/snaps',
    'facia/modules/ui/container-fc-show-more',
    'facia/modules/ui/container-fetch-updates',
    'facia/modules/ui/container-show-more',
    'facia/modules/ui/container-toggle',
    'facia/modules/onwards/geo-most-popular-front'
], function (
    $,
    config,
    ajax,
    mediator,
    bonzo,
    qwery,
    detect,
    storage,
    toArray,
    snaps,
<<<<<<< HEAD
    ContainerFcShowMore,
=======
    containerFcShowMore,
    containerFetchUpdates,
>>>>>>> 0c20cc36
    ContainerShowMore,
    ContainerToggle,
    GeoMostPopularFront
    ) {
    var modules = {

            showSnaps: function () {
                snaps.init();
            },

            showContainerShowMore: function () {
                var containerShowMoreAdd = function () {
                    var c = document;
                    $('.js-container--show-more', c).each(function (container) {
                        new ContainerShowMore(container).addShowMore();
                    });

                    $('.js-container--fc-show-more', c).each(function (container) {
                        new ContainerFcShowMore(container).addShowMoreButton();
                    });
                };
                mediator.addListeners({
                    'page:front:ready': containerShowMoreAdd
                });
            },

            showContainerToggle: function () {
                var c = document,
                    containerToggleAdd = function () {
                        $('.js-container--toggle', c).each(function (container) {
                            new ContainerToggle(container).addToggle();
                        });
                    };
                mediator.addListeners({
                    'page:front:ready': containerToggleAdd,
                    'ui:container-toggle:add':  containerToggleAdd,
                    'modules:geomostpopular:ready': containerToggleAdd
                });
                mediator.on(/page:front:ready|ui:container-toggle:add|modules:geomostpopular:ready/, function () {
                    $('.js-container--toggle', c).each(function (container) {
                        new ContainerToggle(container).addToggle();
                    });
                });
            },

            upgradeMostPopularToGeo: function () {
                if (config.switches.geoMostPopular) {
                    new GeoMostPopularFront().go();
                }
            },

            fetchUpdates: function () {
                containerFetchUpdates();
            }
        },

        ready = function () {
            if (!this.initialised) {
                this.initialised = true;
                modules.showSnaps();
                modules.showContainerShowMore();
                modules.showContainerToggle();
                modules.upgradeMostPopularToGeo();
                modules.fetchUpdates();
            }
            mediator.emit('page:front:ready');
        };

    return {
        init: ready
    };

});<|MERGE_RESOLUTION|>--- conflicted
+++ resolved
@@ -27,12 +27,8 @@
     storage,
     toArray,
     snaps,
-<<<<<<< HEAD
     ContainerFcShowMore,
-=======
-    containerFcShowMore,
     containerFetchUpdates,
->>>>>>> 0c20cc36
     ContainerShowMore,
     ContainerToggle,
     GeoMostPopularFront
