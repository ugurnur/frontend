require([
    // 3rd party libs
    'raven',
    'lodash/main',
    'lodash/utilities/mixin',

    // utilities
    'common/utils/_',
    'common/utils/$',
    'common/utils/$css',
    'common/utils/ajax',
    'common/utils/atob',
    'common/utils/clamp',
    'common/utils/config',
    'common/utils/cookies',
    'common/utils/detect',
    'common/utils/easing',
    'common/utils/get-property',
    'common/utils/mediator',
    'common/utils/page',
    'common/utils/request-animation-frame',
    'common/utils/scroller',
    'common/utils/storage',
    'common/utils/template',
    'common/utils/time',
    'common/utils/to-array',
    'common/utils/url',
    'common/utils/userTiming',

    // shared modules
    'common/modules/commercial/badges',
    'common/modules/commercial/create-ad-slot',
<<<<<<< HEAD
    'common/modules/commercial/dfp',
=======
    'common/modules/commercial/build-page-targeting',
>>>>>>> 2e50d46e
    'common/modules/commercial/user-ad-targeting',
    'common/modules/component',
    'common/modules/experiments/ab',
    'common/modules/lazyload',
    'common/modules/ui/images',
    'common/modules/ui/tabs',
    'common/modules/userPrefs'
], function () {});<|MERGE_RESOLUTION|>--- conflicted
+++ resolved
@@ -30,11 +30,7 @@
     // shared modules
     'common/modules/commercial/badges',
     'common/modules/commercial/create-ad-slot',
-<<<<<<< HEAD
-    'common/modules/commercial/dfp',
-=======
     'common/modules/commercial/build-page-targeting',
->>>>>>> 2e50d46e
     'common/modules/commercial/user-ad-targeting',
     'common/modules/component',
     'common/modules/experiments/ab',
