{
  "name": "frontend-common-js",
  "version": "0.1.0 ",
  "dependencies": {
    "bean": "~1.0.4",
    "eventEmitter": "~4.2.6",
    "imager.js": "oncletom/Imager.js#feature-separation",
    "lodash-amd": "~2.4.1",
    "fence": "~0.2.11",
    "bonzo": "~2.0.0",
    "curl": "~0.8.9",
    "qwery": "3.4.2",
    "react": "0.11.2",
    "reqwest": "guardian/reqwest#master",
    "enhancer": "0.1.1",
    "videojs": "guardian/video.js#158221b5d997a184972fbf038c9eebdb676d30c8",
    "videojs-contrib-ads": "videojs/videojs-contrib-ads#f44387a4d2fd939f9a665762917e2fa6fc8838d7",
    "videojs-persistvolume": "~0.1.0",
    "socket.io-client": "~1.1.0",
    "raven-js": "~1.1.16",
    "videojs-playlist-audio": "*",
    "fastclick": "1.0.6",
    "requirejs-text": "~2.0.12",
    "native-promise-only": "guardian/native-promise-only#master",
    "videojs-embed": "~0.3.1",
<<<<<<< HEAD
    "picturefill": "~2.2.0"
=======
    "videojs-ima": "guardian/videojs-ima#0ec1a99d42fa2471601d2f17cbdb4aaf06565634"
>>>>>>> f607dc26
  },
  "resolutions": {
    "videojs": "158221b5d997a184972fbf038c9eebdb676d30c8"
  },
  "install": {
    "path": "components",
    "sources": {
      "curl": [
        "bower_components/curl/dist/curl/curl.js",
        {
          "bower_components/curl/dist/curl-with-js-and-domReady/curl.js": "curl-domReady.js"
        }
      ],
      "lodash-amd": "bower_components/lodash-amd/modern/**",
      "imager.js": [
        "bower_components/imager.js/src/imager.js",
        "bower_components/imager.js/src/strategies/**"
      ],
      "socket.io-client": "bower_components/socket.io-client/socket.io.js",
      "videojs": "bower_components/videojs/dist/video-js/video.js",
      "videojs-contrib-ads": "bower_components/videojs-contrib-ads/src/videojs.ads.js",
      "videojs-ima": "bower_components/videojs-ima/src/videojs.ima.js",
      "videojs-playlist-audio": "bower_components/videojs-playlist-audio/javascripts/videojs.playlist.js",
      "native-promise-only": "bower_components/native-promise-only/lib/npo.src.js"
    }
  }
}<|MERGE_RESOLUTION|>--- conflicted
+++ resolved
@@ -23,11 +23,8 @@
     "requirejs-text": "~2.0.12",
     "native-promise-only": "guardian/native-promise-only#master",
     "videojs-embed": "~0.3.1",
-<<<<<<< HEAD
+    "videojs-ima": "guardian/videojs-ima#0ec1a99d42fa2471601d2f17cbdb4aaf06565634",
     "picturefill": "~2.2.0"
-=======
-    "videojs-ima": "guardian/videojs-ima#0ec1a99d42fa2471601d2f17cbdb4aaf06565634"
->>>>>>> f607dc26
   },
   "resolutions": {
     "videojs": "158221b5d997a184972fbf038c9eebdb676d30c8"
