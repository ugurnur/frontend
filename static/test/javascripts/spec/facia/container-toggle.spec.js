--- conflicted
+++ resolved
@@ -3,15 +3,15 @@
     'common/utils/$',
     'bonzo',
     'bean',
-    'qwery',
-    'common/modules/userPrefs'
+    'common/modules/userPrefs',
+    'qwery'
 ], function(
     ContainerDisplayToggle,
     $,
     bonzo,
     bean,
-    qwery,
-    userPrefs
+    userPrefs,
+    qwery
 ) {
 
     describe('Container Toggle', function() {
@@ -20,35 +20,21 @@
             $container,
             containerId = 'uk/culture/regular-stories',
             storageId = 'container-states',
-            // helper assertion method
+        // helper assertion method
             assertState = function($container, state) {
                 var $button = $('button', $container[0]);
-<<<<<<< HEAD
                 expect($container.hasClass('fc-container--rolled-up'))[state === 'open' ? 'toBeFalsy' : 'toBeTruthy']();
                 expect($button.text()).toBe(state === 'open' ? 'Hide' : 'Show');
-=======
-                expect($container.hasClass('container--rolled-up'))[state === 'open' ? 'toBeFalsy' : 'toBeTruthy']();
-                expect($container.attr('aria-expanded'))[state ? 'toBeFalsy' : 'toBeTruthy']();
-                expect($button.text()
-                    .replace(/(\r\n|\n|\r)/g,"") // Replace line breaks
-                    .replace(/^\s\s*/, ''))      // Replace spaces at the beginning
-                    .toEqual(state === 'open' ? 'Hide section' : 'Show section');
->>>>>>> 181e5f15
                 expect($button.attr('data-link-name')).toBe(state === 'open' ? 'Show' : 'Hide');
             };
 
         beforeEach(function(){
             container = bonzo.create(
-<<<<<<< HEAD
                 '<section class="fc-container js-container--toggle" data-id="' + containerId + '">' +
-                    '<div class="fc-container__header js-container__header">' +
-=======
-                '<section id="' + containerId + '" class="container js-container--toggle" data-id="' + containerId + '">' +
-                    '<div class="container__header js-container__header">' +
->>>>>>> 181e5f15
-                        '<h2>A container</h2>' +
-                    '</div>' +
-                    '<div class="ad-slot--paid-for-badge"></div>' +
+                '<div class="fc-container__header js-container__header">' +
+                '<h2>A container</h2>' +
+                '</div>' +
+                '<div class="ad-slot--paid-for-badge"></div>' +
                 '</section>'
             )[0];
             $container = bonzo(container);
@@ -119,12 +105,6 @@
             assertState($container, 'closed');
         });
 
-        it('should add aria attributes', function() {
-            new ContainerDisplayToggle(container).addToggle();
-            var $button = $('button', container);
-            expect($button.attr('aria-controls')).toEqual($container.attr('id'));
-        });
-
         describe('Commercial Badge', function(){
 
             it('should hide badge on close', function() {
