--- conflicted
+++ resolved
@@ -97,13 +97,7 @@
                 spyOn(sut, "track");
                 spyOn(mocks.store['common/utils/mediator'], "emit");
 
-<<<<<<< HEAD
-                $(".js-search-tool-list").html("<li><a class='js-search-tool-link search-tool__link active'></a>" +
-                    "<a class='js-search-tool-link search-tool__link' data-weather-id='292177' data-weather-city='Ufa'><span></span></a></li>");
-
-=======
                 $(".js-search-tool-list").html("<li><a class='active'></a><a data-weather-id='292177' data-weather-city='Ufa'></a></li>");
->>>>>>> 92a02878
                 sut.init();
 
                 bean.fire($(".js-search-tool-list span")[0], "click");
