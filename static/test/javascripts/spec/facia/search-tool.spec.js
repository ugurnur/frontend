define([
    'bean',
    'bonzo',
    'common/utils/$',
    'helpers/injector'
], function (
    bean,
    bonzo,
    $,
    Injector
    ) {

    return  new Injector()
        .store('common/utils/mediator')
        .require(['facia/modules/onwards/search-tool', 'mocks'], function (SearchTool, mocks) {
        describe('Search tool', function () {
            var container,
                sut;

            beforeEach(function () {
                container = $.create('<div class="weather"><p class="weather__desc">' +
                    '<span class="u-h">The temperature</span>' +
                    '<span class="weather__time">Now</span>' +
                    '<span class="u-h">is</span>' +
                    '<span class="weather__temp js-weather-temp">35°C</span>' +
                    '</p>' +
                    '<span class="inline-weather-31 inline-weather weather__icon js-weather-icon"></span>' +
                    '<input id="editlocation" class="search-tool__input js-search-tool-input js-weather-input" type="text" value="London" />' +
                    '<ul class="u-unstyled search-tool__list js-search-tool-list"></ul>' +
                    '</div>');

                $('body').append(container);

                sut = new SearchTool({
                    container: container,
                    apiUrl: 'http://testapiurl'
                });
            });

            afterEach(function() {
                $('body').html("");
                container = null;
            });

            it("should be defined", function() {
                expect(sut).toEqual(jasmine.any(Object));
            });

            it("should bind events after initialization", function() {
                spyOn(sut, "bindEvents");

                sut.init();

                expect(sut.bindEvents).toHaveBeenCalled();
            });

            it("should respond to keydown event", function() {
                var stubEvent = {
                    keyCode: 38,
                    preventDefault: function() {},
                    target: $('.js-search-tool-input')[0]
                };

                spyOn(sut, "move");
                spyOn(sut, "pushData");
                spyOn(sut, "getListOfResults");

                // Test for up key
                sut.handleKeyEvents(stubEvent);
                expect(sut.move).toHaveBeenCalledWith(-1);

                // Test for down key
                stubEvent.keyCode = 40;
                sut.handleKeyEvents(stubEvent);
                expect(sut.move).toHaveBeenCalledWith(1);

                // Test for down key
                stubEvent.keyCode = 13;
                sut.handleKeyEvents(stubEvent);
                expect(sut.pushData).toHaveBeenCalled();

                // Test for any other key
                stubEvent.keyCode = 22;
                sut.handleKeyEvents(stubEvent);
                expect(sut.getListOfResults).toHaveBeenCalledWith(stubEvent);
            });

            it("should push data after click on list item", function() {
                spyOn(sut, "pushData").and.callThrough();
                spyOn(sut, "track");
                spyOn(mocks.store['common/utils/mediator'], "emit");

<<<<<<< HEAD
                $(".js-search-tool-list").html("<li><a data-weather-id='292177' data-weather-city='Ufa'></a></li>");
=======
                $(".js-search-tool-list").html("<li><a class='active'></a><a data-weather-id='292177' data-weather-city='Ufa'></a></li>");

>>>>>>> 49507824
                sut.init();

                bean.fire($(".js-search-tool-list a")[1], "click");

                expect(sut.pushData).toHaveBeenCalled();
                expect(mocks.store['common/utils/mediator'].emit).toHaveBeenCalledWith('autocomplete:fetch',
                    {
                        'id': '292177',
                        'city': 'Ufa',
                        'store': 'set'
                    }
                );
                expect(sut.track).toHaveBeenCalledWith('Ufa');
                expect($(".active").length).toEqual(1);
            });

            it("should not push data after enter without selecting from the list", function() {
                spyOn(sut, "track");

                sut.init();
                $('.js-search-tool-input').val('');

                expect(sut.pushData()).toEqual({'id': null, 'city': null, 'store': 'remove'})
            });

            it("should not push data after enter with uncomplete city name ", function() {
                sut.init();
                $('.js-search-tool-input').val('Syd');

                expect(sut.pushData()).toEqual(false);
            });

            it("should return new ID", function() {
                $(".js-search-tool-list").html("<li></li><li></li><li></li><li></li>");

                sut.init();

                expect(sut.getNewId(0)).toEqual(0);
                expect(sut.getNewId(1)).toEqual(1);
                expect(sut.getNewId(2)).toEqual(2);
                expect(sut.getNewId(3)).toEqual(3);
                expect(sut.getNewId(4)).toEqual(-1);
                expect(sut.getNewId(-1)).toEqual(-1);
            });

            it("should not call for results if data haven't change", function() {
                var stubEvent = {
                    keyCode: 38,
                    preventDefault: function() {},
                    target: {
                        value: "test"
                    }
                };

                spyOn(sut, "fetchData");
                spyOn(sut, "hasInputValueChanged").and.returnValue(false);

                sut.getListOfResults(stubEvent);

                expect(sut.fetchData).not.toHaveBeenCalled();
            });

            it("should close list if input is empty", function() {
                var stubEvent = {
                    keyCode: 8, // Backspace
                    preventDefault: function() {},
                    target: {
                        value: ""
                    }
                };

                spyOn(sut, "fetchData");
                spyOn(sut, "clear");

                sut.getListOfResults(stubEvent);

                expect(sut.clear).toHaveBeenCalled();
                expect(sut.fetchData).not.toHaveBeenCalled();
            });

            xit("should clear after pushing data", function() {
                spyOn(sut, "destroy");

                $(".js-search-tool-list").html('<li><a class="active"></a></li>');

                sut.init();

                jasmine.clock().install();

                sut.pushData();

                jasmine.clock().tick(1);
                expect(sut.destroy).not.toHaveBeenCalled();

                jasmine.clock().tick(51);
                expect(sut.destroy).toHaveBeenCalled();

                jasmine.clock().uninstall();
            });

            it("should fetch data", function(done) {
                var server = sinon.fakeServer.create();
                server.autoRespond = true;

                server.respondWith([200, { "Content-Type": "application/json" },
                    '[{ "localizedName": "London"}]']);

                spyOn(sut, "renderList");

                sut.fetchData().then(function() {
                    expect(sut.renderList).toHaveBeenCalledWith([{"localizedName": "London"}], 5);
                    done();
                });

                server.restore();
            });

            it("should set input value", function() {
                spyOn(sut, "setInputValue").and.callThrough();

                sut.init();

                sut.setInputValue("test1");
                expect($(".js-search-tool-input").val()).toEqual("test1");

                $(".js-search-tool-list").html('<li><a class="active" data-weather-city="test2"></a></li>');
                sut.setInputValue();
                expect($(".js-search-tool-input").val()).toEqual("test2");
            });
        });
    });
});
<|MERGE_RESOLUTION|>--- conflicted
+++ resolved
@@ -90,12 +90,7 @@
                 spyOn(sut, "track");
                 spyOn(mocks.store['common/utils/mediator'], "emit");
 
-<<<<<<< HEAD
-                $(".js-search-tool-list").html("<li><a data-weather-id='292177' data-weather-city='Ufa'></a></li>");
-=======
                 $(".js-search-tool-list").html("<li><a class='active'></a><a data-weather-id='292177' data-weather-city='Ufa'></a></li>");
-
->>>>>>> 49507824
                 sut.init();
 
                 bean.fire($(".js-search-tool-list a")[1], "click");
