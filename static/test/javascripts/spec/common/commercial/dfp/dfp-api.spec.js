--- conflicted
+++ resolved
@@ -305,14 +305,7 @@
 
             it('should be added', function (done) {
                 var $slot = $('#' + slotId);
-<<<<<<< HEAD
-                sinon.stub(dfp, 'checkForBreakout').returns(Promise.resolve(''));
-                dfp.init().then(dfp.loadAds).then(function () {
-=======
-                dfp.init();
-
-                fastdom.defer(function () {
->>>>>>> 58838325
+                dfp.init().then(dfp.loadAds).then(function () {
                     window.googletag.cmd.forEach(function (func) { func(); });
                     window.googletag.pubads().listener(makeFakeEvent(slotId));
                     fastdom.defer(10, function () {
@@ -325,8 +318,6 @@
 
             it('should not be added if data-label attribute is false', function (done) {
                 var $slot = $('#' + slotId).attr('data-label', false);
-<<<<<<< HEAD
-                sinon.stub(dfp, 'checkForBreakout').returns(Promise.resolve('#' + slotId));
                 dfp.init().then(dfp.loadAds).then(function () {
                     window.googletag.cmd.forEach(function (func) { func(); });
                     window.googletag.pubads().listener(makeFakeEvent(slotId));
@@ -335,23 +326,13 @@
                         done();
                     });
                 });
-=======
-                dfp.init();
->>>>>>> 58838325
                 window.googletag.cmd.forEach(function (func) { func(); });
             });
 
             it('should be added only once', function (done) {
                 var fakeEvent = makeFakeEvent(slotId),
                     $slot = $('#' + slotId);
-<<<<<<< HEAD
-                sinon.stub(dfp, 'checkForBreakout').returns(Promise.resolve('#' + slotId));
-                dfp.init().then(dfp.loadAds).then(function () {
-=======
-                dfp.init();
-
-                fastdom.defer(function () {
->>>>>>> 58838325
+                dfp.init().then(dfp.loadAds).then(function () {
                     window.googletag.cmd.forEach(function (func) { func(); });
                     window.googletag.pubads().listener(fakeEvent);
                     window.googletag.pubads().listener(fakeEvent);
@@ -365,14 +346,7 @@
 
             it('should not be added when ad is gu style type', function (done) {
                 var $slot = $('#dfp-ad-gu-style');
-<<<<<<< HEAD
-                sinon.stub(dfp, 'checkForBreakout').returns(Promise.resolve(true));
-                dfp.init().then(dfp.loadAds).then(function () {
-=======
-                dfp.init();
-
-                fastdom.defer(function () {
->>>>>>> 58838325
+                dfp.init().then(dfp.loadAds).then(function () {
                     window.googletag.cmd.forEach(function (func) { func(); });
                     window.googletag.pubads().listener(makeFakeEvent('dfp-ad-gu-style'));
 
@@ -384,42 +358,5 @@
                 window.googletag.cmd.forEach(function (func) { func(); });
             });
         });
-<<<<<<< HEAD
-
-        describe('breakout', function () {
-
-            var slotId = 'dfp-ad-html-slot',
-                createTestIframe = function (id, html) {
-                    var $frame = $.create('<iframe></iframe>')
-                        .attr({
-                            id: 'mock_frame',
-                            /*eslint-disable no-script-url*/
-                            src: 'javascript:"<html><body style="background:transparent"></body></html>"'
-                            /*eslint-enable no-script-url*/
-                        });
-                    $frame[0].onload = function () {
-                        this.contentDocument.body.innerHTML = html;
-                    };
-                    $frame.appendTo(qwery('#' + id)[0]);
-                };
-
-            it('should insert html', function (done) {
-                var html = '<div class="dfp-iframe-content">Some content</div>';
-                $('#' + slotId).attr('data-label', false);
-                createTestIframe(slotId, '<div class="breakout__html">' + html + '</div>');
-                dfp.init().then(dfp.loadAds).then(function () {
-                    window.googletag.cmd.forEach(function (func) { func(); });
-                    window.googletag.pubads().listener(makeFakeEvent(slotId));
-
-                    fastdom.defer(function () {
-                        expect($('iframe', '#' + slotId).css('display')).toBe('none');
-                        done();
-                    });
-                });
-                window.googletag.cmd.forEach(function (func) { func(); });
-            });
-        });
-=======
->>>>>>> 58838325
     });
 });