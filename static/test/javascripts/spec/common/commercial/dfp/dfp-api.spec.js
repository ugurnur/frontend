--- conflicted
+++ resolved
@@ -25,12 +25,7 @@
                     '<div id="dfp-ad-html-slot" class="js-ad-slot" data-name="html-slot" data-mobile="300,50"></div>\
                     <div id="dfp-ad-script-slot" class="js-ad-slot" data-name="script-slot" data-mobile="300,50|320,50" data-refresh="false"></div>\
                     <div id="dfp-ad-already-labelled" class="js-ad-slot ad-label--showing" data-name="already-labelled" data-mobile="300,50|320,50"  data-tablet="728,90"></div>\
-<<<<<<< HEAD
-                    <div id="dfp-ad-dont-label" class="js-ad-slot" data-label="false" data-name="dont-label" data-mobile="300,50|320,50"  data-tablet="728,90" data-desktop="728,90|900,250|970,250"></div>\
-                    <div id="dfp-ad-gu-style" class="js-ad-slot gu-style" data-name="gu-style" data-mobile="300,250" data-desktop="300,250"></div>'
-=======
                     <div id="dfp-ad-dont-label" class="js-ad-slot" data-label="false" data-name="dont-label" data-mobile="300,50|320,50"  data-tablet="728,90" data-desktop="728,90|900,250|970,250"></div>'
->>>>>>> df85d587
                 ]
             },
             makeFakeEvent = function (id, isEmpty) {
@@ -301,66 +296,5 @@
             });
 
         });
-
-<<<<<<< HEAD
-        describe('labelling', function () {
-            var slotId = 'dfp-ad-html-slot';
-
-            it('should be added', function (done) {
-                var $slot = $('#' + slotId);
-                dfp.init().then(dfp.loadAds).then(function () {
-                    window.googletag.cmd.forEach(function (func) { func(); });
-                    window.googletag.pubads().listener(makeFakeEvent(slotId));
-                    fastdom.defer(10, function () {
-                        expect($('.ad-slot__label', $slot[0]).text()).toBe('Advertisement');
-                        done();
-                    });
-                });
-                window.googletag.cmd.forEach(function (func) { func(); });
-            });
-
-            it('should not be added if data-label attribute is false', function (done) {
-                var $slot = $('#' + slotId).attr('data-label', false);
-                dfp.init().then(dfp.loadAds).then(function () {
-                    window.googletag.cmd.forEach(function (func) { func(); });
-                    window.googletag.pubads().listener(makeFakeEvent(slotId));
-                    fastdom.defer(10, function () {
-                        expect($('.ad-slot__label', $slot[0]).length).toBe(0);
-                        done();
-                    });
-                });
-                window.googletag.cmd.forEach(function (func) { func(); });
-            });
-
-            it('should be added only once', function (done) {
-                var fakeEvent = makeFakeEvent(slotId),
-                    $slot = $('#' + slotId);
-                dfp.init().then(dfp.loadAds).then(function () {
-                    window.googletag.cmd.forEach(function (func) { func(); });
-                    window.googletag.pubads().listener(fakeEvent);
-                    fastdom.defer(10, function () {
-                        expect($('.ad-slot__label', $slot[0]).length).toBe(1);
-                        done();
-                    });
-                });
-                window.googletag.cmd.forEach(function (func) { func(); });
-            });
-
-            it('should not be added when ad is gu style type', function (done) {
-                var $slot = $('#dfp-ad-gu-style');
-                dfp.init().then(dfp.loadAds).then(function () {
-                    window.googletag.cmd.forEach(function (func) { func(); });
-                    window.googletag.pubads().listener(makeFakeEvent('dfp-ad-gu-style'));
-
-                    fastdom.defer(10, function () {
-                        expect($('.ad-slot__label', $slot[0]).length).toBe(0);
-                        done();
-                    });
-                });
-                window.googletag.cmd.forEach(function (func) { func(); });
-            });
-        });
-=======
->>>>>>> df85d587
     });
 });