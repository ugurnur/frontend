define([
    'fixtures/ab-test',
    'helpers/injector'
], function (
    ABTest,
    Injector
) {

<<<<<<< HEAD
    describe('AB Testing', {
        moduleName: 'common/modules/experiments/ab',
        mock: function () {
            return {
                'common/utils/config': function () {
                    return {
                        // Needed for tests that may lookup page properties
                        page: {
                        },
                        switches: {
                            abDummyTest:  true,
                            abDummyTest2: true
                        }
=======
    return new Injector()
        .store(['common/utils/config', 'common/modules/analytics/mvt-cookie'])
        .require(['common/modules/experiments/ab', 'mocks'], function (ab, mocks) {

            describe('AB Testing', function () {
                var test,
                    controlSpy,
                    variantSpy,
                    participationsKey = 'gu.ab.participations',
                    getItem = function (testId) {
                        return JSON.parse(localStorage.getItem(participationsKey)).value[testId];
>>>>>>> d1bece79
                    };

                beforeEach(function() {
                    mocks.store['common/utils/config'].switches = {
                        abDummyTest:  true,
                        abDummyTest2: true
                    };

                    // a list of ab-tests that can be used in the spec's
                    test = {
                        one: new ABTest('DummyTest'),
                        two: new ABTest('DummyTest2')
                    };

                    controlSpy = sinon.spy(test.one.variants[0], 'test');
                    variantSpy = sinon.spy(test.one.variants[1], 'test');
                });

                afterEach(function() {
                    ab.reset();
                    localStorage.removeItem(participationsKey);
                    document.body.removeAttribute('data-link-test');
                });

                describe('Ab', function () {

                    it('should exist', function () {
                        expect(ab).toBeDefined();
                    });

                });

                describe('User segmentation', function () {

                    it('should not run if switch is off', function () {
                        mocks.store['common/utils/config'].switches.abDummyTest = false;

                        ab.addTest(test.one);
                        ab.segment();

                        expect(controlSpy.called || variantSpy.called).toBeFalsy();
                    });

                    it('should assign the user to a segment (aka. variant)', function () {
                        ab.addTest(test.one);
                        ab.addTest(test.two);
                        ab.segment();

                        expect(getItem('DummyTest').variant).not.toBeUndefined();
                        expect(getItem('DummyTest2').variant).not.toBeUndefined();
                    });

                    it('should put all non-participating users in a "not in test" group', function () {
                        test.one.audience = 0;
                        ab.addTest(test.one);
                        ab.segment();

                        expect(controlSpy).not.toHaveBeenCalled();
                        expect(getItem('DummyTest').variant).toBe('notintest');
                    });

                    it("should not segment user if test can't be run", function () {
                        test.one.canRun = function() { return false; };
                        ab.addTest(test.one);
                        ab.segment();

                        expect(ab.getParticipations()).toEqual({});
                    });

                    it("should not segment user if the test has expired", function () {
                        test.one.expiry = '2012-01-01';
                        ab.addTest(test.one);
                        ab.segment();

                        expect(ab.getParticipations()).toEqual({});
                    });

                    it("should not segment user if the test is switched off", function () {
                        mocks.store['common/utils/config'].switches.abDummyTest = false;

                        ab.addTest(test.one);
                        ab.segment();

                        expect(ab.getParticipations()).toEqual({});
                    });

                    it("should not segment user if they already belong to the test", function () {
                        mocks.store['common/modules/analytics/mvt-cookie'].overwriteMvtCookie(1);

                        ab.addTest(test.one);
                        ab.segment();

                        expect(ab.getParticipations()['DummyTest'].variant).toEqual('hide');
                    });

                    it('should retrieve all the tests user is in', function () {
                        ab.addTest(test.one);
                        ab.addTest(test.two);
                        ab.segment();
                        var tests = Object.keys(ab.getParticipations()).map(function (k){ return k; }).toString();

                        expect(tests).toBe('DummyTest,DummyTest2');
                    });

                    it('should remove expired tests from being logged', function () {
                        localStorage.setItem(
                            participationsKey,
                            '{ "value": { "DummyTest2": { "variant": "foo" }, "DummyTest": { "variant": "bar" } } }'
                        );
                        test.one.expiry = "2012-01-01";
                        ab.addTest(test.one);
                        ab.segment();

                        expect(localStorage.getItem(participationsKey)).toBe('{"value":{"DummyTest2":{"variant":"foo"}}}');
                    });

                    it('should remove participation from tests that have been removed/renamed', function () {
                        localStorage.setItem(
                            participationsKey,
                            '{ "value": { "DummyTest": { "variant": "foo" }, "DummyTestDeleted": { "variant": "bar" } } }'
                        );
                        ab.addTest(test.one);
                        ab.segmentUser();
                        ab.run();

                        expect(localStorage.getItem(participationsKey)).toBe('{"value":{"DummyTest":{"variant":"foo"}}}');
                    });

                    it('should allow the forcing of users in to a given test and variant', function () {
                        ab.addTest(test.one);
                        ab.forceSegment('DummyTest', 'bar');
                        expect(getItem('DummyTest').variant).toBe('bar');

                        // ... and should be able to override
                        ab.forceSegment('DummyTest', 'foo');
                        expect(getItem('DummyTest').variant).toBe('foo');
                    });

                });

                describe("Running tests", function () {

                    it('should be able to start test', function () {
                        ab.addTest(test.one);
                        ab.segment();
                        ab.run();

                        expect(controlSpy.called || variantSpy.called).toBeTruthy();
                    });

                    it('should not to run the after the expiry date', function () {
                        test.one.expiry = "2012-01-01";
                        ab.addTest(test.one);
                        ab.segment();
                        ab.run();

                        expect(controlSpy.called || variantSpy.called).toBeFalsy();
                    });

                });

                describe("Analytics", function () {

                    it('should tell me if an event is applicable to a test that I belong to', function () {
                        ab.addTest(test.one);
                        ab.segment();

                        expect(ab.isEventApplicableToAnActiveTest('most popular | The Guardian | trail | 1 | text')).toBeTruthy()

                    });

                    it('should tell me if an event is applicable to a test with multiple event strings that I belong to', function () {
                        ab.addTest(test.one);
                        ab.segment();

                        expect(ab.isEventApplicableToAnActiveTest('most popular | Section | trail | 1 | text')).toBeTruthy()
                    });

                    it('should return a list of test names that are relevant to the event', function () {
                        ab.addTest(test.one);
                        ab.addTest(test.two);
                        ab.segment();
                        var event = {};
                        event.tag = 'most popular | The Guardian | trail | 1 | text';

                        expect(ab.getActiveTestsEventIsApplicableTo(event)).toEqual(['DummyTest', 'DummyTest2'])
                    });

                    it('should return the variant of a test that current user is participating in', function () {
                        mocks.store['common/modules/analytics/mvt-cookie'].overwriteMvtCookie(2);

                        ab.addTest(test.one);
                        ab.addTest(test.two);
                        ab.segment();
                        var event = {};
                        event.tag = 'most popular | The Guardian | trail | 1 | text';

                        expect(ab.getTestVariant('DummyTest')).toEqual('control')
                    });

                    it('should generate a string for Omniture to tag the test(s) the user is in', function () {
                        mocks.store['common/modules/analytics/mvt-cookie'].overwriteMvtCookie(2);

                        test.two.audience = 1;
                        ab.addTest(test.one);
                        ab.addTest(test.two);
                        ab.segment();
                        ab.run();

                        expect(ab.makeOmnitureTag()).toBe("AB | DummyTest | control,AB | DummyTest2 | control");

                    });

                    it('should generate Omniture tags when there is two tests, but one cannot run', function () {
                        mocks.store['common/modules/analytics/mvt-cookie'].overwriteMvtCookie(2);
                        test.one.canRun = function() { return false; };
                        ab.addTest(test.one);
                        test.two.audience = 1;
                        ab.addTest(test.two);
                        ab.segment();
                        ab.run();

                        expect(ab.makeOmnitureTag()).toBe("AB | DummyTest2 | control");
                    });

                    it('should not generate Omniture tags when a test can not be run', function () {
                        mocks.store['common/modules/analytics/mvt-cookie'].overwriteMvtCookie(2);

                        ab.addTest(test.one);
                        test.two.canRun = function() { return false; };
                        ab.addTest(test.two);
                        ab.segment();
                        ab.run();

                        expect(ab.makeOmnitureTag()).toBe("AB | DummyTest | control");
                    });

                });

            });

        });

});<|MERGE_RESOLUTION|>--- conflicted
+++ resolved
@@ -6,21 +6,6 @@
     Injector
 ) {
 
-<<<<<<< HEAD
-    describe('AB Testing', {
-        moduleName: 'common/modules/experiments/ab',
-        mock: function () {
-            return {
-                'common/utils/config': function () {
-                    return {
-                        // Needed for tests that may lookup page properties
-                        page: {
-                        },
-                        switches: {
-                            abDummyTest:  true,
-                            abDummyTest2: true
-                        }
-=======
     return new Injector()
         .store(['common/utils/config', 'common/modules/analytics/mvt-cookie'])
         .require(['common/modules/experiments/ab', 'mocks'], function (ab, mocks) {
@@ -32,7 +17,6 @@
                     participationsKey = 'gu.ab.participations',
                     getItem = function (testId) {
                         return JSON.parse(localStorage.getItem(participationsKey)).value[testId];
->>>>>>> d1bece79
                     };
 
                 beforeEach(function() {
