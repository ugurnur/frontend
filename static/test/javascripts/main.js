/*global requirejs*/
var tests = [];
for (var file in window.__karma__.files) {
    if (/.*\.spec\.js$/.test(file)) {
        tests.push(file);
    }
}

requirejs.config({
    // Karma serves files from '/base'
    baseUrl: '/base/static/src/javascripts',
    paths: {
        admin:        'projects/admin',
        common:       'projects/common',
        facia:        'projects/facia',
        membership:   'projects/membership',
        commercial:   'projects/commercial',
        bean:         'components/bean/bean',
        bonzo:        'components/bonzo/bonzo',
        react:        'components/react/react',
        EventEmitter: 'components/eventEmitter/EventEmitter',
        fastclick:    'components/fastclick/fastclick',
        fastdom:      'components/fastdom/index',
        fence:        'components/fence/fence',
        lodash:       'components/lodash-amd',
        picturefill:  'projects/common/utils/picturefill',
        Promise:      'components/when/Promise',
        qwery:        'components/qwery/qwery',
        raven:        'components/raven-js/raven',
        reqwest:      'components/reqwest/reqwest',
        analytics:    'projects/common/modules/analytics/analytics',
        // Test specific paths
<<<<<<< HEAD
        omniture:     'vendor/omniture/omniture',
        stripe:       'vendor/stripe/stripe.min',
=======
        omniture:     'vendor/omniture',
>>>>>>> cb9da842
        squire:       '/base/static/test/javascripts/components/squire/src/Squire',
        fixtures:     '/base/static/test/javascripts/fixtures',
        helpers:      '/base/static/test/javascripts/helpers',
        svgs:         '../inline-svgs',
        // plugins
        text:         'components/requirejs-text/text',
        inlineSvg:    'projects/common/utils/inlineSvg'
    },
    shim: {
        googletag: {
            exports: 'googletag'
        }
    }
});

require(['Promise', 'common/utils/to-array'], function (Promise, toArray) {
    require(tests, function () {
        Promise.all(toArray(arguments)).then(function () {
            window.__karma__.start();
        });
    });
});<|MERGE_RESOLUTION|>--- conflicted
+++ resolved
@@ -30,12 +30,7 @@
         reqwest:      'components/reqwest/reqwest',
         analytics:    'projects/common/modules/analytics/analytics',
         // Test specific paths
-<<<<<<< HEAD
         omniture:     'vendor/omniture/omniture',
-        stripe:       'vendor/stripe/stripe.min',
-=======
-        omniture:     'vendor/omniture',
->>>>>>> cb9da842
         squire:       '/base/static/test/javascripts/components/squire/src/Squire',
         fixtures:     '/base/static/test/javascripts/fixtures',
         helpers:      '/base/static/test/javascripts/helpers',
