define(['helpers/injector'], function (Injector) {
    var injector = new Injector();

    describe('Commercial features', function () {
        var CommercialFeatures, config, features,
            userPrefs, detect, userFeatures, isSignedIn, breakpoint;

        beforeEach(function (done) {
            injector.require([
                'commercial/modules/commercial-features',
                'lib/config',
                'common/modules/user-prefs',
                'lib/detect',
                'commercial/modules/user-features',
                'common/modules/identity/api'
            ], function () {
                CommercialFeatures = arguments[0].commercialFeatures.constructor;
                config = arguments[1];
                userPrefs = arguments[2];
                detect = arguments[3];
                userFeatures = arguments[4];
                var identityApi = arguments[5];

                // Set up a happy path by default
                config.page = {
                    contentType : 'Article',
                    isMinuteArticle : false,
                    section : 'politics',
                    shouldHideAdverts : false,
                    shouldHideReaderRevenue: false,
                    isFront : false,
                    showRelatedContent: true
                };

                config.switches = {
                    outbrain : true,
                    commercial : true,
                    discussion : true,
                    adFreeSubscriptionTrial: false
                };

                window.location.hash = '';

                userPrefs.removeSwitch('adverts');

                breakpoint = 'desktop';
                detect.getBreakpoint = function () { return breakpoint; };

                detect.adblockInUse = Promise.resolve(false);

                userFeatures.isPayingMember = function () {return false;};
<<<<<<< HEAD

                userFeatures.isAdFreeUser = function() {return isSignedIn && config.switches.adFreeSubscriptionTrial;};
=======
                userFeatures.isRecentContributor = function () {return false;};
                userFeatures.shouldSeeReaderRevenue = function () {return true;};
                userFeatures.isAdFreeUser = function() {return isSignedIn && config.switches.adFreeMembershipTrial;};
>>>>>>> 914fb88f

                identityApi.isUserLoggedIn = function () {
                    return isSignedIn;
                };

                done();
            });
        });

        describe('DFP advertising', function () {
            it('Runs by default', function () {
                features = new CommercialFeatures;
                expect(features.dfpAdvertising).toBe(true);
            });

            it('Is disabled on sensitive pages', function () {
                // Like all newspapers, the Guardian must sometimes cover disturbing and graphic content.
                // Showing adverts on these pages would be crass - callous, even.
                config.page.shouldHideAdverts = true;
                features = new CommercialFeatures;
                expect(features.dfpAdvertising).toBe(false);
            });

            it('Is disabled on the children`s book site', function () {
                // ASA guidelines prohibit us from showing adverts on anything that might be deemed childrens' content
                config.page.section = 'childrens-books-site';
                features = new CommercialFeatures;
                expect(features.dfpAdvertising).toBe(false);
            });

            it('Is skipped for speedcurve tests', function () {
                // We don't want external dependencies getting in the way of perf tests
                window.location.hash = '#noads';
                features = new CommercialFeatures;
                expect(features.dfpAdvertising).toBe(false);
            });
        });

        describe('Article body adverts', function () {
            it('Runs by default', function () {
                features = new CommercialFeatures;
                expect(features.articleBodyAdverts).toBe(true);
            });

            it('Doesn`t run in minute articles', function () {
                config.page.isMinuteArticle = true;
                features = new CommercialFeatures;
                expect(features.articleBodyAdverts).toBe(false);
            });

            it('Doesn`t run in non-article pages', function () {
                config.page.contentType = 'Network Front';
                features = new CommercialFeatures;
                expect(features.articleBodyAdverts).toBe(false);
            });

            it('Doesn`t run in live blogs', function () {
                config.page.isLiveBlog = true;
                features = new CommercialFeatures;
                expect(features.articleBodyAdverts).toBe(false);
            });
        });

        describe('Article body adverts under ad-free', function() {
            // LOL grammar
            it('are disabled', function() {
                config.switches.adFreeSubscriptionTrial = true;
                isSignedIn = true;
                features = new CommercialFeatures;
                expect(features.articleBodyAdverts).toBe(false);
            });
        });

        describe('Article aside adverts', function () {
            it('Runs by default in articles', function () {
                config.page.contentType = 'Article';
                features = new CommercialFeatures;
                expect(features.articleAsideAdverts).toBe(true);
            });

            it('Runs by default in liveblogs', function () {
                config.page.contentType = 'LiveBlog';
                config.page.isLiveBlog = true;
                features = new CommercialFeatures;
                expect(features.articleAsideAdverts).toBe(true);
            });

            it('Doesn`t run in minute articles', function () {
                config.page.isMinuteArticle = true;
                features = new CommercialFeatures;
                expect(features.articleAsideAdverts).toBe(false);
            });

            it('Doesn`t run in non-article non-liveblog pages', function () {
                config.page.contentType = 'Network Front';
                config.page.isLiveBlog = false;
                features = new CommercialFeatures;
                expect(features.articleAsideAdverts).toBe(false);
            });
        });

        describe('Article aside adverts under ad-free', function () {
            beforeEach(function () {
                config.switches.adFreeSubscriptionTrial = true;
                isSignedIn = true;
            });

            it('are disabled in articles', function () {
                config.page.contentType = 'Article';
                features = new CommercialFeatures;
                expect(features.articleAsideAdverts).toBe(false);
            });

            it('are disabled in liveblogs', function () {
                config.page.contentType = 'LiveBlog';
                config.page.isLiveBlog = true;
                features = new CommercialFeatures;
                expect(features.articleAsideAdverts).toBe(false);
            });

            it('are disabled in minute articles', function () {
                config.page.isMinuteArticle = true;
                features = new CommercialFeatures;
                expect(features.articleAsideAdverts).toBe(false);
            });

            it('are disabled in non-article non-liveblog pages (e.g. network front)', function () {
                config.page.contentType = 'Network Front';
                config.page.isLiveBlog = false;
                features = new CommercialFeatures;
                expect(features.articleAsideAdverts).toBe(false);
            });
        });

        describe('Video prerolls', function () {
            it('Runs by default', function () {
                features = new CommercialFeatures;
                expect(features.videoPreRolls).toBe(true);
            });
        });

        describe('Video prerolls under ad-free', function () {
            it('are disabled', function () {
                config.switches.adFreeSubscriptionTrial = true;
                isSignedIn = true;
                features = new CommercialFeatures;
                expect(features.videoPreRolls).toBe(false);
            });
        });

        describe('High-relevance commercial component', function () {
            it('Does not run on fronts', function () {
                config.page.isFront = true;
                features = new CommercialFeatures;
                expect(features.highMerch).toBe(false);
            });

            it('Does run on outside of fronts', function () {
                config.page.isFront = false;
                features = new CommercialFeatures;
                expect(features.highMerch).toBe(true);
            });

            it('Does not run on minute articles', function () {
                config.page.isMinuteArticle = true;
                features = new CommercialFeatures;
                expect(features.highMerch).toBe(false);
            });
        });

        describe('High-relevance commercial component under ad-free', function () {
            beforeEach(function () {
                config.switches.adFreeSubscriptionTrial = true;
                isSignedIn = true;
            });

            it('Does not run on fronts', function () {
                config.page.isFront = true;
                features = new CommercialFeatures;
                expect(features.highMerch).toBe(false);
            });

            it('Does run outside of fronts', function () {
                config.page.isFront = false;
                features = new CommercialFeatures;
                expect(features.highMerch).toBe(true);
            });

            it('Does not run on minute articles', function () {
                config.page.isMinuteArticle = true;
                features = new CommercialFeatures;
                expect(features.highMerch).toBe(false);
            });
        });

        describe('Third party tags', function () {
            it('Runs by default', function () {
                features = new CommercialFeatures;
                expect(features.thirdPartyTags).toBe(true);
            });

            it('Does not run on identity pages', function () {
                config.page.contentType = 'Identity';
                features = new CommercialFeatures;
                expect(features.thirdPartyTags).toBe(false);
            });

            it('Does not run on identity section', function () {
                // This is needed for identity pages in the profile subdomain
                config.page.section = 'identity';
                features = new CommercialFeatures;
                expect(features.thirdPartyTags).toBe(false);
            });
        });

        describe('Third party tags under ad-free', function () {
            beforeEach(function () {
                config.switches.adFreeSubscriptionTrial = true;
                isSignedIn = true;
            });

            it('Runs by default', function () {
                features = new CommercialFeatures;
                expect(features.thirdPartyTags).toBe(true);
            });

            it('Does not run on identity pages', function () {
                config.page.contentType = 'Identity';
                features = new CommercialFeatures;
                expect(features.thirdPartyTags).toBe(false);
            });

            it('Does not run on identity section', function () {
                // This is needed for identity pages in the profile subdomain
                config.page.section = 'identity';
                features = new CommercialFeatures;
                expect(features.thirdPartyTags).toBe(false);
            });
        });

        describe('Outbrain / Plista', function () {
            // These are the 'promoted links from around the web' widgets
            it('Runs by default', function () {
                features = new CommercialFeatures;
                expect(features.outbrain).toBe(true);
            });

            it('Is disabled under perf tests', function () {
                window.location.hash = '#noads';
                features = new CommercialFeatures;
                expect(features.outbrain).toBe(false);
            });

            it('Is disabled in sensitive content', function () {
                config.page.shouldHideAdverts = true;
                features = new CommercialFeatures;
                expect(features.outbrain).toBe(false);
            });

            it('Is disabled when related content is hidden', function () {
                config.page.showRelatedContent = false;
                features = new CommercialFeatures;
                expect(features.outbrain).toBe(false);
            });

            it('Is disabled when user is logged in and page is commentable', function () {
                isSignedIn = true;
                config.page.commentable = true;
                features = new CommercialFeatures;
                expect(features.outbrain).toBe(false);
            });
        });

        describe('Outbrain / Plista under ad-free', function () {
            beforeEach(function () {
                config.switches.adFreeSubscriptionTrial = true;
                isSignedIn = true;
            });

            // sad but true
            it('Runs by default', function () {
                features = new CommercialFeatures;
                expect(features.outbrain).toBe(true);
            });

            it('Is disabled under perf tests', function () {
                window.location.hash = '#noads';
                features = new CommercialFeatures;
                expect(features.outbrain).toBe(false);
            });

            it('Is disabled in sensitive content', function () {
                config.page.shouldHideAdverts = true;
                features = new CommercialFeatures;
                expect(features.outbrain).toBe(false);
            });

            it('Is disabled when related content is hidden', function () {
                config.page.showRelatedContent = false;
                features = new CommercialFeatures;
                expect(features.outbrain).toBe(false);
            });

            it('Is disabled when user is logged in and page is commentable', function () {
                config.page.commentable = true;
                features = new CommercialFeatures;
                expect(features.outbrain).toBe(false);
            });
        });

        describe('Comment adverts', function () {
            beforeEach(function () {
                config.page.commentable = true;
                isSignedIn = true;
            });

            it('Displays when page has comments and user is signed in', function () {
                features = new CommercialFeatures;
                expect(features.commentAdverts).toBe(true);
            });

            it('Does not display on minute articles', function () {
                config.page.isMinuteArticle = true;
                features = new CommercialFeatures;
                expect(features.commentAdverts).toBe(false);
            });

            it('Does not appear when user signed out', function () {
                isSignedIn = false;
                features = new CommercialFeatures;
                expect(features.commentAdverts).toBe(false);
            });

            it('Short circuits when no comments to add adverts to', function () {
                config.page.commentable = false;
                features = new CommercialFeatures;
                expect(features.commentAdverts).toBe(false);
            });

            describe('If live blog', function () {
                beforeEach(function () {
                    config.page.isLiveBlog = true;
                });

                it('Appears if page is wide', function () {
                    breakpoint = 'wide';
                    features = new CommercialFeatures;
                    expect(features.commentAdverts).toBe(true);
                });

                it('Does not appear if page is not wide', function () {
                    breakpoint = 'desktop';
                    features = new CommercialFeatures;
                    expect(features.commentAdverts).toBe(false);
                });
            });
        });

        describe('Comment adverts under ad-free', function () {
            beforeEach(function () {
                config.switches.adFreeSubscriptionTrial = true;
                config.page.commentable = true;
                isSignedIn = true;
            });

            it('Does not display when page has comments', function () {
                features = new CommercialFeatures;
                expect(features.commentAdverts).toBe(false);
            });

            it('Does not display on minute articles', function () {
                config.page.isMinuteArticle = true;
                features = new CommercialFeatures;
                expect(features.commentAdverts).toBe(false);
            });

            it('Does not appear when user signed out', function () {
                isSignedIn = false;
                features = new CommercialFeatures;
                expect(features.commentAdverts).toBe(false);
            });

            it('Short circuits when no comments to add adverts to', function () {
                config.page.commentable = false;
                features = new CommercialFeatures;
                expect(features.commentAdverts).toBe(false);
            });

            describe('If live blog', function () {
                beforeEach(function () {
                    config.page.isLiveBlog = true;
                });

                it('Does not appear if page is wide', function () {
                    breakpoint = 'wide';
                    features = new CommercialFeatures;
                    expect(features.commentAdverts).toBe(false);
                });

                it('Does not appear if page is not wide', function () {
                    breakpoint = 'desktop';
                    features = new CommercialFeatures;
                    expect(features.commentAdverts).toBe(false);
                });
            });
        });

        describe('Membership messages', function () {
            it('Displays messages by default', function (done) {
                features = new CommercialFeatures;
                features.asynchronous.canDisplayMembershipEngagementBanner.then(function (flag) {
                    expect(flag).toBe(true);
                    done();
                });
            });

            it('Does not display messages when adBlock is enabled', function (done) {
                // i.e. we want to show the adblock message instead
                detect.adblockInUse = Promise.resolve(true);
                features = new CommercialFeatures;
                features.asynchronous.canDisplayMembershipEngagementBanner.then(function (flag) {
                    expect(flag).toBe(false);
                    done();
                });
            });
        });
    });
});<|MERGE_RESOLUTION|>--- conflicted
+++ resolved
@@ -49,14 +49,9 @@
                 detect.adblockInUse = Promise.resolve(false);
 
                 userFeatures.isPayingMember = function () {return false;};
-<<<<<<< HEAD
-
-                userFeatures.isAdFreeUser = function() {return isSignedIn && config.switches.adFreeSubscriptionTrial;};
-=======
                 userFeatures.isRecentContributor = function () {return false;};
                 userFeatures.shouldSeeReaderRevenue = function () {return true;};
-                userFeatures.isAdFreeUser = function() {return isSignedIn && config.switches.adFreeMembershipTrial;};
->>>>>>> 914fb88f
+                userFeatures.isAdFreeUser = function() {return isSignedIn && config.switches.adFreeSubscriptionTrial;};
 
                 identityApi.isUserLoggedIn = function () {
                     return isSignedIn;
