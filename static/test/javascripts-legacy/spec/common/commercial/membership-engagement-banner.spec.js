--- conflicted
+++ resolved
@@ -3,25 +3,15 @@
     'common/modules/user-prefs',
     'helpers/fixtures',
     'helpers/injector',
-<<<<<<< HEAD
-    'common/modules/ui/message'
-=======
-    'Promise',
     'common/modules/ui/message',
     'lib/config'
->>>>>>> 1c17f753
 ], function (
     $,
     userPrefs,
     fixtures,
     Injector,
-<<<<<<< HEAD
-    Message
-=======
-    Promise,
     Message,
     config
->>>>>>> 1c17f753
 ) {
     var commercialFeatures, membershipMessages, mediator,
         showMembershipMessages, alreadyVisited, storage, participations;
