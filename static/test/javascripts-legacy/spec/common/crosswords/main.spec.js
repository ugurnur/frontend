
define([
    'helpers/injector'
], function (
    Injector
) {

    // This stuff comes out of CAPI normally

    var CROSSWORD_MOCK_DATA = {

        'name': 'Cryptic crossword No 27,038',
        'type': 'cryptic',
        'number': 27038,
        'date': '2016-11-10T00:00:00Z',
        'dimensions': {
            'cols': 15,
            'rows': 15
        },
        'entries': [
            {
                'id': '1-across',
                'number': 1,
                'humanNumber': '1',
                'direction': 'across',
                'position': {
                    'x': 0,
                    'y': 0
                },
                'separatorLocations': {
                    ',': [
                        3,
                        7,
                        10
                    ]
                },
                'length': 15,
                'clue': '12.5% too much in a pub (3,4,3,5)',
                'group': [
                    '1-across'
                ],
                'solution': 'ONEOVERTHEEIGHT',
                'format': '3,4,3,5'
            },
            {
                'id': '9-across',
                'number': 9,
                'humanNumber': '9',
                'direction': 'across',
                'position': {
                    'x': 0,
                    'y': 2
                },
                'separatorLocations': {},
                'length': 9,
                'clue': 'Leave time to visit cities rebuilt in vain (9)',
                'group': [
                    '9-across'
                ],
                'solution': 'EGOTISTIC',
                'format': '9'
            },
            {
                'id': '10-across',
                'number': 10,
                'humanNumber': '10',
                'direction': 'across',
                'position': {
                    'x': 10,
                    'y': 2
                },
                'separatorLocations': {},
                'length': 5,
                'clue': 'Fancy grocer\'s stealing hearts in Asian city (5)',
                'group': [
                    '10-across'
                ],
                'solution': 'DELHI',
                'format': '5'
            },
            {
                'id': '11-across',
                'number': 11,
                'humanNumber': '11',
                'direction': 'across',
                'position': {
                    'x': 0,
                    'y': 4
                },
                'separatorLocations': {},
                'length': 7,
                'clue': 'Drink Guardian keeps providing for swimmer (7)',
                'group': [
                    '11-across'
                ],
                'solution': 'ALEWIFE',
                'format': '7'
            },
            {
                'id': '12-across',
                'number': 12,
                'humanNumber': '12',
                'direction': 'across',
                'position': {
                    'x': 8,
                    'y': 4
                },
                'separatorLocations': {},
                'length': 7,
                'clue': 'Smoker getting sack over complaint (7)',
                'group': [
                    '12-across'
                ],
                'solution': 'LUMBAGO',
                'format': '7'
            },
            {
                'id': '13-across',
                'number': 13,
                'humanNumber': '13',
                'direction': 'across',
                'position': {
                    'x': 6,
                    'y': 5
                },
                'separatorLocations': {},
                'length': 3,
                'clue': 'Club dropping marks for good service (3)',
                'group': [
                    '13-across'
                ],
                'solution': 'ACE',
                'format': '3'
            },
            {
                'id': '14-across',
                'number': 14,
                'humanNumber': '14',
                'direction': 'across',
                'position': {
                    'x': 0,
                    'y': 6
                },
                'separatorLocations': {},
                'length': 7,
                'clue': 'Illumination is found around start of darkness (7)',
                'group': [
                    '14-across'
                ],
                'solution': 'INSIGHT',
                'format': '7'
            },
            {
                'id': '17-across',
                'number': 17,
                'humanNumber': '17',
                'direction': 'across',
                'position': {
                    'x': 8,
                    'y': 6
                },
                'separatorLocations': {},
                'length': 7,
                'clue': 'Proof one\'s settled right round westward part (7)',
                'group': [
                    '17-across'
                ],
                'solution': 'RECEIPT',
                'format': '7'
            },
            {
                'id': '19-across',
                'number': 19,
                'humanNumber': '19',
                'direction': 'across',
                'position': {
                    'x': 0,
                    'y': 8
                },
                'separatorLocations': {},
                'length': 7,
                'clue': 'Rancour? Yes, unfortunately, where there was compulsive rowing (7)',
                'group': [
                    '19-across'
                ],
                'solution': 'GALLEYS',
                'format': '7'
            },
            {
                'id': '22-across',
                'number': 22,
                'humanNumber': '22',
                'direction': 'across',
                'position': {
                    'x': 8,
                    'y': 8
                },
                'separatorLocations': {},
                'length': 7,
                'clue': 'Lesbian, maybe French girl, goes through Channel regularly (7)',
                'group': [
                    '22-across'
                ],
                'solution': 'HELLENE',
                'format': '7'
            },
            {
                'id': '24-across',
                'number': 24,
                'humanNumber': '24',
                'direction': 'across',
                'position': {
                    'x': 6,
                    'y': 9
                },
                'separatorLocations': {},
                'length': 3,
                'clue': 'Overseas, China\'s capital spanning miles (3)',
                'group': [
                    '24-across'
                ],
                'solution': 'AMI',
                'format': '3'
            },
            {
                'id': '25-across',
                'number': 25,
                'humanNumber': '25',
                'direction': 'across',
                'position': {
                    'x': 0,
                    'y': 10
                },
                'separatorLocations': {},
                'length': 7,
                'clue': 'Barmy army boxes tough cockney: a bit of a spar (7)',
                'group': [
                    '25-across'
                ],
                'solution': 'YARDARM',
                'format': '7'
            },
            {
                'id': '26-across',
                'number': 26,
                'humanNumber': '26',
                'direction': 'across',
                'position': {
                    'x': 8,
                    'y': 10
                },
                'separatorLocations': {},
                'length': 7,
                'clue': 'Olympic city\'s head returned greeting abroad (7)',
                'group': [
                    '26-across'
                ],
                'solution': 'BONSOIR',
                'format': '7'
            },
            {
                'id': '28-across',
                'number': 28,
                'humanNumber': '28',
                'direction': 'across',
                'position': {
                    'x': 0,
                    'y': 12
                },
                'separatorLocations': {},
                'length': 5,
                'clue': 'Little boring tease uttered brief comment (5)',
                'group': [
                    '28-across'
                ],
                'solution': 'TWEET',
                'format': '5'
            },
            {
                'id': '29-across',
                'number': 29,
                'humanNumber': '29',
                'direction': 'across',
                'position': {
                    'x': 6,
                    'y': 12
                },
                'separatorLocations': {},
                'length': 9,
                'clue': 'French statesman wants fatty pork pie in Brussels (9)',
                'group': [
                    '29-across'
                ],
                'solution': 'RICHELIEU',
                'format': '9'
            },
            {
                'id': '30-across',
                'number': 30,
                'humanNumber': '30',
                'direction': 'across',
                'position': {
                    'x': 0,
                    'y': 14
                },
                'separatorLocations': {},
                'length': 15,
                'clue': 'Looked after poorly old lady nursed by boy (15)',
                'group': [
                    '30-across'
                ],
                'solution': 'MALADMINISTERED',
                'format': '15'
            },
            {
                'id': '1-down',
                'number': 1,
                'humanNumber': '1',
                'direction': 'down',
                'position': {
                    'x': 0,
                    'y': 0
                },
                'separatorLocations': {
                    ',': [
                        9
                    ]
                },
                'length': 15,
                'clue': 'Windows conceivably get panes misty or foggy (9,6)',
                'group': [
                    '1-down'
                ],
                'solution': 'OPERATINGSYSTEM',
                'format': '9,6'
            },
            {
                'id': '2-down',
                'number': 2,
                'humanNumber': '2',
                'direction': 'down',
                'position': {
                    'x': 2,
                    'y': 0
                },
                'separatorLocations': {},
                'length': 5,
                'clue': 'Eat at party, turning up before hosts (5)',
                'group': [
                    '2-down'
                ],
                'solution': 'ERODE',
                'format': '5'
            },
            {
                'id': '3-down',
                'number': 3,
                'humanNumber': '3',
                'direction': 'down',
                'position': {
                    'x': 4,
                    'y': 0
                },
                'separatorLocations': {},
                'length': 7,
                'clue': 'Making sound adjustment to very old decoration (7)',
                'group': [
                    '3-down'
                ],
                'solution': 'VOICING',
                'format': '7'
            },
            {
                'id': '4-down',
                'number': 4,
                'humanNumber': '4',
                'direction': 'down',
                'position': {
                    'x': 6,
                    'y': 0
                },
                'separatorLocations': {},
                'length': 7,
                'clue': 'Queen stopping King Edward\'s upcoming retirement (7)',
                'group': [
                    '4-down'
                ],
                'solution': 'RETREAT',
                'format': '7'
            },
            {
                'id': '5-down',
                'number': 5,
                'humanNumber': '5',
                'direction': 'down',
                'position': {
                    'x': 8,
                    'y': 0
                },
                'separatorLocations': {},
                'length': 7,
                'clue': 'Ambassador and clerk pounded knocker (7)',
                'group': [
                    '5-down'
                ],
                'solution': 'HECKLER',
                'format': '7'
            },
            {
                'id': '6-down',
                'number': 6,
                'humanNumber': '6',
                'direction': 'down',
                'position': {
                    'x': 10,
                    'y': 0
                },
                'separatorLocations': {},
                'length': 7,
                'clue': 'Medicine one dispensed with odd type of disease (7)',
                'group': [
                    '6-down'
                ],
                'solution': 'ENDEMIC',
                'format': '7'
            },
            {
                'id': '7-down',
                'number': 7,
                'humanNumber': '7',
                'direction': 'down',
                'position': {
                    'x': 12,
                    'y': 0
                },
                'separatorLocations': {},
                'length': 9,
                'clue': 'With wind around, camper is to get going (9)',
                'group': [
                    '7-down'
                ],
                'solution': 'GALVANISE',
                'format': '9'
            },
            {
                'id': '8-down',
                'number': 8,
                'humanNumber': '8',
                'direction': 'down',
                'position': {
                    'x': 14,
                    'y': 0
                },
                'separatorLocations': {
                    ',': [
                        4,
                        6,
                        9
                    ]
                },
                'length': 15,
                'clue': 'Dash to hen night with drinks hard to find (4,2,3,6)',
                'group': [
                    '8-down'
                ],
                'solution': 'THINONTHEGROUND',
                'format': '4,2,3,6'
            },
            {
                'id': '15-down',
                'number': 15,
                'humanNumber': '15',
                'direction': 'down',
                'position': {
                    'x': 2,
                    'y': 6
                },
                'separatorLocations': {
                    ',': [
                        5
                    ]
                },
                'length': 9,
                'clue': 'Current producer of coral involved in retail (5,4)',
                'group': [
                    '15-down'
                ],
                'solution': 'SOLARCELL',
                'format': '5,4'
            },
            {
                'id': '16-down',
                'number': 16,
                'humanNumber': '16',
                'direction': 'down',
                'position': {
                    'x': 5,
                    'y': 6
                },
                'separatorLocations': {},
                'length': 3,
                'clue': 'Knight Rider\'s barge? (3)',
                'group': [
                    '16-down'
                ],
                'solution': 'HOY',
                'format': '3'
            },
            {
                'id': '18-down',
                'number': 18,
                'humanNumber': '18',
                'direction': 'down',
                'position': {
                    'x': 9,
                    'y': 6
                },
                'separatorLocations': {},
                'length': 3,
                'clue': 'Where to get milk jug that\'s bottomless (3)',
                'group': [
                    '18-down'
                ],
                'solution': 'EWE',
                'format': '3'
            },
            {
                'id': '20-down',
                'number': 20,
                'humanNumber': '20',
                'direction': 'down',
                'position': {
                    'x': 4,
                    'y': 8
                },
                'separatorLocations': {},
                'length': 7,
                'clue': 'Claimed previous lover faked it (7)',
                'group': [
                    '20-down'
                ],
                'solution': 'EXACTED',
                'format': '7'
            },
            {
                'id': '21-down',
                'number': 21,
                'humanNumber': '21',
                'direction': 'down',
                'position': {
                    'x': 6,
                    'y': 8
                },
                'separatorLocations': {},
                'length': 7,
                'clue': 'One with a strong spirit like revolutionary warrior (7)',
                'group': [
                    '21-down'
                ],
                'solution': 'SAMURAI',
                'format': '7'
            },
            {
                'id': '22-down',
                'number': 22,
                'humanNumber': '22',
                'direction': 'down',
                'position': {
                    'x': 8,
                    'y': 8
                },
                'separatorLocations': {},
                'length': 7,
                'clue': 'German barman stuffing hot starters for Indians in grill (7)',
                'group': [
                    '22-down'
                ],
                'solution': 'HIBACHI',
                'format': '7'
            },
            {
                'id': '23-down',
                'number': 23,
                'humanNumber': '23',
                'direction': 'down',
                'position': {
                    'x': 10,
                    'y': 8
                },
                'separatorLocations': {},
                'length': 7,
                'clue': 'Art desiring to be the greatest? (7)',
                'group': [
                    '23-down'
                ],
                'solution': 'LONGEST',
                'format': '7'
            },
            {
                'id': '27-down',
                'number': 27,
                'humanNumber': '27',
                'direction': 'down',
                'position': {
                    'x': 12,
                    'y': 10
                },
                'separatorLocations': {},
                'length': 5,
                'clue': 'What makes basket more comfortable is losing its lid (5)',
                'group': [
                    '27-down'
                ],
                'solution': 'OSIER',
                'format': '5'
            }
        ],
        'solutionAvailable': true,
        'hasNumbers': true,
        'randomCluesOrdering': false,
        'creator': {
            'name': 'Picaroon',
            'webUrl': 'http://www.theguardian.com/profile/picaroon'
        },
        'pdf': 'https://crosswords-static.guim.co.uk/gdn.cryptic.20161110.pdf',
        'dateSolutionAvailable': '2016-11-10T00:00:00Z'
    };

    describe('Crosswords', function () {

        var injector = new Injector();
        var renderedComponent;

        beforeEach(function (done) {
<<<<<<< HEAD
            injector.mock('svgs/icon/close-central.svg', {
                markup: ''
            });
=======
>>>>>>> 38d9377b
            injector.require([
                'react/addons',
                'common/modules/crosswords/crossword'
            ], function(React, Crossword) {
                var ReactTestUtils = React.addons.TestUtils;
                var component = React.createElement(Crossword, {
                    data: CROSSWORD_MOCK_DATA
                });

                renderedComponent = ReactTestUtils.renderIntoDocument(component);
                renderedComponent.save = function(){};

                done();
            });
        });

        it('Can move focus with direction keys', function () {

            // focus on 0, 0

            renderedComponent.focusClue(0, 0, 'across');

            // press the left key (should do nothing)

            renderedComponent.onKeyDown(
                {keyCode: 37, shiftKey: false, metaKey: false, ctrlKey: false, altKey: false, preventDefault: function(){} }
            );

            expect(renderedComponent.state.cellInFocus.x).toBe(0);
            expect(renderedComponent.state.cellInFocus.y).toBe(0);

            // press the right key (moves us right)

            renderedComponent.onKeyDown(
                {keyCode: 39, shiftKey: false, metaKey: false, ctrlKey: false, altKey: false, preventDefault: function(){} }
            );

            expect(renderedComponent.state.cellInFocus.x).toBe(1);
            expect(renderedComponent.state.cellInFocus.y).toBe(0);

        });

        it('Moves focus when inserting a charater', function() {

            // focus on 0, 0

            renderedComponent.focusClue(0, 0, 'across');

            // insert a character (this should move our focus right again)

            renderedComponent.insertCharacter('A');

            expect(renderedComponent.state.cellInFocus.x).toBe(1);
            expect(renderedComponent.state.cellInFocus.y).toBe(0);

        });

        it('Can move focus with tab keys', function () {

            renderedComponent.focusClue(0, 0, 'across');

            renderedComponent.onKeyDown(
                {keyCode: 9, shiftKey: false, metaKey: false, ctrlKey: false, altKey: false, preventDefault: function(){} }
            );

            expect(renderedComponent.state.cellInFocus.x).toBe(0);
            expect(renderedComponent.state.cellInFocus.y).toBe(2);


        });

        it('Can move focus with shift+tab keys', function () {

            renderedComponent.focusClue(0, 2, 'across');

            renderedComponent.onKeyDown(
                {keyCode: 9, shiftKey: true, metaKey: false, ctrlKey: false, altKey: false, preventDefault: function(){} }
            );

            expect(renderedComponent.state.cellInFocus.x).toBe(0);
            expect(renderedComponent.state.cellInFocus.y).toBe(0);

        });

        it('Can backspace out inserted text', function () {

            // focus on 0, 0 and insert a character there

            renderedComponent.focusClue(0, 0, 'across');
            renderedComponent.insertCharacter('A');
            expect(renderedComponent.getCellValue(0, 0)).toBe('A');
            expect(renderedComponent.cellIsEmpty(0, 0)).toBe(false);

            // move us back to the starting position where we added the character

            renderedComponent.focusClue(0, 0, 'across');

            // press the backspace key

            renderedComponent.onKeyDown(
                {keyCode: 8, shiftKey: false, metaKey: false, ctrlKey: false, altKey: false, preventDefault: function(){} }
            );

            expect(renderedComponent.getCellValue(0, 0)).toBe('');

        });

        it('Can backspace to move around', function () {

            renderedComponent.focusClue(1, 0, 'across');
            expect(renderedComponent.getCellValue(1, 0)).toBe('');

            renderedComponent.onKeyDown(
                {keyCode: 8, shiftKey: false, metaKey: false, ctrlKey: false, altKey: false, preventDefault: function(){} }
            );

            expect(renderedComponent.state.cellInFocus.x).toBe(0);
            expect(renderedComponent.state.cellInFocus.y).toBe(0);

        });


        it('Can clear single rows', function () {

            renderedComponent.focusClue(0, 0, 'across');
            renderedComponent.insertCharacter('A');

            expect(renderedComponent.getCellValue(0, 0)).toBe('A');

            renderedComponent.onClearSingle();

            expect(renderedComponent.getCellValue(0, 0)).toBe('');

        });

        it('Can clear all', function () {

            renderedComponent.focusClue(0, 0, 'across');
            renderedComponent.insertCharacter('A');

            expect(renderedComponent.getCellValue(0, 0)).toBe('A');

            renderedComponent.onClearAll();

            expect(renderedComponent.getCellValue(0, 0)).toBe('');

        });

        it('Can clear wrong cells on Check row', function () {

            renderedComponent.focusClue(0, 0, 'across');
            renderedComponent.insertCharacter('O');
            renderedComponent.focusClue(1, 0, 'across');
            renderedComponent.insertCharacter('T');

            renderedComponent.onCheck();

            expect(renderedComponent.getCellValue(0, 0)).toBe('O');
            expect(renderedComponent.getCellValue(1, 0)).toBe('');

        });

        it('Can clear wrong cells on Check all', function () {

            renderedComponent.focusClue(0, 0, 'across');
            renderedComponent.insertCharacter('O');
            renderedComponent.focusClue(1, 0, 'across');
            renderedComponent.insertCharacter('T');

            renderedComponent.onCheckAll();

            expect(renderedComponent.getCellValue(0, 0)).toBe('O');
            expect(renderedComponent.getCellValue(1, 0)).toBe('');

        });

        it('Can select cells', function() {

            renderedComponent.onSelect(0, 0);

            expect(renderedComponent.state.cellInFocus.x).toBe(0);
            expect(renderedComponent.state.cellInFocus.y).toBe(0);
            expect(renderedComponent.state.directionOfEntry).toBe('across');

            renderedComponent.onSelect(0, 0);

            expect(renderedComponent.state.directionOfEntry).toBe('down');

        });

        it('can select cells on mobile', function() {

            renderedComponent.state.cellInFocus = {x: 0, y: 0};

            renderedComponent.onClickHiddenInput(
                { preventDefault: function(){}, type: 'touchstart' }
            );

            expect(renderedComponent.state.cellInFocus.x).toBe(0);
            expect(renderedComponent.state.cellInFocus.y).toBe(0);
            expect(renderedComponent.state.directionOfEntry).toBe('across');

            renderedComponent.onClickHiddenInput(
                { preventDefault: function(){}, type: 'touchstart' }
            );

            expect(renderedComponent.state.directionOfEntry).toBe('down');

        });

        it('Can reveal (cheat) clues', function() {

            renderedComponent.focusClue(0, 0, 'across');
            renderedComponent.onCheat();

            expect(renderedComponent.getCellValue(0, 0)).toBe('O');
            expect(renderedComponent.getCellValue(1, 0)).toBe('N');
            expect(renderedComponent.getCellValue(2, 0)).toBe('E');

        });

        it('Can reveal (cheat) ALL clues', function() {

            renderedComponent.focusClue(0, 0, 'across');
            renderedComponent.onSolution();

            expect(renderedComponent.getCellValue(0, 0)).toBe('O');
            expect(renderedComponent.getCellValue(1, 0)).toBe('N');
            expect(renderedComponent.getCellValue(2, 0)).toBe('E');

        });

    });

});<|MERGE_RESOLUTION|>--- conflicted
+++ resolved
@@ -632,12 +632,6 @@
         var renderedComponent;
 
         beforeEach(function (done) {
-<<<<<<< HEAD
-            injector.mock('svgs/icon/close-central.svg', {
-                markup: ''
-            });
-=======
->>>>>>> 38d9377b
             injector.require([
                 'react/addons',
                 'common/modules/crosswords/crossword'
