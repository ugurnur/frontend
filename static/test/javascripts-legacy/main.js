--- conflicted
+++ resolved
@@ -47,11 +47,8 @@
     }
 });
 
-<<<<<<< HEAD
 // var is used in pf.io callback
 // eslint-disable-next-line no-unused-vars
-=======
->>>>>>> 8e3f06cd
 function requireTests () {
     require(['Promise', 'lodash/collections/toArray'], function (Promise, toArray) {
         require(tests, function () {
@@ -64,14 +61,9 @@
 // I've simply pasted in the url because it's temp until karma no longer exists and unlikely to change before then.
 var ref = document.getElementsByTagName('script')[0];
 var appScript = document.createElement('script');
-<<<<<<< HEAD
 appScript.src = 'https://assets.guim.co.uk/polyfill.io/v2/polyfill.min.js?rum=0&features=es6,es7,default-3.6&flags=gated&callback=requireTests';
-ref.parentNode.insertBefore(appScript, ref);
-=======
-appScript.src = 'https://assets.guim.co.uk/polyfill.io/v2/polyfill.min.js?rum=0&features=es6,es7,default-3.6&flags=gated&callback=guardianPolyfilled';
 ref.parentNode.insertBefore(appScript, ref);
 window.guardianPolyfilled = requireTests;
 
 
 
->>>>>>> 8e3f06cd
