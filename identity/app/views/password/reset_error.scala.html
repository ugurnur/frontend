--- conflicted
+++ resolved
@@ -5,13 +5,8 @@
 @main(page, Switches.all){
 }{
 <div class="identity-wrapper">
-<<<<<<< HEAD
     <h1>Sorry, there's a problem with our servers. Our techies have been notified.</h1>
-    <p><a href="@idUrlBuilder.buildUrl("/reset", idRequest)">Please come back later to reset your password.</a></p>
-=======
-    <h1>There was an error changing your password</h1>
-    <p>Please <a href="@idUrlBuilder.buildUrl("/reset", idRequest)" data-link-name="Reset password after error">request another password reset</a> to signin.</p>
->>>>>>> 91852e50
+    <p><a href="@idUrlBuilder.buildUrl("/reset", idRequest)" data-link-name="Reset password after error">Please come back later to reset your password.</a></p>
 
     @registrationFooter(page, idRequest, idUrlBuilder)
 </div>
