@(page: MetaData)(implicit request: RequestHeader)
@import conf.Switches.{SearchSwitch, ReleaseMessageSwitch, IdentityProfileNavigationSwitch}

<header id="header" class="l-header u-cf" role="banner" data-link-name="global navigation: header" itemscope itemtype="http://schema.org/Organization">
    <div class="l-header-pre gs-container u-cf">
        <div class="brand-bar">
            @if(IdentityProfileNavigationSwitch.isSwitchedOn) {
                <div class="brand-bar__item brand-bar__item--profile has-nav-popup brand-bar__item--has-control js-profile-nav">
                    <a href="@Configuration.id.url/signin" data-link-name="User profile" data-toggle="nav-popup--profile"
                       class="brand-bar__item--action nav-popup__toggle">
                        <span class="control__icon-wrapper">
                            <span class="control__icon">
                                <i class="i i-profile-white-36"></i>
                            </span>
<<<<<<< HEAD
                        </span>
                        <span class="js-profile-info control__info">Sign in</span>
                    </a>
                    <div class="js-profile-nav-popup"></div>
                </div>
            }
=======
                            <span class="js-profile-info control__info" data-test-id="sign-in-name">Sign in</span>
                        </a>
                        <div class="js-profile-nav-popup"></div>
                    </div>
                }
            </div>
>>>>>>> 742d8eef
        </div>
    </div>
    <div class="l-header-main">
        <div class="gs-container">
            <span itemscope itemtype="http://schema.org/Organization">
                <meta itemprop="logo" content="http://static-secure.guim.co.uk/icons/social/og/gu-logo-fallback.png" />
                <a href="@LinkTo{/}" data-link-name="site logo" id="logo" class="logo-wrapper" itemprop="url">
                    <span class="u-h" itemprop="name">The Guardian</span>
                    <i class="i i-guardian-logo-160 mobile-only"></i>
                    <i class="i i-guardian-logo-320 hide-on-mobile"></i>
                </a>
            </span>
        </div>
    </div>
</header><|MERGE_RESOLUTION|>--- conflicted
+++ resolved
@@ -12,21 +12,12 @@
                             <span class="control__icon">
                                 <i class="i i-profile-white-36"></i>
                             </span>
-<<<<<<< HEAD
                         </span>
-                        <span class="js-profile-info control__info">Sign in</span>
+                            <span class="js-profile-info control__info" data-test-id="sign-in-name">Sign in</span>
                     </a>
                     <div class="js-profile-nav-popup"></div>
                 </div>
             }
-=======
-                            <span class="js-profile-info control__info" data-test-id="sign-in-name">Sign in</span>
-                        </a>
-                        <div class="js-profile-nav-popup"></div>
-                    </div>
-                }
-            </div>
->>>>>>> 742d8eef
         </div>
     </div>
     <div class="l-header-main">
