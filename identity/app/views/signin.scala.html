--- conflicted
+++ resolved
@@ -5,13 +5,8 @@
 
 @main(page, conf.Switches.all){
 }{
-<<<<<<< HEAD
 <div class="identity-wrapper">
     <h1>Sign in to the Guardian</h1>
-=======
-<form class="form" novalidate action="@idUrlBuilder.buildUrl("/signin", idRequest)" role="main" method="post">
->>>>>>> 7ecd2870
-
     <form class="form" novalidate action="@idUrlBuilder.buildUrl("/signin", idRequest)" role="main" method="post">
         @if(signinForm.globalError.isDefined) {
             <div class="form__error">@signinForm.globalErrors.map(_.message).mkString(", ")</div>
