--- conflicted
+++ resolved
@@ -9,23 +9,15 @@
 
 class TopBarFragments @Inject()(cookieDecoder: FrontendIdentityCookieDecoder) extends Controller with Logging {
   def signin = Action { implicit request =>
-<<<<<<< HEAD
     renderFormat(
       () => {
         request.cookies.get("GU_U")
           .flatMap(cookie => cookieDecoder.getUserDataForGuU(cookie.value))
-          .map(cookieData => views.html.topbar.signedin(cookieData))
-          .getOrElse(views.html.topbar.notsignedin())
+          .map(cookieData => views.html.fragments.topbar.signedin(cookieData))
+          .getOrElse(views.html.fragments.topbar.notsignedin())
       },
       3600
     )
-=======
-    request.cookies.get("GU_U")
-      .flatMap(cookie => cookieDecoder.getUserDataForGuU(cookie.value))
-      .map(cookieData => Ok(views.html.fragments.topbar.signedin(cookieData)))
-      .getOrElse(Ok(views.html.fragments.topbar.notsignedin()))
-
->>>>>>> 61b01e4b
   }
 
   val signin2 = signin
