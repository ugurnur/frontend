package controllers

import play.api.mvc._
import play.api.data._
import play.api.data.validation.Constraints
import model.IdentityPage
import common.{Logging, ExecutionContexts}
import services.{IdentityUrlBuilder, IdRequestParser, ReturnUrlVerifier}
import com.google.inject.{Inject, Singleton}
import idapiclient.{ClientAuth, IdApiClient, EmailPassword}
import org.joda.time._
import conf.IdentityConfiguration
import play.api.i18n.Messages
import idapiclient.ClientAuth
import play.api.data.FormError
import scala.Some
import idapiclient.EmailPassword
import play.api.mvc.Cookie
import utils.SafeLogging
import form.Mappings.{idEmail, idPassword}
import client.Error


@Singleton
class SigninController @Inject()(returnUrlVerifier: ReturnUrlVerifier,
                                 api: IdApiClient,
                                 conf: IdentityConfiguration,
                                 idRequestParser: IdRequestParser,
                                 idUrlBuilder: IdentityUrlBuilder)
  extends Controller with ExecutionContexts with SafeLogging {

  val page = new IdentityPage("/signin", "Sign in", "signin")

  val form = Form(
    Forms.tuple(
      "email" -> idEmail
        .verifying(Constraints.nonEmpty),
      "password" -> idPassword
        .verifying(Constraints.nonEmpty),
      "keepMeSignedIn" -> Forms.boolean
    )
  )

  def renderForm = Action { implicit request =>
    logger.trace("Rendering signin form")
    val idRequest = idRequestParser(request)
    val filledForm = form.fill("", "", true)
    Ok(views.html.signin(page, idRequest, idUrlBuilder, filledForm))
  }

  def processForm = Action { implicit request =>
    val idRequest = idRequestParser(request)
    val boundForm = form.bindFromRequest
    boundForm.fold(
      formWithErrors => {
        logger.info("Invalid login form submission")
        Ok(views.html.signin(page, idRequest, idUrlBuilder, formWithErrors))
      },
      { case (email, password, rememberMe) => {
        logger.trace("authing with ID API")
        Async {
          api.authBrowser(EmailPassword(email, password), idRequest.omnitureData) map(_ match {
            case Left(errors) => {
<<<<<<< HEAD
              logger.info("Auth failed for user, " + errors.toString())
              val formWithErrors = boundForm.withError(FormError("", Messages("error.login")))
=======
              logger.error(errors.toString())
              logger.info("Auth failed for user")
              val formWithErrors = errors.foldLeft(boundForm) { (formFold, error) =>
                val errorMessage =
                  if ("Invalid email or password" == error.message) Messages("error.login")
                  else error.description
                formFold.withError(error.context.getOrElse(""), errorMessage)
              }
>>>>>>> e51805b0
              Ok(views.html.signin(page, idRequest, idUrlBuilder, formWithErrors))
            }
            case Right(apiCookiesResponse) => {
              logger.trace("Logging user in")
              val maxAge = if(rememberMe) Some(Seconds.secondsBetween(DateTime.now, apiCookiesResponse.expiresAt).getSeconds) else None
              val responseCookies = apiCookiesResponse.values.map { cookie =>
                val secureHttpOnly = cookie.key.startsWith("SC_")
                new Cookie(cookie.key, cookie.value, maxAge, "/", Some(conf.id.domain), secureHttpOnly, secureHttpOnly)
              }
              SeeOther(returnUrlVerifier.getVerifiedReturnUrl(request).getOrElse(returnUrlVerifier.defaultReturnUrl))
                .withCookies(responseCookies:_*)
            }
          })
        }
      }}
    )
  }
}<|MERGE_RESOLUTION|>--- conflicted
+++ resolved
@@ -61,19 +61,14 @@
         Async {
           api.authBrowser(EmailPassword(email, password), idRequest.omnitureData) map(_ match {
             case Left(errors) => {
-<<<<<<< HEAD
-              logger.info("Auth failed for user, " + errors.toString())
-              val formWithErrors = boundForm.withError(FormError("", Messages("error.login")))
-=======
               logger.error(errors.toString())
-              logger.info("Auth failed for user")
+              logger.info(s"Auth failed for user, ${errors.toString()}")
               val formWithErrors = errors.foldLeft(boundForm) { (formFold, error) =>
                 val errorMessage =
                   if ("Invalid email or password" == error.message) Messages("error.login")
                   else error.description
                 formFold.withError(error.context.getOrElse(""), errorMessage)
               }
->>>>>>> e51805b0
               Ok(views.html.signin(page, idRequest, idUrlBuilder, formWithErrors))
             }
             case Right(apiCookiesResponse) => {
