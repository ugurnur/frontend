--- conflicted
+++ resolved
@@ -1,19 +1,6 @@
 package controllers
 
 import play.api.mvc._
-<<<<<<< HEAD
-import play.api.http.HeaderNames._
-import play.api.mvc.ResponseHeader
-import play.api.mvc.SimpleResult
-import play.api.libs.iteratee.Enumerator
-
-object SigninController extends Controller {
-  def renderForm = Action { request =>
-    SimpleResult(
-      header = ResponseHeader(200, Map("Cache-Control" -> "max-age=60")),
-      body = Enumerator("Ok - %s".format(request.cookies.get("GU_U").map("GU_U=" + _.value).getOrElse("Not logged in"))))
-  }
-=======
 import play.api.data.Forms
 import model.IdentityPage
 import play.api.data.Form
@@ -60,5 +47,4 @@
       }}
     )
   }
->>>>>>> c6fd6768
 }