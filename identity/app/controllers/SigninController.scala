--- conflicted
+++ resolved
@@ -1,23 +1,6 @@
 package controllers
 
 import play.api.mvc._
-<<<<<<< HEAD
-import play.api.http.HeaderNames._
-import play.api.mvc.ResponseHeader
-import play.api.mvc.SimpleResult
-import play.api.libs.iteratee.Enumerator
-
-import common._
-import model._
-import conf._
-
-object SigninController extends Controller {
-  def signin = Action { implicit request =>
-    val page = Page(canonicalUrl = None, "identity", "identity", "Identity - Sign in", "")
-    Cached(60) {
-      Ok(views.html.signin(page))
-    }
-=======
 import play.api.data.Forms
 import model.IdentityPage
 import play.api.data.Form
@@ -63,6 +46,5 @@
         }
       }}
     )
->>>>>>> f971a906
   }
 }