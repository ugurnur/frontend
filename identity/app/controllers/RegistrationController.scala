package controllers

import client._
import common.ExecutionContexts
import com.google.inject.Inject
import com.gu.identity.model.User
import idapiclient.{ IdApiClient, EmailPassword }
import javax.inject.Singleton
import model.IdentityPage
import play.api.mvc._
import play.api.data._
import play.api.mvc.SimpleResult
import scala.concurrent.Future
import services._
import utils.{ RemoteAddress, SafeLogging }

@Singleton
class RegistrationController @Inject()( returnUrlVerifier : ReturnUrlVerifier,
                                     userCreationService : UserCreationService,
                                     api: IdApiClient,
                                     idRequestParser : IdRequestParser,
                                     idUrlBuilder : IdentityUrlBuilder,
                                     signinService : PlaySigninService  )
  extends Controller with ExecutionContexts with SafeLogging with RemoteAddress {

  val page = IdentityPage("/register", "Register", "register")

  val registrationForm = Form(
    Forms.tuple(
      "user.primaryEmailAddress" -> Forms.text,
      "user.publicFields.username" -> Forms.text,
      "user.password" -> Forms.text,
      "receive_gnm_marketing" -> Forms.boolean,
      "receive_third_party_marketing" -> Forms.boolean
    )
  )

  def renderForm = Action { implicit request =>
    logger.trace("Rendering registration form")

    val idRequest = idRequestParser(request)
    val filledForm = registrationForm.fill("","","",true,false)
    Ok(views.html.registration(page.registrationStart(idRequest), idRequest, idUrlBuilder, filledForm ))
  }

  def processForm = Action.async { implicit request =>
    val idRequest = idRequestParser(request)
    val boundForm = registrationForm.bindFromRequest
    val omnitureData = idRequest.omnitureData
<<<<<<< HEAD
    val verifiedReturnUrl = returnUrlVerifier.getVerifiedReturnUrl(request).getOrElse(returnUrlVerifier.defaultReturnUrl)

    boundForm.fold(
      formWithErrors => {
        logger.info("Invalid registration request")
        Ok(views.html.registration(page.registrationError(idRequest), idRequest, idUrlBuilder, formWithErrors ))
      },
      {
        case(email, username, password, gnmMarketing, thirdPartyMarketing) => {
          val user = userCreationService.createUser(email, username, password, gnmMarketing, thirdPartyMarketing, clientIp(request))
          Async {
            api.register(user, omnitureData, clientIp(request)) map ( _ match {
              case Left(errors) => {
                val formWithError = errors.foldLeft(boundForm) {  (form, error) =>
                  error match {
                    case Error(_, description, _, context) =>
                      form.withError(context.getOrElse(""), description)
                  }
                }
                formWithError.fill(email,username,"",thirdPartyMarketing,gnmMarketing)
                Ok(views.html.registration(page.registrationError(idRequest), idRequest, idUrlBuilder, formWithError))
              }
              case Right(user) => {
                Async {
                  val authResponse = api.authBrowser(EmailPassword(email, password), omnitureData)
                  signinService.getCookies(authResponse, false ) map ( _ match {
                    case Left(errors) => {
                      Ok(views.html.registration_confirmation(page, idRequest, idUrlBuilder, verifiedReturnUrl))
                    }
                    case Right(responseCookies) => {
                      Ok(views.html.registration_confirmation(page, idRequest, idUrlBuilder, verifiedReturnUrl)).withCookies(responseCookies:_*)
                    }
                  })
                }
=======

    def onError(formWithErrors: Form[(String, String, String, Boolean, Boolean)]): Future[SimpleResult] = {
      logger.info("Invalid registration request")
      Future {
        Ok(views.html.registration(page, idRequest, idUrlBuilder, formWithErrors))
      }
    }

    def onSuccess(form: (String, String, String, Boolean, Boolean)): Future[SimpleResult] = form match {
      case (email, username, password, gnmMarketing, thirdPartyMarketing) => {
        val user = userCreationService.createUser(email, username, password, gnmMarketing, thirdPartyMarketing)
        val registeredUser: Future[Response[User]] = api.register(user, omnitureData, clientIp(request))

        val result: Future[SimpleResult] = registeredUser flatMap {
          case Left(errors) =>
            val formWithError = errors.foldLeft(boundForm) { (form, error) =>
              error match {
                case Error(_, description, _, context) =>
                  form.withError(context.getOrElse(""), description)
              }
            }
            formWithError.fill(email,username,"",thirdPartyMarketing,gnmMarketing)
            Future { Ok(views.html.registration(page, idRequest, idUrlBuilder, formWithError)) }

          case Right(user) =>
            val verifiedReturnUrl = returnUrlVerifier.getVerifiedReturnUrl(request).getOrElse(returnUrlVerifier.defaultReturnUrl)
            val authResponse = api.authBrowser(EmailPassword(email, password), omnitureData)
            val response: Future[SimpleResult] = signinService.getCookies(authResponse, false) map {
              case Left(errors) => {
                Ok(views.html.registration_confirmation(page, idRequest, idUrlBuilder, verifiedReturnUrl))
              }
              case Right(responseCookies) => {
                Ok(views.html.registration_confirmation(page, idRequest, idUrlBuilder, verifiedReturnUrl)).withCookies(responseCookies:_*)
>>>>>>> b28c3e22
              }
            }

            response
        }

        result
      }
    }

    boundForm.fold[Future[SimpleResult]](onError, onSuccess)
  }
}<|MERGE_RESOLUTION|>--- conflicted
+++ resolved
@@ -47,53 +47,17 @@
     val idRequest = idRequestParser(request)
     val boundForm = registrationForm.bindFromRequest
     val omnitureData = idRequest.omnitureData
-<<<<<<< HEAD
-    val verifiedReturnUrl = returnUrlVerifier.getVerifiedReturnUrl(request).getOrElse(returnUrlVerifier.defaultReturnUrl)
-
-    boundForm.fold(
-      formWithErrors => {
-        logger.info("Invalid registration request")
-        Ok(views.html.registration(page.registrationError(idRequest), idRequest, idUrlBuilder, formWithErrors ))
-      },
-      {
-        case(email, username, password, gnmMarketing, thirdPartyMarketing) => {
-          val user = userCreationService.createUser(email, username, password, gnmMarketing, thirdPartyMarketing, clientIp(request))
-          Async {
-            api.register(user, omnitureData, clientIp(request)) map ( _ match {
-              case Left(errors) => {
-                val formWithError = errors.foldLeft(boundForm) {  (form, error) =>
-                  error match {
-                    case Error(_, description, _, context) =>
-                      form.withError(context.getOrElse(""), description)
-                  }
-                }
-                formWithError.fill(email,username,"",thirdPartyMarketing,gnmMarketing)
-                Ok(views.html.registration(page.registrationError(idRequest), idRequest, idUrlBuilder, formWithError))
-              }
-              case Right(user) => {
-                Async {
-                  val authResponse = api.authBrowser(EmailPassword(email, password), omnitureData)
-                  signinService.getCookies(authResponse, false ) map ( _ match {
-                    case Left(errors) => {
-                      Ok(views.html.registration_confirmation(page, idRequest, idUrlBuilder, verifiedReturnUrl))
-                    }
-                    case Right(responseCookies) => {
-                      Ok(views.html.registration_confirmation(page, idRequest, idUrlBuilder, verifiedReturnUrl)).withCookies(responseCookies:_*)
-                    }
-                  })
-                }
-=======
 
     def onError(formWithErrors: Form[(String, String, String, Boolean, Boolean)]): Future[SimpleResult] = {
       logger.info("Invalid registration request")
       Future {
-        Ok(views.html.registration(page, idRequest, idUrlBuilder, formWithErrors))
+        Ok(views.html.registration(page.registrationError(idRequest), idRequest, idUrlBuilder, formWithErrors))
       }
     }
 
     def onSuccess(form: (String, String, String, Boolean, Boolean)): Future[SimpleResult] = form match {
       case (email, username, password, gnmMarketing, thirdPartyMarketing) => {
-        val user = userCreationService.createUser(email, username, password, gnmMarketing, thirdPartyMarketing)
+        val user = userCreationService.createUser(email, username, password, gnmMarketing, thirdPartyMarketing, clientIp(request))
         val registeredUser: Future[Response[User]] = api.register(user, omnitureData, clientIp(request))
 
         val result: Future[SimpleResult] = registeredUser flatMap {
@@ -105,7 +69,7 @@
               }
             }
             formWithError.fill(email,username,"",thirdPartyMarketing,gnmMarketing)
-            Future { Ok(views.html.registration(page, idRequest, idUrlBuilder, formWithError)) }
+            Future { Ok(views.html.registration(page.registrationError(idRequest), idRequest, idUrlBuilder, formWithError)) }
 
           case Right(user) =>
             val verifiedReturnUrl = returnUrlVerifier.getVerifiedReturnUrl(request).getOrElse(returnUrlVerifier.defaultReturnUrl)
@@ -116,7 +80,6 @@
               }
               case Right(responseCookies) => {
                 Ok(views.html.registration_confirmation(page, idRequest, idUrlBuilder, verifiedReturnUrl)).withCookies(responseCookies:_*)
->>>>>>> b28c3e22
               }
             }
 
