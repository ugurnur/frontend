--- conflicted
+++ resolved
@@ -3,20 +3,18 @@
 import java.net.URL
 
 import actions.AuthenticatedActions
-<<<<<<< HEAD
 import actions.AuthenticatedActions.AuthRequest
 import client.Error
 import com.google.inject.Inject
+import com.gu.identity.model.SavedArticle
 import common.ExecutionContexts
 import idapiclient.IdApiClient
-import model.{FrontendSavedArticle, IdentityPage, NoCache}
+import model.{ IdentityPage, NoCache}
 import play.api.data.{Forms, Form}
-=======
 import com.google.inject.Inject
 import common.ExecutionContexts
 import idapiclient.IdApiClient
 import model.{IdentityPage, NoCache}
->>>>>>> c41c7f11
 import play.api.mvc._
 import services._
 import utils.SafeLogging
@@ -32,11 +30,7 @@
                                         )
   extends Controller with ExecutionContexts with SafeLogging {
 
-<<<<<<< HEAD
-  import authenticatedActions._
   import SavedArticleData._
-=======
->>>>>>> c41c7f11
 
   val page = IdentityPage("/saved-content", "Saved content", "saved-content")
 
@@ -66,21 +60,7 @@
     }
   }
 
-<<<<<<< HEAD
-  def listSavedContentItems = authAction.async { implicit request =>
 
-    val prefsResponse = api.syncedPrefs(request.user.auth)
-    val idRequest = identityRequestParser(request)
-
-    val form = savedArticeForm.fill(SavedArticleData(List.empty))
-
-    savedArticleService.getOrCreateArticlesList(prefsResponse).map {
-      case Right(prefs) =>
-
-        NoCache(Ok(views.html.profile.savedContent(page, form, prefs.articles.asInstanceOf[List[FrontendSavedArticle]].reverse, formActionUrl(idUrlBuilder, idRequest, "/prefs/saved-content/delete"))))
-      case Left(errors) =>
-        NoCache(Ok(views.html.profile.savedContent(page, form, List.empty, formActionUrl(idUrlBuilder, idRequest, "/prefs/saved-content/delete"))))
-=======
   def listSavedContentItems = authenticatedActions.authAction.async { implicit request  =>
 
     val prefsResponse = api.syncedPrefs(request.user.auth)
@@ -90,11 +70,10 @@
         NoCache(Ok(views.html.profile.savedContent(page, prefs.articles.reverse)))
       case Left(errors) =>
         NoCache(Ok(views.html.profile.savedContent(page, List.empty)))
->>>>>>> c41c7f11
     }
   }
 
-  def deleteSavedContentItem = authAction.async { implicit request =>
+  def deleteSavedContentItem = authenticatedActions.authAction.apply { implicit request =>
     println("delete article")
 
     val prefsResponse = api.syncedPrefs(request.user.auth)
@@ -102,7 +81,7 @@
 
     val form = savedArticeForm.fill(SavedArticleData(List.empty))
 
-    val articles = List[FrontendSavedArticle]()
+    val articles = List[SavedArticle]()
 
     /*
     savedArticleService.getOrCreateArticlesList(prefsResponse).map {
