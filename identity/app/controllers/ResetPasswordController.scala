package controllers

import common.{ExecutionContexts, Logging}
import model.IdentityPage
import play.api.data.{FormError, Forms, Form}
import play.api.mvc._
import com.google.inject.{Inject, Singleton}
import idapiclient.IdApiClient
import client.Error
import services.{IdentityUrlBuilder, IdRequestParser}
import play.api.i18n.Messages
import java.net.URLEncoder


@Singleton
class ResetPasswordController @Inject()( api : IdApiClient, idRequestParser: IdRequestParser, idUrlBuilder: IdentityUrlBuilder ) extends Controller with ExecutionContexts with Logging {

  val page = new IdentityPage("/reset-password", "Reset Password", "reset-password")

  val requestPasswordResetForm = Form(
    Forms.single(
      "email" -> Forms.email
    )
  )

  val passwordResetForm = Form(
    Forms.tuple (
      "password" ->  Forms.text
        .verifying(Messages("error.passwordLength"), {value => 6 <= value.length && value.length <= 20}),
      "password_confirm" ->  Forms.text
        .verifying(Messages("error.passwordLength"), {value => 6 <= value.length && value.length <= 20}),
      "email_address" -> Forms.text
    ) verifying(Messages("error.passwordsMustMatch"), { f => f._1 == f._2 }  )
  )

  def renderPasswordResetRequestForm(email : String = "") = Action { implicit request =>
    val idRequest = idRequestParser(request)
    val filledForm = requestPasswordResetForm.fill(email)
    Ok(views.html.password.request_password_reset(page, idRequest, idUrlBuilder, filledForm))
  }

  def requestNewToken = Action { implicit request =>
    val idRequest = idRequestParser(request)
    val filledForm = requestPasswordResetForm.fill("")
    Ok(views.html.password.reset_password_request_new_token(page, idRequest, idUrlBuilder, filledForm))
  }


  def processPasswordResetRequestForm = Action { implicit request =>
    val idRequest = idRequestParser(request)
    val boundForm = requestPasswordResetForm.bindFromRequest
    boundForm.fold(
    formWithErrors => {
      log.info("bad password reset request form submission")
      Ok(views.html.password.request_password_reset(page, idRequest, idUrlBuilder, formWithErrors))
    },
    { case(email) => {
        Async {
          api.sendPasswordResetEmail(email) map(_ match {
            case Left(errors) => {
              log.info("User not found for request new password.")
<<<<<<< HEAD
              Ok(views.html.password.reset_password_confirmation(page, idRequest, idUrlBuilder, "email", email))
            }
            case Right(apiOk) => Ok(views.html.password.reset_password_confirmation(page, idRequest, idUrlBuilder, "email",  email))
=======
              Ok(views.html.password.reset_password_confirmation(page, "reset-error", email))
            }
            case Right(apiOk) => Ok(views.html.password.reset_password_confirmation(page, "reset",  email))
>>>>>>> e10f82a4
          })
        }
       }
     })
  }

  def resetPassword(token : String) = Action { implicit request =>
    val idRequest = idRequestParser(request)
    val boundForm = passwordResetForm.bindFromRequest
    boundForm.fold(
      formWithErrors => {
        log.info("bad rest password attempt")
        Ok(views.html.password.reset_password(page, idRequest, idUrlBuilder, formWithErrors, token))
     },
     { case(password, password_confirm, email_address)  => {
         Async {
           api.resetPassword(token,password) map ( _ match {
             case Left(errors) => {
               errors match {
                 case List( Error("Token expired", _, _)) => SeeOther("/requestnewtoken")
                 case List( Error("Access Denied", _, _)) => {
                    val formWithError = requestPasswordResetForm.withError(FormError("", Messages("error.passwordReset")))
                   Ok(views.html.password.request_password_reset(page, idRequest, idUrlBuilder, formWithError))
                 }
                 case _ => SeeOther("/recover")
               }
             }
<<<<<<< HEAD
             case Right(ok) => Ok(views.html.password.reset_password_confirmation(page, idRequest, idUrlBuilder, "reset"))})
=======

             case Right(ok) => Ok(views.html.password.reset_password_confirmation(page, "reset"))})
>>>>>>> e10f82a4
         }
       }
     }
   )
  }

  def processUpdatePasswordToken( token : String) = Action { implicit request =>
    val idRequest = idRequestParser(request)
    Async {
      api.userForToken(token) map ( _ match {
        case Left(errors) => {
          log.trace("Could not retrieve password reset request for token: %s".format(token))
          SeeOther("/requestnewtoken")
        }
        case Right(user) => {
          val filledForm = passwordResetForm.fill("","", user.primaryEmailAddress)
          Ok(views.html.password.reset_password(page, idRequest, idUrlBuilder, filledForm, token))
        }
     })
    }
  }
}<|MERGE_RESOLUTION|>--- conflicted
+++ resolved
@@ -59,15 +59,9 @@
           api.sendPasswordResetEmail(email) map(_ match {
             case Left(errors) => {
               log.info("User not found for request new password.")
-<<<<<<< HEAD
-              Ok(views.html.password.reset_password_confirmation(page, idRequest, idUrlBuilder, "email", email))
+              Ok(views.html.password.reset_password_confirmation(page, idRequest, idUrlBuilder, "reset-error", email))
             }
-            case Right(apiOk) => Ok(views.html.password.reset_password_confirmation(page, idRequest, idUrlBuilder, "email",  email))
-=======
-              Ok(views.html.password.reset_password_confirmation(page, "reset-error", email))
-            }
-            case Right(apiOk) => Ok(views.html.password.reset_password_confirmation(page, "reset",  email))
->>>>>>> e10f82a4
+            case Right(apiOk) => Ok(views.html.password.reset_password_confirmation(page, idRequest, idUrlBuilder, "reset",  email))
           })
         }
        }
@@ -95,12 +89,8 @@
                  case _ => SeeOther("/recover")
                }
              }
-<<<<<<< HEAD
+
              case Right(ok) => Ok(views.html.password.reset_password_confirmation(page, idRequest, idUrlBuilder, "reset"))})
-=======
-
-             case Right(ok) => Ok(views.html.password.reset_password_confirmation(page, "reset"))})
->>>>>>> e10f82a4
          }
        }
      }
