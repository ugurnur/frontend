--- conflicted
+++ resolved
@@ -27,17 +27,6 @@
 
       case _ => SavedArticles(version, articleToSave :: articles) }
   }
-<<<<<<< HEAD
 
   def removeArticle(shortUrl: String) : SavedArticles = SavedArticles(version, articles.filterNot{ article => article.shortUrl != shortUrl })
-}
-
-class FrontendSavedArticle(id: String, shortUrl: String, date: DateTime, read: Boolean) extends SavedArticle(id, shortUrl, date, read) {
-
-  val fmt = DateTimeFormat.forPattern("EEEE d, HH:mm")
-
-  lazy val href = "%s/%s".format(conf.Configuration.site.host, id)
-  lazy val savedAt = fmt.print(date)
-=======
->>>>>>> c41c7f11
 }