package idapiclient

import com.gu.identity.model.User
import client.{Logging, Anonymous, Auth, Response}
import client.connection.Http
import scala.concurrent.{Future, ExecutionContext}
import client.parser.JsonBodyParser
import idapiclient.responses.{CookiesResponse, AccessTokenResponse}
import client.connection.util.ExecutionContexts
import net.liftweb.json.JsonAST.JValue


abstract class IdApi(apiRootUrl: String, http: Http, jsonBodyParser: JsonBodyParser) extends Logging {
  implicit def executionContext: ExecutionContext

  protected def apiUrl(path: String) = urlJoin(apiRootUrl, path)

  protected def urlJoin(pathParts: String*) = {
    pathParts.filter(_.nonEmpty).map(slug => {
      slug.stripPrefix("/").stripSuffix("/")
    }) mkString "/"
  }

  def jsonField(field: String)(json: JValue): JValue = json \ field

  // AUTH

<<<<<<< HEAD
  def authApp(auth: Auth): Future[Response[AccessTokenResponse]] = {
    val response = http.GET(apiUrl("auth"), auth.parameters, auth.headers)
    response map jsonBodyParser.extract[AccessTokenResponse](jsonField("accessToken"))
  }

  def authBrowser(userAuth: Auth, clientAuth: ClientAuth): Future[Response[CookiesResponse]] = {
    val params = userAuth.parameters ++ clientAuth.parameters ++ Iterable(("format", "cookies"))
    val response = http.POST(apiUrl("auth"), None, params, userAuth.headers ++ clientAuth.headers)
    response map jsonBodyParser.extract[CookiesResponse](jsonField("cookies"))
=======
  def authApp(auth: Auth, trackingData: OmnitureTracking): Future[Response[AccessTokenResponse]] = {
    val response = http.GET(apiUrl("auth"), auth.parameters ++ trackingData.parameters, auth.headers)
    response map jsonBodyParser.extract[AccessTokenResponse]
  }

  def authBrowser(auth: Auth, trackingData: OmnitureTracking): Future[Response[List[CookieResponse]]] = {
    val params = auth.parameters ++ trackingData.parameters ++ Iterable(("format", "cookie"))
    val response = http.POST(apiUrl("auth"), None, params, auth.headers)
    val cookieResponse = response map jsonBodyParser.extract[CookiesResponse]
    cookieResponse.map(_.right.map(_.values))
>>>>>>> 115c3ef2
  }

  // USERS

  def user(userId: String, auth: Auth = Anonymous): Future[Response[User]] = {
    val apiPath = urlJoin("user", userId)
    val response = http.GET(apiUrl(apiPath), auth.parameters, auth.headers)
    response map jsonBodyParser.extract[User](jsonField("user"))
  }

  def me(auth: Auth): Future[Response[User]] = {
    val apiPath = urlJoin("user", "me")
    val response = http.GET(apiUrl(apiPath), auth.parameters, auth.headers)
    response map jsonBodyParser.extract[User](jsonField("user"))
  }

//  def register(userData: String): Future[Response[User]] = {
//    val response = http.POST(apiUrl("user"), userData)
//    response map jsonBodyParser.extract[User](jsonField("user"))
//  }

  // EMAILS

  // don't have a clear return type for this
  // def emailsForUser
  // ...etc
}

class SynchronousIdApi(apiRootUrl: String, http: Http, jsonBodyParser: JsonBodyParser)
  extends IdApi(apiRootUrl, http, jsonBodyParser) {
  implicit def executionContext: ExecutionContext = ExecutionContexts.currentThreadContext
}<|MERGE_RESOLUTION|>--- conflicted
+++ resolved
@@ -25,28 +25,15 @@
 
   // AUTH
 
-<<<<<<< HEAD
-  def authApp(auth: Auth): Future[Response[AccessTokenResponse]] = {
-    val response = http.GET(apiUrl("auth"), auth.parameters, auth.headers)
+  def authApp(auth: Auth, trackingData: OmnitureTracking): Future[Response[AccessTokenResponse]] = {
+    val response = http.GET(apiUrl("auth"), auth.parameters ++ trackingData.parameters, auth.headers)
     response map jsonBodyParser.extract[AccessTokenResponse](jsonField("accessToken"))
   }
 
-  def authBrowser(userAuth: Auth, clientAuth: ClientAuth): Future[Response[CookiesResponse]] = {
-    val params = userAuth.parameters ++ clientAuth.parameters ++ Iterable(("format", "cookies"))
+  def authBrowser(userAuth: Auth, clientAuth: ClientAuth, trackingData: OmnitureTracking): Future[Response[CookiesResponse]] = {
+    val params = userAuth.parameters ++ trackingData.parameters ++ clientAuth.parameters ++ Iterable(("format", "cookies"))
     val response = http.POST(apiUrl("auth"), None, params, userAuth.headers ++ clientAuth.headers)
     response map jsonBodyParser.extract[CookiesResponse](jsonField("cookies"))
-=======
-  def authApp(auth: Auth, trackingData: OmnitureTracking): Future[Response[AccessTokenResponse]] = {
-    val response = http.GET(apiUrl("auth"), auth.parameters ++ trackingData.parameters, auth.headers)
-    response map jsonBodyParser.extract[AccessTokenResponse]
-  }
-
-  def authBrowser(auth: Auth, trackingData: OmnitureTracking): Future[Response[List[CookieResponse]]] = {
-    val params = auth.parameters ++ trackingData.parameters ++ Iterable(("format", "cookie"))
-    val response = http.POST(apiUrl("auth"), None, params, auth.headers)
-    val cookieResponse = response map jsonBodyParser.extract[CookiesResponse]
-    cookieResponse.map(_.right.map(_.values))
->>>>>>> 115c3ef2
   }
 
   // USERS
