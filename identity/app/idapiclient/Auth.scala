package idapiclient

import client.{Auth, Parameters}
import java.net.URLEncoder


case class EmailPassword(email: String, password: String) extends Auth {
  override def parameters: Parameters = List(("email", email), ("password", password))
}

case class UserToken(userAccessToken: String) extends Auth {
  override def parameters: Parameters = List(("accessToken", userAccessToken))
}

case class UserCookie(cookieValue: String) extends Auth {
<<<<<<< HEAD
  override def parameters: Parameters = Iterable.empty
  override def headers: Parameters = List(("X-GU-ID-FOWARDED-SC-GU-U", cookieValue))
=======
  override def parameters: Parameters = List(("SC_GU_U", cookieValue))
>>>>>>> b09e38c5
}

case class UserTokenExchange(userAccessToken: String, clientId: String) extends Auth {
  override def parameters: Parameters = List(("user-access-token", userAccessToken), ("target-client-id", clientId))
}

abstract class SocialAccessToken(parameterName: String, accessToken: String) extends Auth {
  override def parameters: Parameters = List((parameterName, accessToken))
}
case class FacebookToken(accessToken: String) extends SocialAccessToken("facebook-access-token", accessToken)

case class GoogleToken(accessToken: String) extends SocialAccessToken("google-access-token", accessToken)

case class ClientAuth(clientAccessToken: String) extends Auth {
<<<<<<< HEAD
  def parameters: Parameters = Iterable.empty
  override def headers: Parameters = List(("X-GU-ID-Client-Access-Token", "Bearer %s " format clientAccessToken))
=======
  override def parameters: Parameters = List(("accessToken", clientAccessToken))
}

class ScGuU(scGuUValue: String) extends Auth {
  override def headers: client.Parameters = Iterable("X-GU-ID-FOWARDED-SC-GU-U" -> scGuUValue)
>>>>>>> b09e38c5
}

case class TrackingData(returnUrl:Option[String], registrationType: Option[String], omnitureSVi: Option[String],
                            ipAddress: Option[String], referrer: Option[String], userAgent: Option[String]) {
  def parameters: Parameters = List(
    returnUrl.map("trackingReturnUrl" -> _),
    registrationType.map("trackingRegistrationType" -> _),
    omnitureSVi.map("trackingOmnitureSVI" -> _),
    ipAddress.map("trackingIpAddress" -> _),
    referrer.map("trackingReferer" -> _),
    userAgent.map("trackingUserAgent" -> _)
  ).flatten
}<|MERGE_RESOLUTION|>--- conflicted
+++ resolved
@@ -13,12 +13,8 @@
 }
 
 case class UserCookie(cookieValue: String) extends Auth {
-<<<<<<< HEAD
   override def parameters: Parameters = Iterable.empty
   override def headers: Parameters = List(("X-GU-ID-FOWARDED-SC-GU-U", cookieValue))
-=======
-  override def parameters: Parameters = List(("SC_GU_U", cookieValue))
->>>>>>> b09e38c5
 }
 
 case class UserTokenExchange(userAccessToken: String, clientId: String) extends Auth {
@@ -33,16 +29,12 @@
 case class GoogleToken(accessToken: String) extends SocialAccessToken("google-access-token", accessToken)
 
 case class ClientAuth(clientAccessToken: String) extends Auth {
-<<<<<<< HEAD
-  def parameters: Parameters = Iterable.empty
+  override def parameters: Parameters = Iterable.empty
   override def headers: Parameters = List(("X-GU-ID-Client-Access-Token", "Bearer %s " format clientAccessToken))
-=======
-  override def parameters: Parameters = List(("accessToken", clientAccessToken))
 }
 
 class ScGuU(scGuUValue: String) extends Auth {
   override def headers: client.Parameters = Iterable("X-GU-ID-FOWARDED-SC-GU-U" -> scGuUValue)
->>>>>>> b09e38c5
 }
 
 case class TrackingData(returnUrl:Option[String], registrationType: Option[String], omnitureSVi: Option[String],
