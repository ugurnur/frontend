package client.connection.dispatch

import scala.concurrent.{ExecutionContext, Future}
import dispatch.{Req, FunctionHandler, EnrichedFuture, url}
import com.ning.http.client.{AsyncHttpClient, AsyncHttpClientConfig, ProxyServer}
import com.ning.http.client.providers.netty.{NettyAsyncHttpProvider, NettyConnectionsPool}
import client.{Error, Parameters, Response}
import client.connection.{Http, Proxy, HttpResponse}


trait DispatchAsyncHttpClient extends Http {

  lazy val maxConnections: Int = 20
  lazy val maxConnectionsPerHost: Int = 20
  lazy val connectionTimeoutInMs: Int = 1000
  lazy val requestTimeoutInMs: Int = 10000
  lazy val proxy: Option[Proxy] = None
  lazy val compressionEnabled: Boolean = true
  lazy val allowPoolingConnection: Boolean = true
  val config = {
    val builder = new AsyncHttpClientConfig.Builder()
      .setCompressionEnabled(compressionEnabled)
      .setAllowPoolingConnection(allowPoolingConnection)
      .setRequestTimeoutInMs(requestTimeoutInMs)
      .setConnectionTimeoutInMs(connectionTimeoutInMs)
      .setMaximumConnectionsPerHost(maxConnectionsPerHost)
      .setMaximumConnectionsTotal(maxConnections)
    proxy.foreach(p => builder.setProxyServer(new ProxyServer(p.host, p.port)))
    builder.build
  }
  class Client(client: AsyncHttpClient) extends dispatch.Http(client)
  val asyncHttpClient = {
    val connectionPool = new NettyConnectionsPool(new NettyAsyncHttpProvider(config))
    new AsyncHttpClient(new AsyncHttpClientConfig.Builder(config).setConnectionsPool(connectionPool).build)
  }
  val client = new Client(asyncHttpClient)
  implicit def executionContext: ExecutionContext

  implicit object IterStringTupleToArrayNameValuePairs extends (Parameters => Map[String, Seq[String]]) {
    def apply(iterStringTuple: Parameters) = iterStringTuple.toMap.groupBy(_._1).map {
      case (key, map) => (key, map.values.toSeq)
    }
  }

  def buildRequest(request: dispatch.Req, urlParameters: Parameters, headers: Parameters): Req = {
    request.setQueryParameters(urlParameters).setHeaders(headers)
 }

  def httpResponseHandler = new FunctionHandler(response =>
    HttpResponse(response.getResponseBody("utf-8"), response.getStatusCode, response.getStatusText)
  )

  def mapFutureToResponse(dispatchResponse: Either[scala.Throwable, HttpResponse]): Response[HttpResponse] = {
    dispatchResponse match {
      case Left(throwable) => Left(List(Error(throwable.getClass.getName, throwable.getMessage)))
      case Right(httpResponse) => Right(httpResponse)
    }
  }

  override def GET(uri: String, urlParameters: Parameters, headers: Parameters): Future[Response[HttpResponse]] = {
    logger.debug("GET request %s; params: %s; headers: %s".format(uri, formatParams(urlParameters), formatParams(headers)))
    val req = buildRequest(url(uri), urlParameters, headers)
    val futureResponse = new EnrichedFuture(client(req.toRequest, httpResponseHandler)).either
    futureResponse.onFailure{ case t: Throwable =>
      logger.error("Exception GETing on %s, params: %s, headers: %s".format(uri, formatParams(urlParameters), formatParams(headers)), t)
    }
    futureResponse.onSuccess{ case Left(t) =>
      logger.error("GET Error on %s, params: %s, headers: %s".format(uri, formatParams(urlParameters), formatParams(headers)), t)
    }
    futureResponse.map(mapFutureToResponse)
  }

  override def POST(uri: String, body: Option[String], urlParameters: Parameters, headers: Parameters): Future[Response[HttpResponse]] = {
    logger.debug("POST request %s; params: %s; headers: %s".format(uri, formatParams(urlParameters), formatParams(headers)))
    logger.trace("POST body %s".format(body))
    val req = buildRequest(url(uri).POST, urlParameters, headers)
    val request = body.map(req.setBody).getOrElse(req).toRequest
<<<<<<< HEAD
    new EnrichedFuture(client(request, httpResponseHandler)).either.map(mapFutureToResponse)
=======
    val futureResponse = new EnrichedFuture(client(request, httpResponseHandler)).either
    futureResponse.onFailure{ case t: Throwable =>
      logger.error("Exception POSTing on %s, params: %s, headers: %s".format(uri, formatParams(urlParameters), formatParams(headers)), t)
    }
    futureResponse.onSuccess{ case Left(t) =>
      logger.error("POST Error on %s, params: %s, headers: %s".format(uri, formatParams(urlParameters), formatParams(headers)), t)
    }
    futureResponse.map(mapFutureToResponse)
>>>>>>> fbac92ba
  }

  override def DELETE(uri: String, body: Option[String], urlParameters: Parameters, headers: Parameters): Future[Response[HttpResponse]] = {
    logger.debug("DELETE request %s; params: %s; headers: %s".format(uri, formatParams(urlParameters), formatParams(headers)))
    logger.trace("DELETE body %s".format(body))
    val req = buildRequest(url(uri).DELETE, urlParameters, headers)
    val request = body.map(req.setBody).getOrElse(req).toRequest
<<<<<<< HEAD
    new EnrichedFuture(client(request, httpResponseHandler)).either.map(mapFutureToResponse)
=======
    val futureResponse = new EnrichedFuture(client(request, httpResponseHandler)).either
    futureResponse.onFailure{ case t: Throwable =>
      logger.error("Exception DELETEing on %s, params: %s, headers: %s".format(uri, formatParams(urlParameters), formatParams(headers)), t)
    }
    futureResponse.onSuccess{ case Left(t) =>
      logger.error("DELETE Error on %s, params: %s, headers: %s".format(uri, formatParams(urlParameters), formatParams(headers)), t)
    }
    futureResponse.map(mapFutureToResponse)
>>>>>>> fbac92ba
  }
}<|MERGE_RESOLUTION|>--- conflicted
+++ resolved
@@ -44,7 +44,7 @@
 
   def buildRequest(request: dispatch.Req, urlParameters: Parameters, headers: Parameters): Req = {
     request.setQueryParameters(urlParameters).setHeaders(headers)
- }
+  }
 
   def httpResponseHandler = new FunctionHandler(response =>
     HttpResponse(response.getResponseBody("utf-8"), response.getStatusCode, response.getStatusText)
@@ -75,9 +75,6 @@
     logger.trace("POST body %s".format(body))
     val req = buildRequest(url(uri).POST, urlParameters, headers)
     val request = body.map(req.setBody).getOrElse(req).toRequest
-<<<<<<< HEAD
-    new EnrichedFuture(client(request, httpResponseHandler)).either.map(mapFutureToResponse)
-=======
     val futureResponse = new EnrichedFuture(client(request, httpResponseHandler)).either
     futureResponse.onFailure{ case t: Throwable =>
       logger.error("Exception POSTing on %s, params: %s, headers: %s".format(uri, formatParams(urlParameters), formatParams(headers)), t)
@@ -86,7 +83,6 @@
       logger.error("POST Error on %s, params: %s, headers: %s".format(uri, formatParams(urlParameters), formatParams(headers)), t)
     }
     futureResponse.map(mapFutureToResponse)
->>>>>>> fbac92ba
   }
 
   override def DELETE(uri: String, body: Option[String], urlParameters: Parameters, headers: Parameters): Future[Response[HttpResponse]] = {
@@ -94,9 +90,6 @@
     logger.trace("DELETE body %s".format(body))
     val req = buildRequest(url(uri).DELETE, urlParameters, headers)
     val request = body.map(req.setBody).getOrElse(req).toRequest
-<<<<<<< HEAD
-    new EnrichedFuture(client(request, httpResponseHandler)).either.map(mapFutureToResponse)
-=======
     val futureResponse = new EnrichedFuture(client(request, httpResponseHandler)).either
     futureResponse.onFailure{ case t: Throwable =>
       logger.error("Exception DELETEing on %s, params: %s, headers: %s".format(uri, formatParams(urlParameters), formatParams(headers)), t)
@@ -105,6 +98,5 @@
       logger.error("DELETE Error on %s, params: %s, headers: %s".format(uri, formatParams(urlParameters), formatParams(headers)), t)
     }
     futureResponse.map(mapFutureToResponse)
->>>>>>> fbac92ba
   }
 }