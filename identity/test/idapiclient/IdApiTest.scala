package idapiclient

import org.scalatest.path
import org.scalatest.mock.MockitoSugar
import org.scalatest.matchers.ShouldMatchers
import org.mockito.Mockito._
import org.mockito.Matchers.argThat
import org.mockito.Matchers
import client.connection.{HttpResponse, Http}
import client.parser.JsonBodyParser
import scala.concurrent.{Promise, ExecutionContext}
import client.{Error, Anonymous, Auth, Parameters, Response}
import org.hamcrest.Description
import org.mockito.ArgumentMatcher
import org.joda.time.DateTime
import client.connection.util.ExecutionContexts
<<<<<<< HEAD
import net.liftweb.json.Serialization._
import net.liftweb.json.JsonParser._

import org.hamcrest.core.IsNull
import idapiclient.responses.OkResponse
=======
import org.joda.time.format.ISODateTimeFormat
>>>>>>> 499c659d


class IdApiTest extends path.FreeSpec with ShouldMatchers with MockitoSugar {
  implicit def executionContext: ExecutionContext = ExecutionContexts.currentThreadContext

  val apiRoot = "http://example.com/"
  val http = mock[Http]
  val jsonParser = mock[JsonBodyParser]
  val api = new SynchronousIdApi(apiRoot, http, jsonParser)
  val errors = List(Error("Test error", "Error description", 500))
  val clientAuth = ClientAuth("clientAccessToken")
  val trackingParameters = mock[OmnitureTracking]
  when(trackingParameters.parameters).thenReturn(List("tracking" -> "param"))

  "the authApp method" - {
    val validAccessTokenResponse = HttpResponse("""{"accessToken": "abc", "expiresAt": "2013-10-30T12:21:00+00:00"}""", 200, "OK")

    "given a valid response" - {
      when(http.GET(Matchers.any[String], Matchers.any[Parameters], Matchers.any[Parameters]))
        .thenReturn(toFuture(Right(validAccessTokenResponse)))

      "accesses the /auth endpoint" in {
        api.authApp(Anonymous, trackingParameters)
        verify(http).GET(Matchers.eq("http://example.com/auth"), Matchers.any[Parameters], Matchers.any[Parameters])
      }

      "passes the auth parameters to the http lib's GET method" in {
        api.authApp(ParamAuth, trackingParameters)
        verify(http).GET(Matchers.any[String], argThat(new ParamsIncludes(Iterable(("testParam", "value")))), argThat(EmptyParamMatcher))
      }

      "passes the auth header to the http lib's GET method" in {
        api.authApp(HeaderAuth, trackingParameters)
        verify(http).GET(Matchers.any[String], argThat(new ParamsIncludes(Iterable("tracking" -> "param"))), argThat(new ParamsMatcher(Iterable(("testHeader", "value")))))
      }

      "returns an access token response" in {
        api.authApp(Anonymous, trackingParameters).map(_ match {
          case Left(result) => fail("Got Left(%s), instead of expected Right".format(result.toString()))
          case Right(accessTokenResponse) => {
            accessTokenResponse should have('accessToken("abc"))
            accessTokenResponse should have('expiresAt(new DateTime(2013, 10, 30, 12, 21)))
          }
        })
      }
    }

    "given a failure response" - {
      when(http.GET(Matchers.any[String], Matchers.any[Parameters], Matchers.any[Parameters]))
        .thenReturn(toFuture(Left(errors)))

      "returns the errors" in {
        api.authApp(Anonymous, trackingParameters).map(_ match {
          case Right(result) => fail("Got Right(%s), instead of expected Left".format(result.toString))
          case Left(responseErrors) => {
            responseErrors should equal(errors)
          }
        })
      }
    }
  }

  "the authBrowser method" - {
    "given a valid response" - {
      val validCookieResponse = HttpResponse("""{"expiresAt": "2013-10-30T12:21:00+00:00", "values": [{"name": testName", "value": "testValue"}]}""", 200, "OK")
      when(http.POST(Matchers.any[String], Matchers.any[Option[String]], Matchers.any[Parameters], Matchers.any[Parameters]))
        .thenReturn(toFuture(Right(validCookieResponse)))

      "accesses the /auth endpoint" in {
        api.authBrowser(Anonymous, clientAuth, trackingParameters)
        verify(http).POST(Matchers.eq("http://example.com/auth"), Matchers.any[Option[String]], Matchers.any[Parameters], Matchers.any[Parameters])
      }

      "adds the cookie parameter to the request" in {
        api.authBrowser(Anonymous, clientAuth, trackingParameters)
        verify(http).POST(Matchers.eq("http://example.com/auth"), Matchers.any[Option[String]], argThat(new ParamsIncludes(Iterable(("format", "cookies")))), Matchers.any[Parameters])
      }

      "adds the client access token parameter to the request" in {
        api.authBrowser(Anonymous, clientAuth, trackingParameters)
        verify(http).POST(Matchers.eq("http://example.com/auth"), Matchers.any[Option[String]], argThat(new ParamsIncludes(Iterable(("accessToken", "clientAccessToken")))), Matchers.any[Parameters])
      }

      "passes the auth parameters to the http lib's GET method" in {
        val auth = TestAuth(List(("testParam", "value")), Iterable.empty)
        api.authBrowser(auth, clientAuth, trackingParameters)
        verify(http).POST(Matchers.any[String], Matchers.any[Option[String]], argThat(new ParamsIncludes(Iterable(("testParam", "value")))), argThat(EmptyParamMatcher))
      }

      "passes the auth header to the http lib's GET method" in {
        val auth = TestAuth(Iterable.empty, List(("testHeader", "value")))
        api.authBrowser(auth, clientAuth, trackingParameters)
        verify(http).POST(Matchers.any[String], Matchers.any[Option[String]], argThat(new ParamsIncludes(Iterable(("format", "cookies")))), argThat(new ParamsIncludes(Iterable(("testHeader", "value")))))
      }

      "returns a cookies response" in {
        api.authBrowser(Anonymous, clientAuth, trackingParameters).map(_ match {
          case Left(result) => fail("Got Left(%s), instead of expected Right".format(result.toString()))
          case Right(cookiesResponse) => {
            cookiesResponse.expiresAt should equal(ISODateTimeFormat.dateTimeNoMillis.parseDateTime("2013-10-30T12:21:00+00:00"))
            val cookies = cookiesResponse.values
            cookies.size should equal(1)
            cookies(0) should have('name("testName"))
            cookies(0) should have('value("testValue"))
          }
        })
      }
    }

    "given an error" - {
      when(http.POST(Matchers.any[String], Matchers.any[Option[String]], Matchers.any[Parameters], Matchers.any[Parameters]))
        .thenReturn(toFuture(Left(errors)))

      "returns the errors" in {
        api.authBrowser(Anonymous, clientAuth, trackingParameters).map(_ match {
          case Right(result) => fail("Got Right(%s), instead of expected Left".format(result.toString))
          case Left(responseErrors) => {
            responseErrors should equal(errors)
          }
        })
      }
    }
  }


  "the user method" - {
    "when receiving a valid response" - {
      val userJSON = """{"id": "123", "primaryEmailAddress": "test@example.com", "publicFields": {"displayName": "displayName", "username": "Username", "usernameLowerCase": "username", "vanityUrl": "vanityUrl"}}"""
      val validUserResponse = HttpResponse(userJSON, 200, "OK")
      when(http.GET(Matchers.any[String], Matchers.any[Parameters], Matchers.any[Parameters]))
        .thenReturn(toFuture(Right(validUserResponse)))

      "accesses the user endpoint with the user's id" in {
        api.user("123")
        verify(http).GET("http://example.com/user/123", Iterable.empty, Iterable.empty)
      }

      "returns the user object" in {
        api.user("123").map(_ match {
          case Left(result) => fail("Got Left(%s), instead of expected Right".format(result.toString()))
          case Right(user) => {
            user should have('id("123"))
            user.publicFields should have('displayName("displayName"))
            user.publicFields should have('username("Username"))
            user.publicFields should have('usernameLowerCase("username"))
            user.publicFields should have('vanityUrl("vanityUrl"))
            user.primaryEmailAddress should have('priomaryEmailAddress("test@example.com"))
          }
        })
      }

      "when providinug authentication to the request" - {
        "adds the url parameters" in {
          api.user("123", ParamAuth)
          verify(http).GET(Matchers.any[String], argThat(new ParamsMatcher(Iterable(("testParam", "value")))), argThat(EmptyParamMatcher))
        }

        "adds the request headers" in {
          api.user("123", HeaderAuth)
          verify(http).GET(Matchers.any[String], argThat(EmptyParamMatcher), argThat(new ParamsMatcher(Iterable(("testHeader", "value")))))
        }
      }
    }

    "when receiving an error response" - {
      when(http.GET(Matchers.any[String], Matchers.any[Parameters], Matchers.any[Parameters]))
        .thenReturn(toFuture(Left(errors)))

      "returns the errors" in {
        api.user("123").map(_ match {
          case Right(result) => fail("Got Right(%s), instead of expected Left".format(result.toString))
          case Left(responseErrors) => {
            responseErrors should equal(errors)
          }
        })
      }
    }
  }


  "the userForToken method " - {
    val token = "atoken"
    "when recieving a valid response" - {
      val userJSON = """{"id": "123", "primaryEmailAddress": "test@example.coma", "publicFields": {"displayName": "displayName", "username": "Username", "usernameLowerCase": "username", "vanityUrl": "vanityUrl"}}"""
      val validUserResponse = HttpResponse(userJSON, 200, "OK")
      when(http.GET(Matchers.any[String], Matchers.any[Parameters], Matchers.any[Parameters])).thenReturn(toFuture(Right(validUserResponse)))
      "accesses the get user for token wioth the token param" in {
          api.userForToken(token)
          verify(http).GET(Matchers.eq("http://example.com/user/user-for-token"), argThat(new ParamMatcher(Iterable(("token", token)))), argThat(new IsNull[Nothing]))
      }

      "returns the user object" in {
        api.userForToken(token).map(_ match {
          case Left(result) => fail("Got Left(%s), instead of expected Right".format(result.toString()))
          case Right(user) => {
            user should have('id("123"))
            user.publicFields should have('displayName("displayName"))
            user.publicFields should have('username("Username"))
            user.publicFields should have('usernameLowerCase("username"))
            user.publicFields should have('vanityUrl("vanityUrl"))
            user.primaryEmailAddress should have('priomaryEmailAddress("test@example.com"))
          }
        })
      }
   }
    "when receiving an error response" - {
      when(http.GET(Matchers.any[String], Matchers.any[Parameters], Matchers.any[Parameters]))
        .thenReturn(toFuture(Left(errors)))

      "returns the errors" in {
        api.userForToken(token).map(_ match {
          case Right(result) => fail("Got Right(%s), instead of expected Left".format(result.toString()))
          case Left(responseErrors) => {
            responseErrors should equal(errors)
          }
        })
      }
    }
  }

  "the update password method" - {

    val token = "atoken"
    val newPassword = "anewpassword"

    val requestJson = """{"token":"%s","password":"%s"}""".format(token, newPassword)
    "when recieving a valid response" - {
      val validResponse = HttpResponse("""{"status" : "ok" }""", 200, "OK")
      when(http.POST(Matchers.any[String], Matchers.any[Option[String]], Matchers.any[Parameters], Matchers.any[Parameters])).thenReturn(toFuture(Right(validResponse)))

      "posts the the request json data to the endpoint" in {
         api.resetPassword(token, newPassword)
         verify(http).POST(Matchers.eq("http://example.com/user/reset-pwd-for-user"), Matchers.eq(Option(requestJson)), argThat(new IsNull[Nothing]), argThat(new IsNull[Nothing]))
      }

      "returns an OkStatus object" in {
         api.resetPassword(token, newPassword).map( _ match {
            case Left(result) => fail("Got Left(%s), instead of expected Right".format(result.toString()))
            case Right(ok) => {
               ok should have ('status("ok"))
            }
         })
      }
    }

    "when recieving an error response" - {
      when(http.POST(Matchers.any[String], Matchers.any[Option[String]], Matchers.any[Parameters], Matchers.any[Parameters])).thenReturn(toFuture(Left(errors)))
      "returns the errors" in {
        api.resetPassword(token, newPassword).map( _ match {
          case Right(ok) => fail("Got right(%s) instead of expected left".format(ok.toString))
          case Left(responseErrors) => {
            responseErrors should equal(errors)
          }
        })
      }
    }
  }

  "the send password reset email" - {
    val testEmail = "test@example.com"
    "when receiving a valid response" -  {
      val myUserJSON = """{"id": "1234", "primaryEmailAddress": "test@example.com", "publicFields": {"displayName": "displayName", "username": "Username", "usernameLowerCase": "username", "vanityUrl": "vanityUrl"}}"""
      val validResponse = HttpResponse(myUserJSON, 200, "OK")
      when(http.GET(Matchers.any[String], Matchers.any[Parameters], Matchers.any[Parameters])).thenReturn(toFuture(Right(validResponse)))

      "accesses the reset password endpoint" in {
        api.sendPasswordResetEmail(testEmail)
        verify(http).GET(Matchers.eq("http://example.com/user/send-password-reset-email"), Matchers.any[Parameters], Matchers.any[Parameters])
      }

      "adds the email address and type parameters" in {
        api.sendPasswordResetEmail(testEmail)
        verify(http).GET(Matchers.eq("http://example.com/user/send-password-reset-email"), argThat(new ParamMatcher(Iterable(("email-address", testEmail), ("type", "reset")))), argThat(new IsNull[Nothing]))
      }

      "returns an user object" in {
        api.sendPasswordResetEmail(testEmail).map( _ match {
          case Left(error) => fail("Got left(%s), instead of expected Right".format(error.toString()))
          case Right(user) => {
            user should have('id("1234"))
            user.publicFields should have('displayName("displayName"))
            user.publicFields should have('username("Username"))
            user.publicFields should have('usernameLowerCase("username"))
            user.publicFields should have('vanityUrl("vanityUrl"))
            user.primaryEmailAddress should have('priomaryEmailAddress("test@example.com"))
          }
        })
      }

      "when recieving an error response" - {
        when(http.POST(Matchers.any[String], Matchers.any[Option[String]], Matchers.any[Parameters], Matchers.any[Parameters])).thenReturn(toFuture(Left(errors)))
        "returns the errors" in {
          api.sendPasswordResetEmail(testEmail).map( _ match {
            case Right(user) => fail("Got right(%s) instead of expected left".format(user.toString))
            case Left(responseErrors) => {
              responseErrors should equal(errors)
            }
          })
        }
      }
    }
  }

  "the me method" - {
    "when receiving a valid response" - {
      val myUserJSON = """{"id": "1234", "primaryEmailAddress": "test@example.coma", "publicFields": {"displayName": "displayName", "username": "Username", "usernameLowerCase": "username", "vanityUrl": "vanityUrl"}}"""
      val validUserResponse = HttpResponse(myUserJSON, 200, "OK")
      when(http.GET(Matchers.any[String], Matchers.any[Parameters], Matchers.any[Parameters]))
        .thenReturn(toFuture(Right(validUserResponse)))

      "accesses the user endpoint with me in place of the user id" in {
        api.me(Anonymous)
        verify(http).GET("http://example.com/user/me", Iterable.empty, Iterable.empty)
      }

      "returns the user object" in {
        api.me(Anonymous).map(_ match {
          case Left(result) => fail("Got Left(%s), instead of expected Right".format(result.toString()))
          case Right(user) => {
            user should have('id("1234"))
            user.publicFields should have('displayName("displayName"))
            user.publicFields should have('username("Username"))
            user.publicFields should have('usernameLowerCase("username"))
            user.publicFields should have('vanityUrl("vanityUrl"))
            user.primaryEmailAddress should have('priomaryEmailAddress("test@example.com"))
          }
        })
      }

      "adds the auth url parameters" in {
        api.me(ParamAuth)
        verify(http).GET(Matchers.any[String], argThat(new ParamsMatcher(Iterable(("testParam", "value")))), argThat(EmptyParamMatcher))
      }

      "adds the auth request headers" in {
        api.me(HeaderAuth)
        verify(http).GET(Matchers.any[String], argThat(EmptyParamMatcher), argThat(new ParamsMatcher(Iterable(("testHeader", "value")))))
      }
    }

    "when receiving an error response" - {
      when(http.GET(Matchers.any[String], Matchers.any[Parameters], Matchers.any[Parameters]))
        .thenReturn(toFuture(Left(errors)))

      "returns the errors" in {
        api.me(Anonymous).map(_ match {
          case Right(result) => fail("Got Right(%s), instead of expected Left".format(result.toString))
          case Left(responseErrors) => {
            responseErrors should equal(errors)
          }
        })
      }
    }
  }

  "synchronous version" - {
    val syncApi = new SynchronousIdApi(apiRoot, http, jsonParser)

    "should use current thread context" in {
      syncApi.executionContext should equal(ExecutionContexts.currentThreadContext)
    }
  }

  def toFuture(response: Response[HttpResponse]) = Promise.successful(response).future

  case class TestAuth(parameters: Parameters, headers: Parameters) extends Auth
  object ParamAuth extends TestAuth(Iterable(("testParam", "value")), Iterable.empty)
  object HeaderAuth extends TestAuth(Iterable.empty, Iterable(("testHeader", "value")))

  class ParamsMatcher(items: Iterable[(String, String)], completeMatch: Boolean = true) extends ArgumentMatcher {
    override def matches(arg: Any): Boolean = {
      arg match {
        case list: Iterable[_] => {
          val params = list.asInstanceOf[Iterable[(String, String)]]
          items.forall(param => params.exists(_ == param)) && (if(completeMatch) list.size == items.size else true)
        }
        case _ => false
      }
    }
    override def describeTo(description: Description): Unit = {
      description.appendText("Iterable" + (if(!completeMatch) " including" else "") + items.mkString("(", ",", ")"))
    }
  }
<<<<<<< HEAD

 class ParamMatcher(items: Parameters) extends ListMatcher[(String, String)](items)
  object EmptyParamMatcher extends ParamMatcher(Iterable.empty)
=======
  object EmptyParamMatcher extends ParamsMatcher(Iterable.empty)
  class ParamsIncludes(items: Parameters) extends ParamsMatcher(items, false)

>>>>>>> 499c659d
}<|MERGE_RESOLUTION|>--- conflicted
+++ resolved
@@ -14,15 +14,9 @@
 import org.mockito.ArgumentMatcher
 import org.joda.time.DateTime
 import client.connection.util.ExecutionContexts
-<<<<<<< HEAD
-import net.liftweb.json.Serialization._
-import net.liftweb.json.JsonParser._
 
 import org.hamcrest.core.IsNull
-import idapiclient.responses.OkResponse
-=======
 import org.joda.time.format.ISODateTimeFormat
->>>>>>> 499c659d
 
 
 class IdApiTest extends path.FreeSpec with ShouldMatchers with MockitoSugar {
@@ -406,13 +400,8 @@
       description.appendText("Iterable" + (if(!completeMatch) " including" else "") + items.mkString("(", ",", ")"))
     }
   }
-<<<<<<< HEAD
-
- class ParamMatcher(items: Parameters) extends ListMatcher[(String, String)](items)
-  object EmptyParamMatcher extends ParamMatcher(Iterable.empty)
-=======
-  object EmptyParamMatcher extends ParamsMatcher(Iterable.empty)
-  class ParamsIncludes(items: Parameters) extends ParamsMatcher(items, false)
-
->>>>>>> 499c659d
+
+ object EmptyParamMatcher extends ParamsMatcher(Iterable.empty)
+ class ParamsIncludes(items: Parameters) extends ParamsMatcher(items, false)
+
 }