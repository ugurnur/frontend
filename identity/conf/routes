--- conflicted
+++ resolved
@@ -1,54 +1,47 @@
 # For dev machines
-GET         /assets/*path                         dev.DevAssetsController.at(path)
+GET         /assets/*path                          dev.DevAssetsController.at(path)
 
-GET         /_healthcheck                         conf.HealthCheck.healthcheck()
+GET         /_healthcheck                          conf.HealthCheck.healthcheck()
 
-GET         /reauthenticate                       @controllers.ReauthenticationController.renderForm(returnUrl : Option[String])
-POST        /reauthenticate                       @controllers.ReauthenticationController.processForm
+GET         /reauthenticate                         @controllers.ReauthenticationController.renderForm(returnUrl : Option[String])
+POST        /reauthenticate                         @controllers.ReauthenticationController.processForm
 
-GET         /signin                               @controllers.SigninController.renderForm(returnUrl : Option[String])
-POST        /signin                               @controllers.SigninController.processForm
-GET         /signout                              @controllers.SignoutController.signout
-GET         /reset                                @controllers.ResetPasswordController.renderPasswordResetRequestForm
-POST        /reset                                @controllers.ResetPasswordController.processPasswordResetRequestForm
-GET         /c/:resetToken                        @controllers.ResetPasswordController.processUpdatePasswordToken( resetToken : String)
-POST        /reset-password/:resetToken           @controllers.ResetPasswordController.resetPassword( resetToken : String )
-GET         /reset-password/:resetToken           @controllers.ResetPasswordController.renderResetPassword( resetToken : String )
-GET         /password/confirm                     @controllers.ChangePasswordController.renderPasswordConfirmation
-GET         /password/change                      @controllers.ChangePasswordController.displayForm
-POST        /password/change                      @controllers.ChangePasswordController.submitForm
-GET         /password/reset-confirmation          @controllers.ResetPasswordController.renderPasswordResetConfirmation
-GET         /password/email-sent                  @controllers.ResetPasswordController.renderEmailSentConfirmation
-GET         /requestnewtoken                      @controllers.ResetPasswordController.requestNewToken
-GET         /register                             @controllers.RegistrationController.renderForm(returnUrl : Option[String], skipConfirmation : Option[Boolean])
-POST        /register                             @controllers.RegistrationController.processForm
-GET         /register/confirm                     @controllers.RegistrationController.renderRegistrationConfirmation(returnUrl)
-GET         /email-prefs                          @controllers.EmailController.preferences
-POST        /email-prefs                          @controllers.EmailController.savePreferences
-GET         /user/id/:id                          @controllers.PublicProfileController.renderProfileFromId(id: String, activityType = "discussions")
-GET         /user/id/:id/:activityType            @controllers.PublicProfileController.renderProfileFromId(id: String, activityType: String)
-GET         /user/:vanityUrl                      @controllers.PublicProfileController.renderProfileFromVanityUrl(vanityUrl: String, activityType = "discussions")
-GET         /user/:vanityUrl/:activityType        @controllers.PublicProfileController.renderProfileFromVanityUrl(vanityUrl: String, activityType: String)
-GET         /public/edit                          @controllers.EditProfileController.displayPublicProfileForm
-POST        /public/edit                          @controllers.EditProfileController.submitPublicProfileForm
-GET         /account/edit                         @controllers.EditProfileController.displayAccountForm
-GET         /membership/edit                      @controllers.EditProfileController.displayMembershipForm
-POST        /account/edit                         @controllers.EditProfileController.submitAccountForm
-GET         /verify-email/:token                  @controllers.EmailVerificationController.verify(token: String)
-GET         /verify-email                         @controllers.EmailVerificationController.resendEmailValidationEmail()
+GET         /signin                                 @controllers.SigninController.renderForm(returnUrl : Option[String])
+POST        /signin                                 @controllers.SigninController.processForm
+GET         /signout                                @controllers.SignoutController.signout
+GET         /reset                                  @controllers.ResetPasswordController.renderPasswordResetRequestForm
+POST        /reset                                  @controllers.ResetPasswordController.processPasswordResetRequestForm
+GET         /c/:resetToken                          @controllers.ResetPasswordController.processUpdatePasswordToken( resetToken : String)
+POST        /reset-password/:resetToken             @controllers.ResetPasswordController.resetPassword( resetToken : String )
+GET         /reset-password/:resetToken             @controllers.ResetPasswordController.renderResetPassword( resetToken : String )
+GET         /password/confirm                       @controllers.ChangePasswordController.renderPasswordConfirmation
+GET         /password/change                        @controllers.ChangePasswordController.displayForm
+POST        /password/change                        @controllers.ChangePasswordController.submitForm
+GET         /password/reset-confirmation            @controllers.ResetPasswordController.renderPasswordResetConfirmation
+GET         /password/email-sent                    @controllers.ResetPasswordController.renderEmailSentConfirmation
+GET         /requestnewtoken                        @controllers.ResetPasswordController.requestNewToken
+GET         /register                               @controllers.RegistrationController.renderForm(returnUrl : Option[String], skipConfirmation : Option[Boolean])
+POST        /register                               @controllers.RegistrationController.processForm
+GET         /register/confirm                       @controllers.RegistrationController.renderRegistrationConfirmation(returnUrl)
+GET         /email-prefs                            @controllers.EmailController.preferences
+POST        /email-prefs                            @controllers.EmailController.savePreferences
+GET         /user/id/:id                            @controllers.PublicProfileController.renderProfileFromId(id: String, activityType = "discussions")
+GET         /user/id/:id/:activityType              @controllers.PublicProfileController.renderProfileFromId(id: String, activityType: String)
+GET         /user/:vanityUrl                        @controllers.PublicProfileController.renderProfileFromVanityUrl(vanityUrl: String, activityType = "discussions")
+GET         /user/:vanityUrl/:activityType          @controllers.PublicProfileController.renderProfileFromVanityUrl(vanityUrl: String, activityType: String)
+GET         /public/edit                            @controllers.EditProfileController.displayPublicProfileForm
+POST        /public/edit                            @controllers.EditProfileController.submitPublicProfileForm
+GET         /account/edit                           @controllers.EditProfileController.displayAccountForm
+GET         /membership/edit                        @controllers.EditProfileController.displayMembershipForm
+POST        /account/edit                           @controllers.EditProfileController.submitAccountForm
+GET         /verify-email/:token                    @controllers.EmailVerificationController.verify(token: String)
+GET         /verify-email                           @controllers.EmailVerificationController.resendEmailValidationEmail()
 
-GET         /form/complete                        @controllers.FormstackController.complete
-GET         /form/:formReference                  @controllers.FormstackController.formstackForm(formReference: String, composer: Boolean = false)
-GET         /form/embed/:formReference            @controllers.FormstackController.formstackForm(formReference: String, composer: Boolean = true)
+GET         /form/complete                          @controllers.FormstackController.complete
+GET         /form/:formReference                    @controllers.FormstackController.formstackForm(formReference: String, composer: Boolean = false)
+GET         /form/embed/:formReference              @controllers.FormstackController.formstackForm(formReference: String, composer: Boolean = true)
 
-<<<<<<< HEAD
-GET         /et/subscribe/:subDefId               @controllers.ExactTargetController.subscribe(subDefId: String, returnUrl: String)
-GET         /save-content                         @controllers.SaveContentController.saveContentItem
-GET         /saved-for-later-page                 @controllers.SaveContentController.listSavedContentPage
-POST        /saved-for-later-page                 @controllers.SaveContentController.deleteSavedContentItemFromPage
-=======
 GET         /et/subscribe/:subDefId                 @controllers.ExactTargetController.subscribe(subDefId: String, returnUrl: String)
 GET         /save-content                           @controllers.SaveContentController.saveContentItem
 GET         /saved-for-later-page                   @controllers.SaveContentController.listSavedContentPage
-POST        /saved-for-later-page                   @controllers.SaveContentController.deleteSavedContentItemFromPage
->>>>>>> 15a17958
+POST        /saved-for-later-page                   @controllers.SaveContentController.deleteSavedContentItemFromPage