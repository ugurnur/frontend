<<<<<<< HEAD
# For dev machines
GET         /assets/*file                       controllers.Assets.at(path="/public", file)

GET         /signin                             @controllers.SigninController.renderForm
POST        /signin                             @controllers.SigninController.processForm
GET         /fragments/profile-nav              @controllers.TopBarFragments.signin
GET         /fragments/profile-nav.json         @controllers.TopBarFragments.signin2
=======
GET     /signin                               @controllers.SigninController.renderForm
GET     /signout                              @controllers.SignoutController.signout
POST    /signin                               @controllers.SigninController.processForm
GET     /fragments/profile-nav                @controllers.TopBarFragments.signin
GET     /fragments/profile-nav.json           @controllers.TopBarFragments.signin2
>>>>>>> a8da1add
<|MERGE_RESOLUTION|>--- conflicted
+++ resolved
@@ -1,15 +1,8 @@
-<<<<<<< HEAD
 # For dev machines
 GET         /assets/*file                       controllers.Assets.at(path="/public", file)
 
 GET         /signin                             @controllers.SigninController.renderForm
+GET         /signout                            @controllers.SignoutController.signout
 POST        /signin                             @controllers.SigninController.processForm
 GET         /fragments/profile-nav              @controllers.TopBarFragments.signin
-GET         /fragments/profile-nav.json         @controllers.TopBarFragments.signin2
-=======
-GET     /signin                               @controllers.SigninController.renderForm
-GET     /signout                              @controllers.SignoutController.signout
-POST    /signin                               @controllers.SigninController.processForm
-GET     /fragments/profile-nav                @controllers.TopBarFragments.signin
-GET     /fragments/profile-nav.json           @controllers.TopBarFragments.signin2
->>>>>>> a8da1add
+GET         /fragments/profile-nav.json         @controllers.TopBarFragments.signin2