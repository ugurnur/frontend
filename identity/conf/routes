# For dev machines
GET     /assets/*path                                   dev.DevAssetsController.at(path)

GET     /signin                                         @controllers.SigninController.renderForm
POST    /signin                                         @controllers.SigninController.processForm
GET     /signout                                        @controllers.SignoutController.signout
GET     /reset                                          @controllers.ResetPasswordController.renderPasswordResetRequestForm
POST    /reset                                          @controllers.ResetPasswordController.processPasswordResetRequestForm
GET     /c/:resetToken                                  @controllers.ResetPasswordController.processUpdatePasswordToken( resetToken : String)
POST    /reset-password/:resetToken                     @controllers.ResetPasswordController.resetPassword( resetToken : String )
GET     /requestnewtoken                                @controllers.ResetPasswordController.requestNewToken
GET     /register                                       @controllers.RegistrationController.renderForm
POST    /register                                       @controllers.RegistrationController.processForm
GET     /email-prefs                                    @controllers.EmailController.preferences
<<<<<<< HEAD
GET     /profile/public                                 @controllers.PubilcProfileController.displayForm
POST    /profile/public                                 @controllers.PubilcProfileController.submitForm
=======
POST    /email-prefs                                    @controllers.EmailController.savePreferences
>>>>>>> fc89fd54
<|MERGE_RESOLUTION|>--- conflicted
+++ resolved
@@ -12,9 +12,6 @@
 GET     /register                                       @controllers.RegistrationController.renderForm
 POST    /register                                       @controllers.RegistrationController.processForm
 GET     /email-prefs                                    @controllers.EmailController.preferences
-<<<<<<< HEAD
+POST    /email-prefs                                    @controllers.EmailController.savePreferences
 GET     /profile/public                                 @controllers.PubilcProfileController.displayForm
-POST    /profile/public                                 @controllers.PubilcProfileController.submitForm
-=======
-POST    /email-prefs                                    @controllers.EmailController.savePreferences
->>>>>>> fc89fd54
+POST    /profile/public                                 @controllers.PubilcProfileController.submitForm