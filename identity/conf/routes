# For dev machines
GET     /assets/*path                                   dev.DevAssetsController.at(path)

GET     /signin                                         @controllers.SigninController.renderForm
POST    /signin                                         @controllers.SigninController.processForm
GET     /signout                                        @controllers.SignoutController.signout
GET     /reset                                          @controllers.ResetPasswordController.renderPasswordResetRequestForm
POST    /reset                                          @controllers.ResetPasswordController.processPasswordResetRequestForm
GET     /c/:resetToken                                  @controllers.ResetPasswordController.processUpdatePasswordToken( resetToken : String)
POST    /reset-password/:resetToken                     @controllers.ResetPasswordController.resetPassword( resetToken : String )
GET     /requestnewtoken                                @controllers.ResetPasswordController.requestNewToken
GET     /register                                       @controllers.RegistrationController.renderForm
POST    /register                                       @controllers.RegistrationController.processForm
GET     /email-prefs                                    @controllers.EmailController.preferences
POST    /email-prefs                                    @controllers.EmailController.savePreferences
<<<<<<< HEAD
GET     /profile/public                                 @controllers.PublicProfileController.displayForm
POST    /profile/public                                 @controllers.PublicProfileController.submitForm
GET     /user/:vanityUrl                                @controllers.PublicProfileController.publicProfilePage(vanityUrl: String)
=======
GET     /public/edit                                    @controllers.PublicProfileController.displayPublicProfileForm
GET     /account/edit                                   @controllers.PublicProfileController.displayAccountForm
POST    /public/edit                                    @controllers.PublicProfileController.submitPublicProfileForm
POST    /account/edit                                   @controllers.PublicProfileController.submitAccountForm
>>>>>>> 9675334d
GET     /verify-email/:token                            @controllers.EmailVerificationController.verify(token: String)

GET     /ethical-awards/complete                        @controllers.EthicalAwardsController.complete
GET     /ethical-awards/:formReference                  @controllers.EthicalAwardsController.ethicalAwardsForm(formReference: String)
GET     /film-awards/complete                           @controllers.FilmAwardsController.complete
GET     /film-awards/:formReference                     @controllers.FilmAwardsController.filmAwardsForm(formReference: String)
GET     /form/complete                                  @controllers.FormstackController.complete
GET     /form/:formReference                            @controllers.FormstackController.formstackForm(formReference: String)

GET     /et/subscribe/:subDefId                         @controllers.ExactTargetController.subscribe(subDefId: String, returnUrl: String)<|MERGE_RESOLUTION|>--- conflicted
+++ resolved
@@ -13,16 +13,11 @@
 POST    /register                                       @controllers.RegistrationController.processForm
 GET     /email-prefs                                    @controllers.EmailController.preferences
 POST    /email-prefs                                    @controllers.EmailController.savePreferences
-<<<<<<< HEAD
-GET     /profile/public                                 @controllers.PublicProfileController.displayForm
-POST    /profile/public                                 @controllers.PublicProfileController.submitForm
 GET     /user/:vanityUrl                                @controllers.PublicProfileController.publicProfilePage(vanityUrl: String)
-=======
 GET     /public/edit                                    @controllers.PublicProfileController.displayPublicProfileForm
 GET     /account/edit                                   @controllers.PublicProfileController.displayAccountForm
 POST    /public/edit                                    @controllers.PublicProfileController.submitPublicProfileForm
 POST    /account/edit                                   @controllers.PublicProfileController.submitAccountForm
->>>>>>> 9675334d
 GET     /verify-email/:token                            @controllers.EmailVerificationController.verify(token: String)
 
 GET     /ethical-awards/complete                        @controllers.EthicalAwardsController.complete
