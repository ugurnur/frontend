<<<<<<< HEAD
GET     /signin                                         @controllers.SigninController.renderForm
POST    /signin                                         @controllers.SigninController.processForm
GET     /signout                                       @controllers.SignoutController.signout
GET     /identity/fragments/profile-nav                @controllers.TopBarFragments.signin
GET     /identity/fragments/profile-nav.json           @controllers.TopBarFragments.signin2
GET     /identity/resetpassword                        @controllers.ResetPasswordController.renderPasswordResetRequestForm
POST    /identity/resetpassword                        @controllers.ResetPasswordController.processPasswordResetRequestForm
=======
# For dev machines
GET         /assets/*file                       controllers.Assets.at(path="/public", file)

GET         /signin                             @controllers.SigninController.renderForm
POST        /signin                             @controllers.SigninController.processForm
GET         /fragments/profile-nav              @controllers.TopBarFragments.signin
GET         /fragments/profile-nav.json         @controllers.TopBarFragments.signin2
>>>>>>> 048950f1
<|MERGE_RESOLUTION|>--- conflicted
+++ resolved
@@ -1,17 +1,8 @@
-<<<<<<< HEAD
+GET     /assets/*file                                   controllers.Assets.at(path="/public", file)
 GET     /signin                                         @controllers.SigninController.renderForm
 POST    /signin                                         @controllers.SigninController.processForm
-GET     /signout                                       @controllers.SignoutController.signout
-GET     /identity/fragments/profile-nav                @controllers.TopBarFragments.signin
-GET     /identity/fragments/profile-nav.json           @controllers.TopBarFragments.signin2
-GET     /identity/resetpassword                        @controllers.ResetPasswordController.renderPasswordResetRequestForm
-POST    /identity/resetpassword                        @controllers.ResetPasswordController.processPasswordResetRequestForm
-=======
-# For dev machines
-GET         /assets/*file                       controllers.Assets.at(path="/public", file)
-
-GET         /signin                             @controllers.SigninController.renderForm
-POST        /signin                             @controllers.SigninController.processForm
-GET         /fragments/profile-nav              @controllers.TopBarFragments.signin
-GET         /fragments/profile-nav.json         @controllers.TopBarFragments.signin2
->>>>>>> 048950f1
+GET     /signout                                        @controllers.SignoutController.signout
+GET     /identity/fragments/profile-nav                 @controllers.TopBarFragments.signin
+GET     /identity/fragments/profile-nav.json            @controllers.TopBarFragments.signin2
+GET     /identity/recover                               @controllers.ResetPasswordController.renderPasswordResetRequestForm
+POST    /identity/recover                               @controllers.ResetPasswordController.processPasswordResetRequestForm
