--- conflicted
+++ resolved
@@ -28,13 +28,8 @@
 
     @Then("^Latest developments is displayed$")
     public void Latest_developments_is_displayed() throws Throwable {
-<<<<<<< HEAD
         WebElement heading = webDriver.findElement(By.cssSelector(".story-latest .story-sub-head"));
-        Assert.assertTrue(heading.getText().equals("Latest"));
-=======
-        WebElement heading = webDriver.findElement(By.cssSelector(".story-latest .article-headline"));
-        assertTrue(heading.getText().equals("Latest developments"));
->>>>>>> c7cd35b7
+        assertTrue(heading.getText().equals("Latest"));
     }
 
     @Then("^Latest stories is displayed$")
