--- conflicted
+++ resolved
@@ -67,11 +67,7 @@
         int trailCount = trailblock.findElements(By.className("trail")).size();
         cta.click();
         // wait for second list of top stories to load in
-<<<<<<< HEAD
-        webDriver.waitForElement(By.xpath("//div[@id='" +  trailblock.getAttribute("id") + "']/ul/li[" + (trailCount + 5) + "]"));
-=======
-        webDriver.waitForElement(By.xpath(trailblockXpath + "/ul[2]"));
->>>>>>> 170eb56f
+        webDriver.waitForElement(By.xpath(trailblockXpath + "/ul/li[" + (trailCount + 5) + "]"));
     }
 	
 }