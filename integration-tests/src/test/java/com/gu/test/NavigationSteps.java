--- conflicted
+++ resolved
@@ -64,13 +64,10 @@
     	Assert.assertEquals(expectedUrl, webDriver.getCurrentUrl());
     }
     
-<<<<<<< HEAD
-=======
     @Then("^the top story link should have a (.*) of (.*)$")
     public void the_top_story_link_should_have_a_of(String cssProperty, String expectedColor) throws Throwable {
         // confirm it has the correct css color
     	Assert.assertEquals(expectedColor, webDriver.getelementCssValue(By.cssSelector("#topstories-header li a"), cssProperty));
     }
     
->>>>>>> 9df1abee
 }