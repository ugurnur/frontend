package com.gu.test;

import cucumber.api.java.en.Given;
import cucumber.api.java.en.Then;
import cucumber.api.java.en.When;
import org.openqa.selenium.By;
import org.openqa.selenium.WebElement;

import static org.junit.Assert.assertEquals;
import static org.junit.Assert.assertTrue;

public class NavigationSteps {

    private final SharedDriver webDriver;

    public NavigationSteps(SharedDriver webDriver) {
        this.webDriver = webDriver;
    }
    
    @When("^I click the \"(Top stories|Sections)\" tab$")
    public void I_click_the_tab(String tabName) throws Throwable {
    	String tabClass = "control--" + tabName.toLowerCase().replace(" ", "");
    	//adding a wait for the element to appear
    	webDriver.waitForElement(By.className(tabClass));
    	// click the tab
    	webDriver.click(webDriver.findElement(By.className(tabClass)));
    }

    @Then("^I'm shown the top (\\d+) stories from the Guardian site$")
    public void Im_shown_the_top_stories_from_the_Guardian_site(int numOfTopStories) throws Throwable {
    	// assert stories are displayed
    	WebElement topStories = webDriver.findElement(By.className("topstories"));
    	assertTrue(topStories.isDisplayed());
    	// assert it has the correct number of stories
    	assertEquals(numOfTopStories, topStories.findElements(By.tagName("li")).size());
    }

    @Then("^the \"(Top stories|Sections)\" menu should (open|close)$")
    public void the_menu_should(String tabName, String menuState) throws Throwable {
    	String menuId = "nav-popup--" + tabName.toLowerCase().replace(" ", "");
    	if (menuState.equals("open")) {
    	    webDriver.waitForVisible(By.className(menuId));
    	} else {
    	    webDriver.waitForHidden(By.className(menuId)); 
    	}
    }
    
    @Given("^the \"(Top stories|Sections)\" menu is (open|close)$")
    public void the_menu_is(String tabName, String menuState) throws Throwable {
    	String menuId = "nav-popup--" + tabName.toLowerCase().replace(" ", "");
    	// if it's not in the correct state, click it
    	if (menuState.equals("close")) {
    		I_click_the_tab(tabName);
    		// NOTE - HACKY McHACKSON- js is coded to not allow toggling of nav tab quicker than 400ms
    		Thread.sleep(400);
    		// wait for it to be visible
    		webDriver.waitForVisible(By.className(menuId));
    	}
    }
    
    @When("^I click on a top story$")
    public void I_click_on_a_top_story_link() throws Throwable {
    	// get the first top story
<<<<<<< HEAD
    	webDriver.findElement(By.cssSelector(".nav-popup--topstories li a")).click();
=======
    	webDriver.click(webDriver.findElement(By.cssSelector(".nav-popup-topstories li a")));
>>>>>>> 2e1496c7
    }
    
    @Then("^the top story link should have a (.*) of (.*)$")
    public void the_top_story_link_should_have_a_of(String cssProperty, String expectedColor) throws Throwable {
        // confirm it has the correct css color
    	assertEquals(expectedColor, webDriver.getElementCssValue(By.cssSelector(".nav-popup--topstories li a"), cssProperty));
    }
    
}<|MERGE_RESOLUTION|>--- conflicted
+++ resolved
@@ -61,11 +61,7 @@
     @When("^I click on a top story$")
     public void I_click_on_a_top_story_link() throws Throwable {
     	// get the first top story
-<<<<<<< HEAD
-    	webDriver.findElement(By.cssSelector(".nav-popup--topstories li a")).click();
-=======
-    	webDriver.click(webDriver.findElement(By.cssSelector(".nav-popup-topstories li a")));
->>>>>>> 2e1496c7
+    	webDriver.click(webDriver.findElement(By.cssSelector(".nav-popup--topstories li a")));
     }
     
     @Then("^the top story link should have a (.*) of (.*)$")
