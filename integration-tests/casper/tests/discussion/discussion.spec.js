--- conflicted
+++ resolved
@@ -23,36 +23,6 @@
     }, function timeout() {
         casper.capture(screens + 'discussion-fail.png');
         test.fail('Comments failed to load');
-    });
-});
-
-<<<<<<< HEAD
-casper.test.begin('Show more comments', function (test) { // Testing on an article with topComments present
-    
-    var showCta = '.discussion__comments__container .d-show-cta',
-        commentLi = '.discussion__comments__container li.d-comment--top-level';
-
-    casper.waitForSelector('.discussion__comments__container', function then () {
-        test.assertExists('.discussion__comments__container');
-        test.assertVisible('.discussion__comments__container');
-        test.assertExists(showCta);
-        test.assertVisible(showCta);
-        test.assertElementCount(commentLi, 10);
-        test.assertEval(function () {
-            return document.querySelector('.discussion__comments__container li.d-comment--top-level').className.match(/(u-h)/).length > 1;
-        }, "Comment Li's should not have u-h class");
-        casper.click(showCta);
-        casper.waitFor(function check () {
-            return this.evaluate(function () {
-                return document.querySelector('.discussion__comments__container li.d-comment--top-level').className.match(/(u-h)/) === null; // Only checks one - should check all
-            });
-        }, function then () {
-            test.assertVisible(commentLi);
-            test.assertEval(function () {
-                return document.querySelector('.discussion__comments__container .d-show-cta').className.match(/(u-h)/).length > 1;
-            }, "Show CTA should not have u-h class");
-            test.done();
-        });
     });
 });
 
@@ -83,8 +53,6 @@
 
 // });
 
-=======
->>>>>>> 2030fd3c
 casper.run(function() {
     this.test.renderResults(true, 0, this.cli.get('xunit') + 'discussion.xml');
 });