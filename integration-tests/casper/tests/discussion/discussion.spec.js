--- conflicted
+++ resolved
@@ -6,12 +6,8 @@
  */
 
 casper.test.setUp(function() {
-<<<<<<< HEAD
-    casper.start(host + 'science/grrlscientist/2012/aug/07/3?view=mobile');
-=======
     casper.start(host +'science/grrlscientist/2012/aug/07/3?view=mobile');
     casper.options.waitTimeout = 10000;
->>>>>>> e6d0ee67
 });
 
 /**
@@ -31,95 +27,20 @@
     });
 });
 
-<<<<<<< HEAD
-    /* ===================== Top Comments ===================== */
-
-    casper.test.begin('Loads top comments module', function (test) {
-
-        casper.waitForSelector('.discussion__comments__top',
-            function then() {
-                test.assertExists('.discussion__comments__top');
-                test.assertVisible('.discussion__comments__top');
-                test.done();
-            },
-            function timeout() {
-                test.fail('Top comments module failed to load');
-            }
-        );
-
-    });
-
-    casper.test.begin("Loads in >=1 comment <li>'s", function (test) {
-
-        casper.waitForSelector('.discussion__comments__top li.d-comment--top-level',
-            function then() {
-                test.assertExists('.discussion__comments__top li.d-comment--top-level');
-                test.assertVisible('.discussion__comments__top li.d-comment--top-level');
-                test.done();
-            },
-            function timeout() {
-                test.fail("No top comment <li>'s loaded");
-            }
-        );
-
-    });
-
-    casper.test.begin("Test top comments expand functionality", function (test) {
-
-        casper.waitForSelector('.discussion__comments--top-comments',
-            function then() {
-
-                var startHeight = casper.getElementInfo('.discussion__comments__top').height,
-                    fadeOut = '.d-image-fade',
-                    showMore = '.js-show-more-top-comments';
-
-                if (casper.getElementInfo('.discussion__comments__top').height === 600) {
-                    // Check that excess top comments hidden and clicking show more button reveals them
-                    test.assertTruthy(startHeight === 600, 'Reached max-height');
-                    
-                    test.assertExists(fadeOut, 'Fadeout exists');
-                    test.assertVisible(fadeOut, 'Fadeout is visible');
-                    
-                    test.assertExists(showMore, 'Show more button exists');
-                    test.assertVisible(showMore, 'Show more button is visible');
-                    
-                    casper.log("Clicking Top Comments 'show more' button", 'info');
-                    casper.click(showMore);
-                    casper.waitForSelector('.js-show-more-top-comments.cta.u-h', function() {
-                        test.assertTruthy(
-                            casper.getElementInfo('.discussion__comments__top').height > 600, 'Showed rest of top comments after show more clicked'
-                        );
-                        test.done();  
-                    });
-                } else {
-                    // Check that comments don't reach max height and show more button doesnt exist
-                    test.assertTruthy(startHeight < 600);
-                    test.assertDoesntExist(fadeOut);
-                    test.assertDoesntExist(showMore);
-                    test.done();
-                }
-            },
-            function timeout() {
-                test.fail("Top comments expand functionality broken");
-            }
-        );
-
-=======
-casper.test.begin('Hash comment permalink links to relevant comment', function(test) {
-    casper.thenOpen(host +'football/2013/sep/25/manchester-united-liverpool-capital-one-cup#comment-27353447', function() {
-        casper.waitForSelector('#comment-27353447', function then() {
-            test.assertExists('#comment-27353447');
-            test.assertVisible('#comment-27353447');
-            test.assertVisible('.d-discussion__show-more--newer');
-            test.assertVisible('.d-discussion__show-more--older');
-            test.done();
-        }, function timeout() {
-            casper.capture(screens + 'discussion-permalink-fail.png');
-            test.fail('Permalink failed to load comment');
-        })
->>>>>>> e6d0ee67
-    });
-});
+// casper.test.begin('Hash comment permalink links to relevant comment', function(test) {
+//     casper.thenOpen(host +'football/2013/sep/25/manchester-united-liverpool-capital-one-cup#comment-27353447', function() {
+//         casper.waitForSelector('#comment-27353447', function then() {
+//             test.assertExists('#comment-27353447');
+//             test.assertVisible('#comment-27353447');
+//             test.assertVisible('.d-discussion__show-more--newer');
+//             test.assertVisible('.d-discussion__show-more--older');
+//             test.done();
+//         }, function timeout() {
+//             casper.capture(screens + 'discussion-permalink-fail.png');
+//             test.fail('Permalink failed to load comment');
+//         })
+//     });
+// });
 
 casper.run(function() {
     this.test.renderResults(true, 0, this.cli.get('xunit') + 'discussion.xml');
