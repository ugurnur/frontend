--- conflicted
+++ resolved
@@ -1,6 +1,5 @@
 @(video: Video, storyPackage: List[Trail])(implicit request: RequestHeader)
 
-<<<<<<< HEAD
 @main(video, Static, Configuration){
     <link rel="stylesheet" type="text/css" href='@Static("stylesheets/video.min.css")' />
 }{
@@ -31,82 +30,4 @@
     }
     <div id="most-popular"></div>
 </div>
-}
-=======
-<!DOCTYPE html>
-
-<html>
-
-<head>
-
-    @fragments.commonJavaScriptSetup(Static)
-    @fragments.metaData(video, Configuration, Static)
-
-    <title>@Html(video.headline)</title>
-
-    @fragments.commonCssSetup(Static)
-
-    <script type="text/javascript">
-
-        guardian.js.modules.gu = '@Static("javascripts/video/gu.js")'; 
-        guardian.js.modules.player = '@Static("javascripts/video/player.js")'; 
-        guardian.js.modules.eventemitter = '@Static("javascripts/video/vendor/eventEmitter.js")'; 
-        guardian.js.modules.detectOs = '@Static("javascripts/video/detect.js")'; 
-        guardian.js.modules.bonzo = '@Static("javascripts/video/vendor/bonzo.js")'; 
-        guardian.js.modules.qwery = '@Static("javascripts/video/vendor/qwery.js")'; 
-
-        require(['@Static("javascripts/video/gu.js")', '@Static("javascripts/video/video.js")'], function(gu, Video) {
-
-            // 
-            var encodings = [
-            @{video.encodings.map{ encoding =>
-                    "{ 'url':  '%s', 'format': '%s'  }".format(encoding.url, encoding.format)
-                }.mkString(",")}
-            ];
-
-            //
-            var video = new Video({
-                    encodings: encodings  
-                    });
-
-            // 
-            video.embed(function(){
-                var playCta = document.createElement('button');
-                playCta.innerText = 'play';
-                playCta.addEventListener('click', function(){
-                    gu.events.emit('video:play');
-                    });
-                document.getElementById('player').appendChild(playCta); 
-               })
-
-            });
-    </script>
-
-</head>
-<body class="zone-@video.section">
-    
-    <div id="container">
-        @fragments.adSlot(id="top-banner-ad", baseSlot="x50", medianSlot="x52", extendedSlot="x54")
-        @fragments.navigation(Static, Configuration, video)
-        @fragments.headline(video.headline)
-        @fragments.standfirst(video.standfirst)
-
-
-        <div id="player">
-            html5 video player
-        </div>
-
-        @if(storyPackage nonEmpty) {
-            @fragments.relatedTrails(storyPackage, heading = "More on this story", visibleTrails = 5)
-        } else {
-            <div id="related"></div>
-        }
-        <div id="most-popular"></div>
-
-    </div>
-
-    @fragments.debugInfo(Configuration)
-    @fragments.analytics(video, Configuration)
-</body>
-</html>
->>>>>>> afef21fc
+}