--- conflicted
+++ resolved
@@ -15,11 +15,9 @@
 
 
         <div class="player">
-<<<<<<< HEAD
-            <video controls="controls" poster="@video.imageOfWidth(640).map{ image => @image.url }.getOrElse("")">
-=======
+
             <video controls="controls" poster="@video.imageOfWidth(640).map{ image => @image.path }.getOrElse("")">
->>>>>>> 22a714f4
+
                 @video.encodings.map{ encoding =>
                     <source src="@encoding.url" />
                 }
