--- conflicted
+++ resolved
@@ -1,18 +1,11 @@
 @(video: Video, storyPackage: List[Trail], edition: String)(implicit request: RequestHeader)
 
-<<<<<<< HEAD
-@main(video, Switches.all){
-    <link rel="stylesheet" type="text/css" href='@Static("stylesheets/video.min.css")' />
-}{
-    @fragments.headline(video.headline)
-=======
-@main(video, Static, Configuration, Switches.all){ }{
+@main(video, Switches.all){ }{
     <h2 class="article-zone type-1">
         <a class="zone-color" data-link-name="article section" href="/@video.section">@Html(video.sectionName)</a>
     </h2>
     
     <article id="article" class="article video @if(video.isLive){is-live}" itemprop="mainContentOfPage" itemscope itemtype="@video.schemaType">
->>>>>>> b777e3bb
 
         <header>
             @fragments.dateline(video.webPublicationDate, video.isLive, edition)
