--- conflicted
+++ resolved
@@ -4,12 +4,8 @@
 import common._
 import model._
 import play.api.mvc.{ Content => _, _ }
-<<<<<<< HEAD
 import play.api.libs.concurrent.Execution.Implicits._
 import play.api.libs.json.JsObject
-=======
-
->>>>>>> aca1ac71
 
 case class VideoPage(video: Video, storyPackage: List[Trail], advert: Option[JsObject])
 
@@ -47,5 +43,5 @@
     val jsonResponse = views.html.fragments.videoBody(model)
     renderFormat(htmlResponse, jsonResponse, model.video, Switches.all)
   }
-    
+
 }