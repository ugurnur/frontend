--- conflicted
+++ resolved
@@ -37,24 +37,11 @@
         },
 
         makeDeploysRadiator: {
-<<<<<<< HEAD
             command: 'npm run compile-deploy-radiator'
-=======
-            command: [
-                'npm run build',
-                'mkdir -p ../../target/deploys-radiator',
-                'cp ./target/** ../../target/deploys-radiator'
-            ].join(' && '),
-            options: {
-                execOptions: {
-                    cwd: 'static/src/deploys-radiator'
-                }
-            }
         },
 
         atomiseCSS: {
             command: 'make atomise-css'
->>>>>>> 3db143a7
         }
     };
 };