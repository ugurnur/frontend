--- conflicted
+++ resolved
@@ -20,15 +20,9 @@
 #  e.g. /theguardian/2015/nov/03/mainsection
 GET     /$publication<(theguardian|theobserver)>/$year<\d\d\d\d>/$month<\w\w\w>/$day<\d\d>/$tail<.+>                 controllers.PublicationController.publishedOn(publication, year, month, day, tail)
 
-<<<<<<< HEAD
-GET     /*path.json                 controllers.ArticleController.renderArticle(path, lastUpdate: Option[String], rendered: Option[Boolean], showBlocks: Option[Boolean])
-GET     /*path/amp                  controllers.ArticleController.renderArticle(path, lastUpdate: Option[String], rendered: Option[Boolean], showBlocks: Option[Boolean])
-GET     /*path                      controllers.ArticleController.renderArticle(path, lastUpdate: Option[String], rendered: Option[Boolean], showBlocks: Option[Boolean])
-=======
-GET     /$path<[^/]+/([^/]+/)?live/.*>.json controllers.ArticleController.renderLiveBlogJson(path, lastUpdate: Option[String], rendered: Option[Boolean])
+GET     /$path<[^/]+/([^/]+/)?live/.*>.json controllers.ArticleController.renderLiveBlogJson(path, lastUpdate: Option[String], rendered: Option[Boolean], showBlocks: Option[Boolean])
 GET     /*path.json                 controllers.ArticleController.renderJson(path)
 GET     /*path/amp                  controllers.ArticleController.renderArticle(path)
 # temp route for live blogs so we can paginate without getting the blocks for all articles
 GET     /$path<[^/]+/([^/]+/)?live/.*> controllers.ArticleController.renderLiveBlog(path, page: Option[Int])
-GET     /*path                      controllers.ArticleController.renderArticle(path)
->>>>>>> e4b1afff
+GET     /*path                      controllers.ArticleController.renderArticle(path)