package controllers

import com.gu.openplatform.contentapi.model.ItemResponse
import common._
import model._
import conf._
import play.api.mvc.{ Content => _, _ }
import play.api.libs.concurrent.Akka
import play.api.Play.current
import play.api.libs.Crypto

case class ArticlePage(article: Article, storyPackage: List[Trail])

object ArticleController extends Controller with Logging {

  def render(path: String) = Action { implicit request =>
    val promiseOfArticle = Akka.future(lookup(path))
    Async {
      promiseOfArticle.map(_.map { renderArticle }.getOrElse { NotFound })
    }
  }

  private def lookup(path: String)(implicit request: RequestHeader): Option[ArticlePage] = suppressApi404 {
    val edition = Edition(request, Configuration)
    log.info("Fetching article: " + path + " for edition " + edition)
    val response: ItemResponse = ContentApi.item(path, edition)
      .showInlineElements("picture")
      .showTags("all")
      .showFields("all")
      .response

    val articleOption = response.content.filter { _.isArticle } map { new Article(_) }
    val storyPackage = response.storyPackage map { new Content(_) }

    articleOption map { article => ArticlePage(article, storyPackage.filterNot(_.id == article.id)) }
  }

  private def renderArticle(model: ArticlePage)(implicit request: RequestHeader): Result =
<<<<<<< HEAD
    Cached(model.article) {
      Ok(Compressed(views.html.article(model.article, model.storyPackage)))
    }
=======
    request.getQueryString("callback").map { callback =>
      JsonComponent(views.html.fragments.articleBody(model.article), Some(Crypto.sign(model.article.lastModified.toString)))
    }.getOrElse(CachedOk(model.article)(Compressed(views.html.article(model.article, model.storyPackage))))

>>>>>>> 33cd14a6
}<|MERGE_RESOLUTION|>--- conflicted
+++ resolved
@@ -36,14 +36,8 @@
   }
 
   private def renderArticle(model: ArticlePage)(implicit request: RequestHeader): Result =
-<<<<<<< HEAD
-    Cached(model.article) {
-      Ok(Compressed(views.html.article(model.article, model.storyPackage)))
-    }
-=======
     request.getQueryString("callback").map { callback =>
       JsonComponent(views.html.fragments.articleBody(model.article), Some(Crypto.sign(model.article.lastModified.toString)))
     }.getOrElse(CachedOk(model.article)(Compressed(views.html.article(model.article, model.storyPackage))))
 
->>>>>>> 33cd14a6
 }