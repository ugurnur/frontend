package controllers

import _root_.liveblog.{BlockPage, FirstPage, LiveBlogPageModel}
import com.gu.contentapi.client.model.ItemResponse
import com.gu.contentapi.client.model.v1.{Content => ApiContent}
import common._
import conf.LiveContentApi.getResponse
import conf._
import conf.switches.Switches
import model._
import org.scala_tools.time.Imports._
import model.liveblog.{BodyBlock, KeyEventData}
import org.joda.time.DateTime
import play.api.libs.functional.syntax._
import play.api.mvc._
import play.api.libs.json.{Json, _}
import views.support._

import scala.concurrent.Future
import scala.util.parsing.combinator.RegexParsers

trait PageWithStoryPackage extends ContentPage {
  def article: Article
  def related: RelatedContent
  override lazy val item = article
}

case class ArticlePage(article: Article, related: RelatedContent) extends PageWithStoryPackage
case class LiveBlogPage(article: Article, pageModel: LiveBlogPageModel[BodyBlock], related: RelatedContent) extends PageWithStoryPackage
case class MinutePage(article: Article, related: RelatedContent) extends PageWithStoryPackage

object ArticleController extends Controller with RendersItemResponse with Logging with ExecutionContexts {

  private def isSupported(c: ApiContent) = c.isArticle || c.isLiveBlog || c.isSudoku
  override def canRender(i: ItemResponse): Boolean = i.content.exists(isSupported)
  override def renderItem(path: String)(implicit request: RequestHeader): Future[Result] = mapModel(path, blocks = true)(render(path, _))


  private def renderNewerUpdates(page: PageWithStoryPackage, lastUpdateBlockId: String, isLivePage: Option[Boolean])(implicit request: RequestHeader): Result = {
    val newBlocks = page.article.fields.blocks.takeWhile(block => s"block-${block.id}" != lastUpdateBlockId)
    val blocksHtml = views.html.liveblog.liveBlogBlocks(newBlocks, page.article, Edition(request).timezone)
    val timelineHtml = views.html.liveblog.keyEvents("", KeyEventData(newBlocks, Edition(request).timezone))
    val allPagesJson = Seq("timeline" -> timelineHtml, "numNewBlocks" -> newBlocks.size)
    val livePageJson = isLivePage.filter(_ == true).map { _ =>
      "html" -> blocksHtml
    }
    Cached(page)(JsonComponent((allPagesJson ++ livePageJson): _*))
  }

  case class TextBlock(
    id: String,
    title: Option[String],
    publishedDateTime: Option[DateTime],
    lastUpdatedDateTime: Option[DateTime],
    body: String
    )

  implicit val blockWrites = (
    (__ \ "id").write[String] ~
      (__ \ "title").write[Option[String]] ~
      (__ \ "publishedDateTime").write[Option[DateTime]] ~
      (__ \ "lastUpdatedDateTime").write[Option[DateTime]] ~
      (__ \ "body").write[String]
    )(unlift(TextBlock.unapply))

  private def blockText(page: PageWithStoryPackage, number: Int)(implicit request: RequestHeader): Result = page match {
    case LiveBlogPage(liveBlog, _, _) =>
      val blocks = liveBlog.blocks.collect {
        case BodyBlock(id, html, _, title, _, _, _, publishedAt, _, updatedAt, _, _) if html.trim.nonEmpty =>
          TextBlock(id, title, publishedAt, updatedAt, html)
      }.take(number)
      Cached(page)(JsonComponent("blocks" -> Json.toJson(blocks)))
    case _ => Cached(600)(NotFound("Can only return block text for a live blog"))

  }

  private def noAMP(renderPage: => Result)(implicit  request: RequestHeader): Result = {
    if (request.isAmp) NotFound
    else renderPage
  }

  private def render(path: String, page: PageWithStoryPackage)(implicit request: RequestHeader) = page match {
    case blog: LiveBlogPage =>
      noAMP {
        val htmlResponse = () => views.html.liveBlog (blog)
        val jsonResponse = () => views.html.liveblog.liveBlogBody (blog)
        renderFormat(htmlResponse, jsonResponse, blog, Switches.all)
      }

    case minute: MinutePage =>
      noAMP {
        val htmlResponse = () => {
          if (request.isEmail) views.html.articleEmail(minute)
          else                 views.html.minute(minute)
        }

        val jsonResponse = () => views.html.fragments.minuteBody(minute)
        renderFormat(htmlResponse, jsonResponse, minute, Switches.all)
      }

    case article: ArticlePage =>
      val htmlResponse = () => {
        if (request.isEmail) views.html.articleEmail(article)
        else if (article.article.isImmersive) views.html.articleImmersive(article)
        else if (request.isAmp) views.html.articleAMP(article)
        else views.html.article(article)
      }

      val jsonResponse = () => views.html.fragments.articleBody(article)
      renderFormat(htmlResponse, jsonResponse, article, Switches.all)
  }

  def renderLiveBlog(path: String, page: Option[String] = None) =
<<<<<<< HEAD
    LongCacheAction { implicit request =>
      mapModel(path, blocks = true, page) {// temporarily only ask for blocks too for things we know are new live blogs until until the migration is done and we can always use blocks
        render(path, _)
=======
    Action.async { implicit request =>
      mapModel(path, blocks = true) {// temporarily only ask for blocks too for things we know are new live blogs until until the migration is done and we can always use blocks
        render(path, _, page)
>>>>>>> f597b50b
      }
    }

  def renderLiveBlogJson(path: String, lastUpdate: Option[String], rendered: Option[Boolean], isLivePage: Option[Boolean]) = {
    Action.async { implicit request =>
      mapModel(path, blocks = true) { model =>
        (lastUpdate, rendered) match {
          case (Some(lastUpdate), _) => renderNewerUpdates(model, lastUpdate, isLivePage)
          case (None, Some(false)) => blockText(model, 6)
          case (_, _) => render(path, model)
        }
      }
    }
  }

  def renderJson(path: String) = {
    Action.async { implicit request =>
      mapModel(path) {
        render(path, _)
      }
    }
  }

  def renderArticle(path: String) = {
    Action.async { implicit request =>
      mapModel(path, blocks = request.isEmail) {
        render(path, _)
      }
    }
  }

  def mapModel(path: String, blocks: Boolean = false, pageParam: Option[String] = None)(render: PageWithStoryPackage => Result)(implicit request: RequestHeader): Future[Result] = {
    lookup(path, blocks) map responseToModelOrResult(pageParam) recover convertApiExceptions map {
      case Left(model) => render(model)
      case Right(other) => RenderOtherStatus(other)
    }
  }

  private def lookup(path: String, blocks: Boolean)(implicit request: RequestHeader): Future[ItemResponse] = {
    val edition = Edition(request)

    log.info(s"Fetching article: $path for edition ${edition.id}: ${RequestLog(request)}")
    val capiItem = LiveContentApi.item(path, edition)
      .showTags("all")
      .showFields("all")
      .showReferences("all")
      .showAtoms("all")

    val capiItemWithBlocks = if (blocks) capiItem.showBlocks("body") else capiItem
    getResponse(capiItemWithBlocks)

  }

  /**
   * convert a response into something we can render, and return it
   * optionally, throw a response if we know it's not right to send the content
    *
    * @param response
   * @return Either[PageWithStoryPackage, Result]
   */
  def responseToModelOrResult(pageParam: Option[String])(response: ItemResponse)(implicit request: RequestHeader): Either[PageWithStoryPackage, Result] = {
    val supportedContent = response.content.filter(isSupported).map(Content(_))
    val page = pageParam.map(ParseBlockId.apply)
    val supportedContentResult = ModelOrResult(supportedContent, response)
    val content: Either[PageWithStoryPackage, Result] = supportedContentResult.left.flatMap { content =>
      (content, page) match {
        case (minute: Article, None) if minute.isUSMinute =>
          Left(MinutePage(minute, RelatedContent(minute, response)))
        case (liveBlog: Article, None) if liveBlog.isLiveBlog =>
          createLiveBlogModel(liveBlog, response, None)
        case (liveBlog: Article, Some(Some(requiredBlockId))) if liveBlog.isLiveBlog =>
          createLiveBlogModel(liveBlog, response, Some(requiredBlockId))
        case (article: Article, None) =>
          Left(ArticlePage(article, RelatedContent(article, response)))
        case _ =>
          Right(NotFound)
      }
    }

    content
  }

  def createLiveBlogModel(liveBlog: Article, response: ItemResponse, maybeRequiredBlockId: Option[String]) = {
    val pageSize = if (liveBlog.content.tags.tags.map(_.id).contains("sport/sport")) 30 else 10
    val liveBlogPageModel = LiveBlogPageModel(
      pageSize = pageSize,
      liveBlog.content.fields.blocks
    )(
      maybeRequiredBlockId.map(blockId => block => blockId == block.id),
      _.id
    )
    liveBlogPageModel match {
      case Some(pageModel) =>

        val cacheTime =
          if (!pageModel.currentPage.isArchivePage && liveBlog.fields.isLive) liveBlog.metadata.cacheTime
          else {
            if (LongCacheSwitch.isSwitchedOn) {
              if (liveBlog.fields.lastModified > DateTime.now(liveBlog.fields.lastModified.getZone) - 1.hour) CacheTime.RecentlyUpdatedPurgable
              else if (liveBlog.fields.lastModified > DateTime.now(liveBlog.fields.lastModified.getZone) - 24.hours) CacheTime.LastDayUpdatedPurgable
              else CacheTime.NotRecentlyUpdatedPurgable
            } else {
              if (liveBlog.fields.lastModified > DateTime.now(liveBlog.fields.lastModified.getZone) - 1.hour) CacheTime.RecentlyUpdated
              else if (liveBlog.fields.lastModified > DateTime.now(liveBlog.fields.lastModified.getZone) - 24.hours) CacheTime.LastDayUpdated
              else CacheTime.NotRecentlyUpdated
            }
          }

        val liveBlogCache = liveBlog.copy(
          content = liveBlog.content.copy(
            metadata = liveBlog.content.metadata.copy(
              cacheTime = cacheTime)))
        Left(LiveBlogPage(liveBlogCache, pageModel, RelatedContent(liveBlog, response)))
      case None => Right(NotFound)
    }

  }

}

<<<<<<< HEAD
object LongCacheAction {
  def apply(block: RequestHeader => Future[Result]): Action[AnyContent] = {
    if (LongCacheSwitch.isSwitchedOn) Action.async { implicit request =>
      // we cannot sensibly decache memcached (does not support surogate keys)
      // so if we are doing the 'soft purge' don't memcache
      block(request)
    } else MemcachedAction { implicit request =>
      block(request)
    }
  }
}

object ParseBlockId extends RegexParsers {
  def apply(input: String): Option[String] = {
=======
class PageParser extends RegexParsers {
  def blockId(input: String): Option[String] = {
>>>>>>> f597b50b
    def withParser: Parser[Unit] = "with:" ^^ { _ => () }
    def block: Parser[Unit] = "block-" ^^ { _ => () }
    def id: Parser[String] = "[a-zA-Z0-9]+".r
    def expr: Parser[String] = withParser ~> block ~> id

    parse(expr, input) match {
      case Success(matched, _) => Some(matched)
      case _ => None
    }
  }
}<|MERGE_RESOLUTION|>--- conflicted
+++ resolved
@@ -111,15 +111,9 @@
   }
 
   def renderLiveBlog(path: String, page: Option[String] = None) =
-<<<<<<< HEAD
-    LongCacheAction { implicit request =>
+    Action.async { implicit request =>
       mapModel(path, blocks = true, page) {// temporarily only ask for blocks too for things we know are new live blogs until until the migration is done and we can always use blocks
         render(path, _)
-=======
-    Action.async { implicit request =>
-      mapModel(path, blocks = true) {// temporarily only ask for blocks too for things we know are new live blogs until until the migration is done and we can always use blocks
-        render(path, _, page)
->>>>>>> f597b50b
       }
     }
 
@@ -240,25 +234,8 @@
 
 }
 
-<<<<<<< HEAD
-object LongCacheAction {
-  def apply(block: RequestHeader => Future[Result]): Action[AnyContent] = {
-    if (LongCacheSwitch.isSwitchedOn) Action.async { implicit request =>
-      // we cannot sensibly decache memcached (does not support surogate keys)
-      // so if we are doing the 'soft purge' don't memcache
-      block(request)
-    } else MemcachedAction { implicit request =>
-      block(request)
-    }
-  }
-}
-
 object ParseBlockId extends RegexParsers {
   def apply(input: String): Option[String] = {
-=======
-class PageParser extends RegexParsers {
-  def blockId(input: String): Option[String] = {
->>>>>>> f597b50b
     def withParser: Parser[Unit] = "with:" ^^ { _ => () }
     def block: Parser[Unit] = "block-" ^^ { _ => () }
     def id: Parser[String] = "[a-zA-Z0-9]+".r
