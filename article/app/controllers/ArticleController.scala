--- conflicted
+++ resolved
@@ -187,20 +187,15 @@
         case (liveBlog: Article, Some(Some(requiredBlockId))/*page param specified and valid format*/) if liveBlog.isLiveBlog =>
           createLiveBlogModel(liveBlog, response, Some(requiredBlockId))
         case (article: Article, None) =>
-<<<<<<< HEAD
-          if(mvt.ABOpenGraphOverlay.isParticipating) {
-            val newArticle = openGraphOverlay.overlayImage(article)
-            Left(ArticlePage(newArticle, StoryPackages(newArticle, response)))
-          }
-          else {
-            Left(ArticlePage(article, StoryPackages(article, response)))
-=======
           if(mvt.ABIntersperseMultipleStoryPackagesStories.isParticipating) {
             Left(ArticlePage(article, StoryPackages(article, response)))
           }
+          else if(mvt.ABOpenGraphOverlay.isParticipating) {
+            val newArticle = openGraphOverlay.overlayImage(article)
+            Left(ArticlePage(newArticle, RelatedContent(newArticle, response)))
+          }
           else {
             Left(ArticlePage(article, RelatedContent(article, response)))
->>>>>>> 1d36237e
           }
         case _ =>
           Right(NotFound)
