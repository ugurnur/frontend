package controllers

import com.gu.contentapi.client.model.v1.{Content => ApiContent}
import com.gu.contentapi.client.model.ItemResponse
import com.gu.util.liveblogs.{Block, BlockToText}
import common._
import conf.LiveContentApi.getResponse
import conf._
import conf.switches.Switches
import conf.switches.Switches.LongCacheSwitch
import liveblog.BodyBlocks
import model._
import org.joda.time.DateTime
import org.jsoup.Jsoup
import org.jsoup.nodes.Document
import performance.MemcachedAction
import play.api.libs.functional.syntax._
import play.api.libs.json.{Json, _}
import play.api.mvc._
import play.twirl.api.Html
import views.BodyCleaner
import views.support._

import scala.collection.JavaConversions._
import scala.concurrent.Future

trait PageWithStoryPackage extends ContentPage {
  def article: Article
  def related: RelatedContent
  override lazy val item = article
}

case class ArticlePage(article: Article, related: RelatedContent) extends PageWithStoryPackage
case class LiveBlogPage(article: Article, related: RelatedContent) extends PageWithStoryPackage

object ArticleController extends Controller with RendersItemResponse with Logging with ExecutionContexts {

  private def isSupported(c: ApiContent) = c.isArticle || c.isLiveBlog || c.isSudoku
  override def canRender(i: ItemResponse): Boolean = i.content.exists(isSupported)
  override def renderItem(path: String)(implicit request: RequestHeader): Future[Result] = mapModel(path, blocks = true)(render(path, _, None))

  private def renderLatestFrom(page: PageWithStoryPackage, lastUpdateBlockId: String, showBlocks: Option[Boolean])(implicit request: RequestHeader) = {
      val blocksToKeep = Jsoup.parseBodyFragment(page.article.fields.body).getElementsByClass("block") takeWhile {
        _.attr("id") != lastUpdateBlockId
      }

      Cached(page)(JsonComponent(("newBlocksCount", blocksToKeep.size)))

      val html = withJsoup(BodyCleaner(page.article, page.article.fields.body, amp = false)) {
        new HtmlCleaner {
          def clean(d: Document): Document = {
            val blocksToKeep = d.getElementsByTag("div") takeWhile {
              _.attr("id") != lastUpdateBlockId
            }
            val blocksToDrop = d.getElementsByTag("div") drop blocksToKeep.size

            blocksToDrop foreach {
              _.remove()
            }
            d
          }
        }
      }

      if(showBlocks.getOrElse(false)) {
        Cached(page)(JsonComponent(("html", html),("numNewBlocks", blocksToKeep.size)))
      } else {
        Cached(page)(JsonComponent(("numNewBlocks", blocksToKeep.size)))
      }
  }

  case class TextBlock(
    id: String,
    title: Option[String],
    publishedDateTime: DateTime,
    lastUpdatedDateTime: Option[DateTime],
    body: String
    )

  implicit val blockWrites = (
    (__ \ "id").write[String] ~
      (__ \ "title").write[Option[String]] ~
      (__ \ "publishedDateTime").write[DateTime] ~
      (__ \ "lastUpdatedDateTime").write[Option[DateTime]] ~
      (__ \ "body").write[String]
    )(unlift(TextBlock.unapply))

  private def blockText(page: PageWithStoryPackage, number: Int)(implicit request: RequestHeader) = page match {
    case LiveBlogPage(liveBlog, _) =>
      val blocks = liveBlog.blocks.collect {
        case Block(id, title, publishedAt, updatedAt, BlockToText(text), _) if text.trim.nonEmpty => TextBlock(id, title, publishedAt, updatedAt, text)
      }.take(number)
      Cached(page)(JsonComponent(("blocks" -> Json.toJson(blocks))))
    case _ => Cached(600)(NotFound("Can only return block text for a live blog"))

  }

  private def render(path: String, page: PageWithStoryPackage, pageNo: Option[Int])(implicit request: RequestHeader) = page match {
    case blog: LiveBlogPage =>
      if (request.isAmp) {
        NotFound
      } else {
        val PAGINATION_ENABLED_TAGS = Seq("business/series/guardian-business-live", "politics/series/politics-live-with-andrew-sparrow")
        val pageSize = if (blog.article.content.tags.tags.exists(tag => PAGINATION_ENABLED_TAGS.contains(tag.id))) 10 else 300
        val blocks = BodyBlocks(pageSize = pageSize, extrasOnFirstPage = 10/* = 29, also update in truncate-liveblog.js*/)(blog.article.content.fields.blocks, pageNo)
        blocks match {
          case Some(blocks) =>
            val htmlResponse = () => views.html.liveBlog (blog, blocks)
            val jsonResponse = () => views.html.fragments.liveBlogBody (blog, blocks)
            renderFormat(htmlResponse, jsonResponse, blog, Switches.all)
          case None => NotFound
        }
      }

    case article: ArticlePage =>
      val htmlResponse = () => if (request.isAmp && !article.article.isImmersive) {
        views.html.articleAMP(article)
      } else {
          if (article.article.isImmersive) {
            views.html.articleImmersive(article)
          } else {
            views.html.article(article)
          }
      }
      val jsonResponse = () => views.html.fragments.articleBody(article)
      renderFormat(htmlResponse, jsonResponse, article, Switches.all)
  }

<<<<<<< HEAD
  def renderArticle(path: String, lastUpdate: Option[String], rendered: Option[Boolean], showBlocks: Option[Boolean]) = {
    if (LongCacheSwitch.isSwitchedOn) Action.async { implicit request =>
      // we cannot sensibly decache memcached (does not support surogate keys)
      // so if we are doing the 'soft purge' don't memcache
      loadArticle(path, lastUpdate, rendered, showBlocks)
    } else MemcachedAction { implicit request =>
      loadArticle(path, lastUpdate, rendered, showBlocks)
    }
  }

  private def loadArticle(path: String, lastUpdate: Option[String], rendered: Option[Boolean], showBlocks: Option[Boolean])(implicit request: RequestHeader): Future[Result] = {
    mapModel(path) { model =>
      (lastUpdate, rendered, showBlocks) match {
        case (Some(lastUpdate), _, _) => renderLatestFrom(model, lastUpdate, showBlocks)
        case (None, Some(false), _) => blockText(model, 6)
        case (_, _, _) => render(path, model)
=======
  def renderLiveBlog(path: String, page: Option[Int] = None) =
    LongCacheAction { implicit request =>
      mapModel(path, blocks = true) {// temporarily only ask for blocks too for things we know are new live blogs until until the migration is done and we can always use blocks
        render(path, _, page)
      }
    }

  def renderLiveBlogJson(path: String, lastUpdate: Option[String], rendered: Option[Boolean]) = {
    LongCacheAction { implicit request =>
      mapModel(path, blocks = true) { model =>
        (lastUpdate, rendered) match {
          case (Some(lastUpdate), _) => renderLatestFrom(model, lastUpdate)
          case (None, Some(false)) => blockText(model, 6)
          case (_, _) => render(path, model, None)
        }
      }
    }
  }

  def renderJson(path: String) = {
    LongCacheAction { implicit request =>
      mapModel(path) {
        render(path, _, None)
>>>>>>> e4b1afff
      }
    }
  }

  def renderArticle(path: String) = {
    LongCacheAction { implicit request =>
      mapModel(path) {
        render(path, _, None)
      }
    }
  }

  def mapModel(path: String, blocks: Boolean = false)(render: PageWithStoryPackage => Result)(implicit request: RequestHeader): Future[Result] = {
    lookup(path, blocks) map redirect recover convertApiExceptions map {
      case Left(model) => render(model)
      case Right(other) => RenderOtherStatus(other)
    }
  }

  private def lookup(path: String, blocks: Boolean)(implicit request: RequestHeader): Future[ItemResponse] = {
    val edition = Edition(request)

    log.info(s"Fetching article: $path for edition ${edition.id}: ${RequestLog(request)}")
    val capiItem = LiveContentApi.item(path, edition)
      .showTags("all")
      .showFields("all")
      .showReferences("all")
    val capiItemWithBlocks = if (blocks) capiItem.showBlocks("body") else capiItem
    getResponse(capiItemWithBlocks)

  }

  /**
   * convert a response into something we can render, and return it
   * optionally, throw a response if we know it's not right to send the content
   * @param response
   * @return
   */
  def redirect(response: ItemResponse)(implicit request: RequestHeader) = {
    val supportedContent = response.content.filter(isSupported).map(Content(_))
    val content: Option[PageWithStoryPackage] = supportedContent.map {
      case liveBlog: Article if liveBlog.isLiveBlog => LiveBlogPage(liveBlog, RelatedContent(liveBlog, response))
      case article: Article => ArticlePage(article, RelatedContent(article, response))
    }

    ModelOrResult(content, response)
  }

}

object LongCacheAction {
  def apply(block: RequestHeader => Future[Result]) = {
    if (LongCacheSwitch.isSwitchedOn) Action.async { implicit request =>
      // we cannot sensibly decache memcached (does not support surogate keys)
      // so if we are doing the 'soft purge' don't memcache
      block(request)
    } else MemcachedAction { implicit request =>
      block(request)
    }
  }
}<|MERGE_RESOLUTION|>--- conflicted
+++ resolved
@@ -126,24 +126,6 @@
       renderFormat(htmlResponse, jsonResponse, article, Switches.all)
   }
 
-<<<<<<< HEAD
-  def renderArticle(path: String, lastUpdate: Option[String], rendered: Option[Boolean], showBlocks: Option[Boolean]) = {
-    if (LongCacheSwitch.isSwitchedOn) Action.async { implicit request =>
-      // we cannot sensibly decache memcached (does not support surogate keys)
-      // so if we are doing the 'soft purge' don't memcache
-      loadArticle(path, lastUpdate, rendered, showBlocks)
-    } else MemcachedAction { implicit request =>
-      loadArticle(path, lastUpdate, rendered, showBlocks)
-    }
-  }
-
-  private def loadArticle(path: String, lastUpdate: Option[String], rendered: Option[Boolean], showBlocks: Option[Boolean])(implicit request: RequestHeader): Future[Result] = {
-    mapModel(path) { model =>
-      (lastUpdate, rendered, showBlocks) match {
-        case (Some(lastUpdate), _, _) => renderLatestFrom(model, lastUpdate, showBlocks)
-        case (None, Some(false), _) => blockText(model, 6)
-        case (_, _, _) => render(path, model)
-=======
   def renderLiveBlog(path: String, page: Option[Int] = None) =
     LongCacheAction { implicit request =>
       mapModel(path, blocks = true) {// temporarily only ask for blocks too for things we know are new live blogs until until the migration is done and we can always use blocks
@@ -151,13 +133,13 @@
       }
     }
 
-  def renderLiveBlogJson(path: String, lastUpdate: Option[String], rendered: Option[Boolean]) = {
+  def renderLiveBlogJson(path: String, lastUpdate: Option[String], rendered: Option[Boolean], showBlocks: Option[Boolean]) = {
     LongCacheAction { implicit request =>
       mapModel(path, blocks = true) { model =>
         (lastUpdate, rendered) match {
-          case (Some(lastUpdate), _) => renderLatestFrom(model, lastUpdate)
-          case (None, Some(false)) => blockText(model, 6)
-          case (_, _) => render(path, model, None)
+          case (Some(lastUpdate), _, _) => renderLatestFrom(model, lastUpdate, showBlocks)
+          case (None, Some(false), _) => blockText(model, 6)
+          case (_, _, _) => render(path, model, None)
         }
       }
     }
@@ -167,7 +149,6 @@
     LongCacheAction { implicit request =>
       mapModel(path) {
         render(path, _, None)
->>>>>>> e4b1afff
       }
     }
   }
