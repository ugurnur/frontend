--- conflicted
+++ resolved
@@ -15,11 +15,7 @@
 import performance.MemcachedAction
 import play.api.libs.functional.syntax._
 import play.api.mvc._
-<<<<<<< HEAD
 import play.api.libs.json.{Json, _}
-import views.BodyCleaner
-=======
->>>>>>> 54a97155
 import views.support._
 
 import scala.concurrent.Future
@@ -40,31 +36,11 @@
   override def canRender(i: ItemResponse): Boolean = i.content.exists(isSupported)
   override def renderItem(path: String)(implicit request: RequestHeader): Future[Result] = mapModel(path, blocks = true)(render(path, _, None))
 
-<<<<<<< HEAD
   private def renderLatestFrom(page: PageWithStoryPackage, lastUpdateBlockId: String)(implicit request: RequestHeader): Result = {
-      val html = withJsoup(BodyCleaner(page.article, page.article.fields.body, amp = false)) {
-        new HtmlCleaner {
-          def clean(d: Document): Document = {
-            val blocksToKeep = d.getElementsByTag("div") takeWhile {
-              _.attr("id") != lastUpdateBlockId
-            }
-            val blocksToDrop = d.getElementsByTag("div") drop blocksToKeep.size
-
-            blocksToDrop foreach {
-              _.remove()
-            }
-            d
-          }
-        }
-      }
-      Cached(page)(JsonComponent(html))
-=======
-  private def renderLatestFrom(page: PageWithStoryPackage, lastUpdateBlockId: String)(implicit request: RequestHeader) = {
     val latestBlocks = page.article.fields.blocks.takeWhile(block => s"block-${block.id}" != lastUpdateBlockId)
     val blocksHtml = views.html.liveblog.liveBlogBlocks(latestBlocks, page.article, Edition(request).timezone)
     val timelineHtml = views.html.liveblog.keyEvents("", KeyEventData(latestBlocks, Edition(request).timezone))
     Cached(page)(JsonComponent("html" -> blocksHtml, "timeline" -> timelineHtml))
->>>>>>> 54a97155
   }
 
   case class TextBlock(
@@ -103,11 +79,10 @@
       noAMP {
         val pageSize = if (blog.article.content.tags.tags.map(_.id).contains("sport/sport")) 50 else 10
         val blocks = BodyBlocks(pageSize = pageSize, extrasOnFirstPage = 10)(blog.article.content.fields.blocks, pageNo)
-<<<<<<< HEAD
 
         blocks map { blocks =>
           val htmlResponse = () => views.html.liveBlog(blog, blocks)
-          val jsonResponse = () => views.html.fragments.liveBlogBody(blog, blocks)
+          val jsonResponse = () => views.html.liveblog.liveBlogBody(blog, blocks)
           renderFormat(htmlResponse, jsonResponse, blog, Switches.all)
         } getOrElse (NotFound)
       }
@@ -117,15 +92,6 @@
         val htmlResponse = () => views.html.minute(minute)
         val jsonResponse = () => views.html.fragments.minuteBody(minute)
         renderFormat(htmlResponse, jsonResponse, minute, Switches.all)
-=======
-        blocks match {
-          case Some(blocks) =>
-            val htmlResponse = () => views.html.liveBlog (blog, blocks)
-            val jsonResponse = () => views.html.liveblog.liveBlogBody (blog, blocks)
-            renderFormat(htmlResponse, jsonResponse, blog, Switches.all)
-          case None => NotFound
-        }
->>>>>>> 54a97155
       }
 
     case article: ArticlePage =>
