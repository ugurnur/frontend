package controllers

import com.gu.contentapi.client.model.v1.{Content => ApiContent}
import com.gu.contentapi.client.model.ItemResponse
import com.gu.util.liveblogs.{Block, BlockToText}
import common._
import conf.LiveContentApi.getResponse
import conf._
import conf.switches.Switches
import conf.switches.Switches.LongCacheSwitch
import liveblog.BodyBlocks
import model._
import org.joda.time.DateTime
import org.jsoup.nodes.Document
import performance.MemcachedAction
import play.api.libs.functional.syntax._
import play.api.libs.json.{Json, _}
import play.api.mvc._
import views.BodyCleaner
import views.support._

import scala.collection.JavaConversions._
import scala.concurrent.Future

trait PageWithStoryPackage extends ContentPage {
  def article: Article
  def related: RelatedContent
  override lazy val item = article
}

case class ArticlePage(article: Article, related: RelatedContent) extends PageWithStoryPackage
case class LiveBlogPage(article: Article, related: RelatedContent) extends PageWithStoryPackage
case class MinutePage(article: Article, related: RelatedContent) extends PageWithStoryPackage

object ArticleController extends Controller with RendersItemResponse with Logging with ExecutionContexts {

  private def isSupported(c: ApiContent) = c.isArticle || c.isLiveBlog || c.isSudoku
  override def canRender(i: ItemResponse): Boolean = i.content.exists(isSupported)
  override def renderItem(path: String)(implicit request: RequestHeader): Future[Result] = mapModel(path)(render(path, _, None))

  private def renderLatestFrom(page: PageWithStoryPackage, lastUpdateBlockId: String)(implicit request: RequestHeader): Result = {
      val html = withJsoup(BodyCleaner(page.article, page.article.fields.body, amp = false)) {
        new HtmlCleaner {
          def clean(d: Document): Document = {
            val blocksToKeep = d.getElementsByTag("div") takeWhile {
              _.attr("id") != lastUpdateBlockId
            }
            val blocksToDrop = d.getElementsByTag("div") drop blocksToKeep.size

            blocksToDrop foreach {
              _.remove()
            }
            d
          }
        }
      }
      Cached(page)(JsonComponent(html))
  }

  case class TextBlock(
    id: String,
    title: Option[String],
    publishedDateTime: DateTime,
    lastUpdatedDateTime: Option[DateTime],
    body: String
    )

  implicit val blockWrites = (
    (__ \ "id").write[String] ~
      (__ \ "title").write[Option[String]] ~
      (__ \ "publishedDateTime").write[DateTime] ~
      (__ \ "lastUpdatedDateTime").write[Option[DateTime]] ~
      (__ \ "body").write[String]
    )(unlift(TextBlock.unapply))

  private def blockText(page: PageWithStoryPackage, number: Int)(implicit request: RequestHeader): Result = page match {
    case LiveBlogPage(liveBlog, _) =>
      val blocks = liveBlog.blocks.collect {
        case Block(id, title, publishedAt, updatedAt, BlockToText(text), _) if text.trim.nonEmpty => TextBlock(id, title, publishedAt, updatedAt, text)
      }.take(number)
      Cached(page)(JsonComponent(("blocks" -> Json.toJson(blocks))))
    case _ => Cached(600)(NotFound("Can only return block text for a live blog"))

  }

<<<<<<< HEAD
  private def noAMP(renderPage: Result)(implicit  request: RequestHeader): Result = {
    if (request.isAmp) NotFound
    else renderPage
  }

  private def render(path: String, page: PageWithStoryPackage)(implicit request: RequestHeader): Result = page match {
    case blog: LiveBlogPage =>
      noAMP {
        val htmlResponse = () => views.html.liveBlog(blog)
        val jsonResponse = () => views.html.fragments.liveBlogBody(blog)
        renderFormat(htmlResponse, jsonResponse, blog, Switches.all)
=======
  private def render(path: String, page: PageWithStoryPackage, pageNo: Option[Int])(implicit request: RequestHeader) = page match {
    case blog: LiveBlogPage =>
      if (request.isAmp) {
        NotFound
      } else {
        val blocks = BodyBlocks(blog.article.content.fields.blocks, pageNo)
        blocks match {
          case Some(blocks) =>
            val htmlResponse = () => views.html.liveBlog (blog, blocks)
            val jsonResponse = () => views.html.fragments.liveBlogBody (blog, blocks)
            renderFormat(htmlResponse, jsonResponse, blog, Switches.all)
          case None => NotFound
        }
>>>>>>> d3bc17e1
      }

    case minute: MinutePage =>
      noAMP {
        val htmlResponse = () => views.html.minute(minute)
        val jsonResponse = () => views.html.fragments.minuteBody(minute)
        renderFormat(htmlResponse, jsonResponse, minute, Switches.all)
      }

    case article: ArticlePage =>
      val htmlResponse = () => if (request.isAmp && !article.article.isImmersive) {
        views.html.articleAMP(article)
      } else {
          if (article.article.isImmersive) {
            views.html.articleImmersive(article)
          } else {
            views.html.article(article)
          }
      }
      val jsonResponse = () => views.html.fragments.articleBody(article)
      renderFormat(htmlResponse, jsonResponse, article, Switches.all)
  }

<<<<<<< HEAD
  def renderArticle(path: String, lastUpdate: Option[String], rendered: Option[Boolean]): Action[AnyContent] = {
    if (LongCacheSwitch.isSwitchedOn) Action.async { implicit request =>
      // we cannot sensibly decache memcached (does not support surogate keys)
      // so if we are doing the 'soft purge' don't memcache
      loadArticle(path, lastUpdate, rendered)
    } else MemcachedAction { implicit request =>
      loadArticle(path, lastUpdate, rendered)
=======
  def renderLiveBlog(path: String, page: Option[Int] = None) =
    LongCacheAction { implicit request =>
      mapModel(path, true) {// temporarily only ask for blocks too for things we know are new live blogs until until the migration is done and we can always use blocks
        render(path, _, page)
      }
    }

  def renderLiveBlogJson(path: String, lastUpdate: Option[String], rendered: Option[Boolean]) = {
    LongCacheAction { implicit request =>
      mapModel(path, true) { model =>
        (lastUpdate, rendered) match {
          case (Some(lastUpdate), _) => renderLatestFrom(model, lastUpdate)
          case (None, Some(false)) => blockText(model, 6)
          case (_, _) => render(path, model, None)
        }
      }
>>>>>>> d3bc17e1
    }
  }

  def renderJson(path: String) = {
    LongCacheAction { implicit request =>
      mapModel(path) {
        render(path, _, None)
      }
    }
  }

  def renderArticle(path: String) = {
    LongCacheAction { implicit request =>
      mapModel(path) {
        render(path, _, None)
      }
    }
  }

  def mapModel(path: String, blocks: Boolean = false)(render: PageWithStoryPackage => Result)(implicit request: RequestHeader): Future[Result] = {
    lookup(path, blocks) map redirect recover convertApiExceptions map {
      case Left(model) => render(model)
      case Right(other) => RenderOtherStatus(other)
    }
  }

  private def lookup(path: String, blocks: Boolean)(implicit request: RequestHeader): Future[ItemResponse] = {
    val edition = Edition(request)

    log.info(s"Fetching article: $path for edition ${edition.id}: ${RequestLog(request)}")
    val capiItem = LiveContentApi.item(path, edition)
      .showTags("all")
      .showFields("all")
      .showReferences("all")
    val capiItemWithBlocks = if (blocks) capiItem.showBlocks("body") else capiItem
    getResponse(capiItemWithBlocks)

  }

  /**
   * convert a response into something we can render, and return it
   * optionally, throw a response if we know it's not right to send the content
   * @param response
   * @return Either[PageWithStoryPackage, Result]
   */
  def redirect(response: ItemResponse)(implicit request: RequestHeader): Either[PageWithStoryPackage, Result] = {
    val supportedContent = response.content.filter(isSupported).map(Content(_))
    val content: Option[PageWithStoryPackage] = supportedContent.map {
      case minute: Article if minute.tags.isUSMinuteSeries => MinutePage(minute, RelatedContent(minute, response))
      case liveBlog: Article if liveBlog.isLiveBlog => LiveBlogPage(liveBlog, RelatedContent(liveBlog, response))
      case article: Article => ArticlePage(article, RelatedContent(article, response))
    }

    ModelOrResult(content, response)
  }

}

object LongCacheAction {
  def apply(block: RequestHeader => Future[Result]) = {
    if (LongCacheSwitch.isSwitchedOn) Action.async { implicit request =>
      // we cannot sensibly decache memcached (does not support surogate keys)
      // so if we are doing the 'soft purge' don't memcache
      block(request)
    } else MemcachedAction { implicit request =>
      block(request)
    }
  }
}<|MERGE_RESOLUTION|>--- conflicted
+++ resolved
@@ -83,24 +83,14 @@
 
   }
 
-<<<<<<< HEAD
   private def noAMP(renderPage: Result)(implicit  request: RequestHeader): Result = {
     if (request.isAmp) NotFound
     else renderPage
   }
 
-  private def render(path: String, page: PageWithStoryPackage)(implicit request: RequestHeader): Result = page match {
+  private def render(path: String, page: PageWithStoryPackage, pageNo: Option[Int])(implicit request: RequestHeader) = page match {
     case blog: LiveBlogPage =>
       noAMP {
-        val htmlResponse = () => views.html.liveBlog(blog)
-        val jsonResponse = () => views.html.fragments.liveBlogBody(blog)
-        renderFormat(htmlResponse, jsonResponse, blog, Switches.all)
-=======
-  private def render(path: String, page: PageWithStoryPackage, pageNo: Option[Int])(implicit request: RequestHeader) = page match {
-    case blog: LiveBlogPage =>
-      if (request.isAmp) {
-        NotFound
-      } else {
         val blocks = BodyBlocks(blog.article.content.fields.blocks, pageNo)
         blocks match {
           case Some(blocks) =>
@@ -109,7 +99,6 @@
             renderFormat(htmlResponse, jsonResponse, blog, Switches.all)
           case None => NotFound
         }
->>>>>>> d3bc17e1
       }
 
     case minute: MinutePage =>
@@ -133,15 +122,6 @@
       renderFormat(htmlResponse, jsonResponse, article, Switches.all)
   }
 
-<<<<<<< HEAD
-  def renderArticle(path: String, lastUpdate: Option[String], rendered: Option[Boolean]): Action[AnyContent] = {
-    if (LongCacheSwitch.isSwitchedOn) Action.async { implicit request =>
-      // we cannot sensibly decache memcached (does not support surogate keys)
-      // so if we are doing the 'soft purge' don't memcache
-      loadArticle(path, lastUpdate, rendered)
-    } else MemcachedAction { implicit request =>
-      loadArticle(path, lastUpdate, rendered)
-=======
   def renderLiveBlog(path: String, page: Option[Int] = None) =
     LongCacheAction { implicit request =>
       mapModel(path, true) {// temporarily only ask for blocks too for things we know are new live blogs until until the migration is done and we can always use blocks
@@ -158,7 +138,6 @@
           case (_, _) => render(path, model, None)
         }
       }
->>>>>>> d3bc17e1
     }
   }
 
@@ -218,7 +197,7 @@
 }
 
 object LongCacheAction {
-  def apply(block: RequestHeader => Future[Result]) = {
+  def apply(block: RequestHeader => Future[Result]): Action[AnyContent] = {
     if (LongCacheSwitch.isSwitchedOn) Action.async { implicit request =>
       // we cannot sensibly decache memcached (does not support surogate keys)
       // so if we are doing the 'soft purge' don't memcache
