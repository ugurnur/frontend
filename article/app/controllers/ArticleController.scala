package controllers

import _root_.liveblog.LiveBlogCurrentPage
import com.gu.contentapi.client.model.v1.{Content => ApiContent, ItemResponse}
import common._
import contentapi.ContentApiClient
import conf.switches.Switches
import facebookimages.openGraphOverlay
import model.Cached.WithoutRevalidationResult
import model._
import model.liveblog.{BodyBlock, KeyEventData}
import mvt.ABOpenGraphOverlay
import org.joda.time.DateTime
import org.scala_tools.time.Imports._
import play.api.libs.functional.syntax._
import play.api.libs.json.{Json, _}
import play.api.mvc._
import views.support._

import scala.concurrent.Future
import scala.util.parsing.combinator.RegexParsers

trait PageWithStoryPackage extends ContentPage {
  def article: Article
  def related: RelatedContent
  override lazy val item = article
}

case class ArticlePage(article: Article, related: RelatedContent) extends PageWithStoryPackage
case class LiveBlogPage(article: Article, currentPage: LiveBlogCurrentPage, related: RelatedContent) extends PageWithStoryPackage
case class MinutePage(article: Article, related: RelatedContent) extends PageWithStoryPackage

object ArticleController extends Controller with RendersItemResponse with Logging with ExecutionContexts {

  private def isSupported(c: ApiContent) = c.isArticle || c.isLiveBlog || c.isSudoku
  override def canRender(i: ItemResponse): Boolean = i.content.exists(isSupported)
  override def renderItem(path: String)(implicit request: RequestHeader): Future[Result] = mapModel(path, blocks = true)(render(path, _))


  private def renderNewerUpdates(page: PageWithStoryPackage, lastUpdateBlockId: String, isLivePage: Option[Boolean])(implicit request: RequestHeader): Result = {
    val newBlocks = page.article.fields.blocks.takeWhile(block => s"block-${block.id}" != lastUpdateBlockId)
    val blocksHtml = views.html.liveblog.liveBlogBlocks(newBlocks, page.article, Edition(request).timezone)
    val timelineHtml = views.html.liveblog.keyEvents("", KeyEventData(newBlocks, Edition(request).timezone))
    val allPagesJson = Seq("timeline" -> timelineHtml, "numNewBlocks" -> newBlocks.size)
    val livePageJson = isLivePage.filter(_ == true).map { _ =>
      "html" -> blocksHtml
    }
    Cached(page)(JsonComponent((allPagesJson ++ livePageJson): _*))
  }

  case class TextBlock(
    id: String,
    title: Option[String],
    publishedDateTime: Option[DateTime],
    lastUpdatedDateTime: Option[DateTime],
    body: String
    )

  implicit val blockWrites = (
    (__ \ "id").write[String] ~
      (__ \ "title").write[Option[String]] ~
      (__ \ "publishedDateTime").write[Option[DateTime]] ~
      (__ \ "lastUpdatedDateTime").write[Option[DateTime]] ~
      (__ \ "body").write[String]
    )(unlift(TextBlock.unapply))

  private def blockText(page: PageWithStoryPackage, number: Int)(implicit request: RequestHeader): Result = page match {
    case LiveBlogPage(liveBlog, _, _) =>
      val blocks = liveBlog.blocks.collect {
        case BodyBlock(id, html, _, title, _, _, _, publishedAt, _, updatedAt, _, _) if html.trim.nonEmpty =>
          TextBlock(id, title, publishedAt, updatedAt, html)
      }.take(number)
      Cached(page)(JsonComponent("blocks" -> Json.toJson(blocks)))
    case _ => Cached(600)(WithoutRevalidationResult(NotFound("Can only return block text for a live blog")))

  }

  private def noAMP(renderPage: => Result)(implicit  request: RequestHeader): Result = {
    if (request.isAmp) NotFound
    else renderPage
  }

  private def render(path: String, page: PageWithStoryPackage)(implicit request: RequestHeader) = page match {
    case blog: LiveBlogPage =>
      noAMP {
        val htmlResponse = () => views.html.liveBlog (blog)
        val jsonResponse = () => views.html.liveblog.liveBlogBody (blog)
        renderFormat(htmlResponse, jsonResponse, blog, Switches.all)
      }

    case minute: MinutePage =>
      noAMP {
        val htmlResponse = () => {
          if (request.isEmail) views.html.articleEmail(minute)
          else                 views.html.minute(minute)
        }

        val jsonResponse = () => views.html.fragments.minuteBody(minute)
        renderFormat(htmlResponse, jsonResponse, minute, Switches.all)
      }

    case article: ArticlePage =>
      val htmlResponse = () => {
        if (request.isEmail) views.html.articleEmail(article)
        else if (article.article.isImmersive) views.html.articleImmersive(article)
        else if (request.isAmp) views.html.articleAMP(article)
        else views.html.article(article)
      }

      val jsonResponse = () => views.html.fragments.articleBody(article)
      renderFormat(htmlResponse, jsonResponse, article, Switches.all)
  }

  def renderLiveBlog(path: String, page: Option[String] = None) =
    Action.async { implicit request =>
      mapModel(path, blocks = true, page) {// temporarily only ask for blocks too for things we know are new live blogs until until the migration is done and we can always use blocks
        render(path, _)
      }
    }

  def renderLiveBlogJson(path: String, lastUpdate: Option[String], rendered: Option[Boolean], isLivePage: Option[Boolean]) = {
    Action.async { implicit request =>
      mapModel(path, blocks = true) { model =>
        (lastUpdate, rendered) match {
          case (Some(lastUpdate), _) => renderNewerUpdates(model, lastUpdate, isLivePage)
          case (None, Some(false)) => blockText(model, 6)
          case (_, _) => render(path, model)
        }
      }
    }
  }

  def renderJson(path: String) = {
    Action.async { implicit request =>
      mapModel(path) {
        render(path, _)
      }
    }
  }

  def renderArticle(path: String) = {
    Action.async { implicit request =>
      mapModel(path, blocks = request.isEmail) {
        render(path, _)
      }
    }
  }

  def mapModel(path: String, blocks: Boolean = false, pageParam: Option[String] = None)(render: PageWithStoryPackage => Result)(implicit request: RequestHeader): Future[Result] = {
    lookup(path, blocks) map responseToModelOrResult(pageParam) recover convertApiExceptions map {
      case Left(model) => render(model)
      case Right(other) => RenderOtherStatus(other)
    }
  }

  private def lookup(path: String, blocks: Boolean)(implicit request: RequestHeader): Future[ItemResponse] = {
    val edition = Edition(request)

    log.info(s"Fetching article: $path for edition ${edition.id}: ${RequestLog(request)}")
    val capiItem = ContentApiClient.item(path, edition)
      .showTags("all")
      .showFields("all")
      .showReferences("all")
      .showAtoms("all")

    val capiItemWithBlocks = if (blocks) capiItem.showBlocks("body") else capiItem
    ContentApiClient.getResponse(capiItemWithBlocks)

  }

  /**
   * convert a response into something we can render, and return it
   * optionally, throw a response if we know it's not right to send the content
    *
    * @param response
   * @return Either[PageWithStoryPackage, Result]
   */
  def responseToModelOrResult(pageParam: Option[String])(response: ItemResponse)(implicit request: RequestHeader): Either[PageWithStoryPackage, Result] = {
    val supportedContent = response.content.filter(isSupported).map(Content(_))
    val page = pageParam.map(ParseBlockId.apply)
    val supportedContentResult = ModelOrResult(supportedContent, response)
    val content: Either[PageWithStoryPackage, Result] = supportedContentResult.left.flatMap { content =>
      (content, page) match {
        case (minute: Article, None) if minute.isUSMinute =>
          Left(MinutePage(minute, StoryPackages(minute, response)))
        case (liveBlog: Article, None/*no page param*/) if liveBlog.isLiveBlog =>
          createLiveBlogModel(liveBlog, response, None)
        case (liveBlog: Article, Some(Some(requiredBlockId))/*page param specified and valid format*/) if liveBlog.isLiveBlog =>
          createLiveBlogModel(liveBlog, response, Some(requiredBlockId))
<<<<<<< HEAD
        case (article: Article, None) =>
          if(mvt.ABIntersperseMultipleStoryPackagesStories.isParticipating) {
            Left(ArticlePage(article, StoryPackages(article, response)))
          }
          else if(mvt.ABOpenGraphOverlay.isParticipating) {
            val newArticle = openGraphOverlay.overlayImage(article)
            Left(ArticlePage(newArticle, RelatedContent(newArticle, response)))
          }
          else {
            Left(ArticlePage(article, RelatedContent(article, response)))
          }
=======
        case (article: Article, None) => Left(ArticlePage(article, StoryPackages(article, response)))
>>>>>>> 41ebb915
        case _ =>
          Right(NotFound)
      }
    }

    content
  }

  def createLiveBlogModel(liveBlog: Article, response: ItemResponse, maybeRequiredBlockId: Option[String]) = {
    import conf.switches.Switches.LongCacheSwitch

    val pageSize = if (liveBlog.content.tags.tags.map(_.id).contains("sport/sport")) 30 else 10
    val liveBlogPageModel = LiveBlogCurrentPage(
      pageSize = pageSize,
      liveBlog.content.fields.blocks,
      maybeRequiredBlockId
    )
    liveBlogPageModel match {
      case Some(pageModel) =>

        val cacheTime =
          if (!pageModel.currentPage.isArchivePage && liveBlog.fields.isLive) liveBlog.metadata.cacheTime
          else {
            if (LongCacheSwitch.isSwitchedOn) {
              if (liveBlog.fields.lastModified > DateTime.now(liveBlog.fields.lastModified.getZone) - 1.hour) CacheTime.RecentlyUpdatedPurgable
              else if (liveBlog.fields.lastModified > DateTime.now(liveBlog.fields.lastModified.getZone) - 24.hours) CacheTime.LastDayUpdatedPurgable
              else CacheTime.NotRecentlyUpdatedPurgable
            } else {
              if (liveBlog.fields.lastModified > DateTime.now(liveBlog.fields.lastModified.getZone) - 1.hour) CacheTime.RecentlyUpdated
              else if (liveBlog.fields.lastModified > DateTime.now(liveBlog.fields.lastModified.getZone) - 24.hours) CacheTime.LastDayUpdated
              else CacheTime.NotRecentlyUpdated
            }
          }

        val liveBlogCache = liveBlog.copy(
          content = liveBlog.content.copy(
            metadata = liveBlog.content.metadata.copy(
              cacheTime = cacheTime)))
        Left(LiveBlogPage(liveBlogCache, pageModel, StoryPackages(liveBlog, response)))
      case None => Right(NotFound)
    }

  }

}

object ParseBlockId extends RegexParsers {
  def apply(input: String): Option[String] = {
    def withParser: Parser[Unit] = "with:" ^^ { _ => () }
    def block: Parser[Unit] = "block-" ^^ { _ => () }
    def id: Parser[String] = "[a-zA-Z0-9]+".r
    def expr: Parser[String] = withParser ~> block ~> id

    parse(expr, input) match {
      case Success(matched, _) => Some(matched)
      case _ => None
    }
  }
}<|MERGE_RESOLUTION|>--- conflicted
+++ resolved
@@ -187,21 +187,14 @@
           createLiveBlogModel(liveBlog, response, None)
         case (liveBlog: Article, Some(Some(requiredBlockId))/*page param specified and valid format*/) if liveBlog.isLiveBlog =>
           createLiveBlogModel(liveBlog, response, Some(requiredBlockId))
-<<<<<<< HEAD
         case (article: Article, None) =>
-          if(mvt.ABIntersperseMultipleStoryPackagesStories.isParticipating) {
-            Left(ArticlePage(article, StoryPackages(article, response)))
-          }
-          else if(mvt.ABOpenGraphOverlay.isParticipating) {
+          if(mvt.ABOpenGraphOverlay.isParticipating) {
             val newArticle = openGraphOverlay.overlayImage(article)
             Left(ArticlePage(newArticle, RelatedContent(newArticle, response)))
           }
           else {
             Left(ArticlePage(article, RelatedContent(article, response)))
           }
-=======
-        case (article: Article, None) => Left(ArticlePage(article, StoryPackages(article, response)))
->>>>>>> 41ebb915
         case _ =>
           Right(NotFound)
       }
