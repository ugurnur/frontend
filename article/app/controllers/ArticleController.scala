--- conflicted
+++ resolved
@@ -1,7 +1,6 @@
 package controllers
 
 import common._
-import concurrent.Future
 import conf._
 import model._
 import play.api.mvc.{ Content => _, _ }
@@ -10,16 +9,12 @@
 import collection.JavaConversions._
 import views.BodyCleaner
 
-<<<<<<< HEAD
-case class ArticlePage(article: Article, storyPackage: List[Trail])
-=======
 trait ArticleWithStoryPackage {
   def article: Article
   def storyPackage: List[Trail]
 }
 case class ArticlePage(article: Article, storyPackage: List[Trail]) extends ArticleWithStoryPackage
 case class LiveBlogPage(article: LiveBlog, storyPackage: List[Trail]) extends ArticleWithStoryPackage
->>>>>>> 11a433a1
 
 object ArticleController extends Controller with Logging with ExecutionContexts {
 
@@ -62,6 +57,7 @@
     log.info(s"Fetching article: $path for edition ${edition.id}")
     ContentApi.item(path, edition)
       .showExpired(true)
+      .showTags("all")
       .showFields("all")
       .response.map{ response =>
 
