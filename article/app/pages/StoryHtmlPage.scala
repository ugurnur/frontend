--- conflicted
+++ resolved
@@ -13,32 +13,18 @@
 import views.html.fragments.page.body._
 import views.html.fragments.page.head.stylesheets.{criticalStyleInline, criticalStyleLink, styles}
 import views.html.fragments.page.head.{fixIEReferenceErrors, headTag, titleTag}
-<<<<<<< HEAD
-import conf.switches.Switches.PillarCards
-=======
 import html.HtmlPageHelpers.pillarCardCSSFileContent
->>>>>>> 31cef3f5
 
 object StoryHtmlPage {
 
   def allStyles(implicit applicationContext: ApplicationContext): Styles = new Styles {
-    val content: String = if (PillarCards.isSwitchedOn || mvt.PillarCards.isParticipating) "content.pc" else "content"
-
     override def criticalCssLink: Html = criticalStyleLink("content")
     override def criticalCssInline: Html = criticalStyleInline(Html(common.Assets.css.head(None)))
-<<<<<<< HEAD
-    override def linkCss: Html = stylesheetLink(s"stylesheets/$content.css")
-    override def oldIECriticalCss: Html = stylesheetLink("stylesheets/old-ie.head.content.css")
-    override def oldIELinkCss: Html = stylesheetLink(s"stylesheets/old-ie.$content.css")
-    override def IE9LinkCss: Html = stylesheetLink("stylesheets/ie9.head.content.css")
-    override def IE9CriticalCss: Html = stylesheetLink(s"stylesheets/ie9.$content.css")
-=======
     override def linkCss: Html = stylesheetLink(s"stylesheets/$pillarCardCSSFileContent.css")
     override def oldIECriticalCss: Html = stylesheetLink("stylesheets/old-ie.head.content.css")
     override def oldIELinkCss: Html = stylesheetLink(s"stylesheets/old-ie.$pillarCardCSSFileContent.css")
     override def IE9LinkCss: Html = stylesheetLink("stylesheets/ie9.head.content.css")
     override def IE9CriticalCss: Html = stylesheetLink(s"stylesheets/ie9.$pillarCardCSSFileContent.css")
->>>>>>> 31cef3f5
   }
 
   def html(
