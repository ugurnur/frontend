--- conflicted
+++ resolved
@@ -3,109 +3,8 @@
 @import views.support.TrailCssClasses.toneClass
 @import conf.switches.Switches.immersiveMainEmbedSwitch
 
-<<<<<<< HEAD
 <header class="content__head tonal__head tonal__head--@toneClass(article) @if(article.isUSMinute) { content__head--minute-article }">
     @* Hidden because we visually show this data in the head, but needed
     here for SEO. *@
     <h1 class="is-hidden" itemprop="headline">@Html(article.trail.headline)</h1>
-=======
-<header class="content__head content__head--immersive-article content__head--desktop tonal__head tonal__head--@toneClass(article)
-@if(article.fields.main.nonEmpty) { is-fixed-height js-is-fixed-height }
-@if(article.isUSMinute) { content__head--minute-article}">
-    <div class="content__logo-container">
-        <div class="gs-container">
-            <a href="@LinkTo{/}">
-                <span class="u-h">The Guardian</span>
-                @fragments.inlineSvg("guardian-logo-160", "logo", Seq("content__logo"))
-            </a>
-            @if(article.isUSMinute) {
-                <a class="logo--us-election" href="@LinkTo{/us-news/us-elections-2016}">
-                    <span class="u-h">The US Election 2016</span>
-                    @fragments.inlineSvg("us-election-logo", "logo")
-                </a>
-            }
-        </div>
-    </div>
-
-    @if(article.elements.hasMainEmbed || article.elements.elements("main").isEmpty) {
-        @if(immersiveMainEmbedSwitch.isSwitchedOn && article.isSixtyDaysModified) {
-            <div class="content__main-embed">
-                @MainCleaner(article, article.fields.main, false)
-            </div>
-        } else {
-            <div class="content__loading">
-                <span class="content__loading-animation is-updating"></span>
-                <span class="u-h">Loading header</span>
-            </div>
-            @MainCleaner(article, article.fields.main, false)
-        }
-    } else {
-        <style>
-            @article.elements.mainPicture.map { picture =>
-                .content__head--mobile {
-                    background-image: url('@Html(ImgSrc.findNearestSrc(picture.images, Profile(width = Some(1000))).getOrElse(""))');
-                }
-                @@media (min-width: @{layout.Phablet.minWidth}px) {
-                    .content__head--mobile {
-                        background-image: url('@Html(ImgSrc.findNearestSrc(picture.images, Profile(width = Some(1300))).getOrElse(""))');
-                    }
-                }
-                .content__head--desktop {
-                    background-image: url('@Html(ImgSrc.findNearestSrc(picture.images, Profile(width = Some(1300))).getOrElse(""))');
-                }
-                @@media (min-width: @{layout.Wide.minWidth}px) {
-                    .content__head--desktop {
-                        background-image: url('@Html(ImgSrc.findNearestSrc(picture.images, Profile(width = Some(2200))).getOrElse(""))');
-                    }
-                }
-            }
-        </style>
-    }
-
-    <div class="content__header">
-        <div class="content__head--mobile">
-            <div class="content__wrapper content__wrapper--headline">
-                <div class="gs-container">
-                    @if(!article.isUSMinute) {
-                        @article.content.blogOrSeriesTag.map { series =>
-                            <h3 class="content__series-label">
-                                <a class="content__series-label__link" href="@LinkTo{/@series.id}">@series.name</a>
-                            </h3>
-                        }
-                    }
-                    <h1 class="content__headline content__headline--immersive @if(article.fields.main.nonEmpty) { content__headline--immersive--with-main-media }">
-                        @if(article.isUSMinute) {
-                            <a href="@LinkTo{/us-news/series/the-campaign-minute-2016}" class="logo--minute-article">
-                                <span class="u-h">The Minute - </span>
-                                @fragments.inlineSvg("minute-logo", "logo")
-                            </a>
-                        }
-                        @Html(article.trail.headline)
-                    </h1>
-
-                    @if(article.isUSMinute) {
-
-                        @if(!article.trail.shouldHidePublicationDate) {
-                            @fragments.meta.dateline(article.trail.webPublicationDate, article.fields.lastModified, article.content.hasBeenModified, article.tags.isLiveBlog, article.fields.isLive, article.tags.isUSMinuteSeries)
-                        }
-
-                        @if(article.fields.standfirst.isDefined) {
-                            @fragments.standfirst(article)
-                        }
-                    }
-                </div>
-            </div>
-        </div>
-
-        @if(!article.isUSMinute) {
-            <div class="content__wrapper content__wrapper--standfirst">
-                <div class="gs-container">
-                @if(article.fields.standfirst.isDefined) {
-                    @fragments.standfirst(article)
-                }
-                </div>
-            </div>
-        }
-    </div>
->>>>>>> 0bf1c630
 </header>