--- conflicted
+++ resolved
@@ -1,10 +1,5 @@
-<<<<<<< HEAD
-@import views.Widths
+@import views.MainMediaWidths
 @(article: model.Article, pcu: Boolean = false)(implicit request: RequestHeader)
-=======
-@import views.MainMediaWidths
-@(article: model.Article)(implicit request: RequestHeader)
->>>>>>> b984aad8
 
 @import model.EndSlateComponents
 @import model.{AudioPlayer, VideoPlayer}
@@ -46,12 +41,8 @@
                     if(article.isMainMediaLightboxable) Some(1) else None,
                     article.hasShowcaseMainElement,
                     article.isFeature,
-<<<<<<< HEAD
-                    Widths(article.hasShowcaseMainElement, article.isFeature),
+                    MainMediaWidths(article),
                     pcu = pcu
-=======
-                    MainMediaWidths(article)
->>>>>>> b984aad8
                 )
             }
         }
