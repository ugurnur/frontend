@(model: ArticlePage)(implicit request: RequestHeader)
@import conf.Switches._

@defining(model.article) { article =>
<div class="l-side-margins l-side-margins--layout-content">
    <article id="article" data-test-id="article-root"
        class="content content--article tone-@article.visualTone tone-@article.visualTone--article section-@article.sectionName.trim.toLowerCase.replaceAll("""[\s-]+""", "-")
        @if(article.isAdvertisementFeature && !article.isSponsored){content--advertisement-feature}"

        itemprop="mainContentOfPage" itemscope itemtype="@article.schemaType" role="main">

        @if(article.isComment || article.isFeature) {
            @fragments.headTonal(article)
            @if(article.isFeature && article.hasShowcaseMainPicture) {
                @fragments.mainMedia(article)
            }
        } else {
            @fragments.headDefault(article)
        }

        <div class="gs-container">
            <div class="content__main-column content__main-column--article js-content-main-column">

                <div class="js-football-tabs football-tabs content__mobile-full-width"></div>

                @if(!(article.isFeature && article.hasShowcaseMainPicture)) {
                    @fragments.mainMedia(article)
                }

                @fragments.witnessCallToAction(article)

                @fragments.contentMeta(article)

                <div class="content__article-body from-content-api js-article__body" itemprop="@if(article.isReview){reviewBody} else {articleBody}"
                        data-test-id="article-review-body">
                    @BodyCleaner(article, article.body)
                </div>


                <div class="tag-wrapper tag-wrapper--break-at-leftcol" data-link-name="keywords">
                    @if(article.keywords.filterNot(_.isSectionTag).nonEmpty) {
                        <h2 class="social__head">Topics</h2>
                        @fragments.keywordList(article.keywords, tone = article.visualTone)
                    }
<<<<<<< HEAD
                    <div class="social-wrapper social-wrapper--aside social-wrapper--tags js-social--bottom" data-component="share">
                        <h2 class="social__head u-h--up-to-left-col">Share this article</h2>
=======
                    <div class="social-wrapper social-wrapper--aside social-wrapper--tags" data-component="share">
                        <h2 class="social__head hide-until-leftcol">Share this article</h2>
>>>>>>> 8c49f194
                        @fragments.social(article)
                    </div>
                </div>

                <div class="after-article js-after-article"></div>

            </div>

            <div class="content__secondary-column" aria-hidden="true">
                <div class="mpu-container js-mpu-ad-slot"></div>
                <div class="js-components-container"></div>
            </div>

        </div>
    </article>

    @fragments.contentFooter(article, model.related)

    }
</div><|MERGE_RESOLUTION|>--- conflicted
+++ resolved
@@ -42,13 +42,8 @@
                         <h2 class="social__head">Topics</h2>
                         @fragments.keywordList(article.keywords, tone = article.visualTone)
                     }
-<<<<<<< HEAD
                     <div class="social-wrapper social-wrapper--aside social-wrapper--tags js-social--bottom" data-component="share">
-                        <h2 class="social__head u-h--up-to-left-col">Share this article</h2>
-=======
-                    <div class="social-wrapper social-wrapper--aside social-wrapper--tags" data-component="share">
                         <h2 class="social__head hide-until-leftcol">Share this article</h2>
->>>>>>> 8c49f194
                         @fragments.social(article)
                     </div>
                 </div>
