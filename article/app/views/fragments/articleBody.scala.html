@(model: ArticlePage)(implicit request: RequestHeader)
@import conf.Switches._

@defining((model.article, model.storyPackage)) { case (article, storyPackage) =>
<<<<<<< HEAD
<article class="content content--article tone-@article.visualTone tone-@article.visualTone--article">
    @if(article.isFeature || article.isComment) {
        @fragments.headTonal(article)
    } else {
        @fragments.headDefault(article)
    }
=======
<div class="gs-container">
    <h2 class="article__zone left-col-deport tone-@VisualTone(article) tone-@VisualTone(article)--article tone-accent-border hide-on-mobile-if-localnav">
        <span class="left-col-deport__body  article__section-link" data-component="meta">
            <a class="tone-colour" data-link-name="article section" href="@LinkTo{/@article.section}">@Html(article.sectionName.toLowerCase)</a>
        </span>
    </h2>
    <div class="article-wrapper monocolumn-wrapper tone-@VisualTone(article) tone-@VisualTone(article)--article">
        <article id="article" class="article @if(article.isLive){is-live} @if(article.isAdvertisementFeature && !article.isSponsored){article--advertisement-feature}"
                 itemprop="mainContentOfPage" itemscope itemtype="@article.schemaType" role="main">
            <div class="article__inner article__inner--head">
                <header class="article__head">
                    <div class="tone-head--default">
>>>>>>> 9bd1b474

    @fragments.witnessCallToAction(article)
    <div class="gs-container">
        <div class="content__main-column content__main-column--article">

            @fragments.mainMedia(article)

<<<<<<< HEAD
            @fragments.contentMeta(article)

            <div class="from-content-api js-article__body" itemprop="@if(article.isReview){reviewBody} else {articleBody}">
                @BodyCleaner(article, article.body)
=======
                        @fragments.headline(article.headline, List("js-score"))

                        @if(article.isCommentable) {
                            <div class="article__head__comment-count article__head__comment-count--headline js-comment-count"></div>
                        }
                    </div>
                    <div class="tone-head--accent">
                        @fragments.standfirst(article)

                        @if(article.isCommentable) {
                            <div class="article__head__comment-count article__head__comment-count--standfirst js-comment-count"></div>
                        }
                    </div>
                </header>

                @fragments.witnessCallToAction(article)

                <div class="after-header"></div>
>>>>>>> 9bd1b474
            </div>

            <div class="content__keywords" data-link-name="article keywords">
                @fragments.keywordList(article.keywords)
            </div>

            <div class="social-wrapper" data-component="share">
                @fragments.social(article)
            </div>

        </div>

        <div class="content__secondary-column" aria-hidden="true">
            <div class="mpu-container js-mpu-ad-slot"></div>
            <div class="js-components-container"></div>
        </div>

    </div>
</article>

@if(DiscussionSwitch.isSwitchedOn && article.isCommentable) {
<div class="gs-container js-comments">
    <div class="content__main-column" data-component="discussion">
        @fragments.discussion(article.isClosedForComments, article.shortUrlId)
    </div>
</div>
}
<div class="facia-container facia-container--layout-article facia-container--commercial">
    @fragments.commercial.commercialComponent(name="merchandising-high", adType="commercial-component-high", sizeMapping=Map("desktop" -> Seq("888,88")))
</div>

@fragments.storyPackagePlaceholder(storyPackage)

@fragments.onwardPlaceholder(article.visualTone)

<div class="js-repositioned-comments"></div>

<div class="facia-container facia-container--layout-article">
    @fragments.mostPopularPlaceholder(article.section, article.visualTone)
</div>
<div class="facia-container facia-container--layout-article facia-container--commercial">
    @fragments.commercial.commercialComponent(name="merchandising", adType="commercial-component", sizeMapping=Map("mobile" -> Seq("888,88")))
</div>
}<|MERGE_RESOLUTION|>--- conflicted
+++ resolved
@@ -2,100 +2,64 @@
 @import conf.Switches._
 
 @defining((model.article, model.storyPackage)) { case (article, storyPackage) =>
-<<<<<<< HEAD
-<article class="content content--article tone-@article.visualTone tone-@article.visualTone--article">
+<article class="content content--article @if(article.isAdvertisementFeature && !article.isSponsored){article--advertisement-feature} tone-@article.visualTone tone-@article.visualTone--article">
     @if(article.isFeature || article.isComment) {
         @fragments.headTonal(article)
     } else {
         @fragments.headDefault(article)
     }
-=======
-<div class="gs-container">
-    <h2 class="article__zone left-col-deport tone-@VisualTone(article) tone-@VisualTone(article)--article tone-accent-border hide-on-mobile-if-localnav">
-        <span class="left-col-deport__body  article__section-link" data-component="meta">
-            <a class="tone-colour" data-link-name="article section" href="@LinkTo{/@article.section}">@Html(article.sectionName.toLowerCase)</a>
-        </span>
-    </h2>
-    <div class="article-wrapper monocolumn-wrapper tone-@VisualTone(article) tone-@VisualTone(article)--article">
-        <article id="article" class="article @if(article.isLive){is-live} @if(article.isAdvertisementFeature && !article.isSponsored){article--advertisement-feature}"
-                 itemprop="mainContentOfPage" itemscope itemtype="@article.schemaType" role="main">
-            <div class="article__inner article__inner--head">
-                <header class="article__head">
-                    <div class="tone-head--default">
->>>>>>> 9bd1b474
 
     @fragments.witnessCallToAction(article)
-    <div class="gs-container">
-        <div class="content__main-column content__main-column--article">
+<div class="gs-container">
+    <div class="content__main-column content__main-column--article">
 
-            @fragments.mainMedia(article)
+        @fragments.mainMedia(article)
 
-<<<<<<< HEAD
-            @fragments.contentMeta(article)
+        @fragments.contentMeta(article)
 
-            <div class="from-content-api js-article__body" itemprop="@if(article.isReview){reviewBody} else {articleBody}">
-                @BodyCleaner(article, article.body)
-=======
-                        @fragments.headline(article.headline, List("js-score"))
+    <div class="from-content-api js-article__body" itemprop="@if(article.isReview){reviewBody} else {articleBody}">
+    @BodyCleaner(article, article.body)
+    </div>
 
-                        @if(article.isCommentable) {
-                            <div class="article__head__comment-count article__head__comment-count--headline js-comment-count"></div>
-                        }
-                    </div>
-                    <div class="tone-head--accent">
-                        @fragments.standfirst(article)
+    <div class="content__keywords" data-link-name="article keywords">
+    @fragments.keywordList(article.keywords)
+    </div>
 
-                        @if(article.isCommentable) {
-                            <div class="article__head__comment-count article__head__comment-count--standfirst js-comment-count"></div>
-                        }
-                    </div>
-                </header>
-
-                @fragments.witnessCallToAction(article)
-
-                <div class="after-header"></div>
->>>>>>> 9bd1b474
-            </div>
-
-            <div class="content__keywords" data-link-name="article keywords">
-                @fragments.keywordList(article.keywords)
-            </div>
-
-            <div class="social-wrapper" data-component="share">
-                @fragments.social(article)
-            </div>
-
-        </div>
-
-        <div class="content__secondary-column" aria-hidden="true">
-            <div class="mpu-container js-mpu-ad-slot"></div>
-            <div class="js-components-container"></div>
-        </div>
+    <div class="social-wrapper" data-component="share">
+    @fragments.social(article)
+    </div>
 
     </div>
+
+    <div class="content__secondary-column" aria-hidden="true">
+        <div class="mpu-container js-mpu-ad-slot"></div>
+        <div class="js-components-container"></div>
+    </div>
+
+</div>
 </article>
 
-@if(DiscussionSwitch.isSwitchedOn && article.isCommentable) {
-<div class="gs-container js-comments">
-    <div class="content__main-column" data-component="discussion">
-        @fragments.discussion(article.isClosedForComments, article.shortUrlId)
-    </div>
-</div>
-}
+    @if(DiscussionSwitch.isSwitchedOn && article.isCommentable) {
+        <div class="gs-container js-comments">
+            <div class="content__main-column" data-component="discussion">
+            @fragments.discussion(article.isClosedForComments, article.shortUrlId)
+            </div>
+        </div>
+    }
 <div class="facia-container facia-container--layout-article facia-container--commercial">
-    @fragments.commercial.commercialComponent(name="merchandising-high", adType="commercial-component-high", sizeMapping=Map("desktop" -> Seq("888,88")))
+@fragments.commercial.commercialComponent(name="merchandising-high", adType="commercial-component-high", sizeMapping=Map("desktop" -> Seq("888,88")))
 </div>
 
-@fragments.storyPackagePlaceholder(storyPackage)
+    @fragments.storyPackagePlaceholder(storyPackage)
 
-@fragments.onwardPlaceholder(article.visualTone)
+    @fragments.onwardPlaceholder(article.visualTone)
 
 <div class="js-repositioned-comments"></div>
 
 <div class="facia-container facia-container--layout-article">
-    @fragments.mostPopularPlaceholder(article.section, article.visualTone)
+@fragments.mostPopularPlaceholder(article.section, article.visualTone)
 </div>
 <div class="facia-container facia-container--layout-article facia-container--commercial">
-    @fragments.commercial.commercialComponent(name="merchandising", adType="commercial-component", sizeMapping=Map("mobile" -> Seq("888,88")))
+@fragments.commercial.commercialComponent(name="merchandising", adType="commercial-component", sizeMapping=Map("mobile" -> Seq("888,88")))
 </div>
 }