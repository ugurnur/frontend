--- conflicted
+++ resolved
@@ -26,15 +26,6 @@
             <div class="article-v2__columning-wrapper">
                 <div class="article-v2__main-column">
 
-<<<<<<< HEAD
-                @fragments.byline(article.byline, article)
-
-                <div class="js-article__container article__container cf">
-
-                    <div class="article-body from-content-api @if(article.isLive) {live-blog}"
-                    itemprop="@if(article.isReview){reviewBody} else {articleBody}">
-                            @BodyCleaner(article, article.body)
-=======
                     @if(!article.hasVideoAtTop) {
                         @article.mainPicture.map{ mainPicture =>
                             @article.mainPicture(width=220).map{ smallCrop =>
@@ -50,7 +41,6 @@
                         itemprop="@if(article.isReview){reviewBody} else {articleBody}">
                             @BodyCleaner(article)
                         </div>
->>>>>>> c4615b05
                     </div>
 
                     @if(DiscussionSwitch.isSwitchedOn && article.isCommentable) {
