@(model: ArticlePage)(implicit request: RequestHeader)
@import conf.Switches._

@defining((model.article, model.storyPackage)) { case (article, storyPackage) =>
<div class="gs-container">
    <h2 class="article__zone left-col-deport tone-@VisualTone(article) tone-@VisualTone(article)--article tone-accent-border hide-on-mobile-if-localnav">
        <span class="left-col-deport__body  article__section-link" data-component="meta">
            <a class="tone-colour" data-link-name="article section" href="@LinkTo{/@article.section}">@Html(article.sectionName.toLowerCase)</a>
        </span>
    </h2>
    <div class="article-wrapper monocolumn-wrapper tone-@VisualTone(article) tone-@VisualTone(article)--article">
        <article id="article" class="article @if(article.isLive){is-live} @if(article.isAdvertisementFeature){article--advertisement-feature}"
                 itemprop="mainContentOfPage" itemscope itemtype="@article.schemaType" role="main">
            <div class="article__inner article__inner--head">
                <header class="article__head">
                    <div class="tone-head--default">


                        @fragments.meta.metaInline(article)

                        @if(article.isAdvertisementFeature){
                            <div class="article-hat-label">Advertisement feature</div>
                        }

                        @fragments.headline(article.headline, List("js-score"))

                        @if(article.isCommentable) {
                            <div class="article__head__comment-count article__head__comment-count--headline js-comment-count"></div>
                        }
                    </div>
                    <div class="tone-head--accent">
                        @fragments.standfirst(article)

                        @if(article.isCommentable) {
                            <div class="article__head__comment-count article__head__comment-count--standfirst js-comment-count"></div>
                        }
                    </div>
                </header>

                @fragments.witnessCallToAction(article)

                <div class="after-header"></div>
            </div>
            <div class="article__columning-wrapper">
                <div class="article__main-column">

                    @if(!article.hasVideoAtTop) {
                        @if(article.hasMainVideo) {
                            @article.mainVideo.map{ mainVideo =>
                                <div class="gu-video-wrapper">
                                    <div class="u-responsive-ratio u-responsive-ratio--hd">
                                        <video data-media-id="@mainVideo.id" class="gu-video" controls="controls">
                                            @for(url <- mainVideo.videoAssets.flatMap(_.url)) {
                                                <source src="@url" />
                                            }
                                            @mainVideo.videoAssets.find(_.mimeType == "video/mp4").map{ encoding =>
                                                <object type="application/x-shockwave-flash" data="@Static("flash/flashmediaelement.swf")" width="620" height="350">
                                                    <param name="allowFullScreen" value="true" />
                                                    <param name="movie" value="@Static("flash/flashmediaelement.swf")" />
                                                    <param name="flashvars" value="file=@encoding.url&amp;controls=true" />
                                                    Sorry, your browser is unable to play this video.
                                                </object>
                                            }
                                        </video>
                                    </div>
                                </div>
                            }
                        } else {
                            @fragments.img(article.mainPicture)
                        }
                    }

                    @fragments.contentMeta(article)

                    <div class="js-article__container article__container u-cf" data-component="body">

                        <div class="article-body u-cf from-content-api js-article__body"
                        itemprop="@if(article.isReview){reviewBody} else {articleBody}">
                            @BodyCleaner(article, article.body)
                        </div>

                        <div class="article__keywords" data-link-name="article keywords">
                            @fragments.keywordList(article.keywords)
                        </div>
                    </div>

                    <div class="social-wrapper" data-component="share">
                        @fragments.social(article)
                    </div>

                    <div class="after-article js-after-article"></div>
                </div>
                <div class="article__secondary-column" aria-hidden="true">
                    <div class="article__secondary-column__inner@if(storyPackage.nonEmpty) { article__secondary-column__inner--fill-vertically}">
                        <div class="u-table">
                            <div class="u-table__row">
                                <div class="u-table__cell u-table__cell--top">
                                    <div class="mpu-context js-right-hand-component">
                                        <div class="mpu-container js-mpu-ad-slot"></div>
                                        <div class="js-components"></div>
                                    </div>
                                </div>
                            </div>
                        </div>
                    </div>
                </div>
<<<<<<< HEAD
            </div>
        </article>
        <div class="facia-container facia-container--layout-article monocolumn-wrapper monocolumn-wrapper--no-limit-desktop facia-container--commercial">
            @fragments.commercial.commercialComponent(name="merchandising-high", adType="commercial-component-high", sizeMapping=Map("desktop" -> Seq("888,87")))
=======
            </article>
            @if(DiscussionSwitch.isSwitchedOn && article.isCommentable) {
                <div class="article__inner js-comments" data-component="discussion">
                    @fragments.discussion(article.isClosedForComments, article.shortUrlId)
                </div>
            }
            <div class="facia-container facia-container--layout-article monocolumn-wrapper monocolumn-wrapper--no-limit-desktop facia-container--commercial">
                @fragments.commercial.commercialComponent(name="merchandising-high", adType="commercial-component-high", sizeMapping=Map("desktop" -> Seq("888,87")))
            </div>
>>>>>>> 93d06917
        </div>

        @if(DiscussionSwitch.isSwitchedOn && article.isCommentable) {
            <div class="article__inner js-comments" data-component="discussion">
                @fragments.discussion(article.isClosedForComments, article.shortUrlId)
            </div>
        }

    </div>
</div>


@fragments.storyPackagePlaceholder(storyPackage)

@fragments.onwardPlaceholder(VisualTone(article))

<div class="facia-container facia-container--layout-article">
    @fragments.mostPopularPlaceholder(article.section, VisualTone(article))
</div>
<div class="facia-container facia-container--layout-article facia-container--commercial">
    @fragments.commercial.commercialComponent(name="merchandising", adType="commercial-component", sizeMapping=Map("mobile" -> Seq("888,88")))
</div>
}<|MERGE_RESOLUTION|>--- conflicted
+++ resolved
@@ -104,30 +104,24 @@
                         </div>
                     </div>
                 </div>
-<<<<<<< HEAD
             </div>
         </article>
-        <div class="facia-container facia-container--layout-article monocolumn-wrapper monocolumn-wrapper--no-limit-desktop facia-container--commercial">
-            @fragments.commercial.commercialComponent(name="merchandising-high", adType="commercial-component-high", sizeMapping=Map("desktop" -> Seq("888,87")))
-=======
-            </article>
-            @if(DiscussionSwitch.isSwitchedOn && article.isCommentable) {
-                <div class="article__inner js-comments" data-component="discussion">
-                    @fragments.discussion(article.isClosedForComments, article.shortUrlId)
-                </div>
-            }
+        @if(DiscussionSwitch.isSwitchedOn && article.isCommentable) {
+            <div class="article__inner js-comments" data-component="discussion">
+            @fragments.discussion(article.isClosedForComments, article.shortUrlId)
+            </div>
+        }
             <div class="facia-container facia-container--layout-article monocolumn-wrapper monocolumn-wrapper--no-limit-desktop facia-container--commercial">
+
                 @fragments.commercial.commercialComponent(name="merchandising-high", adType="commercial-component-high", sizeMapping=Map("desktop" -> Seq("888,87")))
             </div>
->>>>>>> 93d06917
         </div>
 
         @if(DiscussionSwitch.isSwitchedOn && article.isCommentable) {
-            <div class="article__inner js-comments" data-component="discussion">
-                @fragments.discussion(article.isClosedForComments, article.shortUrlId)
-            </div>
+        <div class="article__inner js-comments" data-component="discussion">
+            @fragments.discussion(article.isClosedForComments, article.shortUrlId)
+        </div>
         }
-
     </div>
 </div>
 
