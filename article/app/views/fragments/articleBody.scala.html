--- conflicted
+++ resolved
@@ -126,7 +126,6 @@
         </div>
     </div>
 
-<<<<<<< HEAD
     <script type="text/template" id="tmpl-highlight-panel">
         <div class="highlight-panel">
             <div class="gs-container">
@@ -145,7 +144,5 @@
             </a>
         </li>
     </script>
-=======
     <script type="text/template" id="tmpl-right-ear">@fragments.onwardRightEar()</script>
->>>>>>> d921cea9
 }