@(model: ArticlePage)(implicit request: RequestHeader)
@import conf.Switches._

@defining(model.article) { article =>
<div class="l-side-margins l-side-margins--layout-content">
    <article id="article" data-test-id="article-root"
        class="content content--article tone-@article.visualTone tone-@article.visualTone--article section-@article.sectionName.trim.toLowerCase.replaceAll("""[\s-]+""", "-")
        @if(article.isAdvertisementFeature && !article.isSponsored){article--advertisement-feature}"

        itemprop="mainContentOfPage" itemscope itemtype="@article.schemaType" role="main">

        @if(article.isComment || article.isFeature) {
            @fragments.headTonal(article)
            @if(article.isFeature && article.hasShowcaseMainPicture) {
                @fragments.mainMedia(article)
            }
        } else {
            @fragments.headDefault(article)
        }

        <div class="gs-container">
            <div class="content__main-column content__main-column--article">

                <div class="js-football-tabs football-tabs content__mobile-full-width"></div>

                @if(!(article.isFeature && article.hasShowcaseMainPicture)) {
                    @fragments.mainMedia(article)
                }

                @fragments.witnessCallToAction(article)

                @fragments.contentMeta(article)

                <div class="content__article-body from-content-api js-article__body" itemprop="@if(article.isReview){reviewBody} else {articleBody}"
                        data-test-id="article-review-body">
                    @BodyCleaner(article, article.body)
                </div>

<<<<<<< HEAD
                <div class="tag-wrapper">
                    <div class="social-wrapper social-wrapper--aside social-wrapper--tags" data-link-name="keywords">
                        <h2 class="social__head u-h--up-to-left-col">Tags</h2>
                        @fragments.keywordList(article.keywords, tone = article.visualTone)
                    </div>
                    <div class="social-wrapper social-wrapper--aside social-wrapper--tags" data-component="share">
                        <h2 class="social__head u-h--up-to-left-col">Share this article</h2>
                        @fragments.social(article)
                    </div>
=======
                <div class="content__keywords" data-link-name="article keywords">
                    @fragments.keywordList(article.keywords)
                </div>

                <div class="social-wrapper" data-component="share">
                    @fragments.social(article)
>>>>>>> cafb3678
                </div>

                <div class="after-article js-after-article"></div>

            </div>

            <div class="content__secondary-column" aria-hidden="true">
                <div class="mpu-container js-mpu-ad-slot"></div>
                <div class="js-components-container"></div>
            </div>

        </div>
    </article>

    @fragments.contentFooter(article, model.related)

    }
</div><|MERGE_RESOLUTION|>--- conflicted
+++ resolved
@@ -36,7 +36,6 @@
                     @BodyCleaner(article, article.body)
                 </div>
 
-<<<<<<< HEAD
                 <div class="tag-wrapper">
                     <div class="social-wrapper social-wrapper--aside social-wrapper--tags" data-link-name="keywords">
                         <h2 class="social__head u-h--up-to-left-col">Tags</h2>
@@ -46,14 +45,6 @@
                         <h2 class="social__head u-h--up-to-left-col">Share this article</h2>
                         @fragments.social(article)
                     </div>
-=======
-                <div class="content__keywords" data-link-name="article keywords">
-                    @fragments.keywordList(article.keywords)
-                </div>
-
-                <div class="social-wrapper" data-component="share">
-                    @fragments.social(article)
->>>>>>> cafb3678
                 </div>
 
                 <div class="after-article js-after-article"></div>
