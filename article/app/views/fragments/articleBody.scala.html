@(model: ArticlePage)(implicit request: RequestHeader)
@import conf.Switches._

@defining((model.article, model.storyPackage)) { case (article, storyPackage) =>

    <h2 class="article__zone left-col-deport tone-@VisualTone(article) tone-@VisualTone(article)--article tone-accent-border hide-on-mobile-if-localnav">
        <span class="left-col-deport__body  article__section-link" data-component="meta">
            <a class="tone-colour" data-link-name="article section" href="@LinkTo{/@article.section}">@Html(article.sectionName.toLowerCase)</a>
        </span>
    </h2>
    <div class="article-wrapper monocolumn-wrapper tone-@VisualTone(article) tone-@VisualTone(article)--article">
        <article id="article" class="article @if(article.isLive){is-live} @if(article.isAdvertisementFeature){article--advertisement-feature}"
                 itemprop="mainContentOfPage" itemscope itemtype="@article.schemaType" role="main">

<<<<<<< HEAD
            @if(ABHomeComponent.isSwitchedOn && article.hasMainPicture) {
                <div class="home-container">
                    <div class="home js-home u-h" data-component="home" data-link-name="article-home">
                        <a href="@LinkTo{/}" class="home__link">
                            <span class="i i-home"></span>
                            <span class="home__label">home</span>
                        </a>
                    </div>
                </div>
            }

            <div class="article__inner article__inner--head tone-head--default">
=======
            <div class="article__inner article__inner--head">
>>>>>>> abed5177
                <header class="article__head">

                    @fragments.meta.metaInline(article)
                    @if(article.isAdvertisementFeature){
                        <div class="article-hat-label">Advertisement feature</div>
                    }

                    @fragments.headline(article.headline, List("js-score"))

                    <div class="tone-head--accent">
                        @fragments.standfirst(article)

                        @if(article.isCommentable) {
                            <div class="article__head__comment-count js-comment-count"></div>
                        }
                    </div>
                </header>

                @fragments.witnessCallToAction(article)

                <div class="after-header"></div>
            </div>
            <div class="article__columning-wrapper">
                <div class="article__main-column">

                    @if(!article.hasVideoAtTop) {
                        @if(article.hasMainVideo) {
                            @article.mainVideo.map{ mainVideo =>
                                <div class="gu-video-wrapper">
                                    <div class="u-responsive-ratio u-responsive-ratio--hd">
                                        <video data-media-id="@mainVideo.id" class="gu-video" controls="controls">
                                            @for(url <- mainVideo.videoAssets.flatMap(_.url)) {
                                                <source src="@url" />
                                            }
                                            @mainVideo.videoAssets.find(_.mimeType == "video/mp4").map{ encoding =>
                                                <object type="application/x-shockwave-flash" data="@Static("flash/flashmediaelement.swf")" width="620" height="350">
                                                    <param name="allowFullScreen" value="true" />
                                                    <param name="movie" value="@Static("flash/flashmediaelement.swf")" />
                                                    <param name="flashvars" value="file=@encoding.url&amp;controls=true" />
                                                    Sorry, your browser is unable to play this video.
                                                </object>
                                            }
                                        </video>
                                    </div>
                                </div>
                            }
                        } else {
                            @fragments.img(article.mainPicture)
                        }
                    }

                    @fragments.contentMeta(article)

                    <div class="js-article__container article__container u-cf" data-component="body">

                        <div class="article-body u-cf from-content-api js-article__body"
                        itemprop="@if(article.isReview){reviewBody} else {articleBody}">
                            @BodyCleaner(article, article.body)
                        </div>

                        <div class="article__keywords" data-link-name="article keywords">
                            @fragments.keywordList(article.keywords)
                        </div>
                    </div>

                    <div class="social-wrapper" data-component="share">
                        @fragments.social(article)
                    </div>
                    
                    <div class="after-article js-after-article"></div>
                </div>
                <div class="article__secondary-column" aria-hidden="true">
                    <div class="article__secondary-column__inner@if(storyPackage.nonEmpty) { article__secondary-column__inner--fill-vertically}">
                        <div class="u-table">
                            <div class="u-table__row">
                                <div class="u-table__cell u-table__cell--top">
                                    <div class="mpu-context js-right-hand-component">
                                        <div class="mpu-container js-mpu-ad-slot"></div>
                                        <div class="js-components"></div>
                                    </div>
                                </div>
                            </div>
                        </div>
                    </div>
                </div>
            </div>
        </article>

        <div class="facia-container facia-container--layout-article monocolumn-wrapper monocolumn-wrapper--no-limit facia-container--commercial">
            @fragments.commercial.commercialComponent(name="merchandising-high", adType="commercial-component-high", sizeMapping=Map("desktop" -> Seq("888,87")))
        </div>

        @if(DiscussionSwitch.isSwitchedOn && article.isCommentable) {
            <div class="article__inner js-comments" data-component="discussion">
                @fragments.discussion(article.isClosedForComments, article.shortUrlId)
            </div>
        }
    </div>



    @fragments.storyPackagePlaceholder(storyPackage)

    @fragments.onwardPlaceholder(VisualTone(article))

    @fragments.mostPopularPlaceholder(article.section, VisualTone(article))

    <div class="facia-container facia-container--layout-article monocolumn-wrapper monocolumn-wrapper--no-limit facia-container--commercial">
        @fragments.commercial.commercialComponent(name="merchandising", adType="commercial-component", sizeMapping=Map("mobile" -> Seq("888,88")))
    </div>
}<|MERGE_RESOLUTION|>--- conflicted
+++ resolved
@@ -11,23 +11,7 @@
     <div class="article-wrapper monocolumn-wrapper tone-@VisualTone(article) tone-@VisualTone(article)--article">
         <article id="article" class="article @if(article.isLive){is-live} @if(article.isAdvertisementFeature){article--advertisement-feature}"
                  itemprop="mainContentOfPage" itemscope itemtype="@article.schemaType" role="main">
-
-<<<<<<< HEAD
-            @if(ABHomeComponent.isSwitchedOn && article.hasMainPicture) {
-                <div class="home-container">
-                    <div class="home js-home u-h" data-component="home" data-link-name="article-home">
-                        <a href="@LinkTo{/}" class="home__link">
-                            <span class="i i-home"></span>
-                            <span class="home__label">home</span>
-                        </a>
-                    </div>
-                </div>
-            }
-
             <div class="article__inner article__inner--head tone-head--default">
-=======
-            <div class="article__inner article__inner--head">
->>>>>>> abed5177
                 <header class="article__head">
 
                     @fragments.meta.metaInline(article)
