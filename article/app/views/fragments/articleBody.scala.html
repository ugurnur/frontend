@(model: ArticlePage)(implicit request: RequestHeader)
@import conf.Switches._

@defining((model.article, model.storyPackage)) { case (article, storyPackage) =>
    <div class="gs-container">
        <h2 class="article__zone left-col-deport tone-@VisualTone(article) tone-accent-border hide-on-mobile-if-localnav">
            <span class="left-col-deport__body" data-component="meta">
                <a class="tone-colour" data-link-name="article section" href="@LinkTo{/@article.section}">@Html(article.sectionName.toLowerCase)</a>
            </span>
        </h2>
        <div class="article-wrapper monocolumn-wrapper tone-@VisualTone(article)">
            <article id="article" class="article @if(article.isLive){is-live} @if(article.isAdvertisementFeature){article--advertisement-feature}"
                     itemprop="mainContentOfPage" itemscope itemtype="@article.schemaType" role="main">
                <div class="article__inner article__inner--head">
                    <header class="article__head">

                        @fragments.meta.metaInline(article)
                        @if(article.isAdvertisementFeature){
                            <div class="article-hat-label">Advertisement feature</div>
                        }

                        @fragments.headline(article.headline, List("js-score"))

                        @fragments.standfirst(article)

                        @if(article.isCommentable) {
                            <div class="article__head__comment-count js-comment-count"></div>
                        }
                    </header>

                    @fragments.witnessCallToAction(article)

                    <div class="after-header"></div>
                </div>
                <div class="article__columning-wrapper">
                    <div class="article__main-column">

                        @if(!article.hasVideoAtTop) {
                            @if(article.hasMainVideo) {
                                @article.mainVideo.map{ mainVideo =>
                                    <div class="gu-video-wrapper">
                                        <div class="u-responsive-ratio u-responsive-ratio--hd">
                                            <video data-media-id="@mainVideo.id" class="gu-video" controls="controls">
                                                @for(url <- mainVideo.videoAssets.flatMap(_.url)) {
                                                    <source src="@url" />
                                                }
                                                @mainVideo.videoAssets.find(_.mimeType == "video/mp4").map{ encoding =>
                                                    <object type="application/x-shockwave-flash" data="@Static("flash/flashmediaelement.swf")" width="620" height="350">
                                                        <param name="allowFullScreen" value="true" />
                                                        <param name="movie" value="@Static("flash/flashmediaelement.swf")" />
                                                        <param name="flashvars" value="file=@encoding.url&amp;controls=true" />
                                                        Sorry, your browser is unable to play this video.
                                                    </object>
                                                }
                                            </video>
                                        </div>
                                    </div>
                                }
                            } else {
                                @fragments.img(article.mainPicture)
                            }
                        }

                        @fragments.contentMeta(article)

                        <div class="js-article__container article__container u-cf" data-component="body">

                            <div class="article-body u-cf from-content-api js-article__body"
                            itemprop="@if(article.isReview){reviewBody} else {articleBody}">
                                @BodyCleaner(article, article.body)
                            </div>

                            <div class="article__keywords" data-link-name="article keywords">
                                @fragments.keywordList(article.keywords)
                            </div>
                        </div>

                        <div class="social-wrapper" data-component="share">
                            @fragments.social(article)
                        </div>

                        <div class="after-article js-after-article"></div>
                    </div>
                    <div class="article__secondary-column" aria-hidden="true">
                        <div class="article__secondary-column__inner@if(storyPackage.nonEmpty) { article__secondary-column__inner--fill-vertically}">
                            <div class="u-table">
                                <div class="u-table__row">
                                    <div class="u-table__cell u-table__cell--top">
                                        <div class="mpu-context js-right-hand-component">
                                            <div class="mpu-container js-mpu-ad-slot"></div>
                                            <div class="js-components"></div>
                                        </div>
                                    </div>
                                </div>
                            </div>
                        </div>
                    </div>
                </div>
<<<<<<< HEAD
            </article>
=======
            </div>
        </article>

        <div class="facia-container facia-container--layout-article monocolumn-wrapper monocolumn-wrapper--no-limit facia-container--commercial">
            @fragments.commercial.commercialComponent(name="merchandising-high", adType="commercial-component-high", sizeMapping=Map("desktop" -> Seq("888,87")))
        </div>

        @if(DiscussionSwitch.isSwitchedOn && article.isCommentable) {
            <div class="article__inner js-comments" data-component="discussion">
                @fragments.discussion(article.isClosedForComments, article.shortUrlId)
            </div>
        }
    </div>

>>>>>>> d750b80d

            @if(DiscussionSwitch.isSwitchedOn && article.isCommentable) {
                <div class="article__inner js-comments" data-component="discussion">
                    @fragments.discussion(article.isClosedForComments, article.shortUrlId)
                </div>
            }
        </div>
    </div>

    <div class="facia-container facia-container--layout-article">
        @fragments.storyPackagePlaceholder(storyPackage)

        @fragments.onwardPlaceholder(VisualTone(article))

        @fragments.mostPopularPlaceholder(article.section, VisualTone(article))
    </div>
    <div class="facia-container facia-container--layout-article facia-container--commercial">
        @fragments.commercial.commercialComponent(name="merchandising", adType="commercial-component", sizeMapping=Map("mobile" -> Seq("888,88")))
    </div>
}<|MERGE_RESOLUTION|>--- conflicted
+++ resolved
@@ -96,25 +96,10 @@
                         </div>
                     </div>
                 </div>
-<<<<<<< HEAD
             </article>
-=======
+            <div class="facia-container facia-container--layout-article monocolumn-wrapper monocolumn-wrapper--no-limit facia-container--commercial">
+                @fragments.commercial.commercialComponent(name="merchandising-high", adType="commercial-component-high", sizeMapping=Map("desktop" -> Seq("888,87")))
             </div>
-        </article>
-
-        <div class="facia-container facia-container--layout-article monocolumn-wrapper monocolumn-wrapper--no-limit facia-container--commercial">
-            @fragments.commercial.commercialComponent(name="merchandising-high", adType="commercial-component-high", sizeMapping=Map("desktop" -> Seq("888,87")))
-        </div>
-
-        @if(DiscussionSwitch.isSwitchedOn && article.isCommentable) {
-            <div class="article__inner js-comments" data-component="discussion">
-                @fragments.discussion(article.isClosedForComments, article.shortUrlId)
-            </div>
-        }
-    </div>
-
->>>>>>> d750b80d
-
             @if(DiscussionSwitch.isSwitchedOn && article.isCommentable) {
                 <div class="article__inner js-comments" data-component="discussion">
                     @fragments.discussion(article.isClosedForComments, article.shortUrlId)
