@(model: ArticlePage)(implicit request: RequestHeader)
@import conf.Switches._

@defining((model.article, model.storyPackage)) { case (article, storyPackage) =>
    <div class="gs-container">
        <h2 class="article__zone left-col-deport tone-@VisualTone(article) tone-accent-border hide-on-mobile-if-localnav">
            <span class="left-col-deport__body" data-component="meta">
                <a class="tone-colour" data-link-name="article section" href="@LinkTo{/@article.section}">@Html(article.sectionName.toLowerCase)</a>
            </span>
        </h2>
        <div class="article-wrapper monocolumn-wrapper tone-@VisualTone(article)">
            <article id="article" class="article @if(article.isLive){is-live} @if(article.isAdvertisementFeature){article--advertisement-feature}"
                     itemprop="mainContentOfPage" itemscope itemtype="@article.schemaType" role="main">
                <div class="article__inner article__inner--head">
                    <header class="article__head">

                        @fragments.meta.metaInline(article)
                        @if(article.isAdvertisementFeature){
                            <div class="article-hat-label">Advertisement feature</div>
                        }

<<<<<<< HEAD
    <h2 class="article__zone left-col-deport tone-@VisualTone(article) tone-@VisualTone(article)--article tone-accent-border hide-on-mobile-if-localnav">
        <span class="left-col-deport__body  article__section-link" data-component="meta">
            <a class="tone-colour" data-link-name="article section" href="@LinkTo{/@article.section}">@Html(article.sectionName.toLowerCase)</a>
        </span>
    </h2>
    <div class="article-wrapper monocolumn-wrapper tone-@VisualTone(article) tone-@VisualTone(article)--article">
        <article id="article" class="article @if(article.isLive){is-live} @if(article.isAdvertisementFeature){article--advertisement-feature}"
                 itemprop="mainContentOfPage" itemscope itemtype="@article.schemaType" role="main">
            <div class="article__inner article__inner--head">
                <header class="article__head">
                    <div class="tone-head--default">


                        @fragments.meta.metaInline(article)

                        @if(article.isAdvertisementFeature){
                            <div class="article-hat-label">Advertisement feature</div>
                        }

                        <h1 itemprop="headline" class="article__headline js-score">
                            @Html(article.headline)
                        </h1>
                        @if(article.isCommentable) {
                            <div class="article__head__comment-count article__head__comment-count--headline js-comment-count"></div>
                        }
                    </div>
                    <div class="tone-head--accent">
                        @fragments.standfirst(article)

                        @if(article.isCommentable) {
                            <div class="article__head__comment-count article__head__comment-count--standfirst js-comment-count"></div>
                        }
                    </div>
                </header>
=======
                        @fragments.headline(article.headline, List("js-score"))

                        @fragments.standfirst(article)

                        @if(article.isCommentable) {
                            <div class="article__head__comment-count js-comment-count"></div>
                        }
                    </header>
>>>>>>> 26e95e19

                    @fragments.witnessCallToAction(article)

                    <div class="after-header"></div>
                </div>
                <div class="article__columning-wrapper">
                    <div class="article__main-column">

                        @if(!article.hasVideoAtTop) {
                            @if(article.hasMainVideo) {
                                @article.mainVideo.map{ mainVideo =>
                                    <div class="gu-video-wrapper">
                                        <div class="u-responsive-ratio u-responsive-ratio--hd">
                                            <video data-media-id="@mainVideo.id" class="gu-video" controls="controls">
                                                @for(url <- mainVideo.videoAssets.flatMap(_.url)) {
                                                    <source src="@url" />
                                                }
                                                @mainVideo.videoAssets.find(_.mimeType == "video/mp4").map{ encoding =>
                                                    <object type="application/x-shockwave-flash" data="@Static("flash/flashmediaelement.swf")" width="620" height="350">
                                                        <param name="allowFullScreen" value="true" />
                                                        <param name="movie" value="@Static("flash/flashmediaelement.swf")" />
                                                        <param name="flashvars" value="file=@encoding.url&amp;controls=true" />
                                                        Sorry, your browser is unable to play this video.
                                                    </object>
                                                }
                                            </video>
                                        </div>
                                    </div>
                                }
                            } else {
                                @fragments.img(article.mainPicture)
                            }
                        }

                        @fragments.contentMeta(article)

                        <div class="js-article__container article__container u-cf" data-component="body">

                            <div class="article-body u-cf from-content-api js-article__body"
                            itemprop="@if(article.isReview){reviewBody} else {articleBody}">
                                @BodyCleaner(article, article.body)
                            </div>

                            <div class="article__keywords" data-link-name="article keywords">
                                @fragments.keywordList(article.keywords)
                            </div>
                        </div>

                        <div class="social-wrapper" data-component="share">
                            @fragments.social(article)
                        </div>

                        <div class="after-article js-after-article"></div>
                    </div>
                    <div class="article__secondary-column" aria-hidden="true">
                        <div class="article__secondary-column__inner@if(storyPackage.nonEmpty) { article__secondary-column__inner--fill-vertically}">
                            <div class="u-table">
                                <div class="u-table__row">
                                    <div class="u-table__cell u-table__cell--top">
                                        <div class="mpu-context js-right-hand-component">
                                            <div class="mpu-container js-mpu-ad-slot"></div>
                                            <div class="js-components"></div>
                                        </div>
                                    </div>
                                </div>
                            </div>
                        </div>
                    </div>
                </div>
            </article>
            <div class="facia-container facia-container--layout-article monocolumn-wrapper monocolumn-wrapper--no-limit-desktop facia-container--commercial">
                @fragments.commercial.commercialComponent(name="merchandising-high", adType="commercial-component-high", sizeMapping=Map("desktop" -> Seq("888,87")))
            </div>
            @if(DiscussionSwitch.isSwitchedOn && article.isCommentable) {
                <div class="article__inner js-comments" data-component="discussion">
                    @fragments.discussion(article.isClosedForComments, article.shortUrlId)
                </div>
            }
        </div>
    </div>

    @fragments.storyPackagePlaceholder(storyPackage)
    @fragments.onwardPlaceholder(VisualTone(article))

    <div class="facia-container facia-container--layout-article">
        @fragments.mostPopularPlaceholder(article.section, VisualTone(article))
    </div>
    <div class="facia-container facia-container--layout-article facia-container--commercial">
        @fragments.commercial.commercialComponent(name="merchandising", adType="commercial-component", sizeMapping=Map("mobile" -> Seq("888,88")))
    </div>
}<|MERGE_RESOLUTION|>--- conflicted
+++ resolved
@@ -2,24 +2,7 @@
 @import conf.Switches._
 
 @defining((model.article, model.storyPackage)) { case (article, storyPackage) =>
-    <div class="gs-container">
-        <h2 class="article__zone left-col-deport tone-@VisualTone(article) tone-accent-border hide-on-mobile-if-localnav">
-            <span class="left-col-deport__body" data-component="meta">
-                <a class="tone-colour" data-link-name="article section" href="@LinkTo{/@article.section}">@Html(article.sectionName.toLowerCase)</a>
-            </span>
-        </h2>
-        <div class="article-wrapper monocolumn-wrapper tone-@VisualTone(article)">
-            <article id="article" class="article @if(article.isLive){is-live} @if(article.isAdvertisementFeature){article--advertisement-feature}"
-                     itemprop="mainContentOfPage" itemscope itemtype="@article.schemaType" role="main">
-                <div class="article__inner article__inner--head">
-                    <header class="article__head">
-
-                        @fragments.meta.metaInline(article)
-                        @if(article.isAdvertisementFeature){
-                            <div class="article-hat-label">Advertisement feature</div>
-                        }
-
-<<<<<<< HEAD
+<div class="gs-container">
     <h2 class="article__zone left-col-deport tone-@VisualTone(article) tone-@VisualTone(article)--article tone-accent-border hide-on-mobile-if-localnav">
         <span class="left-col-deport__body  article__section-link" data-component="meta">
             <a class="tone-colour" data-link-name="article section" href="@LinkTo{/@article.section}">@Html(article.sectionName.toLowerCase)</a>
@@ -54,104 +37,98 @@
                         }
                     </div>
                 </header>
-=======
-                        @fragments.headline(article.headline, List("js-score"))
 
-                        @fragments.standfirst(article)
+                @fragments.witnessCallToAction(article)
 
-                        @if(article.isCommentable) {
-                            <div class="article__head__comment-count js-comment-count"></div>
+                <div class="after-header"></div>
+            </div>
+            <div class="article__columning-wrapper">
+                <div class="article__main-column">
+
+                    @if(!article.hasVideoAtTop) {
+                        @if(article.hasMainVideo) {
+                            @article.mainVideo.map{ mainVideo =>
+                                <div class="gu-video-wrapper">
+                                    <div class="u-responsive-ratio u-responsive-ratio--hd">
+                                        <video data-media-id="@mainVideo.id" class="gu-video" controls="controls">
+                                            @for(url <- mainVideo.videoAssets.flatMap(_.url)) {
+                                                <source src="@url" />
+                                            }
+                                            @mainVideo.videoAssets.find(_.mimeType == "video/mp4").map{ encoding =>
+                                                <object type="application/x-shockwave-flash" data="@Static("flash/flashmediaelement.swf")" width="620" height="350">
+                                                    <param name="allowFullScreen" value="true" />
+                                                    <param name="movie" value="@Static("flash/flashmediaelement.swf")" />
+                                                    <param name="flashvars" value="file=@encoding.url&amp;controls=true" />
+                                                    Sorry, your browser is unable to play this video.
+                                                </object>
+                                            }
+                                        </video>
+                                    </div>
+                                </div>
+                            }
+                        } else {
+                            @fragments.img(article.mainPicture)
                         }
-                    </header>
->>>>>>> 26e95e19
+                    }
 
-                    @fragments.witnessCallToAction(article)
+                    @fragments.contentMeta(article)
 
-                    <div class="after-header"></div>
-                </div>
-                <div class="article__columning-wrapper">
-                    <div class="article__main-column">
+                    <div class="js-article__container article__container u-cf" data-component="body">
 
-                        @if(!article.hasVideoAtTop) {
-                            @if(article.hasMainVideo) {
-                                @article.mainVideo.map{ mainVideo =>
-                                    <div class="gu-video-wrapper">
-                                        <div class="u-responsive-ratio u-responsive-ratio--hd">
-                                            <video data-media-id="@mainVideo.id" class="gu-video" controls="controls">
-                                                @for(url <- mainVideo.videoAssets.flatMap(_.url)) {
-                                                    <source src="@url" />
-                                                }
-                                                @mainVideo.videoAssets.find(_.mimeType == "video/mp4").map{ encoding =>
-                                                    <object type="application/x-shockwave-flash" data="@Static("flash/flashmediaelement.swf")" width="620" height="350">
-                                                        <param name="allowFullScreen" value="true" />
-                                                        <param name="movie" value="@Static("flash/flashmediaelement.swf")" />
-                                                        <param name="flashvars" value="file=@encoding.url&amp;controls=true" />
-                                                        Sorry, your browser is unable to play this video.
-                                                    </object>
-                                                }
-                                            </video>
-                                        </div>
-                                    </div>
-                                }
-                            } else {
-                                @fragments.img(article.mainPicture)
-                            }
-                        }
-
-                        @fragments.contentMeta(article)
-
-                        <div class="js-article__container article__container u-cf" data-component="body">
-
-                            <div class="article-body u-cf from-content-api js-article__body"
-                            itemprop="@if(article.isReview){reviewBody} else {articleBody}">
-                                @BodyCleaner(article, article.body)
-                            </div>
-
-                            <div class="article__keywords" data-link-name="article keywords">
-                                @fragments.keywordList(article.keywords)
-                            </div>
+                        <div class="article-body u-cf from-content-api js-article__body"
+                        itemprop="@if(article.isReview){reviewBody} else {articleBody}">
+                            @BodyCleaner(article, article.body)
                         </div>
 
-                        <div class="social-wrapper" data-component="share">
-                            @fragments.social(article)
+                        <div class="article__keywords" data-link-name="article keywords">
+                            @fragments.keywordList(article.keywords)
                         </div>
+                    </div>
 
-                        <div class="after-article js-after-article"></div>
+                    <div class="social-wrapper" data-component="share">
+                        @fragments.social(article)
                     </div>
-                    <div class="article__secondary-column" aria-hidden="true">
-                        <div class="article__secondary-column__inner@if(storyPackage.nonEmpty) { article__secondary-column__inner--fill-vertically}">
-                            <div class="u-table">
-                                <div class="u-table__row">
-                                    <div class="u-table__cell u-table__cell--top">
-                                        <div class="mpu-context js-right-hand-component">
-                                            <div class="mpu-container js-mpu-ad-slot"></div>
-                                            <div class="js-components"></div>
-                                        </div>
+
+                    <div class="after-article js-after-article"></div>
+                </div>
+                <div class="article__secondary-column" aria-hidden="true">
+                    <div class="article__secondary-column__inner@if(storyPackage.nonEmpty) { article__secondary-column__inner--fill-vertically}">
+                        <div class="u-table">
+                            <div class="u-table__row">
+                                <div class="u-table__cell u-table__cell--top">
+                                    <div class="mpu-context js-right-hand-component">
+                                        <div class="mpu-container js-mpu-ad-slot"></div>
+                                        <div class="js-components"></div>
                                     </div>
                                 </div>
                             </div>
                         </div>
                     </div>
                 </div>
-            </article>
-            <div class="facia-container facia-container--layout-article monocolumn-wrapper monocolumn-wrapper--no-limit-desktop facia-container--commercial">
-                @fragments.commercial.commercialComponent(name="merchandising-high", adType="commercial-component-high", sizeMapping=Map("desktop" -> Seq("888,87")))
             </div>
-            @if(DiscussionSwitch.isSwitchedOn && article.isCommentable) {
-                <div class="article__inner js-comments" data-component="discussion">
-                    @fragments.discussion(article.isClosedForComments, article.shortUrlId)
-                </div>
-            }
+        </article>
+        <div class="facia-container facia-container--layout-article monocolumn-wrapper monocolumn-wrapper--no-limit-desktop facia-container--commercial">
+            @fragments.commercial.commercialComponent(name="merchandising-high", adType="commercial-component-high", sizeMapping=Map("desktop" -> Seq("888,87")))
         </div>
+
+        @if(DiscussionSwitch.isSwitchedOn && article.isCommentable) {
+            <div class="article__inner js-comments" data-component="discussion">
+                @fragments.discussion(article.isClosedForComments, article.shortUrlId)
+            </div>
+        }
+
     </div>
+</div>
 
-    @fragments.storyPackagePlaceholder(storyPackage)
-    @fragments.onwardPlaceholder(VisualTone(article))
 
-    <div class="facia-container facia-container--layout-article">
-        @fragments.mostPopularPlaceholder(article.section, VisualTone(article))
-    </div>
-    <div class="facia-container facia-container--layout-article facia-container--commercial">
-        @fragments.commercial.commercialComponent(name="merchandising", adType="commercial-component", sizeMapping=Map("mobile" -> Seq("888,88")))
-    </div>
+@fragments.storyPackagePlaceholder(storyPackage)
+
+@fragments.onwardPlaceholder(VisualTone(article))
+
+<div class="facia-container facia-container--layout-article">
+    @fragments.mostPopularPlaceholder(article.section, VisualTone(article))
+</div>
+<div class="facia-container facia-container--layout-article facia-container--commercial">
+    @fragments.commercial.commercialComponent(name="merchandising", adType="commercial-component", sizeMapping=Map("mobile" -> Seq("888,88")))
+</div>
 }