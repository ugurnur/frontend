@(model: ArticlePage)(implicit request: RequestHeader)
@import conf.Switches._

@defining((model.article, model.storyPackage)) { case (article, storyPackage) =>
<div class="gs-container">
    <h2 class="article__zone left-col-deport tone-@VisualTone(article) tone-@VisualTone(article)--article tone-accent-border hide-on-mobile-if-localnav">
        <span class="left-col-deport__body  article__section-link" data-component="meta">
            <a class="tone-colour" data-link-name="article section" href="@LinkTo{/@article.section}">@Html(article.sectionName.toLowerCase)</a>
        </span>
    </h2>
    <div class="article-wrapper monocolumn-wrapper tone-@VisualTone(article) tone-@VisualTone(article)--article">
        <article id="article" class="article @if(article.isLive){is-live} @if(article.isAdvertisementFeature){article--advertisement-feature}"
                 itemprop="mainContentOfPage" itemscope itemtype="@article.schemaType" role="main">
            <div class="article__inner article__inner--head">
                <header class="article__head">
                    <div class="tone-head--default">


                        @fragments.meta.metaInline(article)

                        @if(article.isAdvertisementFeature){
                            <div class="article-hat-label">Advertisement feature</div>
                        }

                        @fragments.headline(article.headline, List("js-score"))

                        @if(article.isCommentable) {
                            <div class="article__head__comment-count article__head__comment-count--headline js-comment-count"></div>
                        }
                    </div>
                    <div class="tone-head--accent">
                        @fragments.standfirst(article)

                        @if(article.isCommentable) {
                            <div class="article__head__comment-count article__head__comment-count--standfirst js-comment-count"></div>
                        }
                    </div>
                </header>

                @fragments.witnessCallToAction(article)

                <div class="after-header"></div>
            </div>
            <div class="article__columning-wrapper">
                <div class="article__main-column">

                    @if(!article.hasVideoAtTop) {
                        @if(article.hasMainVideo) {
                            @article.mainVideo.map{ mainVideo =>
                                <div class="gu-video-wrapper">
                                    <div class="u-responsive-ratio u-responsive-ratio--hd">
                                        <video data-media-id="@mainVideo.id" class="gu-video" controls="controls">
                                            @for(url <- mainVideo.videoAssets.flatMap(_.url)) {
                                                <source src="@url" />
                                            }
                                            @mainVideo.videoAssets.find(_.mimeType == "video/mp4").map{ encoding =>
                                                <object type="application/x-shockwave-flash" data="@Static("flash/flashmediaelement.swf")" width="620" height="350">
                                                    <param name="allowFullScreen" value="true" />
                                                    <param name="movie" value="@Static("flash/flashmediaelement.swf")" />
                                                    <param name="flashvars" value="file=@encoding.url&amp;controls=true" />
                                                    Sorry, your browser is unable to play this video.
                                                </object>
                                            }
                                        </video>
                                    </div>
                                </div>
                            }
                        } else {
                            @fragments.img(article.mainPicture)
                        }
                    }

                    @fragments.contentMeta(article)

                    <div class="js-article__container article__container u-cf" data-component="body">

                        <div class="article-body u-cf from-content-api js-article__body"
                        itemprop="@if(article.isReview){reviewBody} else {articleBody}">
                            @BodyCleaner(article, article.body)
                        </div>

                        <div class="article__keywords" data-link-name="article keywords">
                            @fragments.keywordList(article.keywords)
                        </div>
                    </div>

                    <div class="social-wrapper" data-component="share">
                        @fragments.social(article)
                    </div>

                    <div class="after-article js-after-article"></div>
                </div>
                <div class="article__secondary-column" aria-hidden="true">
                    <div class="article__secondary-column__inner@if(storyPackage.nonEmpty) { article__secondary-column__inner--fill-vertically}">
                        <div class="u-table">
                            <div class="u-table__row">
                                <div class="u-table__cell u-table__cell--top">
                                    <div class="mpu-context js-right-hand-component">
                                        <div class="mpu-container js-mpu-ad-slot"></div>
                                        <div class="js-components"></div>
                                    </div>
                                </div>
                            </div>
                        </div>
                    </div>
                </div>
<<<<<<< HEAD
            </article>
        </div>
    </div>
    @if(DiscussionSwitch.isSwitchedOn && article.isCommentable) {
    <div class="gs-container">
        <div class="article-wrapper monocolumn-wrapper tone-@VisualTone(article)">
            <div class="article__inner js-comments" data-component="discussion">
                @fragments.discussion(article.isClosedForComments, article.shortUrlId)
            </div>
        </div>
    </div>
    }
    <div class="facia-container facia-container--layout-article facia-container--commercial">
        @fragments.commercial.commercialComponent(name="merchandising-high", adType="commercial-component-high", sizeMapping=Map("desktop" -> Seq("888,87")))
    </div>
=======
            </div>
        </article>
        @if(DiscussionSwitch.isSwitchedOn && article.isCommentable) {
        <div class="article__inner js-comments" data-component="discussion">
            @fragments.discussion(article.isClosedForComments, article.shortUrlId)
        </div>
        }
        <div class="facia-container facia-container--layout-article monocolumn-wrapper monocolumn-wrapper--no-limit-desktop facia-container--commercial">
            @fragments.commercial.commercialComponent(name="merchandising-high", adType="commercial-component-high", sizeMapping=Map("desktop" -> Seq("888,87")))
        </div>
    </div>
</div>
>>>>>>> 291d1b31


@fragments.storyPackagePlaceholder(storyPackage)

@fragments.onwardPlaceholder(VisualTone(article))

<div class="facia-container facia-container--layout-article">
    @fragments.mostPopularPlaceholder(article.section, VisualTone(article))
</div>
<div class="facia-container facia-container--layout-article facia-container--commercial">
    @fragments.commercial.commercialComponent(name="merchandising", adType="commercial-component", sizeMapping=Map("mobile" -> Seq("888,88")))
</div>
}<|MERGE_RESOLUTION|>--- conflicted
+++ resolved
@@ -104,36 +104,23 @@
                         </div>
                     </div>
                 </div>
-<<<<<<< HEAD
-            </article>
-        </div>
-    </div>
-    @if(DiscussionSwitch.isSwitchedOn && article.isCommentable) {
-    <div class="gs-container">
-        <div class="article-wrapper monocolumn-wrapper tone-@VisualTone(article)">
-            <div class="article__inner js-comments" data-component="discussion">
-                @fragments.discussion(article.isClosedForComments, article.shortUrlId)
-            </div>
-        </div>
-    </div>
-    }
-    <div class="facia-container facia-container--layout-article facia-container--commercial">
-        @fragments.commercial.commercialComponent(name="merchandising-high", adType="commercial-component-high", sizeMapping=Map("desktop" -> Seq("888,87")))
-    </div>
-=======
             </div>
         </article>
-        @if(DiscussionSwitch.isSwitchedOn && article.isCommentable) {
+    </div>
+</div>
+
+@if(DiscussionSwitch.isSwitchedOn && article.isCommentable) {
+<div class="gs-container">
+    <div class="article-wrapper monocolumn-wrapper tone-@VisualTone(article)">
         <div class="article__inner js-comments" data-component="discussion">
             @fragments.discussion(article.isClosedForComments, article.shortUrlId)
         </div>
-        }
-        <div class="facia-container facia-container--layout-article monocolumn-wrapper monocolumn-wrapper--no-limit-desktop facia-container--commercial">
-            @fragments.commercial.commercialComponent(name="merchandising-high", adType="commercial-component-high", sizeMapping=Map("desktop" -> Seq("888,87")))
-        </div>
     </div>
 </div>
->>>>>>> 291d1b31
+}
+<div class="facia-container facia-container--layout-article facia-container--commercial">
+    @fragments.commercial.commercialComponent(name="merchandising-high", adType="commercial-component-high", sizeMapping=Map("desktop" -> Seq("888,87")))
+</div>
 
 
 @fragments.storyPackagePlaceholder(storyPackage)
