@(model: ArticlePage)(implicit request: RequestHeader)
@import conf.Switches._

@defining((model.article, model.storyPackage)) {  case (article, storyPackage) =>
    <div class="article-wrapper monocolumn-wrapper">
        <div class="article__main-column">
            <h2 class="article-zone type-1">
                <a class="zone-color" data-link-name="article section" href="@LinkTo{/@article.section}">@Html(article.sectionName)</a>
            </h2>
        </div>
        <article id="article" class="article @if(article.isLive){is-live}"
            itemprop="mainContentOfPage" itemscope itemtype="@article.schemaType" role="main">
            <div class="article__main-column">
                <header class="article-head">
                    @fragments.dateline(article.webPublicationDate, article.isLive)

                    @fragments.headline(article.headline)

                    @if(LiveCricketSwitch.isSwitchedOn) {
                        @article.cricketMatch.map { id =>
                            <div class="after-headline">
                                <a class="cta-small type-8 zone-color" href="@LinkTo{/sport@id}" data-link-name="view scorecard: @id"
                                    itemprop="significantLink" id="schema-WebPage">View full scorecard
                                    <i class="i i-sport-arrow-small"></i>
                                </a>
                            </div>
                        }
                    }

                    @fragments.standfirst(article)
                </header>

                @fragments.witnessCallToAction(article)

                <div class="after-header"></div>
            </div>
            <div class="article__main-column">
                @if(!article.isLive && !article.hasVideoAtTop) {
                    @article.mainPicture.map{ mainPicture =>
                        @article.mainPicture(width=220).map{ smallCrop =>
                            @fragments.img(mainPicture, smallCrop)
                        }
                    }
                }

                @fragments.byline(article.byline, article)

<<<<<<< HEAD
                <div class="js-article__container article__container cf">
                    @if(article.isLive) {
                        @fragments.autoUpdate()
                    }
=======
            <div class="js-article__container article__container cf">
                @if(article.isLiveBlog) {
                    <div class="cf">
                        @fragments.liveFilter()

                        @if(article.isLive) {
                            @fragments.autoUpdate()
                        }
                    </div>
                }
>>>>>>> 9ae1fe80

                    <div class="article-body from-content-api @if(article.isLive) {live-blog}"
                    itemprop="@if(article.isReview){reviewBody} else {articleBody}">
                            @BodyCleaner(article)
                    </div>

                    @if(storyPackage.nonEmpty && ABRightHandCard.isSwitchedOn) {
                        @fragments.cards.card(storyPackage.last, "right", "More on this story", "Story package card")
                    }
                </div>

<<<<<<< HEAD
                @if(DiscussionSwitch.isSwitchedOn && article.isCommentable) {
                    <div class="article__discussion" id="comments"></div>
=======
                @if(storyPackage.nonEmpty && ABRightHandCard.isSwitchedOn) {
                    @fragments.cards.card(storyPackage.last, "right", "More on this story", "Story package card", "hidden")
>>>>>>> 9ae1fe80
                }
                @fragments.social(article)
            </div>

        </article>


        <div class="article__main-column">
            @if(DiscussionSwitch.isSwitchedOn && article.isCommentable) {
                <div class="d-show-cta-wrapper">
                    <a class="d-show-cta js-show-discussion js-top" href="@LinkTo{/discussion@article.shortUrlId}"
                       data-is-ajax data-link-name="View all comments">
                        View all comments <span class="d-commentcount speech-bubble"><span class="js-commentcount__number"></span></span>
                    </a>
                </div>
            }
            @if(storyPackage.nonEmpty) {
                <aside role="complementary" data-link-context="@article.section">
                    @fragments.relatedTrails(storyPackage, heading = "More on this story", visibleTrails = 5)
                </aside>
            } else {
                <aside class="js-related" role="complementary" data-link-context="related@article.url"></aside>
            }

            <div class="js-popular" role="complementary"></div>
        </div>
    </div>
}<|MERGE_RESOLUTION|>--- conflicted
+++ resolved
@@ -45,23 +45,16 @@
 
                 @fragments.byline(article.byline, article)
 
-<<<<<<< HEAD
                 <div class="js-article__container article__container cf">
-                    @if(article.isLive) {
-                        @fragments.autoUpdate()
+                    @if(article.isLiveBlog) {
+                        <div class="cf">
+                            @fragments.liveFilter()
+
+                            @if(article.isLive) {
+                                @fragments.autoUpdate()
+                            }
+                        </div>
                     }
-=======
-            <div class="js-article__container article__container cf">
-                @if(article.isLiveBlog) {
-                    <div class="cf">
-                        @fragments.liveFilter()
-
-                        @if(article.isLive) {
-                            @fragments.autoUpdate()
-                        }
-                    </div>
-                }
->>>>>>> 9ae1fe80
 
                     <div class="article-body from-content-api @if(article.isLive) {live-blog}"
                     itemprop="@if(article.isReview){reviewBody} else {articleBody}">
@@ -73,14 +66,10 @@
                     }
                 </div>
 
-<<<<<<< HEAD
                 @if(DiscussionSwitch.isSwitchedOn && article.isCommentable) {
                     <div class="article__discussion" id="comments"></div>
-=======
-                @if(storyPackage.nonEmpty && ABRightHandCard.isSwitchedOn) {
-                    @fragments.cards.card(storyPackage.last, "right", "More on this story", "Story package card", "hidden")
->>>>>>> 9ae1fe80
                 }
+
                 @fragments.social(article)
             </div>
 
