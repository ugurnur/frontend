--- conflicted
+++ resolved
@@ -58,14 +58,9 @@
 
 @if(DiscussionSwitch.isSwitchedOn && article.isCommentable) {
     <div class="article__discussion"></div>
-<<<<<<< HEAD
-    <a class="d-show-cta js-show-discussion js-top" href="/discussion/@article.shortUrlId" data-link-name="View all comments">
+    <a class="d-show-cta js-show-discussion js-top" href="/discussion/@article.shortUrlId"
+       data-is-ajax data-link-name="View all comments">
         View all comments <span class="d-commentcount speech-bubble"><span class="js-commentcount__number"></span></span>
-=======
-    <a class="d-show-cta js-show-discussion js-top" href="/discussion/@article.shortUrlId"
-        data-is-ajax data-link-name="View all comments">
-        View all comments <span class="d-commentcount speech-bubble"></span>
->>>>>>> 8169135b
     </a>
 }
 
