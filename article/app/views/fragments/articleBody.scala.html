@(model: ArticlePage)(implicit request: RequestHeader)
@import conf.Switches._

@defining((model.article, model.storyPackage)) { case (article, storyPackage) =>
    
    @if(article.isSponsored) {
        @fragments.sponsored()
    }

    <h2 class="article-zone left-col-deport tone-@VisualTone(article) tone-accent-border">
        <span class="left-col-deport__body">
            <a class="tone-colour" data-link-name="article section" href="@LinkTo{/@article.section}">@Html(article.sectionName.toLowerCase)</a>
        </span>
    </h2>
    <div class="article-wrapper monocolumn-wrapper tone-@VisualTone(article) paragraph-spacing--indents">
        <article id="article" class="article @if(article.isLive){is-live}"
                 itemprop="mainContentOfPage" itemscope itemtype="@article.schemaType" role="main">
            <div class="article__inner article__inner--head">
                <header class="article__head">

                    @fragments.headline(article.headline)

                    @fragments.standfirst(article)

                    @fragments.article.dateline(article.webPublicationDate)

                </header>

                @fragments.witnessCallToAction(article)

                <div class="after-header"></div>
            </div>
            <div class="article__columning-wrapper">
                <div class="article__main-column">

                    @if(!article.hasVideoAtTop) {
                        @if(article.hasMainVideo) {
                            @article.mainVideo.map{ mainVideo =>
                                <div class="media-proportional-container">
                                    <video data-media-id="@mainVideo.id" class="gu-video" controls="controls">
                                        @for(url <- mainVideo.videoAssets.flatMap(_.url)) {
                                            <source src="@url"></source>
                                        }
                                        @mainVideo.videoAssets.find(_.mimeType == "video/mp4").map{ encoding =>
                                            <object type="application/x-shockwave-flash" data="@Static("flash/flashmediaelement.swf")" width="620" height="350">
                                                <param name="allowFullScreen" value="true" />
                                                <param name="movie" value="@Static("flash/flashmediaelement.swf")" />
                                                <param name="flashvars" value="file=@encoding.url&amp;controls=true" />
                                                Sorry, your browser is unable to play this video.
                                            </object>
                                        }
                                    </video>
                                </div>
                            }
                        } else {
                            @fragments.img(article.mainPicture)
                        }
                    }

                    <div class="article__meta-container">
                        @fragments.byline(article.byline, article)

                        @fragments.article.dateline(article.webPublicationDate, secondary=true)
                        <div class="js-comment-count"></div>
                    </div>

                    <div class="js-article__container article__container u-cf">
                        <div class="article-body u-cf from-content-api"
                        itemprop="@if(article.isReview){reviewBody} else {articleBody}">
                            @BodyCleaner(article, article.body)
                        </div>

                        @if(ArticleKeywordsSwitch.isSwitchedOn){
                            <div class="article__keywords" data-link-name="article keywords">
                                @fragments.keywordList(article.keywords)
                            </div>
                        }
<<<<<<< HEAD

=======
>>>>>>> d4b251fb
                    </div>

                    <div class="social-wrapper">
                        @fragments.social(article)
                    </div>
                </div>
                <div class="article__secondary-column" aria-hidden="true">
                    <div class="article__secondary-column__inner@if(storyPackage.nonEmpty) { article__secondary-column__inner--fill-vertically}">
                        <div class="js-sticky-upper sticky-upper--social" data-id="mpu-ad-slot"></div>
                        <div class="u-table">
                            <div class="u-table__row">
                                <div class="u-table__cell u-table__cell--top">
                                    <div class="mpu-context">
                                        <div class="mpu-container js-mpu-ad-slot">
                                            <div class="social-wrapper social-wrapper--aside">
                                                <h2 class="article__meta-heading">Share this article</h2>
                                                @fragments.social(article, "next to content")
                                            </div>
                                        </div>
                                        <div class="open-cta"></div>
                                    </div>
                                </div>
                            </div>

                            <div class="u-table__row">
                                <div class="u-table__cell u-table__cell--collapse u-table__cell--bottom">
                                    <div class="js-sticky-lower" data-id="mpu-ad-slot"></div>
                                    @if(storyPackage.nonEmpty) {
                                        @fragments.cards.card(storyPackage.head, "right", "Read next", "Story package card", "visible")
                                    }
                                </div>
                            </div>

                        </div>
                    </div>
                </div>
            </div>
        </article>

        @if(DiscussionSwitch.isSwitchedOn && article.isCommentable) {
            <div class="article__inner">
                @fragments.discussion(article.isClosedForComments, article.shortUrlId)
            </div>
        }

        @fragments.storyPackagePlaceholder(storyPackage)

        @fragments.mostPopularPlaceholder(article.section)
    </div>

    <script type="text/template" id="tmpl-right-ear">@fragments.onwardRightEar()</script>
}<|MERGE_RESOLUTION|>--- conflicted
+++ resolved
@@ -75,10 +75,6 @@
                                 @fragments.keywordList(article.keywords)
                             </div>
                         }
-<<<<<<< HEAD
-
-=======
->>>>>>> d4b251fb
                     </div>
 
                     <div class="social-wrapper">
