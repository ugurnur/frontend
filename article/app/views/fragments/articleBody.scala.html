@(model: ArticlePage)(implicit request: RequestHeader)
@import conf.Switches._

@defining((model.article, model.storyPackage)) { case (article, storyPackage) =>
    <div class="article-wrapper monocolumn-wrapper">
        <div class="article-v2__inner">
            <h2 class="article-zone type-1">
                <a class="zone-color" data-link-name="article section" href="@LinkTo{/@article.section}">@Html(article.sectionName)</a>
            </h2>
        </div>
        <article id="article" class="article @if(article.isLive){is-live}"
            itemprop="mainContentOfPage" itemscope itemtype="@article.schemaType" role="main">
            <div class="article-v2__inner">
                <header class="article__head">

                    @fragments.headline(article.headline)

                    @fragments.standfirst(article)

                    @fragments.article.dateline(article.webPublicationDate)

                </header>

                @fragments.witnessCallToAction(article)

                <div class="after-header"></div>
            </div>
            <div class="article-v2__columning-wrapper">
                <div class="article-v2__main-column">

                    @if(!article.hasVideoAtTop) {
                        @article.mainPicture.map{ mainPicture =>
                            @article.mainPicture(width=220).map{ smallCrop =>
                                @fragments.img(mainPicture, smallCrop)
                            }
                        }
                    }

                    <div class="article__meta-container">
                        @fragments.byline(article.byline, article)
<<<<<<< HEAD
                        @fragments.article.dateline(article.webPublicationDate)
=======
>>>>>>> 27e65ec3
                    </div>

                    <div class="js-article__container article__container u-cf">
                        <div class="article-body from-content-api"
                        itemprop="@if(article.isReview){reviewBody} else {articleBody}">
                            @BodyCleaner(article, article.body)
                        </div>
                    </div>

                    <div class="social-wrapper">
                        @fragments.social(article)
                    </div>
                </div>
                <div class="article-v2__secondary-column" aria-hidden="true">
                    <div class="article-v2__secondary-column__inner">
                        <div class="u-table">
                            <div class="u-table__row">
                                <div class="u-table__cell u-table__cell--top">
                                    @fragments.social(article, "next to content")
                                </div>
                            </div>
                            <div class="u-table__row">
                                <div class="u-table__cell u-table__cell--bottom">
                                    @if(storyPackage.nonEmpty && ABRightHandCard.isSwitchedOn) {
                                        @fragments.cards.card(storyPackage.last, "right", "More on this story", "Story package card", "hidden")
                                    }
                                </div>
                            </div>
                        </div>
                    </div>
                </div>
            </div>


        </article>


        <div class="article-v2__inner">
            @if(DiscussionSwitch.isSwitchedOn && article.isCommentable) {
                <h3 id="comments" class="type-2 article-zone">Comments</h3>
                <div class="article__discussion"></div>

                <div class="d-show-cta-wrapper">
                    <a class="d-show-cta js-show-discussion" href="@LinkTo{/discussion@article.shortUrlId}"
                       data-is-ajax data-link-name="View all comments">
                        View all comments <span class="d-commentcount speech-bubble"><span class="js-commentcount__number"></span></span>
                    </a>
                </div>
            }
            @if(storyPackage.nonEmpty) {
                <aside role="complementary" data-link-context="@article.section">
                    @fragments.relatedTrails(storyPackage, heading = "More on this story", visibleTrails = 5)
                </aside>
            } else {
                <aside class="js-related" role="complementary" data-link-context="related@article.url"></aside>
            }

            <div class="js-popular" role="complementary"></div>
        </div>
    </div>
}<|MERGE_RESOLUTION|>--- conflicted
+++ resolved
@@ -36,12 +36,11 @@
                         }
                     }
 
-                    <div class="article__meta-container">
+                    <div class="article__meta-container js-comment-count">
                         @fragments.byline(article.byline, article)
-<<<<<<< HEAD
-                        @fragments.article.dateline(article.webPublicationDate)
-=======
->>>>>>> 27e65ec3
+
+                        @fragments.article.dateline(article.webPublicationDate, secondary=true)
+
                     </div>
 
                     <div class="js-article__container article__container u-cf">
