@(article: Article, storyPackage: List[Trail])(implicit request: RequestHeader)

<h2 class="article-zone type-1">
    <a class="zone-color" data-link-name="article section" href="/@article.section">@Html(article.sectionName)</a>
</h2>

<article id="article" class="article @if(article.isLive){is-live}"
    itemprop="mainContentOfPage" itemscope itemtype="@article.schemaType" role="main">

    <header class="article-head">
        @fragments.dateline(article.webPublicationDate, article.isLive)

        @fragments.headline(article.headline)

        @fragments.standfirst(article)
    </header>

    @fragments.witnessCallToAction(article)

    <div class="after-header"></div>

<<<<<<< HEAD
    @if(!article.isLive  && !article.hasVideoAtTop) {
        @article.mainPicture.map{ mainPicture =>
            @article.mainPicture(width=220).map{ smallCrop =>
                @fragments.img(mainPicture, smallCrop)
            }
        }
    }

    @fragments.byline(article.byline, article)

    @if(article.isLive) {
        @fragments.autoUpdate()
    }

    <div class="article-body from-content-api @if(article.isLive) {live-blog}"
        itemprop="@if(article.isReview){reviewBody} else {articleBody}">
        @* <!-- ordering of cleaners is important --> *@
        @withJsoup(BulletCleaner(article.body))(
            PictureCleaner(article),
            InBodyLinkCleaner("in body link"),
            BlockNumberCleaner,
            TweetCleaner,
            WitnessCleaner,
            VideoPosterCleaner(article.videoAssets)
        )
=======



    <div class="tabs">
        <ol class="tabs__container js-tabs">
            <li class="tabs__tab tabs__tab--selected">
                <a class="tabs__link" href="#tabs-article" data-link-name="Article tab">Article</a>
            </li>
            <li class="tabs__tab">
                <a class="tabs__link js-show-discussion" href="#tabs-discussion" data-link-name="Discussion tab">
                    Discussion <span class="discussion-comment-count"></span>
                </a>
            </li>
        </ol>

        <div class="tabs__content">
             <div class="tabs__pane" id="tabs-article">

                @if(!article.isLive && !article.hasVideoAtTop) {
                    @article.mainPicture.map{ mainPicture =>
                        @article.mainPicture(width=220).map{ smallCrop =>
                            @fragments.img(mainPicture, smallCrop)
                        }
                    }
                }

                @if(article.byline.nonEmpty) {
                    <div class="article__byline">
                        @fragments.byline(article.byline, article)
                    </div>
                }

                @if(article.isLive) {
                    @fragments.autoUpdate()
                }

                <div class="article__body from-content-api @if(article.isLive) {live-blog}"
                    itemprop="@if(article.isReview){reviewBody} else {articleBody}">
                    @* <!-- ordering of cleaners is important --> *@
                    @withJsoup(BulletCleaner(article.body))(
                        PictureCleaner(article),
                        InBodyLinkCleaner("in body link"),
                        BlockNumberCleaner,
                        TweetCleaner,
                        WitnessCleaner,
                        VideoPosterCleaner(article.videoAssets)
                    )
                </div>

             </div>
             <div class="tabs__pane js-hidden" id="tabs-discussion">
                <div class="discussion-container"></div>
             </div>
        </div>
>>>>>>> 12b470ae
    </div>
    
</article>

@fragments.social(article)

@if(storyPackage.nonEmpty) {
    <aside role="complementary">
        @fragments.relatedTrails(storyPackage, heading = "More on this story", visibleTrails = 5)
    </aside>
} else {
    <aside class="js-related" role="complementary"></aside>
}

<div   class="js-popular" role="complementary"></div><|MERGE_RESOLUTION|>--- conflicted
+++ resolved
@@ -19,36 +19,6 @@
 
     <div class="after-header"></div>
 
-<<<<<<< HEAD
-    @if(!article.isLive  && !article.hasVideoAtTop) {
-        @article.mainPicture.map{ mainPicture =>
-            @article.mainPicture(width=220).map{ smallCrop =>
-                @fragments.img(mainPicture, smallCrop)
-            }
-        }
-    }
-
-    @fragments.byline(article.byline, article)
-
-    @if(article.isLive) {
-        @fragments.autoUpdate()
-    }
-
-    <div class="article-body from-content-api @if(article.isLive) {live-blog}"
-        itemprop="@if(article.isReview){reviewBody} else {articleBody}">
-        @* <!-- ordering of cleaners is important --> *@
-        @withJsoup(BulletCleaner(article.body))(
-            PictureCleaner(article),
-            InBodyLinkCleaner("in body link"),
-            BlockNumberCleaner,
-            TweetCleaner,
-            WitnessCleaner,
-            VideoPosterCleaner(article.videoAssets)
-        )
-=======
-
-
-
     <div class="tabs">
         <ol class="tabs__container js-tabs">
             <li class="tabs__tab tabs__tab--selected">
@@ -64,35 +34,31 @@
         <div class="tabs__content">
              <div class="tabs__pane" id="tabs-article">
 
-                @if(!article.isLive && !article.hasVideoAtTop) {
-                    @article.mainPicture.map{ mainPicture =>
-                        @article.mainPicture(width=220).map{ smallCrop =>
-                            @fragments.img(mainPicture, smallCrop)
-                        }
-                    }
-                }
+                 @if(!article.isLive  && !article.hasVideoAtTop) {
+                     @article.mainPicture.map{ mainPicture =>
+                         @article.mainPicture(width=220).map{ smallCrop =>
+                             @fragments.img(mainPicture, smallCrop)
+                         }
+                     }
+                 }
 
-                @if(article.byline.nonEmpty) {
-                    <div class="article__byline">
-                        @fragments.byline(article.byline, article)
-                    </div>
-                }
+                 @fragments.byline(article.byline, article)
 
-                @if(article.isLive) {
-                    @fragments.autoUpdate()
-                }
+                 @if(article.isLive) {
+                     @fragments.autoUpdate()
+                 }
 
-                <div class="article__body from-content-api @if(article.isLive) {live-blog}"
-                    itemprop="@if(article.isReview){reviewBody} else {articleBody}">
-                    @* <!-- ordering of cleaners is important --> *@
-                    @withJsoup(BulletCleaner(article.body))(
-                        PictureCleaner(article),
-                        InBodyLinkCleaner("in body link"),
-                        BlockNumberCleaner,
-                        TweetCleaner,
-                        WitnessCleaner,
-                        VideoPosterCleaner(article.videoAssets)
-                    )
+                 <div class="article-body from-content-api @if(article.isLive) {live-blog}"
+                 itemprop="@if(article.isReview){reviewBody} else {articleBody}">
+                     @* <!-- ordering of cleaners is important --> *
+                     @withJsoup(BulletCleaner(article.body))(
+                         PictureCleaner(article),
+                         InBodyLinkCleaner("in body link"),
+                         BlockNumberCleaner,
+                         TweetCleaner,
+                         WitnessCleaner,
+                         VideoPosterCleaner(article.videoAssets)
+                     )
                 </div>
 
              </div>
@@ -100,7 +66,6 @@
                 <div class="discussion-container"></div>
              </div>
         </div>
->>>>>>> 12b470ae
     </div>
     
 </article>
