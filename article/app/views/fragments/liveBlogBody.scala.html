@(model: LiveBlogPage)(implicit request: RequestHeader)

@import common.{LinkTo, Localisation}
@import conf.Switches._
@import views.support.TrailCssClasses.articleToneClass
@import com.gu.facia.client.models.CollectionConfig
@import views.BodyCleaner

@defining(model.article) {  article =>
<div class="l-side-margins l-side-margins--layout-content">
    <article id="live-blog" data-test-id="live-blog"
        class="content content--liveblog tonal tonal--@articleToneClass(article) blog @if(article.isLive){is-live} section-@article.sectionName.toLowerCase"
        itemprop="mainContentOfPage" itemscope itemtype="@article.schemaType" role="main">

        <header class="content__head tonal__head tonal__head--@articleToneClass(article)">
            @* UPPER HEADER *@
            <div class="content__header tonal__header u-cf">
                <div class="gs-container">
                    <div class="content__main-column content__main-column--liveblog">
<<<<<<< HEAD

                        <div class="content__labels">
                            <div class="content__section-label">
                                <a class="content__section-label__link" data-link-name="article section" href="@LinkTo{/@article.section}">@Html(Localisation(article.sectionName.toLowerCase))</a>
                            </div>

                            @fragments.meta.metaInline(article)
                        </div>

=======
                        @fragments.meta.metaInline(article)
>>>>>>> 91861882
                        <h1 itemprop="headline" class="content__headline js-score">@Html(article.headline)</h1>
                    </div>
                </div>
            </div>
            @* LOWER HEADER *@
            <div class="tonal__standfirst u-cf">
                <div class="gs-container">
                    <div class="content__main-column content__main-column--liveblog">
                        <div class="content__updated-container content__updated-container--liveblog">
                            @if(article.isLive) {<span class="blog__live"><span class="blog__live-icon"></span>LIVE</span> }Updated <time class="js-timestamp" datetime="@article.webPublicationDate" data-relativeformat="med"></time>
                        </div>

                        @fragments.standfirst(article)

                        <div class="content__meta-container content__meta-container--liveblog u-cf">
                            <div class="media__img meta__image">
                                @fragments.meta.bylineImage(article)
                            </div>
                            <div class="media__body meta__body">
                                @fragments.meta.byline(article.byline, article)
                                @fragments.meta.dateline(article.webPublicationDate, secondary = true)
                                <div class="content__head__comment-count js-comment-count content__head__comment-count--liveblog"></div>
                            </div>
                        </div>
                    </div>
                </div>
            </div>
        </header>

        <div class="tonal__main tonal__main--@articleToneClass(article)">
            <div class="gs-container">
                <div class="content__main-column content__main-column--liveblog">
                    <div class="js-cricket-score js-football-tabs js-football-meta football-tabs content__mobile-full-width"></div>

                    @fragments.mainMedia(article)

                    @fragments.witnessCallToAction(article)

                    <div class="blog__left-col">

                        @fragments.commercial.badge(article)

                        <div class="js-top-marker"></div>
                        @if(article.hasKeyEvents) {
                            <div class="blog__timeline blog__dropdown js-live-blog__key-events">
                                <div class="blog__timeline-container js-live-blog__timeline-container" data-component="timeline">
                                    @fragments.dropdown("Key events", Some("key-events"), false) {
                                        <ul class="timeline js-live-blog__timeline u-unstyled"></ul>
                                    }
                                    <div class="js-comment-count comment-count--timeline"></div>
                                </div>
                            </div>
                        }
                        <div class="js-components-container"></div>
                    </div>

                    @fragments.dropdown("Live feed", Some("live-feed"), true) {
                        <div class="js-article__container" data-component="body">
                            @fragments.liveFilter(article.isLive)

                            <div class="js-liveblog-body u-cf from-content-api js-blog-blocks @if(article.isLive) {live-blog}" data-test-id="live-blog-blocks"
                                itemprop="@if(article.isReview) {reviewBody} else {articleBody}">
                                @BodyCleaner(article, article.body)
                            </div>
                        </div>

                        <div class="submeta-container">
                            <div class="submeta" data-link-name="keywords">
                                @fragments.keywordList(article.keywords, tone = Some(article.visualTone))
                            </div>
                            <div class="submeta" data-component="share">
                                @fragments.social(article)
                            </div>
                        </div>

                        <div class="after-article js-after-article"></div>

                        <div class="js-bottom-marker"></div>
                    }
                </div>

                <div class="content__secondary-column" aria-hidden="true">
                    <div class="mpu-container js-mpu-ad-slot"></div>
                    @if(model.related.hasStoryPackage) {
                        <aside role="complementary" class="blog__related">
                            <h3 class="blog__related__head">More on this story</h3>
                            <ul class="u-unstyled">
                                @model.related.storyPackage.take(4).zipWithIndex.map { case (item, index) =>
                                    @fragments.collections.items.standard(item, index, 1, "blog__related__item")(request, CollectionConfig.emptyConfig)
                                }
                            </ul>
                        </aside>
                    }
                </div>

            </div>
        </div>
    </article>

    @fragments.contentFooter(article, model.related)

    }
</div><|MERGE_RESOLUTION|>--- conflicted
+++ resolved
@@ -17,19 +17,7 @@
             <div class="content__header tonal__header u-cf">
                 <div class="gs-container">
                     <div class="content__main-column content__main-column--liveblog">
-<<<<<<< HEAD
-
-                        <div class="content__labels">
-                            <div class="content__section-label">
-                                <a class="content__section-label__link" data-link-name="article section" href="@LinkTo{/@article.section}">@Html(Localisation(article.sectionName.toLowerCase))</a>
-                            </div>
-
-                            @fragments.meta.metaInline(article)
-                        </div>
-
-=======
                         @fragments.meta.metaInline(article)
->>>>>>> 91861882
                         <h1 itemprop="headline" class="content__headline js-score">@Html(article.headline)</h1>
                     </div>
                 </div>
