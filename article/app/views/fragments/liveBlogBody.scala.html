@(model: LiveBlogPage)(implicit request: RequestHeader)
@import conf.Switches._

@defining((model.article, model.storyPackage, !model.article.isSport)) {  case (article, storyPackage, isDefault) =>
    <div class="gs-container">
        <h2 class="article__zone blog__zone @if(isDefault){blog__zone--default} right-col-deport tone-@VisualTone(article) tone-accent-border hide-on-mobile-if-localnav">
            <span class="blog__zone__inner right-col-deport__body" data-component="meta">
                <a class="blog__zone__link" data-link-name="article section" href="@LinkTo{/@article.section}">@Html(article.sectionName.toLowerCase)</a>
            </span>
        </h2>
        <div class="article-wrapper monocolumn-wrapper tone-@VisualTone(article)">
            <article id="article" class="article @if(article.isLive){is-live} blog"
            itemprop="mainContentOfPage" itemscope itemtype="@article.schemaType" role="main">

                <div class="blog__inner blog__inner--head@if(isDefault){ blog__head-background--default}">
                    <header class="article__head">

                        @article.series.headOption.map { series =>
                            @fragments.meta.series(series.id, series.name, List("inline", "live"))
                        }

                        <h1 itemprop="headline" class="blog__headline js-score">@Html(article.headline)</h1>

                        <div class="blog__head-lower blog__head-background--accent">
                            <div class="blog__last-updated-container">
                                @if(article.isLive) {<span class="blog__live">LIVE</span> }updated <time class="js-timestamp" datetime="@article.webPublicationDate" data-relativeformat="med"></time>
                            </div>

                            <div class="blog__meta-container">
                                @fragments.meta.byline(article.byline, article)
                                @fragments.meta.dateline(article.webPublicationDate, secondary = true)
                                <div class="js-comment-count blog__comment-count"></div>
                            </div>
                        </div>

                    </header>

                    <div class="after-header js-after-head"></div>
                </div>
                <div class="blog__columning-wrapper">
                    <div class="blog__main-column blog__main-background">
                        <div class="blog__standfirst-container">
                            @fragments.standfirst(article)

                            <div class="js-football-meta"></div>

                            @fragments.witnessCallToAction(article)

                            @if(!article.hasVideoAtTop) {
                                @if(article.hasMainVideo) {
                                    @article.mainVideo.map{ mainVideo =>
                                        <div class="gu-video-wrapper">
                                            <div class="u-responsive-ratio u-responsive-ratio--hd">
                                                <video data-media-id="@mainVideo.id" class="gu-video" controls="controls">
                                                    @for(url <- mainVideo.videoAssets.flatMap(_.url)) {
                                                        <source src="@url" />
                                                    }
                                                    @mainVideo.videoAssets.find(_.mimeType == "video/mp4").map{ encoding =>
                                                        <object type="application/x-shockwave-flash" data="@Static("flash/flashmediaelement.swf")" width="620" height="350">
                                                            <param name="allowFullScreen" value="true" />
                                                            <param name="movie" value="@Static("flash/flashmediaelement.swf")" />
                                                            <param name="flashvars" value="file=@encoding.url&amp;controls=true" />
                                                            Sorry, your browser is unable to play this video.
                                                        </object>
                                                    }
                                                </video>
                                            </div>
                                        </div>
                                    }
                                } else {
                                    @fragments.img(article.mainPicture)
                                }
                            }
                        </div>

                        <div class="blog__left-col js-right-hand-component">
                            <div class="js-top-marker">
                                @if(article.hasKeyEvents) {
                                    <div class="blog__timeline blog__dropdown js-live-blog__key-events">
                                        <div class="blog__timeline-container js-live-blog__timeline-container" data-component="timeline">
                                            @fragments.dropdown("Key events", "live", true) {
                                                <ul class="timeline js-live-blog__timeline u-unstyled"></ul>
                                            }
                                        </div>
                                    </div>
<<<<<<< HEAD
                                }
                            </div>
                            <div class="js-components"></div>
                        </div>

                        @fragments.dropdown("Live feed", "live", true) {
                            <div class="js-article__container article__container" data-component="body">
                                @fragments.liveFilter(article.isLive)
=======
                                </div>
                            }
                        } else {
                            @fragments.img(article.mainPicture)
                        }
                    }
                </div>

                <div class="blog__left-col js-right-hand-component">
                    <div class="js-top-marker"></div>
                    @if(article.hasKeyEvents) {
                        <div class="blog__timeline blog__dropdown js-live-blog__key-events">
                            <div class="blog__timeline-container js-live-blog__timeline-container" data-component="timeline">
                                @fragments.dropdown("Key events", "key-events", true) {
                                    <ul class="timeline js-live-blog__timeline u-unstyled"></ul>
                                }
                            </div>
                        </div>
                    }
                    <div class="js-components"></div>
                </div>

                @fragments.dropdown("Live feed", "live-feed", true) {
                    <div class="js-article__container article__container" data-component="body">
                        @fragments.liveFilter(article.isLive)
>>>>>>> cd7fce3b

                                <div class="article-body u-cf from-content-api js-blog-blocks @if(article.isLive) {live-blog}"
                                itemprop="@if(article.isReview) {reviewBody} else {articleBody}">
                                    @BodyCleaner(article, article.body)
                                </div>

                                <div class="article__keywords" data-link-name="live blog keywords">
                                    @fragments.keywordList(article.keywords)
                                </div>
                            </div>

                            <div class="social-wrapper" data-component="share">
                                @fragments.social(article)
                            </div>
                            <div class="js-bottom-marker"></div>
                        }
                        <div class="after-article js-after-article"></div>
                    </div>
                    <div class="blog__secondary-column" aria-hidden="true">
                        <div class="blog__secondary-column__inner">
                            <div class="u-table">
                                <div class="u-table__row">
                                    <div class="u-table__cell u-table__cell--top">
                                        @if(storyPackage.nonEmpty) {
                                            <aside role="complementary" class="blog__related">
                                                <h3 class="blog__related__head">More on this story</h3>
                                                <ul class="u-unstyled">
                                                @storyPackage.take(4).zipWithIndex.map { case (item, index) =>
                                                    @fragments.collections.items.standard(item, index, 1, "blog__related__item")
                                                }
                                                </ul>
                                            </aside>
                                        }
                                        <div class="mpu-context">
                                            <div class="mpu-container js-mpu-ad-slot"></div>
                                        </div>
                                    </div>
                                </div>
                            </div>
                        </div>
                    </div>
                </div>
            </article>

            @if(DiscussionSwitch.isSwitchedOn && article.isCommentable) {
                <div class="blog__inner" data-component="discussion">
                    @fragments.discussion(article.isClosedForComments, article.shortUrlId)
                </div>
            }

        </div>
    </div>

    @fragments.storyPackagePlaceholder(storyPackage)
    @fragments.onwardPlaceholder(VisualTone(article))

    <div class="facia-container facia-container--layout-article">
        @fragments.mostPopularPlaceholder(article.section)
    </div>
}<|MERGE_RESOLUTION|>--- conflicted
+++ resolved
@@ -74,51 +74,22 @@
                         </div>
 
                         <div class="blog__left-col js-right-hand-component">
-                            <div class="js-top-marker">
-                                @if(article.hasKeyEvents) {
-                                    <div class="blog__timeline blog__dropdown js-live-blog__key-events">
-                                        <div class="blog__timeline-container js-live-blog__timeline-container" data-component="timeline">
-                                            @fragments.dropdown("Key events", "live", true) {
-                                                <ul class="timeline js-live-blog__timeline u-unstyled"></ul>
-                                            }
-                                        </div>
+                            <div class="js-top-marker"></div>
+                            @if(article.hasKeyEvents) {
+                                <div class="blog__timeline blog__dropdown js-live-blog__key-events">
+                                    <div class="blog__timeline-container js-live-blog__timeline-container" data-component="timeline">
+                                        @fragments.dropdown("Key events", "key-events", true) {
+                                            <ul class="timeline js-live-blog__timeline u-unstyled"></ul>
+                                        }
                                     </div>
-<<<<<<< HEAD
-                                }
-                            </div>
+                                </div>
+                            }
                             <div class="js-components"></div>
                         </div>
 
-                        @fragments.dropdown("Live feed", "live", true) {
+                        @fragments.dropdown("Live feed", "live-feed", true) {
                             <div class="js-article__container article__container" data-component="body">
                                 @fragments.liveFilter(article.isLive)
-=======
-                                </div>
-                            }
-                        } else {
-                            @fragments.img(article.mainPicture)
-                        }
-                    }
-                </div>
-
-                <div class="blog__left-col js-right-hand-component">
-                    <div class="js-top-marker"></div>
-                    @if(article.hasKeyEvents) {
-                        <div class="blog__timeline blog__dropdown js-live-blog__key-events">
-                            <div class="blog__timeline-container js-live-blog__timeline-container" data-component="timeline">
-                                @fragments.dropdown("Key events", "key-events", true) {
-                                    <ul class="timeline js-live-blog__timeline u-unstyled"></ul>
-                                }
-                            </div>
-                        </div>
-                    }
-                    <div class="js-components"></div>
-                </div>
-
-                @fragments.dropdown("Live feed", "live-feed", true) {
-                    <div class="js-article__container article__container" data-component="body">
-                        @fragments.liveFilter(article.isLive)
->>>>>>> cd7fce3b
 
                                 <div class="article-body u-cf from-content-api js-blog-blocks @if(article.isLive) {live-blog}"
                                 itemprop="@if(article.isReview) {reviewBody} else {articleBody}">
