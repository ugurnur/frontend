--- conflicted
+++ resolved
@@ -17,16 +17,9 @@
                     @if(LiveCricketSwitch.isSwitchedOn) {
                         @article.cricketMatch.map { id =>
                             <div class="after-headline">
-<<<<<<< HEAD
                                 <a class="cta-small zone-color" href="@LinkTo{/sport@id}" data-link-name="view scorecard: @id"
-                                    itemprop="significantLink" id="schema-WebPage">View full scorecard
-                                    <i class="i i-sport-arrow-small"></i>
-                                </a>
-=======
-                                <a class="cta-small type-8 zone-color" href="@LinkTo{/sport@id}" data-link-name="view scorecard: @id"
                                     itemprop="significantLink"
                                     id="schema-WebPage">View full scorecard<i class="i i-sport-arrow-small"></i></a>
->>>>>>> f147bf99
                             </div>
                         }
                     }
