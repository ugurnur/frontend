--- conflicted
+++ resolved
@@ -108,7 +108,6 @@
                         }
                         <div class="after-article js-after-article"></div>
                     </div>
-<<<<<<< HEAD
                     <div class="blog__secondary-column" aria-hidden="true">
                         <div class="blog__secondary-column__inner">
                             <div class="u-table">
@@ -119,27 +118,10 @@
                                                 <h3 class="blog__related__head">More on this story</h3>
                                                 <ul class="u-unstyled">
                                                 @storyPackage.take(4).zipWithIndex.map { case (item, index) =>
-                                                    @fragments.collections.items.standard(item, index, 1, "blog__related__item")
+                                                    @fragments.collections.items.standard(item, index, 1, "blog__related__item")(request, Config.emptyConfig)
                                                 }
                                                 </ul>
                                             </aside>
-=======
-                    <div class="js-bottom-marker"></div>
-                }
-                <div class="after-article js-after-article"></div>
-            </div>
-            <div class="blog__secondary-column" aria-hidden="true">
-                <div class="blog__secondary-column__inner">
-                    <div class="u-table">
-                        <div class="u-table__row">
-                            <div class="u-table__cell u-table__cell--top">
-                                @if(storyPackage.nonEmpty) {
-                                    <aside role="complementary" class="blog__related">
-                                        <h3 class="blog__related__head">More on this story</h3>
-                                        <ul class="u-unstyled">
-                                        @storyPackage.take(4).zipWithIndex.map { case (item, index) =>
-                                            @fragments.collections.items.standard(item, index, 1, "blog__related__item")(request, Config.emptyConfig)
->>>>>>> 682861a1
                                         }
                                         <div class="mpu-context">
                                             <div class="mpu-container js-mpu-ad-slot"></div>
