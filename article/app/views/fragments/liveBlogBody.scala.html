@(model: LiveBlogPage)(implicit request: RequestHeader)
@import conf.Switches._

@defining((model.article, model.storyPackage, !model.article.isSport)) {  case (article, storyPackage, isDefault) =>
<article class="content content--liveblog tone-@article.visualTone blog @if(article.isLive){is-live}" itemprop="mainContentOfPage" itemscope itemtype="@article.schemaType" role="main">

    <header class="content__head content__head--tonal">
        @* UPPER HEADER *@
        <div class="tone-background">
            <div class="gs-container">
                <div class="content__main-column content__main-column--liveblog">
                    <div class="content__section">
                        <a class="tone-colour" data-link-name="article section" href="@LinkTo{/@article.section}">@Html(article.sectionName.toLowerCase)</a>
                    </div>

                    @article.series.headOption.map { series =>
                        @fragments.meta.series(series.id, series.name, List("inline", "live"))
                    }

                    <h1 itemprop="headline" class="content__headline js-score">@Html(article.headline)</h1>
                </div>
            </div>
        </div>
        @* LOWER HEADER *@
        <div class="tone-background--accent content__head__lower">
            <div class="gs-container">
                <div class="content__main-column content__main-column--liveblog">
                    <div class="blog__last-updated-container">
                        @if(article.isLive) {<span class="blog__live">LIVE</span> }updated <time class="js-timestamp" datetime="@article.webPublicationDate" data-relativeformat="med"></time>
                    </div>

                    <div class="blog__meta-container">
                        @fragments.meta.byline(article.byline, article)
                        @fragments.meta.dateline(article.webPublicationDate, secondary = true)
                        <div class="js-comment-count blog__comment-count"></div>
                    </div>
                </div>
            </div>
        </div>

    </header>

    <div class="gs-container">
        <div class="content__main-column content__main-column--liveblog">

            @fragments.standfirst(article)

            @fragments.mainMedia(article)

            <div class="blog__left-col">
                <div class="js-top-marker"></div>
                @if(article.hasKeyEvents) {
                    <div class="blog__timeline blog__dropdown js-live-blog__key-events">
                        <div class="blog__timeline-container js-live-blog__timeline-container" data-component="timeline">
                        @fragments.dropdown("Key events", "key-events", true) {
                            <ul class="timeline js-live-blog__timeline u-unstyled"></ul>
                        }
                        </div>
                    </div>
                }
                <div class="js-components-container"></div>
            </div>

            @fragments.dropdown("Live feed", "live-feed", true) {
                <div class="js-article__container" data-component="body">
                    @fragments.liveFilter(article.isLive)

                    <div class="article-body u-cf from-content-api js-blog-blocks @if(article.isLive) {live-blog}"
                    itemprop="@if(article.isReview) {reviewBody} else {articleBody}">
                    @BodyCleaner(article, article.body)
                    </div>

                    <div class="content__keywords" data-link-name="live blog keywords">
                    @fragments.keywordList(article.keywords)
                    </div>
                </div>

                <div class="social-wrapper" data-component="share">
                @fragments.social(article)
                </div>
                <div class="js-bottom-marker"></div>
            }
        </div>


        <div class="content__secondary-column" aria-hidden="true">
            @if(storyPackage.nonEmpty) {
                <aside role="complementary" class="blog__related">
                    <h3 class="blog__related__head">More on this story</h3>
                    <ul class="u-unstyled">
                    @storyPackage.take(4).zipWithIndex.map { case (item, index) =>
                        @fragments.collections.items.standard(item, index, 1, "blog__related__item")(request, Config.emptyConfig)
                    }
                    </ul>
                </aside>
            }
            <div class="mpu-container js-mpu-ad-slot"></div>
        </div>

    </div>
</article>

@if(DiscussionSwitch.isSwitchedOn && article.isCommentable) {
<div class="gs-container">
    <div class="content__main-column content__main-column--liveblog" data-component="discussion">
        @fragments.discussion(article.isClosedForComments, article.shortUrlId)
    </div>
<<<<<<< HEAD
    <div class="gs-container">
        <div class="article-wrapper monocolumn-wrapper article__breadcrumb" itemscope itemtype="http://data-vocabulary.org/Breadcrumb" data-link-name="live-blog breadcrumbs">
            @fragments.breadcrumb(article)
        </div>
=======
</div>
}

@fragments.storyPackagePlaceholder(storyPackage)
@fragments.onwardPlaceholder(article.visualTone)

<div class="facia-container facia-container--layout-article">
    @fragments.mostPopularPlaceholder(article.section)
</div>

<div class="gs-container">
    <div class="content__breadcrumb" itemscope itemtype="http://schema.org/Organization" data-link-name="article breadcrumbs">
        @fragments.breadcrumb(article)
>>>>>>> 6fca2271
    </div>
</div>
}<|MERGE_RESOLUTION|>--- conflicted
+++ resolved
@@ -105,12 +105,7 @@
     <div class="content__main-column content__main-column--liveblog" data-component="discussion">
         @fragments.discussion(article.isClosedForComments, article.shortUrlId)
     </div>
-<<<<<<< HEAD
-    <div class="gs-container">
-        <div class="article-wrapper monocolumn-wrapper article__breadcrumb" itemscope itemtype="http://data-vocabulary.org/Breadcrumb" data-link-name="live-blog breadcrumbs">
-            @fragments.breadcrumb(article)
-        </div>
-=======
+
 </div>
 }
 
@@ -122,9 +117,8 @@
 </div>
 
 <div class="gs-container">
-    <div class="content__breadcrumb" itemscope itemtype="http://schema.org/Organization" data-link-name="article breadcrumbs">
+    <div class="article-wrapper monocolumn-wrapper content__breadcrumb"  data-link-name="article breadcrumbs">
         @fragments.breadcrumb(article)
->>>>>>> 6fca2271
     </div>
 </div>
 }