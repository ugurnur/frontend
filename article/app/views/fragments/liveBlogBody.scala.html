--- conflicted
+++ resolved
@@ -127,23 +127,7 @@
 
         <div class="article-v2__inner">
             @if(DiscussionSwitch.isSwitchedOn && article.isCommentable) {
-<<<<<<< HEAD
                 @fragments.discussion(article.isClosedForComments, article.shortUrlId)
-=======
-                <h3 id="comments" class="article__sub-head tone-colour tone-border">Comments</h3>
-                <div class="article__discussion"></div>
-
-                <div class="d-show-cta-wrapper">
-                    <a class="d-show-cta js-show-discussion" href="@LinkTo{/discussion@article.shortUrlId}"
-                    data-is-ajax data-link-name="View all comments">
-                        View all comments
-                        <span class="d-commentcount speech-bubble tone-background tone-border">
-                            <span class="js-commentcount__number"></span>
-                        </span>
-                        <i class="i i-arrow-grey-down"></i>
-                    </a>
-                </div>
->>>>>>> 5252a0d8
             }
             @if(storyPackage.nonEmpty) {
                 <aside role="complementary" data-link-context="@article.section">
