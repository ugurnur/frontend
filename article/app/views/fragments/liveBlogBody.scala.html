@(model: LiveBlogPage)(implicit request: RequestHeader)
@import conf.Switches._

@defining((model.article, model.storyPackage, !model.article.isSport)) {  case (article, storyPackage, isDefault) =>
    <div class="gs-container">
        <h2 class="article__zone blog__zone @if(isDefault){blog__zone--default} right-col-deport tone-@VisualTone(article) tone-accent-border hide-on-mobile-if-localnav">
            <span class="blog__zone__inner right-col-deport__body" data-component="meta">
                <a class="blog__zone__link" data-link-name="article section" href="@LinkTo{/@article.section}">@Html(article.sectionName.toLowerCase)</a>
            </span>
        </h2>
        <div class="article-wrapper monocolumn-wrapper tone-@VisualTone(article)">
            <article id="article" class="article @if(article.isLive){is-live} blog"
            itemprop="mainContentOfPage" itemscope itemtype="@article.schemaType" role="main">

                <div class="blog__inner blog__inner--head@if(isDefault){ blog__head-background--default}">
                    <header class="article__head">

                        @article.series.headOption.map { series =>
                            @fragments.meta.series(series.id, series.name, List("inline", "live"))
                        }

                        <h1 itemprop="headline" class="blog__headline js-score">@Html(article.headline)</h1>

                        <div class="blog__head-lower blog__head-background--accent">
                            <div class="blog__last-updated-container">
                                @if(article.isLive) {<span class="blog__live">LIVE</span> }updated <time class="js-timestamp" datetime="@article.webPublicationDate" data-relativeformat="med"></time>
                            </div>

                            <div class="blog__meta-container">
                                @fragments.meta.byline(article.byline, article)
                                @fragments.meta.dateline(article.webPublicationDate, secondary = true)
                                <div class="js-comment-count blog__comment-count"></div>
                            </div>
                        </div>

                    </header>

                    <div class="after-header js-after-head"></div>
                </div>
                <div class="blog__columning-wrapper">
                    <div class="blog__main-column blog__main-background">
                        <div class="blog__standfirst-container">
                            @fragments.standfirst(article)

                            <div class="js-football-meta"></div>

                            @fragments.witnessCallToAction(article)

                            @if(!article.hasVideoAtTop) {
                                @if(article.hasMainVideo) {
                                    @article.mainVideo.map{ mainVideo =>
                                        <div class="gu-video-wrapper">
                                            <div class="u-responsive-ratio u-responsive-ratio--hd">
                                                <video data-media-id="@mainVideo.id" class="gu-video" controls="controls">
                                                    @for(url <- mainVideo.videoAssets.flatMap(_.url)) {
                                                        <source src="@url" />
                                                    }
                                                    @mainVideo.videoAssets.find(_.mimeType == "video/mp4").map{ encoding =>
                                                        <object type="application/x-shockwave-flash" data="@Static("flash/flashmediaelement.swf")" width="620" height="350">
                                                            <param name="allowFullScreen" value="true" />
                                                            <param name="movie" value="@Static("flash/flashmediaelement.swf")" />
                                                            <param name="flashvars" value="file=@encoding.url&amp;controls=true" />
                                                            Sorry, your browser is unable to play this video.
                                                        </object>
                                                    }
                                                </video>
                                            </div>
                                        </div>
                                    }
                                } else {
                                    @fragments.img(article.mainPicture)
                                }
                            }
                        </div>

                        <div class="blog__left-col js-right-hand-component">
                            <div class="js-top-marker"></div>
                            @if(article.hasKeyEvents) {
                                <div class="blog__timeline blog__dropdown js-live-blog__key-events">
                                    <div class="blog__timeline-container js-live-blog__timeline-container" data-component="timeline">
                                        @fragments.dropdown("Key events", "live") {
                                            <ul class="timeline js-live-blog__timeline u-unstyled"></ul>
                                        }
                                    </div>
                                </div>
                            }
<<<<<<< HEAD
                            <div class="js-components"></div>
                        </div>
=======
                        } else {
                            @fragments.img(article.mainPicture)
                        }
                    }
                </div>

                <div class="blog__left-col js-right-hand-component">
                    <div class="js-top-marker affix-top-marker">
                        @if(article.hasKeyEvents) {
                            <div class="blog__timeline blog__dropdown js-live-blog__key-events">
                                <div class="blog__timeline-container js-live-blog__timeline-container" data-component="timeline">
                                    @fragments.dropdown("Key events", "live") {
                                        <ul class="timeline js-live-blog__timeline u-unstyled"></ul>
                                    }
                                </div>
                            </div>
                        }
                    </div>
                    <div class="js-components"></div>
                </div>
>>>>>>> 6288af7c

                        @fragments.dropdown("Live feed", "live", true) {
                            <div class="js-article__container article__container" data-component="body">
                                @fragments.liveFilter(article.isLive)

                                <div class="article-body u-cf from-content-api js-blog-blocks @if(article.isLive) {live-blog}"
                                itemprop="@if(article.isReview) {reviewBody} else {articleBody}">
                                    @BodyCleaner(article, article.body)
                                </div>

                                <div class="article__keywords" data-link-name="live blog keywords">
                                    @fragments.keywordList(article.keywords)
                                </div>
                            </div>

                            <div class="social-wrapper" data-component="share">
                                @fragments.social(article)
                            </div>
                            <div class="js-bottom-marker"></div>
                        }
                        <div class="after-article js-after-article"></div>
                    </div>
                    <div class="blog__secondary-column" aria-hidden="true">
                        <div class="blog__secondary-column__inner">
                            <div class="u-table">
                                <div class="u-table__row">
                                    <div class="u-table__cell u-table__cell--top">
                                        <div class="mpu-context">
                                            <div class="mpu-container js-mpu-ad-slot"></div>
                                        </div>
                                    </div>
                                </div>
                            </div>
                        </div>
                    </div>
                </div>
            </article>

            @if(DiscussionSwitch.isSwitchedOn && article.isCommentable) {
                <div class="blog__inner" data-component="discussion">
                    @fragments.discussion(article.isClosedForComments, article.shortUrlId)
                </div>
            }

        </div>
    </div>
    <div class="facia-container facia-container--layout-article">
        @fragments.storyPackagePlaceholder(storyPackage)

        @fragments.onwardPlaceholder(VisualTone(article))

        @fragments.mostPopularPlaceholder(article.section)
    </div>
}<|MERGE_RESOLUTION|>--- conflicted
+++ resolved
@@ -74,41 +74,19 @@
                         </div>
 
                         <div class="blog__left-col js-right-hand-component">
-                            <div class="js-top-marker"></div>
-                            @if(article.hasKeyEvents) {
-                                <div class="blog__timeline blog__dropdown js-live-blog__key-events">
-                                    <div class="blog__timeline-container js-live-blog__timeline-container" data-component="timeline">
-                                        @fragments.dropdown("Key events", "live") {
-                                            <ul class="timeline js-live-blog__timeline u-unstyled"></ul>
-                                        }
+                            <div class="js-top-marker affix-top-marker">
+                                @if(article.hasKeyEvents) {
+                                    <div class="blog__timeline blog__dropdown js-live-blog__key-events">
+                                        <div class="blog__timeline-container js-live-blog__timeline-container" data-component="timeline">
+                                            @fragments.dropdown("Key events", "live") {
+                                                <ul class="timeline js-live-blog__timeline u-unstyled"></ul>
+                                            }
+                                        </div>
                                     </div>
-                                </div>
-                            }
-<<<<<<< HEAD
+                                }
+                            </div>
                             <div class="js-components"></div>
                         </div>
-=======
-                        } else {
-                            @fragments.img(article.mainPicture)
-                        }
-                    }
-                </div>
-
-                <div class="blog__left-col js-right-hand-component">
-                    <div class="js-top-marker affix-top-marker">
-                        @if(article.hasKeyEvents) {
-                            <div class="blog__timeline blog__dropdown js-live-blog__key-events">
-                                <div class="blog__timeline-container js-live-blog__timeline-container" data-component="timeline">
-                                    @fragments.dropdown("Key events", "live") {
-                                        <ul class="timeline js-live-blog__timeline u-unstyled"></ul>
-                                    }
-                                </div>
-                            </div>
-                        }
-                    </div>
-                    <div class="js-components"></div>
-                </div>
->>>>>>> 6288af7c
 
                         @fragments.dropdown("Live feed", "live", true) {
                             <div class="js-article__container article__container" data-component="body">
