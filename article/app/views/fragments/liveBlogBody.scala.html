@(model: LiveBlogPage)(implicit request: RequestHeader)
@import conf.Switches._

@defining((model.article, model.storyPackage)) {  case (article, storyPackage) =>

    <div class="article-wrapper monocolumn-wrapper tone-@VisualTone(article)">
        <article id="article" class="article @if(article.isLive){is-live} blog"
            itemprop="mainContentOfPage" itemscope itemtype="@article.schemaType" role="main">
            <div class="blog__inner blog__inner--head blog__head-background">
                <header class="article__head">
<<<<<<< HEAD
=======
                    @fragments.meta.metaInline(article)
                    @fragments.headline(article.headline)
>>>>>>> 85c4bb81

                    @* @fragments.meta.seriesInline(article) *@

                    <span class="blog__section" data-component="meta">
                        <a data-link-name="article section" href="@LinkTo{/@article.section}">@Html(article.sectionName.toLowerCase)</a>
                    </span>

                    <h1 itemprop="headline" class="blog__headline">@Html(article.headline)</h1>

                    <div class="blog__meta-container">
                        @fragments.meta.byline(article.byline, article)
                        @fragments.meta.dateline(article.webPublicationDate)
                        <div class="js-comment-count"></div>
                    </div>

                    <div class="blog__last-updated-container">
                        <span class="blog__live">LIVE</span> [update time here]
                    </div>


                </header>

                <div class="after-header">
                </div>
            </div>
            <div class="blog__columning-wrapper">
                <div class="blog__main-column  blog__main-background">
                    @fragments.standfirst(article)

                    @fragments.witnessCallToAction(article)

                    @if(!article.hasVideoAtTop) {
                        @if(article.hasMainVideo) {
                            @article.mainVideo.map{ mainVideo =>
                                <div class="gu-video-wrapper">
                                    <div class="u-responsive-ratio u-responsive-ratio--hd">
                                        <video data-media-id="@mainVideo.id" class="gu-video" controls="controls">
                                            @for(url <- mainVideo.videoAssets.flatMap(_.url)) {
                                                <source src="@url" />
                                            }
                                            @mainVideo.videoAssets.find(_.mimeType == "video/mp4").map{ encoding =>
                                                <object type="application/x-shockwave-flash" data="@Static("flash/flashmediaelement.swf")" width="620" height="350">
                                                    <param name="allowFullScreen" value="true" />
                                                    <param name="movie" value="@Static("flash/flashmediaelement.swf")" />
                                                    <param name="flashvars" value="file=@encoding.url&amp;controls=true" />
                                                    Sorry, your browser is unable to play this video.
                                                </object>
                                            }
                                        </video>
                                    </div>
                                </div>
                            }
                        } else {
                            @fragments.img(article.mainPicture)
                        }
                    }


                    <div class="js-article__container article__container u-cf" data-component="body">
                        <div class="live-toolbar">
                            @fragments.liveFilter()

                            @if(article.isLive) {
                                @fragments.autoUpdate()
                            }
                        </div>

                        <div class="article-body u-cf from-content-api js-blog-blocks @if(article.isLive) {live-blog}"
                        itemprop="@if(article.isReview){reviewBody} else {articleBody}">

                            @if(article.groupedBlocks.nonEmpty) {
                                @article.groupedBlocks.map{ blockGroup =>
                                    <div class="live-blog__blocks">
                                        @BodyCleaner(article, blockGroup)
                                    </div>
                                }
                            }  else {
                                @BodyCleaner(article, article.body)
                            }

                        </div>

                        <div class="article__keywords" data-link-name="live blog keywords">
                            @fragments.keywordList(article.keywords)
                        </div>
                    </div>

                    <div class="social-wrapper" data-component="share">
                        @fragments.social(article)
                    </div>

                </div>
                <div class="blog__secondary-column" aria-hidden="true">
                    <div class="blog__secondary-column__inner">
                        <div class="u-table">
                            <div class="u-table__row">
                                <div class="u-table__cell u-table__cell--top">
                                    <div class="mpu-context js-right-hand-component">
                                        <div class="mpu-container js-mpu-ad-slot">
                                            @fragments.commercial.standardAd(name="right", adType="mpu-banner-ad", sizeMapping=Map("tabletlandscape" -> Seq("300,250")))
                                        </div>
                                        <div class="js-components"></div>
                                    </div>
                                </div>
                            </div>
                        </div>
                    </div>
                </div>
            </div>
        </article>

        @if(DiscussionSwitch.isSwitchedOn && article.isCommentable) {
            <div class="blog__inner" data-component="discussion">
                @fragments.discussion(article.isClosedForComments, article.shortUrlId)
            </div>
        }


    </div>


    @fragments.storyPackagePlaceholder(storyPackage)

    @fragments.onwardPlaceholder(VisualTone(article))

    @fragments.mostPopularPlaceholder(article.section)
}<|MERGE_RESOLUTION|>--- conflicted
+++ resolved
@@ -8,18 +8,11 @@
             itemprop="mainContentOfPage" itemscope itemtype="@article.schemaType" role="main">
             <div class="blog__inner blog__inner--head blog__head-background">
                 <header class="article__head">
-<<<<<<< HEAD
-=======
-                    @fragments.meta.metaInline(article)
-                    @fragments.headline(article.headline)
->>>>>>> 85c4bb81
-
-                    @* @fragments.meta.seriesInline(article) *@
 
                     <span class="blog__section" data-component="meta">
                         <a data-link-name="article section" href="@LinkTo{/@article.section}">@Html(article.sectionName.toLowerCase)</a>
                     </span>
-
+                                                                             
                     <h1 itemprop="headline" class="blog__headline">@Html(article.headline)</h1>
 
                     <div class="blog__meta-container">
