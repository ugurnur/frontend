@(model: LiveBlogPage)(implicit request: RequestHeader)
@import conf.Switches._

@defining((model.article, model.storyPackage)) {  case (article, storyPackage) =>
<<<<<<< HEAD

    <div class="article-wrapper monocolumn-wrapper tone-@VisualTone(article)">
        <article id="article" class="article @if(article.isLive){is-live} blog"
            itemprop="mainContentOfPage" itemscope itemtype="@article.schemaType" role="main">
            <div class="blog__inner blog__inner--head blog__head-background">
                <header class="article__head">

                    <span class="blog__section" data-component="meta">
                        <a data-link-name="article section" href="@LinkTo{/@article.section}">@Html(article.sectionName.toLowerCase)</a>
                    </span>
                                                                             
                    <h1 itemprop="headline" class="blog__headline">@Html(article.headline)</h1>

                    <div class="blog__last-updated-container">
                        <span class="blog__live">LIVE</span> updated <time class="js-timestamp" datetime="@article.webPublicationDate" data-relativeformat="med"></time>
                        <div class="js-comment-count blog__comment-count"></div>
                    </div>

                    <div class="blog__meta-container">
                        @fragments.meta.byline(article.byline, article)
                        @fragments.meta.dateline(article.webPublicationDate, secondary = true)
                    </div>


                </header>

                <div class="after-header">
                </div>
            </div>
            <div class="blog__columning-wrapper">
                <div class="blog__main-column  blog__main-background">
                    @fragments.standfirst(article)

                    @fragments.witnessCallToAction(article)

                    @if(!article.hasVideoAtTop) {
                        @if(article.hasMainVideo) {
                            @article.mainVideo.map{ mainVideo =>
                                <div class="gu-video-wrapper">
                                    <div class="u-responsive-ratio u-responsive-ratio--hd">
                                        <video data-media-id="@mainVideo.id" class="gu-video" controls="controls">
                                            @for(url <- mainVideo.videoAssets.flatMap(_.url)) {
                                                <source src="@url" />
                                            }
                                            @mainVideo.videoAssets.find(_.mimeType == "video/mp4").map{ encoding =>
                                                <object type="application/x-shockwave-flash" data="@Static("flash/flashmediaelement.swf")" width="620" height="350">
                                                    <param name="allowFullScreen" value="true" />
                                                    <param name="movie" value="@Static("flash/flashmediaelement.swf")" />
                                                    <param name="flashvars" value="file=@encoding.url&amp;controls=true" />
                                                    Sorry, your browser is unable to play this video.
                                                </object>
                                            }
                                        </video>
                                    </div>
                                </div>
                          r
r
t
n  }
                        } else {
                            @fragments.img(article.mainPicture)
                        }
                    }
=======

<div class="article-wrapper monocolumn-wrapper tone-@VisualTone(article)">
    <article id="article" class="article @if(article.isLive){is-live} blog"
    itemprop="mainContentOfPage" itemscope itemtype="@article.schemaType" role="main">
        <div class="blog__inner blog__inner--head blog__head-background">
            <header class="article__head">

                @* @fragments.meta.seriesInline(article) *@

            <span class="blog__section" data-component="meta">
                <a data-link-name="article section" href="@LinkTo{/@article.section}">@Html(article.sectionName.toLowerCase)</a>
            </span>

            <h1 itemprop="headline" class="blog__headline">@Html(article.headline)</h1>

            <div class="blog__last-updated-container">
                <span class="blog__live">LIVE</span> updated <time class="js-timestamp" datetime="@article.webPublicationDate" data-relativeformat="med"></time>
                <div class="js-comment-count blog__comment-count"></div>
            </div>

            <div class="blog__meta-container">
                @fragments.meta.byline(article.byline, article)
                @fragments.meta.dateline(article.webPublicationDate, secondary = true)
            </div>
>>>>>>> e8ac0184


            </header>

            <div class="after-header">
                </div>
        </div>
        <div class="blog__columning-wrapper">
            <div class="blog__main-column  blog__main-background">
                @fragments.standfirst(article)

<<<<<<< HEAD
                        <div class="article-body u-cf from-content-api js-blog-blocks @if(article.isLive) {live-blog}"
                        itemprop="@if(article.isReview){reviewBody} else {articleBody}">
=======
                @fragments.witnessCallToAction(article)
>>>>>>> e8ac0184

                @if(!article.hasVideoAtTop) {
                    @if(article.hasMainVideo) {
                        @article.mainVideo.map{ mainVideo =>
                            <div class="gu-video-wrapper">
                                <div class="u-responsive-ratio u-responsive-ratio--hd">
                                    <video data-media-id="@mainVideo.id" class="gu-video" controls="controls">
                                        @for(url <- mainVideo.videoAssets.flatMap(_.url)) {
                                            <source src="@url" />
                                        }
                                        @mainVideo.videoAssets.find(_.mimeType == "video/mp4").map{ encoding =>
                                            <object type="application/x-shockwave-flash" data="@Static("flash/flashmediaelement.swf")" width="620" height="350">
                                                <param name="allowFullScreen" value="true" />
                                                <param name="movie" value="@Static("flash/flashmediaelement.swf")" />
                                                <param name="flashvars" value="file=@encoding.url&amp;controls=true" />
                                                Sorry, your browser is unable to play this video.
                                            </object>
                                        }
                                    </video>
                                </div>
                            </div>
                            r
                            r
                            t
                            n  }
                    } else {
                        @fragments.img(article.mainPicture)
                    }
                }


            <div class="js-article__container article__container u-cf" data-component="body">
                <div class="live-toolbar">
                    @fragments.liveFilter()

                    @if(article.isLive) {
                        @fragments.autoUpdate()
                    }
                </div>

                <div class="article-body u-cf from-content-api js-blog-blocks @if(article.isLive) {live-blog}"
                itemprop="@if(article.isReview){reviewBody} else {articleBody}">

                @if(article.groupedBlocks.nonEmpty) {
                    @article.groupedBlocks.map{ blockGroup =>
                        <div class="live-blog__blocks">
                            @BodyCleaner(article, blockGroup)
                        </div>
                    }
                }  else {
                    @BodyCleaner(article, article.body)
                }

                </div>

                <div class="article__keywords" data-link-name="live blog keywords">
                @fragments.keywordList(article.keywords)
                </div>
<<<<<<< HEAD
                <div class="blog__secondary-column" aria-hidden="true">
                    <div class="blog__secondary-column__inner">
                        <div class="u-table">
                            <div class="u-table__row">
                                <div class="u-table__cell u-table__cell--top">
                                    <div class="mpu-context js-right-hand-component">
                                        <div class="mpu-container js-mpu-ad-slot">
                                            @fragments.commercial.standardAd(name="right", adType="mpu-banner-ad", sizeMapping=Map("tabletlandscape" -> Seq("300,250")))
                                        </div>
                                        <div class="js-components"></div>
=======
            </div>

            <div class="social-wrapper" data-component="share">
            @fragments.social(article)
            </div>

            </div>
            <div class="blog__secondary-column" aria-hidden="true">
                <div class="blog__secondary-column__inner">
                    <div class="u-table">
                        <div class="u-table__row">
                            <div class="u-table__cell u-table__cell--top">
                                <div class="mpu-context js-right-hand-component">
                                    <div class="mpu-container js-mpu-ad-slot">
                                    @fragments.commercial.standardAd(name="right", adType="mpu-banner-ad", sizeMapping=Map("tabletlandscape" -> Seq("300,250")))
>>>>>>> e8ac0184
                                    </div>
                                    <div class="js-components"></div>
                                </div>
                            </div>
                        </div>
                    </div>
                </div>
            </div>
        </div>
    </article>

<<<<<<< HEAD
        @if(DiscussionSwitch.isSwitchedOn && article.isCommentable) {
            <div class="blog__inner" data-component="discussion">
                @fragments.discussion(article.isClosedForComments, article.shortUrlId)
            </div>
        }
=======
    @if(DiscussionSwitch.isSwitchedOn && article.isCommentable) {
        <div class="blog__inner" data-component="discussion">
        @fragments.discussion(article.isClosedForComments, article.shortUrlId)
        </div>
    }
>>>>>>> e8ac0184


</div>


    @fragments.storyPackagePlaceholder(storyPackage)

    @fragments.onwardPlaceholder(VisualTone(article))

    @fragments.mostPopularPlaceholder(article.section)
}<|MERGE_RESOLUTION|>--- conflicted
+++ resolved
@@ -2,71 +2,6 @@
 @import conf.Switches._
 
 @defining((model.article, model.storyPackage)) {  case (article, storyPackage) =>
-<<<<<<< HEAD
-
-    <div class="article-wrapper monocolumn-wrapper tone-@VisualTone(article)">
-        <article id="article" class="article @if(article.isLive){is-live} blog"
-            itemprop="mainContentOfPage" itemscope itemtype="@article.schemaType" role="main">
-            <div class="blog__inner blog__inner--head blog__head-background">
-                <header class="article__head">
-
-                    <span class="blog__section" data-component="meta">
-                        <a data-link-name="article section" href="@LinkTo{/@article.section}">@Html(article.sectionName.toLowerCase)</a>
-                    </span>
-                                                                             
-                    <h1 itemprop="headline" class="blog__headline">@Html(article.headline)</h1>
-
-                    <div class="blog__last-updated-container">
-                        <span class="blog__live">LIVE</span> updated <time class="js-timestamp" datetime="@article.webPublicationDate" data-relativeformat="med"></time>
-                        <div class="js-comment-count blog__comment-count"></div>
-                    </div>
-
-                    <div class="blog__meta-container">
-                        @fragments.meta.byline(article.byline, article)
-                        @fragments.meta.dateline(article.webPublicationDate, secondary = true)
-                    </div>
-
-
-                </header>
-
-                <div class="after-header">
-                </div>
-            </div>
-            <div class="blog__columning-wrapper">
-                <div class="blog__main-column  blog__main-background">
-                    @fragments.standfirst(article)
-
-                    @fragments.witnessCallToAction(article)
-
-                    @if(!article.hasVideoAtTop) {
-                        @if(article.hasMainVideo) {
-                            @article.mainVideo.map{ mainVideo =>
-                                <div class="gu-video-wrapper">
-                                    <div class="u-responsive-ratio u-responsive-ratio--hd">
-                                        <video data-media-id="@mainVideo.id" class="gu-video" controls="controls">
-                                            @for(url <- mainVideo.videoAssets.flatMap(_.url)) {
-                                                <source src="@url" />
-                                            }
-                                            @mainVideo.videoAssets.find(_.mimeType == "video/mp4").map{ encoding =>
-                                                <object type="application/x-shockwave-flash" data="@Static("flash/flashmediaelement.swf")" width="620" height="350">
-                                                    <param name="allowFullScreen" value="true" />
-                                                    <param name="movie" value="@Static("flash/flashmediaelement.swf")" />
-                                                    <param name="flashvars" value="file=@encoding.url&amp;controls=true" />
-                                                    Sorry, your browser is unable to play this video.
-                                                </object>
-                                            }
-                                        </video>
-                                    </div>
-                                </div>
-                          r
-r
-t
-n  }
-                        } else {
-                            @fragments.img(article.mainPicture)
-                        }
-                    }
-=======
 
 <div class="article-wrapper monocolumn-wrapper tone-@VisualTone(article)">
     <article id="article" class="article @if(article.isLive){is-live} blog"
@@ -91,7 +26,6 @@
                 @fragments.meta.byline(article.byline, article)
                 @fragments.meta.dateline(article.webPublicationDate, secondary = true)
             </div>
->>>>>>> e8ac0184
 
 
             </header>
@@ -103,12 +37,7 @@
             <div class="blog__main-column  blog__main-background">
                 @fragments.standfirst(article)
 
-<<<<<<< HEAD
-                        <div class="article-body u-cf from-content-api js-blog-blocks @if(article.isLive) {live-blog}"
-                        itemprop="@if(article.isReview){reviewBody} else {articleBody}">
-=======
                 @fragments.witnessCallToAction(article)
->>>>>>> e8ac0184
 
                 @if(!article.hasVideoAtTop) {
                     @if(article.hasMainVideo) {
@@ -167,18 +96,6 @@
                 <div class="article__keywords" data-link-name="live blog keywords">
                 @fragments.keywordList(article.keywords)
                 </div>
-<<<<<<< HEAD
-                <div class="blog__secondary-column" aria-hidden="true">
-                    <div class="blog__secondary-column__inner">
-                        <div class="u-table">
-                            <div class="u-table__row">
-                                <div class="u-table__cell u-table__cell--top">
-                                    <div class="mpu-context js-right-hand-component">
-                                        <div class="mpu-container js-mpu-ad-slot">
-                                            @fragments.commercial.standardAd(name="right", adType="mpu-banner-ad", sizeMapping=Map("tabletlandscape" -> Seq("300,250")))
-                                        </div>
-                                        <div class="js-components"></div>
-=======
             </div>
 
             <div class="social-wrapper" data-component="share">
@@ -194,7 +111,6 @@
                                 <div class="mpu-context js-right-hand-component">
                                     <div class="mpu-container js-mpu-ad-slot">
                                     @fragments.commercial.standardAd(name="right", adType="mpu-banner-ad", sizeMapping=Map("tabletlandscape" -> Seq("300,250")))
->>>>>>> e8ac0184
                                     </div>
                                     <div class="js-components"></div>
                                 </div>
@@ -206,19 +122,11 @@
         </div>
     </article>
 
-<<<<<<< HEAD
-        @if(DiscussionSwitch.isSwitchedOn && article.isCommentable) {
-            <div class="blog__inner" data-component="discussion">
-                @fragments.discussion(article.isClosedForComments, article.shortUrlId)
-            </div>
-        }
-=======
     @if(DiscussionSwitch.isSwitchedOn && article.isCommentable) {
         <div class="blog__inner" data-component="discussion">
         @fragments.discussion(article.isClosedForComments, article.shortUrlId)
         </div>
     }
->>>>>>> e8ac0184
 
 
 </div>
