@(model: ArticlePage)(implicit request: RequestHeader)
@import conf.Switches._

<<<<<<< HEAD
<!doctype html>
<html AMP>
    @defining(model.article) { metaData =>
    <head>
        <meta charset="utf-8">
        <title>@views.support.Title(metaData)</title>
        <link rel="canonical" href="/@metaData.id" />
        <meta name="viewport" content="width=device-width,initial-scale=1,minimum-scale=1,maximum-scale=1,user-scalable=no,minimal-ui">
        <style>

            body {
                font-family: Georgia,serif;
                font-size: 100%;
                line-height: 1.5rem;
                color: #333;
                margin: 0;
                -moz-osx-font-smoothing: grayscale;
                -webkit-font-smoothing: antialiased;
                max-width: 600px;
                margin: 0 auto;
            }

            a {
                text-decoration: none;
                cursor: pointer;
            }

            .content__head .gs-container, .content__article-body, .caption, .content__meta-container, .media-primary .caption--main {
                margin: 0 1.25rem;
            }

            .content__section-label, .content__series-label {
                display: inline-block;
            }

            .content__section-label__link {
                color: #005689;
                text-decoration: none;
                font-size: 1rem;
                line-height: 1.25rem;
                font-weight: 900;
            }

            .content__labels {
                padding: 0.375rem 0;
                border-bottom: 0.0625rem dotted #dfdfdf;
                position: relative;
                z-index: 1;
                overflow: hidden;
            }

            .content__headline {
                color: #333;
                font-size: 2.25rem;
                font-weight: 400;
                line-height: 2.5rem;
                padding-top: 0.25rem;
                padding-bottom: 1rem;
                margin: 0;
            }

            .contact {
                height: 1.3125rem;
                display: inline-block;
                vertical-align: top;
            }

            .inline-twitter-bird {
                margin-left: -0.3rem;
            }

            .byline {
                font-size: 1rem;
                line-height: 1.375rem;
                font-weight: 600;
                padding-top: 0.25rem;
                margin: 0;
            }

            .caption, .byline, .content__dateline, .element-rich-link--not-upgraded a:before, .content__series-label__link, blockquote.quoted {
                color: #767676;
            }

            .quoted__contents {
                font-style: italic;
            }

            .tone-colour {
                color: #005689;
                text-decoration: none;
            }

            .inline-tone-fill {
                fill: #005689;
            }

            .tonal--tone-comment .tonal__standfirst {
                color: #fff;
                background-color: #005689;
                padding-top: 0.375rem;
            }

            .tonal--tone-comment .tonal__main .element-pullquote span {
                fill: #005689;
            }

            .tonal--tone-comment .tonal__standfirst .content__standfirst {
                margin-bottom: 1.5rem;
            }

            .u-cf:after, .u-cf:before {
                content: '';
                display: table;
            }

            p {
                font-size: 1rem;
                line-height: 1.25rem;
                font-weight: 300;
            }

            @* temporarily hiding these for demo *@
            .inline-expand-image, .meta__extras, .submeta, .content-footer, .content__dateline-lm , .block-share {
                display: none;
            }

            .caption {
                padding: 0.25rem 0 1rem;
            }

            .content__dateline {
                padding: 0.125rem 0 0.375rem;
                margin: 0;
            }

            .caption, .content__dateline {
                font-size: 0.75rem;
                line-height: 1rem;
                border-bottom: 0.0625rem dotted #dfdfdf;
                font-family: "Helvetica Neue",Helvetica,Arial,"Lucida Grande",sans-serif;
            }

            .u-underline {
                text-decoration: none;
                border-bottom: 0.0625rem solid #dcdcdc;
                color: #005689;
            }

            .main-header {
                background: #005689;
                min-height: 45px;
            }

            .logo-wrapper {
                float: right;
                margin: 0.1875rem 0.625rem 0.75rem 0;
            }

            .element-rich-link--not-upgraded {
                float: left;
                width: 13.75rem;
                margin: 0.25rem 1.25rem 0.375rem 0;
                border-top: 0.0625rem dotted #bdbdbd;
                border-bottom: 0.0625rem dotted #bdbdbd;
            }

            .element-rich-link--not-upgraded span {
                display: none;
            }

            .element-rich-link--not-upgraded p {
                margin: 0;
            }

            .element-rich-link--not-upgraded a {
                display: block;
                padding: 0;
                color: #333;
                border: 0;
                padding-bottom: 1.125rem;
            }

            .element-rich-link--not-upgraded a:before {
                content: 'More on this topic';
                display: block;
                font-size: 0.75rem;
                line-height: 1rem;
                font-family: "Helvetica Neue",Helvetica,Arial,"Lucida Grande",sans-serif;
                padding: 0.1875rem 0;
            }

            @* Image related styling below *@
            .content__mobile-full-width, .media-primary {
                margin: 0;
            }

            figure.element {
                margin: 1rem 0 0.75rem;
            }

            .caption--img {
                margin: 0;
            }

            @* Video related styling below *@
            .u-responsive-ratio {
                width: 100%;
                padding-bottom: 56.25%;
                position: relative;
                overflow: hidden;
            }

            .u-responsive-ratio video {
                width: 100%;
                height: 100%;
                position: absolute;
            }

             @* Pullquote related styling below *@
            .element-pullquote .inline-quote {
                margin-bottom: 0.375rem;
                display: block;
                width: 2.125rem;
                height: 1.875rem;
            }

            .element-pullquote blockquote p {
                color: #767676;
                margin: 0;
                font-size: 1.5rem;
                line-height: 1.75rem;
            }

            .element-pullquote blockquote {
                margin: 0;
                font-style: normal;
            }

            .element-pullquote svg {
                width: 2.125rem;
                height: 1.875rem;
            }

            .element-pullquote .inline-quote.closing {
                margin-top: 0.375rem;
                -webkit-transform: rotate(180deg);
                transform: rotate(180deg);
            }

        </style>
        @fragments.metaData(metaData)
        <script src="https://www.gstatic.com/amphtml/v0.js"></script>
    </head>
    <body>
        @* @fragments.header(metaData) *@
        <header class="main-header">
            <a href="@LinkTo{/}" class="logo-wrapper">
                @fragments.inlineSvg("guardian-logo-160", "logo")
            </a>
        </header>
        @fragments.articleBody(model, true)
        @* <h1>Sample document</h1>
        <p>
            Some text
            <amp-img src=sample.jpg width=300 height=300 layout="responsive"/>
        </p>
        <cat-ad width=100% height=300>
                <!-- <script>document.write(…)</script> -->
        </cat-ad>*@
    </body>
    }
</html>
=======
@mainAMP(model.article){
    @fragments.articleBody(model, true)
}
>>>>>>> 9a12290f
<|MERGE_RESOLUTION|>--- conflicted
+++ resolved
@@ -1,281 +1,6 @@
 @(model: ArticlePage)(implicit request: RequestHeader)
 @import conf.Switches._
 
-<<<<<<< HEAD
-<!doctype html>
-<html AMP>
-    @defining(model.article) { metaData =>
-    <head>
-        <meta charset="utf-8">
-        <title>@views.support.Title(metaData)</title>
-        <link rel="canonical" href="/@metaData.id" />
-        <meta name="viewport" content="width=device-width,initial-scale=1,minimum-scale=1,maximum-scale=1,user-scalable=no,minimal-ui">
-        <style>
-
-            body {
-                font-family: Georgia,serif;
-                font-size: 100%;
-                line-height: 1.5rem;
-                color: #333;
-                margin: 0;
-                -moz-osx-font-smoothing: grayscale;
-                -webkit-font-smoothing: antialiased;
-                max-width: 600px;
-                margin: 0 auto;
-            }
-
-            a {
-                text-decoration: none;
-                cursor: pointer;
-            }
-
-            .content__head .gs-container, .content__article-body, .caption, .content__meta-container, .media-primary .caption--main {
-                margin: 0 1.25rem;
-            }
-
-            .content__section-label, .content__series-label {
-                display: inline-block;
-            }
-
-            .content__section-label__link {
-                color: #005689;
-                text-decoration: none;
-                font-size: 1rem;
-                line-height: 1.25rem;
-                font-weight: 900;
-            }
-
-            .content__labels {
-                padding: 0.375rem 0;
-                border-bottom: 0.0625rem dotted #dfdfdf;
-                position: relative;
-                z-index: 1;
-                overflow: hidden;
-            }
-
-            .content__headline {
-                color: #333;
-                font-size: 2.25rem;
-                font-weight: 400;
-                line-height: 2.5rem;
-                padding-top: 0.25rem;
-                padding-bottom: 1rem;
-                margin: 0;
-            }
-
-            .contact {
-                height: 1.3125rem;
-                display: inline-block;
-                vertical-align: top;
-            }
-
-            .inline-twitter-bird {
-                margin-left: -0.3rem;
-            }
-
-            .byline {
-                font-size: 1rem;
-                line-height: 1.375rem;
-                font-weight: 600;
-                padding-top: 0.25rem;
-                margin: 0;
-            }
-
-            .caption, .byline, .content__dateline, .element-rich-link--not-upgraded a:before, .content__series-label__link, blockquote.quoted {
-                color: #767676;
-            }
-
-            .quoted__contents {
-                font-style: italic;
-            }
-
-            .tone-colour {
-                color: #005689;
-                text-decoration: none;
-            }
-
-            .inline-tone-fill {
-                fill: #005689;
-            }
-
-            .tonal--tone-comment .tonal__standfirst {
-                color: #fff;
-                background-color: #005689;
-                padding-top: 0.375rem;
-            }
-
-            .tonal--tone-comment .tonal__main .element-pullquote span {
-                fill: #005689;
-            }
-
-            .tonal--tone-comment .tonal__standfirst .content__standfirst {
-                margin-bottom: 1.5rem;
-            }
-
-            .u-cf:after, .u-cf:before {
-                content: '';
-                display: table;
-            }
-
-            p {
-                font-size: 1rem;
-                line-height: 1.25rem;
-                font-weight: 300;
-            }
-
-            @* temporarily hiding these for demo *@
-            .inline-expand-image, .meta__extras, .submeta, .content-footer, .content__dateline-lm , .block-share {
-                display: none;
-            }
-
-            .caption {
-                padding: 0.25rem 0 1rem;
-            }
-
-            .content__dateline {
-                padding: 0.125rem 0 0.375rem;
-                margin: 0;
-            }
-
-            .caption, .content__dateline {
-                font-size: 0.75rem;
-                line-height: 1rem;
-                border-bottom: 0.0625rem dotted #dfdfdf;
-                font-family: "Helvetica Neue",Helvetica,Arial,"Lucida Grande",sans-serif;
-            }
-
-            .u-underline {
-                text-decoration: none;
-                border-bottom: 0.0625rem solid #dcdcdc;
-                color: #005689;
-            }
-
-            .main-header {
-                background: #005689;
-                min-height: 45px;
-            }
-
-            .logo-wrapper {
-                float: right;
-                margin: 0.1875rem 0.625rem 0.75rem 0;
-            }
-
-            .element-rich-link--not-upgraded {
-                float: left;
-                width: 13.75rem;
-                margin: 0.25rem 1.25rem 0.375rem 0;
-                border-top: 0.0625rem dotted #bdbdbd;
-                border-bottom: 0.0625rem dotted #bdbdbd;
-            }
-
-            .element-rich-link--not-upgraded span {
-                display: none;
-            }
-
-            .element-rich-link--not-upgraded p {
-                margin: 0;
-            }
-
-            .element-rich-link--not-upgraded a {
-                display: block;
-                padding: 0;
-                color: #333;
-                border: 0;
-                padding-bottom: 1.125rem;
-            }
-
-            .element-rich-link--not-upgraded a:before {
-                content: 'More on this topic';
-                display: block;
-                font-size: 0.75rem;
-                line-height: 1rem;
-                font-family: "Helvetica Neue",Helvetica,Arial,"Lucida Grande",sans-serif;
-                padding: 0.1875rem 0;
-            }
-
-            @* Image related styling below *@
-            .content__mobile-full-width, .media-primary {
-                margin: 0;
-            }
-
-            figure.element {
-                margin: 1rem 0 0.75rem;
-            }
-
-            .caption--img {
-                margin: 0;
-            }
-
-            @* Video related styling below *@
-            .u-responsive-ratio {
-                width: 100%;
-                padding-bottom: 56.25%;
-                position: relative;
-                overflow: hidden;
-            }
-
-            .u-responsive-ratio video {
-                width: 100%;
-                height: 100%;
-                position: absolute;
-            }
-
-             @* Pullquote related styling below *@
-            .element-pullquote .inline-quote {
-                margin-bottom: 0.375rem;
-                display: block;
-                width: 2.125rem;
-                height: 1.875rem;
-            }
-
-            .element-pullquote blockquote p {
-                color: #767676;
-                margin: 0;
-                font-size: 1.5rem;
-                line-height: 1.75rem;
-            }
-
-            .element-pullquote blockquote {
-                margin: 0;
-                font-style: normal;
-            }
-
-            .element-pullquote svg {
-                width: 2.125rem;
-                height: 1.875rem;
-            }
-
-            .element-pullquote .inline-quote.closing {
-                margin-top: 0.375rem;
-                -webkit-transform: rotate(180deg);
-                transform: rotate(180deg);
-            }
-
-        </style>
-        @fragments.metaData(metaData)
-        <script src="https://www.gstatic.com/amphtml/v0.js"></script>
-    </head>
-    <body>
-        @* @fragments.header(metaData) *@
-        <header class="main-header">
-            <a href="@LinkTo{/}" class="logo-wrapper">
-                @fragments.inlineSvg("guardian-logo-160", "logo")
-            </a>
-        </header>
-        @fragments.articleBody(model, true)
-        @* <h1>Sample document</h1>
-        <p>
-            Some text
-            <amp-img src=sample.jpg width=300 height=300 layout="responsive"/>
-        </p>
-        <cat-ad width=100% height=300>
-                <!-- <script>document.write(…)</script> -->
-        </cat-ad>*@
-    </body>
-    }
-</html>
-=======
 @mainAMP(model.article){
     @fragments.articleBody(model, true)
-}
->>>>>>> 9a12290f
+}