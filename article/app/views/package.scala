package views

import common.Edition
import layout.ContentWidths.MainMedia
import model.Article
import play.api.mvc.RequestHeader
import views.support._

object MainMediaWidths {

  def apply(article: Article): layout.WidthsByBreakpoint = {
    (article.hasShowcaseMainElement, article.isFeature) match {
      case (true, true) => MainMedia.FeatureShowcase
      case (true, _) => MainMedia.Showcase
      case _ => MainMedia.Inline
    }
  }

}

object MainCleaner {
 def apply(article: Article, html: String)(implicit request: RequestHeader) = {
      implicit val edition = Edition(request)
      withJsoup(BulletCleaner(html))(
        VideoEmbedCleaner(article),
        PictureCleaner(article),
        MainFigCaptionCleaner
      )
  }
}

object BodyCleaner {
  def apply(article: Article, html: String)(implicit request: RequestHeader) = {
      implicit val edition = Edition(request)
      withJsoup(BulletCleaner(html))(
        InBodyElementCleaner,
        InBodyLinkCleaner("in body link"),
        BlockNumberCleaner,
        new TweetCleaner(article),
        WitnessCleaner,
        TagLinker(article),
        TableEmbedComplimentaryToP,
        R2VideoCleaner(article),
        VideoEmbedCleaner(article),
        PictureCleaner(article),
        LiveBlogDateFormatter(article.isLiveBlog),
        LiveBlogLinkedData(article.isLiveBlog),
        BloggerBylineImage(article),
        LiveBlogShareButtons(article),
        DropCaps(article.isComment || article.isFeature),
        FigCaptionCleaner,
        RichLinkCleaner,
        MembershipEventCleaner,
        BlockquoteCleaner,
<<<<<<< HEAD
        CmpParamCleaner,
        ChaptersLinksCleaner
=======
        PullquoteCleaner,
        CmpParamCleaner
>>>>>>> 2497bb44
      )
  }
}<|MERGE_RESOLUTION|>--- conflicted
+++ resolved
@@ -52,13 +52,10 @@
         RichLinkCleaner,
         MembershipEventCleaner,
         BlockquoteCleaner,
-<<<<<<< HEAD
         CmpParamCleaner,
-        ChaptersLinksCleaner
-=======
+        ChaptersLinksCleaner,
         PullquoteCleaner,
         CmpParamCleaner
->>>>>>> 2497bb44
       )
   }
 }