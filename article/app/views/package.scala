--- conflicted
+++ resolved
@@ -12,12 +12,8 @@
 object BodyCleaner {
   def apply(article: Article, html: String)(implicit request: RequestHeader) = withJsoup(BulletCleaner(html))(
     InBodyElementCleaner,
-<<<<<<< HEAD
     UnindentBulletParents,
-    PictureCleaner(article),
-=======
     PictureCleaner(article.bodyImages),
->>>>>>> 427efde2
     InBodyLinkCleaner("in body link")(Edition(request)),
     BlockNumberCleaner,
     TweetCleaner,
