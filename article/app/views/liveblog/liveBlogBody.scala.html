@import _root_.liveblog.LiveBlogPageModel
@import model.liveblog.BodyBlock
@import model.liveblog.KeyEventData
@(model: LiveBlogPage, pageModel: LiveBlogPageModel[BodyBlock])(implicit request: RequestHeader)

@import common.LinkTo
@import layout.{FaciaCardAndIndex, ItemClasses}
@import views.html.fragments.items.facia_cards.item
@import views.support.TrailCssClasses.toneClass
@import common.Edition
@import conf.switches.Switches._

@defining((model.article, Edition(request).timezone)) { case (article, timezone) =>
<div class="l-side-margins">
    <article id="live-blog" data-test-id="live-blog"
        class="content content--liveblog tonal tonal--@toneClass(article) blog @if(article.fields.isLive){is-live} section-@article.trail.sectionName.toLowerCase"
        itemscope itemtype="@article.metadata.schemaType" role="main">

        <meta itemprop="url" content="@LinkTo(article.metadata.url)">

        <header class="content__head tonal__head tonal__head--@toneClass(article)
                        @if(USElectionSwitch.isSwitchedOn && article.content.tags.tags.exists(_.id == "us-news/us-elections-2016")) { content__head--us-election }">
            @* UPPER HEADER *@
            <div class="content__header tonal__header u-cf">
                <div class="gs-container">
                    <div class="content__main-column content__main-column--liveblog">
                        @fragments.meta.metaInline(article)
                        <h1 itemprop="headline" class="content__headline js-score">@Html(article.trail.headline)</h1>
                    </div>
                </div>
            </div>
            @* LOWER HEADER *@
            <div class="tonal__standfirst u-cf">
                <div class="gs-container">
                    <div class="content__main-column content__main-column--liveblog">
                        @fragments.standfirst(article)

                        <div class="content__updated-container content__updated-container--liveblog">
                            @if(article.fields.isLive) {<span class="blog__live live-pulse-icon js-flashing-image">LIVE</span> }Updated <time class="js-timestamp" datetime="@article.fields.lastModified" data-relativeformat="med"></time>
                        </div>
                    </div>
                </div>
            </div>
        </header>
        <div class="content__main tonal__main tonal__main--@toneClass(article)">
            <div class="gs-container">
                <div class="content__main-column content__main-column--liveblog">
                    <div class="js-sport-tabs js-football-meta football-tabs content__mobile-full-width"></div>
                    <div class="js-cricket-score"></div>

                    @fragments.mainMedia(article)

                    @fragments.witnessCallToAction(article.content)

                    <div class="blog__left-col">

                        @fragments.contentMeta(article)

                        <div class="js-top-marker"></div>
                        @if(article.hasKeyEvents) {
                            <div class="blog__timeline blog__dropdown js-live-blog__key-events modern-visible js-updates-desktop">
                                <div class="blog__timeline-container js-live-blog__timeline-container" data-component="timeline">
                                    @fragments.dropdown("Key events", Some("key-events"), true) {
                                        <ul class="timeline js-live-blog__timeline u-unstyled">
                                            @views.html.liveblog.keyEvents("/" + article.metadata.id, KeyEventData(pageModel.allBlocks, timezone))
                                        </ul>
                                    }
                                </div>
                            </div>
                        }
                        <div class="js-components-container"></div>
                    </div>

                    @fragments.dropdown("Live feed", Some("live-feed"), true) {
                        <div class="js-article__container" data-component="body">
<<<<<<< HEAD
                            <div class="js-liveblog-body u-cf from-content-api js-blog-blocks @if(article.fields.isLive) {live-blog}" data-most-recent-block="@article.mostRecentBlock" data-test-id="live-blog-blocks"
                                itemprop="@if(article.tags.isReview) {reviewBody} else {articleBody}">
                                <div class="toast__space-reserver">
                                    <div id="toast__tofix" class="toast__container">
                                        <button class="toast__button toast__button--closed button button--large">
                                            <span class="toast__text"></span>
                                            @fragments.inlineSvg("refresh", "icon", List(""))
                                        </button>
                                    </div>
=======
                            <div class="toast__space-reserver">
                                <div id="toast__tofix" class="toast__container">
                                    <button class="toast__button toast__button--closed button button--large">
                                        <span class="toast__text"></span>
                                        @fragments.inlineSvg("refresh", "icon", List(""))
                                    </button>
>>>>>>> 10b8dc7b
                                </div>
                            </div>
                            @pageModel.pagination.map { pagination =>
                                @if(!pagination.isNewestPage) {
                                    @fragments.liveBlogNavigation(article = model.article, pageModel)
                                }
                            }
                            @fragments.liveBlogAutoupdate(isLive = article.fields.isLive)
                            <div class="js-liveblog-body u-cf from-content-api js-blog-blocks blocks @if(article.fields.isLive) {live-blog}" data-most-recent-block="@article.mostRecentBlock" data-test-id="live-blog-blocks"
                                itemprop="@if(article.tags.isReview) {reviewBody} else {articleBody}">
                                @views.html.liveblog.liveBlogBlocks(pageModel.currentPage.blocks, article, timezone)
                            </div>
                            @* Remove LiveFilter and the fragment once Toast comes out of AB test status *@
                            @fragments.liveBlogNavigation(article = model.article, pageModel)
                            @fragments.liveBlogAutoupdate(isLive = article.fields.isLive)
                        </div>

                        @fragments.submeta(article)

                        <div class="after-article js-after-article"></div>

                        <div class="js-bottom-marker"></div>
                    }
                </div>

                <div class="content__secondary-column" aria-hidden="true">
                    <div class="ad-slot-container js-ad-slot-container"></div>
                    @if(model.related.hasStoryPackage) {
                        <aside role="complementary" class="blog__related">
                            <h3 class="blog__related__head">More on this story</h3>
                            <ul class="u-unstyled fc-slice fc-slice--single-col">
                                @model.related.faciaItems.take(3).zipWithIndex.map { case (trail, index) =>
                                    @item(
                                        FaciaCardAndIndex.fromTrail(
                                            trail,
                                            ItemClasses.liveBlogMore,
                                            index
                                        ).transformCard(_.withTimeStamp),
                                        0,
                                        isRow = false,
                                        isList = false
                                    )(request)
                                }
                            </ul>
                        </aside>
                    }
                </div>

            </div>
        </div>
    </article>

    @fragments.contentFooter(article, model.related)

    }
</div><|MERGE_RESOLUTION|>--- conflicted
+++ resolved
@@ -73,24 +73,12 @@
 
                     @fragments.dropdown("Live feed", Some("live-feed"), true) {
                         <div class="js-article__container" data-component="body">
-<<<<<<< HEAD
-                            <div class="js-liveblog-body u-cf from-content-api js-blog-blocks @if(article.fields.isLive) {live-blog}" data-most-recent-block="@article.mostRecentBlock" data-test-id="live-blog-blocks"
-                                itemprop="@if(article.tags.isReview) {reviewBody} else {articleBody}">
-                                <div class="toast__space-reserver">
-                                    <div id="toast__tofix" class="toast__container">
-                                        <button class="toast__button toast__button--closed button button--large">
-                                            <span class="toast__text"></span>
-                                            @fragments.inlineSvg("refresh", "icon", List(""))
-                                        </button>
-                                    </div>
-=======
                             <div class="toast__space-reserver">
                                 <div id="toast__tofix" class="toast__container">
                                     <button class="toast__button toast__button--closed button button--large">
                                         <span class="toast__text"></span>
                                         @fragments.inlineSvg("refresh", "icon", List(""))
                                     </button>
->>>>>>> 10b8dc7b
                                 </div>
                             </div>
                             @pageModel.pagination.map { pagination =>
@@ -98,14 +86,12 @@
                                     @fragments.liveBlogNavigation(article = model.article, pageModel)
                                 }
                             }
-                            @fragments.liveBlogAutoupdate(isLive = article.fields.isLive)
                             <div class="js-liveblog-body u-cf from-content-api js-blog-blocks blocks @if(article.fields.isLive) {live-blog}" data-most-recent-block="@article.mostRecentBlock" data-test-id="live-blog-blocks"
                                 itemprop="@if(article.tags.isReview) {reviewBody} else {articleBody}">
                                 @views.html.liveblog.liveBlogBlocks(pageModel.currentPage.blocks, article, timezone)
                             </div>
                             @* Remove LiveFilter and the fragment once Toast comes out of AB test status *@
                             @fragments.liveBlogNavigation(article = model.article, pageModel)
-                            @fragments.liveBlogAutoupdate(isLive = article.fields.isLive)
                         </div>
 
                         @fragments.submeta(article)
