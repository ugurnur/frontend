--- conflicted
+++ resolved
@@ -8,11 +8,7 @@
     @fragments.adSlot(id="top-banner-ad", baseSlot="x50", medianSlot="x52", extendedSlot="x54")
     @fragments.navigation(Static, Configuration, article)
     @fragments.headline(article.headline)
-<<<<<<< HEAD
     @fragments.standfirst(article)
-=======
-    @fragments.standfirst(article.standfirst, article.starRating)
->>>>>>> afef21fc
     <article>
 
         @article.mainPicture.map{ mainPicture =>
@@ -40,21 +36,7 @@
             InsertAfterParagraph(4){ fragments.inBodyPackage(storyPackage) }
             )
         </div>
-<<<<<<< HEAD
-
     </article>
-=======
-
-    </article>
-
-    @if(storyPackage.nonEmpty && ABTest(request).isA) {
-        @fragments.relatedTrails(storyPackage, heading = "More on this story", visibleTrails = 5)
-    } else {
-        <div id="related"></div>
-    }
-    <div id="most-popular"></div>
-
->>>>>>> afef21fc
 
     @if(storyPackage.nonEmpty && ABTest(request).isA) {
         @fragments.relatedTrails(storyPackage, heading = "More on this story", visibleTrails = 5)
