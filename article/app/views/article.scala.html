@(article: Article, storyPackage: List[Trail])(implicit request: RequestHeader)

@main(article, Static, Configuration, Switches.all){
    <link rel="stylesheet" type="text/css" href="@Static("stylesheets/article.min.css")" />
}{
	<h2 class="article-zone type-2">
    	<a class="zone-color" data-link-name="article section" href="/@article.section">@Html(article.sectionName)</a>
	</h2>

<<<<<<< HEAD
	<article id="article" class="article @if(article.isLive){is-live}" itemprop="mainContentOfPage" itemscope itemtype="@article.schemaType">

        <header>
            @fragments.dateline(article.webPublicationDate, article.isLive)
=======
    <h2 class="article-zone type-2">
        <a class="zone-color" data-link-name="article section" href="/@article.section">@Html(article.sectionName)</a>
    </h2>

    <article class="article" itemprop="mainContentOfPage" itemscope itemtype="@article.schemaType">

        <header>
            @fragments.dateline(article.webPublicationDate)
>>>>>>> bda03702

            @fragments.headline(article.headline)

            @fragments.standfirst(article)

        </header>

        @article.mainPicture.map{ mainPicture =>
            @article.mainPicture(width=220).map{ smallCrop =>
            <figure itemprop="associatedMedia primaryImageOfPage" itemscope itemtype="http://schema.org/ImageObject">
                <img class="maxed" src="@smallCrop.url"
                     data-fullsrc="@mainPicture.url"
                     data-width="@mainPicture.width"
                     itemprop="contentURL"
<<<<<<< HEAD
                        />
                @if(smallCrop.caption.headOption.getOrElse("").trim != "") {
                <figcaption class="main-caption" itemprop="description">@Html(smallCrop.caption.getOrElse(""))</figcaption>
=======
                />
                @if(smallCrop.caption.headOption.getOrElse("").trim != "") {
                    <figcaption class="main-caption" itemprop="description">@Html(smallCrop.caption.getOrElse(""))</figcaption>
>>>>>>> bda03702
                }
            </figure>
            }
        }

        @fragments.byline(article.byline, article)

<<<<<<< HEAD
        @if(article.isLive) {
            @fragments.autoUpdate()
        }

        <div class="article-body" itemprop="@if(article.isReview){reviewBody} else {articleBody}">
		  @fragments.articleBody(article)
=======
        <div class="article-body" itemprop="@if(article.isReview){reviewBody} else {articleBody}">
            @* <!-- ordering of cleaners is important --> *@
            @withJsoup(BulletCleaner(article.body))(
                PictureCleaner(article),
                InBodyLinkCleaner("in body link"),
                BlockNumberCleaner
            )
>>>>>>> bda03702
        </div>
    </article>

    @if(storyPackage.nonEmpty && ABTest(request).isA) {
        @fragments.relatedTrails(storyPackage, heading = "More on this story", visibleTrails = 5)
    } else {
        <div id="js-related"></div>
    }
    <div id="js-popular"></div>
}<|MERGE_RESOLUTION|>--- conflicted
+++ resolved
@@ -1,27 +1,16 @@
 @(article: Article, storyPackage: List[Trail])(implicit request: RequestHeader)
 
 @main(article, Static, Configuration, Switches.all){
-    <link rel="stylesheet" type="text/css" href="@Static("stylesheets/article.min.css")" />
+    @if(article.isLive){ <script src="//platform.twitter.com/widgets.js" async charset="utf-8"></script> }
 }{
 	<h2 class="article-zone type-2">
     	<a class="zone-color" data-link-name="article section" href="/@article.section">@Html(article.sectionName)</a>
 	</h2>
 
-<<<<<<< HEAD
 	<article id="article" class="article @if(article.isLive){is-live}" itemprop="mainContentOfPage" itemscope itemtype="@article.schemaType">
 
         <header>
             @fragments.dateline(article.webPublicationDate, article.isLive)
-=======
-    <h2 class="article-zone type-2">
-        <a class="zone-color" data-link-name="article section" href="/@article.section">@Html(article.sectionName)</a>
-    </h2>
-
-    <article class="article" itemprop="mainContentOfPage" itemscope itemtype="@article.schemaType">
-
-        <header>
-            @fragments.dateline(article.webPublicationDate)
->>>>>>> bda03702
 
             @fragments.headline(article.headline)
 
@@ -35,16 +24,9 @@
                 <img class="maxed" src="@smallCrop.url"
                      data-fullsrc="@mainPicture.url"
                      data-width="@mainPicture.width"
-                     itemprop="contentURL"
-<<<<<<< HEAD
-                        />
+                     itemprop="contentURL" />
                 @if(smallCrop.caption.headOption.getOrElse("").trim != "") {
                 <figcaption class="main-caption" itemprop="description">@Html(smallCrop.caption.getOrElse(""))</figcaption>
-=======
-                />
-                @if(smallCrop.caption.headOption.getOrElse("").trim != "") {
-                    <figcaption class="main-caption" itemprop="description">@Html(smallCrop.caption.getOrElse(""))</figcaption>
->>>>>>> bda03702
                 }
             </figure>
             }
@@ -52,22 +34,13 @@
 
         @fragments.byline(article.byline, article)
 
-<<<<<<< HEAD
         @if(article.isLive) {
             @fragments.autoUpdate()
         }
 
         <div class="article-body" itemprop="@if(article.isReview){reviewBody} else {articleBody}">
 		  @fragments.articleBody(article)
-=======
-        <div class="article-body" itemprop="@if(article.isReview){reviewBody} else {articleBody}">
-            @* <!-- ordering of cleaners is important --> *@
-            @withJsoup(BulletCleaner(article.body))(
-                PictureCleaner(article),
-                InBodyLinkCleaner("in body link"),
-                BlockNumberCleaner
-            )
->>>>>>> bda03702
+
         </div>
     </article>
 
