--- conflicted
+++ resolved
@@ -1,12 +1,7 @@
 @(article: Article, storyPackage: List[Trail], edition: String)(implicit request: RequestHeader)
 
-<<<<<<< HEAD
 @main(article, Switches.all){ }{
-	<h2 class="article-zone type-2">
-=======
-@main(article, Static, Configuration, Switches.all){ }{
 	<h2 class="article-zone type-1">
->>>>>>> fb7eefb6
     	<a class="zone-color" data-link-name="article section" href="/@article.section">@Html(article.sectionName)</a>
 	</h2>
 
