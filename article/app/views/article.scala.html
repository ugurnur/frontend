--- conflicted
+++ resolved
@@ -44,17 +44,13 @@
 
     @fragments.social(article.canonicalUrl.get, article.headline)
 
-        @if(storyPackage.nonEmpty) {
-<<<<<<< HEAD
+    @if(storyPackage.nonEmpty) {
+        <aside role="complementary">
             @fragments.relatedTrails(storyPackage, heading = "More on this story", visibleTrails = 5)
-=======
-            <aside role="complementary">
-                @fragments.relatedTrails(storyPackage, heading = "Related content", visibleTrails = 5)
-            </aside>
-        } else {
-            <aside class="js-related" role="complementary"></aside>
->>>>>>> 7e59a8b3
-        }
+        </aside>
+    } else {
+        <aside class="js-related" role="complementary"></aside>
+    }
 
     <div   class="js-popular" role="complementary"></div>
 }