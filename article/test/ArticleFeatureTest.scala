package test

import org.scalatest.matchers.ShouldMatchers
import org.scalatest.{ GivenWhenThen, FeatureSpec }
import collection.JavaConversions._
import org.fluentlenium.core.domain.FluentWebElement
<<<<<<< HEAD
import conf.{CommonSwitches, Configuration}
import CommonSwitches._
=======
import conf.{Configuration, CommonSwitches}
>>>>>>> 58e2bbc0

class ArticleFeatureTest extends FeatureSpec with GivenWhenThen with ShouldMatchers {

  implicit val config = Configuration

  feature("Article") {

    // Feature 

    info("In order to experience all the wonderful words the Guardian write")
    info("As a Guardian reader")
    info("I want to read a version of the article optimised for my mobile devices")

    // Metrics 

    info("Page views should *not* decrease.")
    info("Retain people on mobile (by reducing % of mobile traffic to www and clicks to the desktop site)")

    // Scenarios

    scenario("Display a headline", ArticleComponents) {

      Given("I am on an article entitled 'Liu Xiang pulls up in opening race at second consecutive Olympics'")
      HtmlUnit("/sport/2012/aug/07/liu-xiang-injured-olympics") { browser =>
        import browser._

        Then("I should see the headline of the article")

        And("The article is marked up with the correct schema")
        val article = findFirst("article[itemtype='http://schema.org/Article']")

        article.findFirst("[itemprop=headline]").getText should
          be("Liu Xiang pulls up in opening race at second consecutive Olympics")
      }
    }

    scenario("Display a short description of the article", ArticleComponents) {

      Given("I am on an article entitled 'Putting a price on the rivers and rain diminishes us all'")
      HtmlUnit("/commentisfree/2012/aug/06/price-rivers-rain-greatest-privatisation") { browser =>
        import browser._

        Then("I should see a short description of the article")
        findFirst("[itemprop=description]").getText should
          be("Payments for 'ecosystem services' look like the prelude to the greatest privatisation since enclosure")
      }
    }

    scenario("Display the article author", ArticleComponents) {

      Given("I am on an article entitled 'TV highlights 09/08/2012'")
      HtmlUnit("/tv-and-radio/2012/aug/08/americas-animal-hoarder-the-churchills") { browser =>
        import browser._

        Then("I should see the names of the authors")
        $("[itemprop=author]")(0).getText should be("Ben Arnold")
        $("[itemprop=author]").last.getText should be("Phelim O'Neill")

        And("I should see a link to the author's page")
        $("[itemprop=author] a[itemprop='url name']")(0).getAttribute("href") should be(WithHost("/profile/ben-arnold"))
        $("[itemprop=author] a[itemprop='url name']").last.getAttribute("href") should be(WithHost("/profile/phelimoneill"))
      }
    }

    scenario("Display the article image", ArticleComponents) {

      Given("I am on an article entitled 'Putting a price on the rivers and rain diminishes us all'")
      HtmlUnit("/commentisfree/2012/aug/06/price-rivers-rain-greatest-privatisation") { browser =>
        import browser._

        Then("I should see the article's image")
        findFirst("[itemprop='associatedMedia primaryImageOfPage'] img[itemprop=contentURL]").getAttribute("src") should
          be("http://static.guim.co.uk/sys-images/Guardian/Pix/pictures/2012/8/6/1344274679326/Gunnerside-village-Swaled-005.jpg")

        And("I should see the image caption")
        findFirst("[itemprop='associatedMedia primaryImageOfPage'] [itemprop=description]").getText should
          be("Our rivers and natural resources are to be valued and commodified, a move that will benefit only the rich, argues Goegr Monbiot. Photograph: Alamy")
      }
    }

    scenario("Display the article publication date", ArticleComponents) {

      Given("I am on an article entitled 'Putting a price on the rivers and rain diminishes us all'")
      HtmlUnit("/commentisfree/2012/aug/06/price-rivers-rain-greatest-privatisation") { browser =>
        import browser._

        Then("I should see the publication date of the article")
        findFirst(".dateline").getText should be("Monday 6 August 2012 20.30 BST")
        findFirst("time").getAttribute("datetime") should be("2012-08-06T20:30:00Z")
      }
    }

    scenario("Articles should have the correct timezone for when they were published") {

      Given("I am on an article published on '2012-11-10'")
      And("I am on the 'UK' edition")
      HtmlUnit("/world/2012/nov/08/syria-arms-embargo-rebel") { browser =>
        import browser._
        Then("the date should be 'Thursday 8 November 2012 00.01 GMT'")
        findFirst(".dateline time").getText should be("Thursday 8 November 2012 00.01 GMT")
      }

      Given("I am on an article published on '2012-11-10'")
      And("I am on the 'US' edition")
      HtmlUnit.US("/world/2012/nov/08/syria-arms-embargo-rebel") { browser =>
        import browser._
        Then("the date should be 'Wednesday 7 November 2012 19.01 GMT'")
        findFirst(".dateline time").getText should be("Wednesday 7 November 2012 19.01 EST")
      }

      Given("I am on an article published on '2012-08-19'")
      And("I am on the 'UK' edition")
      HtmlUnit("/business/2012/aug/19/shell-spending-security-nigeria-leak") { browser =>
        import browser._
        Then("the date should be 'Sunday 19 August 2012 18.38 BST'")
        findFirst(".dateline time").getText should be("Sunday 19 August 2012 18.38 BST")
      }

      Given("I am on an article published on '2012-08-19'")
      And("I am on the 'US' edition")
      HtmlUnit.US("/business/2012/aug/19/shell-spending-security-nigeria-leak") { browser =>
        import browser._
        Then("the date should be 'Sunday 19 August 2012 13.38 BST'")
        findFirst(".dateline time").getText should be("Sunday 19 August 2012 13.38 EDT")
      }

    }

    scenario("Article body", ArticleComponents) {

      Given("I am on an article entitled 'New Viking invasion at Lindisfarne'")
      HtmlUnit("/uk/the-northerner/2012/aug/07/lindisfarne-vikings-northumberland-heritage-holy-island") { browser =>
        import browser._

        Then("I should see the body of the article")
        findFirst("[itemprop=articleBody]").getText should startWith("This week Lindisfarne celebrates its long and frequently bloody Viking heritage")
      }
    }

    scenario("In body pictures", ArticleComponents) {

      Given("I am on an article entitled 'A food revolution in Charleston, US'")
      HtmlUnit("/travel/2012/oct/11/charleston-food-gourmet-hotspot-barbecue") { browser =>
        import browser._

        Then("I should see pictures in the body of the article")

        $("figure[itemprop=associatedMedia]").length should be(2)

        val inBodyImage = findFirst("figure[itemprop=associatedMedia]")

        inBodyImage.getAttribute("class") should be("img-extended")

        inBodyImage.findFirst("[itemprop=contentURL]").getAttribute("src") should
          be("http://static.guim.co.uk/sys-images/Travel/Late_offers/pictures/2012/10/11/1349951383662/Shops-in-Rainbow-Row-Char-001.jpg")

        And("I should see the image caption")
        inBodyImage.findFirst("[itemprop=description]").getText should
          be("""Shops in Rainbow Row, Charleston. Photograph: Getty Images""")
      }
    }

    scenario("Review stars", ArticleComponents) {

      Given("I am on a review entitled 'Phill Jupitus is Porky the Poet in 27 Years On - Edinburgh festival review'")
      HtmlUnit("/culture/2012/aug/07/phill-jupitus-edinburgh-review") { browser =>
        import browser._

        Then("I should see the star rating of the festival")
        And("The review is marked up with the correct schema")
        val review = findFirst("article[itemtype='http://schema.org/Review']")

        review.findFirst(".stars").getText should be("3 / 5 stars")
        review.findFirst("[itemprop=reviewRating]").getAttribute("content") should be("3")
      }
    }

    scenario("Review body", ArticleComponents) {

      // Nb, The schema.org markup for a review body is different to an article body

      Given("I am on a review entitled 'Phill Jupitus is Porky the Poet in 27 Years On - Edinburgh festival review'")
      HtmlUnit("/culture/2012/aug/07/phill-jupitus-edinburgh-review") { browser =>
        import browser._

        Then("I should see the star body")
        findFirst("[itemprop=reviewBody]").getText should startWith("What's so funny?")
      }
    }

    scenario("correct placeholder for ad is rendered") {

      Given("the user navigates to a page")
      HtmlUnit("/environment/2012/feb/22/capitalise-low-carbon-future") { browser =>
        import browser._

        When("the page is rendered")

        Then("the ad slot placeholder is rendered")
        val adPlaceholder = $("#ad-slot-top-banner-ad").first()

        And("the placeholder has the correct slot names")
        adPlaceholder.getAttribute("data-base") should be("Top2")
        adPlaceholder.getAttribute("data-median") should be("Top")
        adPlaceholder.getAttribute("data-extended") should be("x54")

        And("the placeholder has the correct class name")
        adPlaceholder.getAttribute("class") should be("ad-slot")

        And("the placeholder has the correct analytics name")
        adPlaceholder.getAttribute("data-link-name") should be("ad slot top-banner-ad")
      }
    }

    scenario("Navigate to the desktop site (UK edition - www.guardian.co.uk)") {
      Given("I'm on article entitled 'We must capitalise on a low-carbon future'")
      And("I am using the UK edition")
      HtmlUnit("/environment/2012/feb/22/capitalise-low-carbon-future") { browser =>
        import browser._

        Then("I should see a link to the corresponding desktop article")
        findFirst("#main-site").getAttribute("href") should be("http://www.guardian.co.uk/environment/2012/feb/22/capitalise-low-carbon-future?mobile-redirect=false")
      }
    }

    scenario("Navigate to the desktop site (US edition - www.guardiannews.com)") {
      Given("I'm on article entitled 'We must capitalise on a low-carbon future'")
      And("I am using the US edition")
      HtmlUnit.US("/environment/2012/feb/22/capitalise-low-carbon-future") { browser =>
        import browser._

        Then("I should see a link to the corresponding desktop article")
        findFirst("#main-site").getAttribute("href") should
          be("http://www.guardiannews.com/environment/2012/feb/22/capitalise-low-carbon-future?mobile-redirect=false")
      }
    }

    scenario("Story package navigation") {

      Given("I'm on an article entitled 'Iraq war logs reveal 15,000 previously unlisted civilian deaths'")

      HtmlUnit("/world/2010/oct/22/true-civilian-body-count-iraq") { browser =>
        import browser._

        Then("I should see navigation to related content")
        $("[itemprop=relatedLink]").size() should be <= (10)
      }
    }

    scenario("Story package ordered by date published") {

      Given("I'm on an article entitled 'Iraq war logs reveal 15,000 previously unlisted civilian deaths'")

      HtmlUnit("/world/2010/oct/22/true-civilian-body-count-iraq") { browser =>
        import browser._

        Then("I should see the related content ordered")
        val relatedContent = $("[itemprop=relatedLink]")
        relatedContent.get(0).getText should be("Iraq war logs: experts' views")
        relatedContent.get(1).getText should be("Iraq war logs: media reaction around the world")
        relatedContent.get(2).getText should be("Iraq war logs: 'The US was part of the Wolf Brigade operation against us'")
        relatedContent.get(3).getText should be("Iraq war logs: Prisoner beaten to death days after British handover to police")
        relatedContent.get(4).getText should be("Iraq war logs: These crimes were not secret, they were tolerated")
      }
    }

    scenario("Direct link to paragraph") {

      Given("I have clicked a direct link to paragrah 16 on the article 'Eurozone crisis live: Fitch downgrades Greece on euro exit fears'")

      HtmlUnit("/business/2012/may/17/eurozone-crisis-cameron-greece-euro-exit#block-16") { browser =>
        import browser._

        Then("I should see paragraph 16")
        findFirst("#block-16").getText should startWith("11.31am: Vince Cable, the business secretary")
      }
    }

    scenario("Primary image upgrades to high resolution") {

      Given("I am on an aricle")
      HtmlUnit("/film/2012/nov/11/margin-call-cosmopolis-friends-with-kids-dvd-review") { browser =>
        import browser._

        Then("the primary image's 'data-force-upgrade' attribute should be 'true'")
        findFirst("#article figure img").getAttribute("data-force-upgrade") should be("true")
      }
    }

    scenario("Easily share an article via popular social media sites") {

<<<<<<< HEAD
      Given("I read an aricle and want to share it with my friends")

      SocialSwitch.switchOn()
=======
      CommonSwitches.SocialSwitch.switchOn
          
      given("I read an aricle and want to share it with my friends")
>>>>>>> 58e2bbc0
      HtmlUnit("/film/2012/nov/11/margin-call-cosmopolis-friends-with-kids-dvd-review") { browser =>
        import browser._

        val fbShareUrl = "http://m.facebook.com/dialog/feed?app_id=180444840287&display=touch&redirect_uri=http%3A%2F%2Fwww.guardian.co.uk%2Ffilm%2F2012%2Fnov%2F11%2Fmargin-call-cosmopolis-friends-with-kids-dvd-review&link=http%3A%2F%2Fwww.guardian.co.uk%2Ffilm%2F2012%2Fnov%2F11%2Fmargin-call-cosmopolis-friends-with-kids-dvd-review"
        val twitterShareUrl = "https://twitter.com/intent/tweet?text=Mark+Kermode%27s+DVD+round-up&url=http%3A%2F%2Fwww.guardian.co.uk%2Ffilm%2F2012%2Fnov%2F11%2Fmargin-call-cosmopolis-friends-with-kids-dvd-review"
        val linkedinShareUrl = "http://www.linkedin.com/shareArticle?mini=true&url=http%3A%2F%2Fwww.guardian.co.uk%2Ffilm%2F2012%2Fnov%2F11%2Fmargin-call-cosmopolis-friends-with-kids-dvd-review&title=Mark+Kermode%27s+DVD+round-up&source=The+Guardian"
        val gplusShareUrl = "https://plus.google.com/share?url=http%3A%2F%2Fwww.guardian.co.uk%2Ffilm%2F2012%2Fnov%2F11%2Fmargin-call-cosmopolis-friends-with-kids-dvd-review&hl=en-GB&wwc=1"

        Then("I should see buttons for my favourite social network")
        findFirst(".social .fb a").getAttribute("href") should be(fbShareUrl)
        findFirst(".social .twitter a").getAttribute("href") should be(twitterShareUrl)
        findFirst(".social .linkedin a").getAttribute("href") should be(linkedinShareUrl)
        findFirst(".social .gplus a").getAttribute("href") should be(gplusShareUrl)
      }
    }

  }

  private def hasLinkName(e: FluentWebElement, name: String) = e.getAttribute("data-link-name") == name
}<|MERGE_RESOLUTION|>--- conflicted
+++ resolved
@@ -4,12 +4,8 @@
 import org.scalatest.{ GivenWhenThen, FeatureSpec }
 import collection.JavaConversions._
 import org.fluentlenium.core.domain.FluentWebElement
-<<<<<<< HEAD
 import conf.{CommonSwitches, Configuration}
 import CommonSwitches._
-=======
-import conf.{Configuration, CommonSwitches}
->>>>>>> 58e2bbc0
 
 class ArticleFeatureTest extends FeatureSpec with GivenWhenThen with ShouldMatchers {
 
@@ -301,15 +297,8 @@
 
     scenario("Easily share an article via popular social media sites") {
 
-<<<<<<< HEAD
-      Given("I read an aricle and want to share it with my friends")
-
+      Given("I read an article and want to share it with my friends")
       SocialSwitch.switchOn()
-=======
-      CommonSwitches.SocialSwitch.switchOn
-          
-      given("I read an aricle and want to share it with my friends")
->>>>>>> 58e2bbc0
       HtmlUnit("/film/2012/nov/11/margin-call-cosmopolis-friends-with-kids-dvd-review") { browser =>
         import browser._
 
@@ -325,8 +314,5 @@
         findFirst(".social .gplus a").getAttribute("href") should be(gplusShareUrl)
       }
     }
-
   }
-
-  private def hasLinkName(e: FluentWebElement, name: String) = e.getAttribute("data-link-name") == name
 }