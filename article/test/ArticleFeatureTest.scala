--- conflicted
+++ resolved
@@ -162,10 +162,6 @@
 
         Then("I should see the start and end date of coverage")
         val liveBlogPosting = findFirst("[itemtype='http://schema.org/LiveBlogPosting']").getElement
-<<<<<<< HEAD
-        val woo = liveBlogPosting.findElements(By.xpath(".//*"))
-=======
->>>>>>> 149d5dca
         liveBlogPosting.findElement(By.cssSelector("[itemprop='coverageStartTime']")).getAttribute("content") should be("2015-07-14T11:20:37+0100")
         liveBlogPosting.findElement(By.cssSelector("[itemprop='coverageEndTime']")).getAttribute("content") should be("2015-07-14T11:21:27+0100")
       }
