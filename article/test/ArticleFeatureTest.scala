--- conflicted
+++ resolved
@@ -544,7 +544,6 @@
       }
     }
 
-<<<<<<< HEAD
     scenario("Canonical url"){
       Given("I am on an article entitled 'Iran's Rouhani may meet Obama at UN after American president reaches out'")
       HtmlUnit("/world/2013/sep/15/obama-rouhani-united-nations-meeting?view=mobile") { browser =>
@@ -554,12 +553,9 @@
       }
     }
 
-    scenario("Signify to the user an article is sponsored"){
-=======
     // There are no sponsored articles at the moment
     ignore("Signify to the user an article is sponsored") {
       // scenario("Signify to the user an article is sponsored"){
->>>>>>> db33a56a
       Given("I visit a sponsored article entitled 'Feeling hungry? Try the fine flavours of floral gastronomy'")
       StandardAdvertsSwitch.switchOn()
       HtmlUnit("/lifeandstyle/live-better") { browser =>
