--- conflicted
+++ resolved
@@ -251,12 +251,8 @@
         import browser._
 
         Then("I should see navigation to related content")
-<<<<<<< HEAD
-        $("[itemprop=relatedLink]").size() should be(29)      }
-=======
         $("[itemprop=relatedLink]").size() should be(29)
       }
->>>>>>> 95ba150b
     }
 
     scenario("Story package ordered by date published") {
