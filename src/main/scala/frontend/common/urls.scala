--- conflicted
+++ resolved
@@ -1,19 +1,11 @@
 package frontend.common
 
 import com.gu.openplatform.contentapi.model.{ Content => ApiContent, Tag => ApiTag }
-import play.api.Play
 
 // NEVER FORGET - Just calling this SupportedUrl doesn't make it not UrlBuilder, y'know.
 object SupportedUrl {
   def apply(c: ApiContent): String = if (isSupportedInApp(c)) "/%s" format c.id else c.webUrl
   def apply(t: ApiTag): String = "/%s" format t.id
 
-<<<<<<< HEAD
-  def apply(c: ApiContent): String = if (c isSupportedInApp) "/%s" format c.id else c.webUrl
-
-  def apply(t: ApiTag): String = "/%s" format t.id
-
-=======
   private def isSupportedInApp(c: ApiContent) = c.isArticle
->>>>>>> 9b0108df
 }