@(section: Section, editorsPicks: Seq[Trail], latestContent: Seq[Trail])(implicit request: RequestHeader)

@main(section, Static, Configuration, Switches.all){  }{
<<<<<<< HEAD
<section class="front-section zone-@section.section">

	<h1 class="article-zone zone-color">@section.name</h1>
=======
<div class="front-section zone-@section.section">

	<h1 class="article-zone type-2 zone-color">@section.name</h1>
>>>>>>> dc9ddfdd

    @defining(math.max(editorsPicks.length, 15)){ numTrails =>
        @defining((editorsPicks ++ latestContent).take(numTrails)){ trails =>

<<<<<<< HEAD
	   <div class="trailblock" data-count="@trails.length" data-link-name="section block @section.section">
=======
	<div class="trailblock" data-count="@trails.length" data-link-name="section block @section.section">
>>>>>>> dc9ddfdd

            <ul class="unstyled">

            @trails.zipWithRowInfo.map{ case (trail, info) =>
            	<li class="trail @if(info.rowNum == 1 && trail.mainPicture) { has-image }">
                	@fragments.formatFrontTrail(trail, info)
                </li>
            }

        	</ul>
<<<<<<< HEAD


        </div>

=======
>>>>>>> dc9ddfdd
        }
    }

</section>

    <div id="js-popular"></div>
}<|MERGE_RESOLUTION|>--- conflicted
+++ resolved
@@ -1,24 +1,14 @@
 @(section: Section, editorsPicks: Seq[Trail], latestContent: Seq[Trail])(implicit request: RequestHeader)
 
 @main(section, Static, Configuration, Switches.all){  }{
-<<<<<<< HEAD
 <section class="front-section zone-@section.section">
 
 	<h1 class="article-zone zone-color">@section.name</h1>
-=======
-<div class="front-section zone-@section.section">
-
-	<h1 class="article-zone type-2 zone-color">@section.name</h1>
->>>>>>> dc9ddfdd
 
     @defining(math.max(editorsPicks.length, 15)){ numTrails =>
         @defining((editorsPicks ++ latestContent).take(numTrails)){ trails =>
 
-<<<<<<< HEAD
 	   <div class="trailblock" data-count="@trails.length" data-link-name="section block @section.section">
-=======
-	<div class="trailblock" data-count="@trails.length" data-link-name="section block @section.section">
->>>>>>> dc9ddfdd
 
             <ul class="unstyled">
 
@@ -29,17 +19,13 @@
             }
 
         	</ul>
-<<<<<<< HEAD
 
 
         </div>
 
-=======
->>>>>>> dc9ddfdd
         }
     }
 
 </section>
 
-    <div id="js-popular"></div>
-}+<div id="js-popular"></div>