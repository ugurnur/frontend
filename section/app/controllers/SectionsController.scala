--- conflicted
+++ resolved
@@ -6,11 +6,7 @@
 
 object SectionsController extends Controller with Logging {
 
-<<<<<<< HEAD
-  val page = new Page("http://www.guardian.co.uk/", "sections", "sections", "http://content.guardianapis.com/sections", "All fixtures")
-=======
   val page = Page("http://www.guardian.co.uk/", "sections", "sections", "http://content.guardianapis.com/sections", "All sections")
->>>>>>> 3c1c27f1
 
   def render = Action { implicit request =>
     Cached(page) {
