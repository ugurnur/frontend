define([ 'common',
         'bean',
<<<<<<< HEAD
         'modules/toggles',
         'fixtures'], function(common, bean, Toggles, fixtures) {
=======
         'modules/navigation/control',
         'helpers/fixtures'], function(common, bean, Control, fixtures) {
>>>>>>> 53b56a81

        describe("Controls", function() {

            var delay = 405, // This is 5ms greater than the actual rateLimit delay, to allow a bit of leeway
                conf = {
                    id: 'controls',
                    fixtures: [ // NB: element ids are required by the test, not by the actual Toggles module
                        '<div id="controls-a">' +
                            '<div id="control-1" data-toggle="target-1" class="control">button</div>' +
                            '<div id="control-2" data-toggle="target-2" class="control is-active">button</div>' +
                            '<div id="target-1"  class="target-1 is-off">content</div>' +
                            '<div id="target-2"  class="target-2">content</div>' +
                        '</div>',

                        '<div id="controls-b">' +
                            '<div id="control-1b" data-toggle="target-1" class="control">button</div>' +
                            '<div id="control-2b" data-toggle="target-2" class="control is-active">button</div>' +
                            '<div id="target-1b"  class="target-1 is-off">content</div>' +
                            '<div id="target-2b"  class="target-2">content</div>' +
                        '</div>'
                    ]
            }

            beforeEach(function() {
                fixtures.render(conf)
            });

            it("Should update the state of a button when clicked (from an initial state of 'off')", function() {
                new Toggles().init(document.querySelector('#controls-a'));

                bean.fire(document.getElementById('control-1'), 'click');
                expect(document.getElementById('control-1').className).toContain('is-active')
            });

            it("Should update the state of a button when touched (from an initial state of 'off')", function() {
                new Toggles().init(document.querySelector('#controls-a'));

                bean.fire(document.getElementById('control-2'), 'touchstart');
                expect(document.getElementById('control-2').className).not.toContain('is-active')
            });

            it("Should update the state of a button when clicked (from an initial state of 'on')", function() {
                new Toggles().init(document.querySelector('#controls-a'));

                bean.fire(document.getElementById('control-1'), 'click');
                expect(document.getElementById('control-1').className).toContain('is-active')
            });

            it("Should update the state of a button when touched (from an initial state of 'on')", function() {
                new Toggles().init(document.querySelector('#controls-a'));

                bean.fire(document.getElementById('control-1'), 'touchstart');
                expect(document.getElementById('control-1').className).toContain('is-active')
            });

            it("Should toggle the state of a button and when clicked repeatedly", function() {
                new Toggles().init(document.querySelector('#controls-a'));

                bean.fire(document.getElementById('control-1'), 'click');
                expect(document.getElementById('control-1').className).toContain('is-active')

                bean.fire(document.getElementById('control-1'), 'click');
                expect(document.getElementById('control-1').className).not.toContain('is-active')

                bean.fire(document.getElementById('control-1'), 'click');
                expect(document.getElementById('control-1').className).toContain('is-active')
            });

            it("Deactives it's state when another button on the page is activated", function() {
                new Toggles().init(document.querySelector('#controls-a'));

                bean.fire(document.getElementById('control-1'), 'click');
                expect(document.getElementById('control-2').className).not.toContain('is-active');
            });

            it("Does not interfere with other control sets", function() {
                new Toggles().init(document.querySelector('#controls-a'));
                new Toggles().init(document.querySelector('#controls-b'));

                bean.fire(document.getElementById('control-1'), 'click');
                expect(document.getElementById('control-1').className).toContain('is-active')
                expect(document.getElementById('control-1b').className).not.toContain('is-active')
            });

            it("Should reveal its related content", function() {
                new Toggles().init(document.querySelector('#controls-a'));

                bean.fire(document.getElementById('control-1'), 'click');
                expect(document.getElementById('target-1').className).not.toContain('is-off');
            });

            it("Should hide any un-related content", function() {
                new Toggles().init(document.querySelector('#controls-a'));

                bean.fire(document.getElementById('control-1'), 'click');
                expect(document.getElementById('target-2').className).toContain('is-off');
            });

            it("Should toggle the state of its related content when clicked repeatedly", function() {
                new Toggles().init(document.querySelector('#controls-a'));

                bean.fire(document.getElementById('control-1'), 'click');
                expect(document.getElementById('target-1').className).not.toContain('is-off')

                bean.fire(document.getElementById('control-1'), 'click');
                expect(document.getElementById('target-1').className).toContain('is-off')

                bean.fire(document.getElementById('control-1'), 'click');
                expect(document.getElementById('target-1').className).not.toContain('is-off')
            });

        });
    });<|MERGE_RESOLUTION|>--- conflicted
+++ resolved
@@ -1,12 +1,7 @@
 define([ 'common',
          'bean',
-<<<<<<< HEAD
          'modules/toggles',
-         'fixtures'], function(common, bean, Toggles, fixtures) {
-=======
-         'modules/navigation/control',
          'helpers/fixtures'], function(common, bean, Control, fixtures) {
->>>>>>> 53b56a81
 
         describe("Controls", function() {
 
