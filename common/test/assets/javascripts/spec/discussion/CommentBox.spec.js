--- conflicted
+++ resolved
@@ -72,14 +72,11 @@
                 discussionId: discussionId,
                 maxLength: maxCommentLength
             });
-<<<<<<< HEAD
+
             commentBox.attachTo(document.querySelector('.d-comment-box'));
-=======
-
             spyOn(commentBox, 'getUserData').andReturn({ displayName: "testy", id: 1 });
 
             commentBox.attachToDefault();
->>>>>>> 2cec8b16
         });
 
         afterEach(function() {
