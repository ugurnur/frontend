define(['common','ajax', 'bean', 'bonzo', 'modules/trailblock-show-more'], function(common, ajax, bean, bonzo, TrailblockShowMore) {

    describe("TrailblockShowMore", function() {
        
        var fixtureTrailblock =
            '<div class="front-container">'
                + '<div class="js-show-more trailblock" id="trailblock-show-more-fixture">'
                    + '<ul>'
                        + '<li class="trail"><h2><a href="/link/one" data-link-name="1">Link one</a></h2></li>'
                        + '<li class="trail"><h2><a href="/link/two" data-link-name="2">Link two</a></h2></li>'
                    + '</ul>'
                + '</div>'
            + '</div>',
            $cta;
        
        ajax.init("");

        beforeEach(function() {
            common.$g('body').append(fixtureTrailblock);
            // spy on mediator
            sinon.spy(common.mediator, 'emit');
            // create the module
            var trailblockShowMore = new TrailblockShowMore(
                {
                    jsonpCallbackName: 'trailblockShowMore',
                    url: './fixtures/trails'
                }
            );
            trailblockShowMore.init(document);
            $cta = common.$g('.front-container .trailblock .cta');
            bean.fire($cta[0], 'click');
        });

        afterEach(function() {
            common.$g('.front-container').remove();
            common.mediator.emit.restore();
        });

        it("should append the 'show more' cta", function(){
            expect($cta.length).toBe(1);
        });
        
        it("should emit 'module:trailblock-show-more:loaded' on success", function(){
            waitsFor(function() {
                return common.mediator.emit.called;
              }, 'Trails not loaded in in time', 100);
            
            runs(function() {
                expect(common.mediator.emit.firstCall).toHaveBeenCalledWith('module:trailblock-show-more:loaded');
            });
        });
        
        it("should emit 'module:trailblock-show-more:render' on render", function(){
            waitsFor(function() {
                return common.mediator.emit.called;
              }, 'Trails not loaded in in time', 100);
            
            runs(function() {
                expect(common.mediator.emit.secondCall).toHaveBeenCalledWith('module:trailblock-show-more:render');
            });
        });
        
        it('should append 5 more trails', function(){
            waitsFor(function() {
                return common.mediator.emit.called;
              }, 'Trails not loaded in in time', 100);
            
            runs(function() {
                expect(common.$g('.front-container ul').length).toBe(1);
                expect(common.$g('.front-container .trail').length).toBe(7);
                bean.fire($cta[0], 'click');
                expect(common.$g('.front-container .trail').length).toBe(12);
                var numbers = ['one', 'two', 'three', 'four', 'five', 'six', 'seven', 'eight', 'nine', 'ten', 'eleven', 'twelve'];
                common.$g('.front-container .trail').each(function(trail, index) {
                    expect(common.$g('h2 a', trail).attr('href')).toBe('/link/' + numbers[index]);
                });
            });
        });
        
        it("should not show duplicates", function(){
            waitsFor(function() {
                return common.mediator.emit.called;
              }, 'Trails not loaded in in time', 100);
            
            runs(function() {
                bean.fire($cta[0], 'click');
                common.$g('.front-container .trail').each(function(trail) {
                    var href = common.$g('h2 a', trail[0]).attr('href')
                    expect(common.$g('.front-container .trail h2 a[href="' + href + '"]').length).toBe(1);
                });
            });
        });
        
        it("should increase cta omniture count by one on success", function(){
            waitsFor(function() {
                return common.mediator.emit.called;
              }, 'Trails not loaded in in time', 100);
            
            runs(function() {
                expect(common.$g('.front-container .trailblock .cta').attr('data-link-name')).toEqual('Show more | 2');
                // click again
                bean.fire($cta[0], 'click');
                expect(common.$g('.front-container .trailblock .cta').attr('data-link-name')).toEqual('Show more | 3');
            });
        });
        
        it("should correctly increment omniture count on trails", function(){
            waitsFor(function() {
                return common.mediator.emit.called;
              }, 'Trails not loaded in in time', 100);
            
            runs(function() {
                bean.fire($cta[0], 'click');
                common.$g('.front-container .trail h2 a').each(function(trail, index) {
                    expect(bonzo(trail).attr('data-link-name')).toEqual(index + 1 + '')
                });
            });
        });
        
        it("should remove cta when no more trails", function(){
            waitsFor(function() {
                return common.mediator.emit.called;
              }, 'Trails not loaded in in time', 100);
            
            runs(function() {
                bean.fire($cta[0], 'click');
                bean.fire($cta[0], 'click');
<<<<<<< HEAD
                expect(common.$g('.front-container .trail').length).toBe(13);
                expect(common.$g('.front-container .trailblock .cta').length).toBe(0);
=======
                expect(common.$g('#front-container .trail').length).toBe(17);
                expect(common.$g('#front-container .trailblock .cta').length).toBe(0);
>>>>>>> 54d863fb
            });
        });
       
    });
});<|MERGE_RESOLUTION|>--- conflicted
+++ resolved
@@ -125,13 +125,9 @@
             runs(function() {
                 bean.fire($cta[0], 'click');
                 bean.fire($cta[0], 'click');
-<<<<<<< HEAD
-                expect(common.$g('.front-container .trail').length).toBe(13);
+
+                expect(common.$g('.front-container .trail').length).toBe(17);
                 expect(common.$g('.front-container .trailblock .cta').length).toBe(0);
-=======
-                expect(common.$g('#front-container .trail').length).toBe(17);
-                expect(common.$g('#front-container .trailblock .cta').length).toBe(0);
->>>>>>> 54d863fb
             });
         });
        
