define(['utils/mediator', 'utils/ajax', 'modules/onward/sequence'], function(mediator, ajax, sequence) {

    describe("Sequence", function() {
        var sequenceLoadedCallback,
            server,
            response = JSON.stringify({
                trails: [
                    {"url": "/p/3k4vt"},
                    {"url": "/p/3k44f"},
                    {"url": "/p/3k43n"},
                    {"url": "/p/3k44b"}
                ]
            });

        var setStorageItem = function(key, item, type) {
            window[type].setItem('gu.' + key, JSON.stringify({
                'value' : item
            }));
        };

        beforeEach(function() {
            ajax.init({page: {
                ajaxUrl: "",
                edition: "UK"
            }});
            sequenceLoadedCallback = sinon.stub();
            mediator.on('modules:sequence:sequence:loaded', sequenceLoadedCallback);
<<<<<<< HEAD
=======
            
>>>>>>> c08e370d
            //Set up fake server
            server = sinon.fakeServer.create();
            server.autoRespond = true;
            server.autoRespondAfter = 20;
            server.respondWith('/world.json?_edition=UK', [200, {}, response]);
            //Set up storage
            setStorageItem('context', 'world', 'sessionStorage');
            setStorageItem('history', [{"id":"/p/3k43n"}], 'localStorage');
        });

        afterEach(function () {
            server.restore();
            window.sessionStorage.removeItem('gu.context');
            window.localStorage.removeItem('gu.sequence');
        });

        it("should load a sequence from the server if none avaliable", function(){

            runs(function() {
                sequence.init();
            });

            waitsFor(function () {
                return sequenceLoadedCallback.calledOnce === true;
            }, 'sequence callback never called', 500);

        });

        it("should remove articles the user has already read from sequence", function(){

            runs(function() {
                sequence.init();
            });

            waitsFor(function () {
                return sequenceLoadedCallback.calledWith([{url: "/p/3k4vt"},{url: "/p/3k44f"},{url: "/p/3k44b"}]);
            }, 'sequence was not deduped', 500);

        });

    });
});<|MERGE_RESOLUTION|>--- conflicted
+++ resolved
@@ -25,10 +25,7 @@
             }});
             sequenceLoadedCallback = sinon.stub();
             mediator.on('modules:sequence:sequence:loaded', sequenceLoadedCallback);
-<<<<<<< HEAD
-=======
-            
->>>>>>> c08e370d
+
             //Set up fake server
             server = sinon.fakeServer.create();
             server.autoRespond = true;
