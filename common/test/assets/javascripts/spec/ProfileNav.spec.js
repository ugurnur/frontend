--- conflicted
+++ resolved
@@ -1,6 +1,5 @@
 define(['common', 'fixtures', 'modules/navigation/profile', 'modules/cookies'], function(common, fixtures, Profile, Cookies) {
 
-<<<<<<< HEAD
     describe('Profile navigation', function() {
         var context,
             control,
@@ -73,11 +72,6 @@
                 profile.init();
                 expect(signout.length === 0);
             });
-=======
-    describe('Profile nav', function() {
-        it('passes as tests are written in signout-component', function() {
-            expect(true);
->>>>>>> f28dcaa7
         });
     });
 
