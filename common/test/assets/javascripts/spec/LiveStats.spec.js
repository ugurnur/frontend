--- conflicted
+++ resolved
@@ -3,10 +3,7 @@
     describe("LiveStats", function() {
        
         var beacon;
-<<<<<<< HEAD
-=======
         var config;
->>>>>>> b55eff48
        
         beforeEach(function() {
             window.sessionStorage.clear();
@@ -14,12 +11,6 @@
             common.$g('#js-livestats-px').remove();
             common.$g('#js-livestats-ab').remove();
             beacon = { beaconUrl: 'beacon.gu.com' };
-<<<<<<< HEAD
-        });
-        
-        it("should log a new session as type 'session'", function(){
-            liveStats.log(beacon);
-=======
             config = { switches: {
                             liveStats : true,
                             liveAbTestStats : false
@@ -29,7 +20,6 @@
         
         it("should log a new session as type 'session'", function(){
             liveStats.log(beacon, config);
->>>>>>> b55eff48
             expect(document.getElementById('js-livestats-px').getAttribute('src')).toContain(
                 'beacon.gu.com/px.gif?platform=responsive&type=session'
             );
@@ -37,11 +27,7 @@
         
         it("should log a second page view as type 'view'", function(){
             window.sessionStorage.setItem("gu.session", true);
-<<<<<<< HEAD
-            liveStats.log(beacon);
-=======
             liveStats.log(beacon, config);
->>>>>>> b55eff48
             expect(document.getElementById('js-livestats-px').getAttribute('src')).toContain(
                 'beacon.gu.com/px.gif?platform=responsive&type=view'
             );
