--- conflicted
+++ resolved
@@ -308,9 +308,7 @@
       </ul>
     </div>
     
-<<<<<<< HEAD
-    <!-- Fonts.spec -->
-=======
+
     <!--  FootballTables.spec -->
     <div id="football-tables">
       <ul>
@@ -544,7 +542,7 @@
 
 
 <!-- Fonts.spec -->
->>>>>>> a5321413
+
 <style data-cache-name="guardian-font1" data-cache-file-woff="font1.woff.js" data-cache-file-ttf="font1.ttf.js"></style>
 <style data-cache-name="guardian-font2" data-cache-file-woff="font2.woff.js" data-cache-file-ttf="font2.ttf.js"></style>
 
