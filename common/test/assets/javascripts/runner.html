<!DOCTYPE HTML PUBLIC "-//W3C//DTD HTML 4.01 Transitional//EN"
    "http://www.w3.org/TR/html4/loose.dtd">
<html>
<head>

  <title id="foo">Jasmine Spec Runner</title>
    
  <link rel="shortcut icon" type="image/png" href="vendor/jasmine-1.2.0/jasmine_favicon.png">
  <link rel="stylesheet" type="text/css" href="vendor/jasmine-1.2.0/jasmine.css">
  <script type="text/javascript" src="vendor/jasmine-1.2.0/jasmine.js"></script>
  <script type="text/javascript" src="vendor/jasmine-1.2.0/jasmine-html.js"></script>
  <script type="text/javascript" src="../../../app/assets/javascripts/vendor/require-2.0.4.js"></script>
  <script>
      require.config({
        baseUrl: "../../../app/assets/javascripts/",
        paths: {
                common:  'common',
                bonzo:   'vendor/bonzo',
                qwery:   'vendor/qwery',
                bean:    'vendor/bean-0.4.11-1',
                reqwest: 'vendor/reqwest',
                analytics: 'modules/analytics',
                omniture: '../../public/javascripts/vendor/omniture'
                //omniture: '../../../test/assets/javascripts/fixtures/stubOmniture'
            }
      });
  </script>
  
  <script type="text/javascript" src="vendor/sinon-1.3.4/sinon.js"></script>
  <script type="text/javascript" src="vendor/sinon-1.3.4/jasmine-sinon.js"></script>
  <script type="text/javascript">

    window.onhashchange = function(){
      window.location.reload();
    }

    var spec = location.hash.replace('#', '');

    if (spec) {

        document.getElementById("foo").innerHTML = 'Jasmine Spec Runner - ' + spec; 

        // jasmine boilerplate
        (function() {
          var jasmineEnv = jasmine.getEnv();
          jasmineEnv.updateInterval = 1000;

          var htmlReporter = new jasmine.HtmlReporter();

          jasmineEnv.addReporter(htmlReporter);

          jasmineEnv.specFilter = function(spec) {
            return htmlReporter.specFilter(spec);
          };

          var currentWindowOnload = window.onload;

          // require the spec's
          require(['../../../test/assets/javascripts/spec/' + spec + '.spec'], function(spec) {
              jasmineEnv.execute();
            });

          })();
    }

  </script>
  <style>
      #test-cases div { display: none;}}
  </style>
</head>

<body>

    <ul>
        <li><a href="#Analytics">Analytics</a>
        <li><a href="#Common">Common</a></li>
        <li><a href="#Detect">Detect</a></li>
        <li><a href="#Expandable">Expandable</a></li>
        <li><a href="#Images">Image</a></li>
        <li><a href="#Popular">Popular</a></li>
        <li><a href="#Related">Related</a></li>
<<<<<<< HEAD
=======
        <li><a href="#Expandable">Expandable</a></li>
        <li><a href="#Analytics">Analytics</a>
>>>>>>> 17632056
        <li><a href="#RelativeDates">Relative Dates</a></li>
        <li><a href="#Tabs">Tabs</a></li>
    </ul>

    <div id="test-cases">
        
        <!-- UpgradeImages.spec -->
        <img data-fullsrc="http://placekitten.com/1/1" data-width="5" width="10" id="upgradeImages" class="visible" />

        <!-- Related.spec -->
        <div id="related-1"></div>
        <div id="related-2"></div>

        <!-- Popular.spec -->
        <div id="popular-1"></div>

        <!-- Expandables -->
        <style>
            ul.flex {
                transition: background-color 0.5s linear;
                -moz-transition: background-color 0.5s linear;
                -o-transition: background-color 0.5s linear;
                -webkit-transition: background-color 0.5s linear; 
            }
            .shut ul.flex { background-color: #999; } /* illustrative */
            ul.flex { background-color: #ccc; }
        </style>

        <!-- trail -->
        <div id="trail-a" data-count="5">
            <ul>
                <li class="t1">one</li>
                <li class="t2">two</li>
            </ul>
            <ul class="flex">
                <li class="t3">three</li>
                <li class="t4">four</li>
                <li class="t5">five</li>
            </ul>
        </div>

        <div id="trail-b" data-count="3">
            <ul>
                <li class="t1">one</li>
                <li class="t1">two</li>
            </ul>
            <ul class="flex">
                <li class="t2">three</li>
            </ul>
        </div>

        <div id="trail-c" data-count="3" class="shut">
        </div>

        <div id="trail-d" data-count="1" class="shut">
        </div>

        <div id="trail-e" data-count="3">
            <ul>
                <li class="t1">one</li>
                <li class="t2">two</li>
            </ul>
            <ul class="flex">
                <li class="t3">three</li>
            </ul>
        </div>

        <!-- -->
        <div id="trail-f" data-count="-1">
        </div>

        <div id="trail-g" data-count="2">
        </div>

        <!-- RelativeDates.spec -->
        <div id="relative-dates">
          <p><strong>Test dates</strong> (should be replaced with timestamps)</p>
          <ul>
            <li id="relative-date-test-item" class="js-timestamp" data-timestamp="1334339016">Friday 13th Apr. 2012, 6.43pm</li>
            <li class="js-timestamp" data-timestamp="1344859200">Monday 13th Aug. 2012, 12pm</li>
            <li id="relative-date-invalid-item" class="js-timestamp" data-timestamp="last tuesday">(deliberate invalid timestamp)</li>
          </ul>
        </div>


        <!-- Tabs.spec -->
        <p id="tabs-test">

          <ol class="tabs">
              <li class="tabs-selected"><a id="tab1" href="#tab1panel">Foo</a></li>
              <li><a id="tab2" href="#tab2panel">Bar</a></li>
          </ol>

          <div class="tabs-content">
               <div class="tabs-pane" id="tab1panel">foo</div>
               <div class="tabs-pane initially-off" id="tab2panel">bar</div>
          </div>


          <ol class="tabs">
              <li class="tabs-selected"><a id="tab1_2" href="#tab1panel_2">Foo</a></li>
              <li><a id="tab2_2" href="#tab2panel_2">Bar</a></li>
              <li><a id="fake-tab" href="http://www.google.com">Google (fake tab)</a></li>
          </ol>

          <div class="tabs-content">
               <div class="tabs-pane" id="tab1panel_2">foo</div>
               <div class="tabs-pane initially-off" id="tab2panel_2">bar</div>
          </div>

        </p>


    </div>

<!-- just some test markup for click events -->
<div data-link-name="outer div" style="display: none">
    <p id="not-inside-a-link">
        <a href="/foo" id="click-me" data-link-name="the link">The link</a>
        <a href="/foo" id="click-me-quick" data-is-ajax="true" data-link-name="the link">The link</a>
    </p>
</div>

</body>
</html><|MERGE_RESOLUTION|>--- conflicted
+++ resolved
@@ -21,7 +21,6 @@
                 reqwest: 'vendor/reqwest',
                 analytics: 'modules/analytics',
                 omniture: '../../public/javascripts/vendor/omniture'
-                //omniture: '../../../test/assets/javascripts/fixtures/stubOmniture'
             }
       });
   </script>
@@ -79,11 +78,6 @@
         <li><a href="#Images">Image</a></li>
         <li><a href="#Popular">Popular</a></li>
         <li><a href="#Related">Related</a></li>
-<<<<<<< HEAD
-=======
-        <li><a href="#Expandable">Expandable</a></li>
-        <li><a href="#Analytics">Analytics</a>
->>>>>>> 17632056
         <li><a href="#RelativeDates">Relative Dates</a></li>
         <li><a href="#Tabs">Tabs</a></li>
     </ul>
