<!DOCTYPE HTML PUBLIC "-//W3C//DTD HTML 4.01 Transitional//EN"
	"http://www.w3.org/TR/html4/loose.dtd">
<html>
<head>

  <title id="foo">Jasmine Spec Runner</title>
    
  <link rel="shortcut icon" type="image/png" href="vendor/jasmine-1.2.0/jasmine_favicon.png">
  <link rel="stylesheet" type="text/css" href="vendor/jasmine-1.2.0/jasmine.css">
  <script type="text/javascript" src="vendor/jasmine-1.2.0/jasmine.js"></script>
  <script type="text/javascript" src="vendor/jasmine-1.2.0/jasmine-html.js"></script>
  <script type="text/javascript" src="../../../app/assets/javascripts/vendor/require-2.0.4.js"></script>
  <script>
      require.config({
        baseUrl: "../../../app/assets/javascripts/",
        paths: {
                common:  'common',
                bonzo:   'vendor/bonzo',
                qwery:   'vendor/qwery',
                bean:    'vendor/bean-0.4.11-1',
                reqwest: 'vendor/reqwest',
            }
      });
  </script>
  
  <script type="text/javascript" src="vendor/sinon-1.3.4/sinon.js"></script>
  <script type="text/javascript" src="vendor/sinon-1.3.4/jasmine-sinon.js"></script>
  <script type="text/javascript">

    window.onhashchange = function(){
      window.location.reload();
    }

    var spec = location.hash.replace('#', '');

    if (spec) {

        document.getElementById("foo").innerHTML = 'Jasmine Spec Runner - ' + spec; 

        // jasmine boilerplate
        (function() {
          var jasmineEnv = jasmine.getEnv();
          jasmineEnv.updateInterval = 1000;

          var htmlReporter = new jasmine.HtmlReporter();

          jasmineEnv.addReporter(htmlReporter);

          jasmineEnv.specFilter = function(spec) {
            return htmlReporter.specFilter(spec);
          };

          var currentWindowOnload = window.onload;

          // require the spec's
          require(['../../../test/assets/javascripts/spec/' + spec + '.spec'], function(spec) {
              jasmineEnv.execute();
            });

          })();
    }

  </script>

</head>

<body>

    <ul>
        <li><a href="#Common">Common</a>
        <li><a href="#Detect">Detect</a>
        <li><a href="#Popular">Popular</a>
        <li><a href="#Image">Image</a>
        <li><a href="#Related">Related</a>
<<<<<<< HEAD
        <li><a href="#Fonts">Fonts</a>
=======
        <li><a href="#Expandable">Expandable</a>
        <li><a href="#RelativeDates">Relative Dates</a></li>
>>>>>>> c97f219c
    </ul>

    <!-- UpgradeImages.spec -->
    <img data-fullsrc="http://placekitten.com/1/1" data-width="5" width="10" id="upgradeImages" />
     
    <!-- Related.spec -->
    <div id="related-1"></div>
    <div id="related-2"></div>

		<!-- Popular.spec -->
		<div id="popular-1"></div>

    <!-- Expandables -->
    <style>
        ul.flex {
            transition: background-color 0.5s linear;
            -moz-transition: background-color 0.5s linear;
            -o-transition: background-color 0.5s linear;
            -webkit-transition: background-color 0.5s linear; 
        }
        .shut ul.flex { background-color: #999; } /* illustrative */
        ul.flex { background-color: #ccc; }
    </style>

    <!-- trail -->
    <div id="trail-a" data-count="5">
        <ul>
            <li class="t1">one</li>
            <li class="t2">two</li>
        </ul>
        <ul class="flex">
            <li class="t3">three</li>
            <li class="t4">four</li>
            <li class="t5">five</li>
        </ul>
    </div>

    <div id="trail-b" data-count="3">
        <ul>
            <li class="t1">one</li>
            <li class="t1">two</li>
        </ul>
        <ul class="flex">
            <li class="t2">three</li>
        </ul>
    </div>

    <div id="trail-c" data-count="3" class="shut">
    </div>

    <div id="trail-d" data-count="1" class="shut">
    </div>

    <div id="trail-e" data-count="3">
        <ul>
            <li class="t1">one</li>
            <li class="t2">two</li>
        </ul>
        <ul class="flex">
            <li class="t3">three</li>
        </ul>
    </div>

    <!-- -->
    <div id="trail-f" data-count="-1">
    </div>

    <div id="trail-g" data-count="2">
    </div>

    <!-- RelativeDates.spec -->
    <div id="relative-dates">
      <p><strong>Test dates</strong> (should be replaced with timestamps)</p>
      <ul>
        <li id="relative-date-test-item" class="js-timestamp" data-timestamp="2012-04-13T18:43:36.000+01:00" data-relativeto="2012-04-13T18:46:36.000+01:00">Friday 13th Apr. 2012, 6.43pm</li>
        <li class="js-timestamp" data-timestamp="2012-08-13 12:00:00 UTC">Monday 13th Aug. 2012, 12pm</li>
        <li id="relative-date-invalid-item" class="js-timestamp" data-timestamp="last tuesday">(deliberate invalid timestamp)</li>
      </ul>
    </div>

<!-- Fonts.spec -->
<style data-cache-name="guardian-font1" data-cache-file-woff="font1.woff.js" data-cache-file-ttf="font1.ttf.js"></style>
<style data-cache-name="guardian-font2" data-cache-file-woff="font2.woff.js" data-cache-file-ttf="font2.ttf.js"></style>

</body>
</html><|MERGE_RESOLUTION|>--- conflicted
+++ resolved
@@ -72,12 +72,9 @@
         <li><a href="#Popular">Popular</a>
         <li><a href="#Image">Image</a>
         <li><a href="#Related">Related</a>
-<<<<<<< HEAD
         <li><a href="#Fonts">Fonts</a>
-=======
         <li><a href="#Expandable">Expandable</a>
         <li><a href="#RelativeDates">Relative Dates</a></li>
->>>>>>> c97f219c
     </ul>
 
     <!-- UpgradeImages.spec -->
