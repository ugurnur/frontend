--- conflicted
+++ resolved
@@ -120,12 +120,9 @@
         <li><a href="#Autoupdate">Auto update</a></li>
         <li><a href="#MoreMatches">More Matches</a></li>
         <li><a href="#FootballFixtures">Football Fixtures</a></li>
-<<<<<<< HEAD
         <li><a href="#Gallery">Gallery</a></li>
         <li><a href="#GallerySwipe">Gallery (Swipe)</a></li>
-=======
         <li><a href="#FootballTables">Football Tables</a></li>
->>>>>>> fb7eefb6
         <li><a href="#Router">Router</a></li>
     </ul>
 
