--- conflicted
+++ resolved
@@ -43,15 +43,6 @@
 
   }
 
-<<<<<<< HEAD
-  def ensureOldArticleMessage(result: Future[Result], articleUrl: String) {
-    val body = Jsoup.parseBodyFragment(contentAsString(result))
-    status(result) should be(200)
-
-    val elements = body.getElementsByClass("old-article-message")
-    elements.size() should be(1)
-
-=======
   def ensureDeepLink(result: Future[Result]) {
     val body = Jsoup.parseBodyFragment(contentAsString(result))
     status(result) should be(200)
@@ -72,7 +63,15 @@
 
     val script = body.getElementsByAttributeValue("property", "ad:ios:url")
     script.size() should be(0)
->>>>>>> ced36a42
+  }
+
+  def ensureOldArticleMessage(result: Future[Result], articleUrl: String) {
+    val body = Jsoup.parseBodyFragment(contentAsString(result))
+    status(result) should be(200)
+
+    val elements = body.getElementsByClass("old-article-message")
+    elements.size() should be(1)
+
   }
 
 }