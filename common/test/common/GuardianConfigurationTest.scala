--- conflicted
+++ resolved
@@ -22,11 +22,7 @@
     // are any required changes, update the hash below, and off you go.
 
     withClue("Look at comment in GuardianConfigurationTest.scala!") {
-<<<<<<< HEAD
-      hash should be("88d0f546da72149f4174a78fd88fbf3e")
-=======
       hash should be("aeddb18bf6ed9da73c5585d54cc22ba1")
->>>>>>> dbc5103b
     }
   }
 }