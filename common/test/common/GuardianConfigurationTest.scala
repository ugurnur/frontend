--- conflicted
+++ resolved
@@ -21,11 +21,7 @@
     // There is a document (that would have been shared with you) that contains all
     // the properties needed to run this project. Make sure you update it to reflect
     // your changes, update the hash below, and off you go
-<<<<<<< HEAD
-    hash should be ("a54e0b1406d839d80c86a6975819b184")
-=======
-    hash should be ("08e0071e608f33ea281414db5265de44")
->>>>>>> a3e45583
+    hash should be ("17c2e0ebc8f291a2de69f64e7d0c7d63")
 
   }
 }