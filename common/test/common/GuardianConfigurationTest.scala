--- conflicted
+++ resolved
@@ -22,11 +22,7 @@
     // are any required changes, update the hash below, and off you go.
 
     withClue("Look at comment in GuardianConfigurationTest.scala!") {
-<<<<<<< HEAD
-      hash should be("8d6fee790a68680eebbd7e750fce8d9e")
-=======
-      hash should be("acdea8bc5890e82368e0517affeed799")
->>>>>>> 3e1c6be9
+      hash should be("f38d9b3fb874ecbcb3d2fe41b65bc442")
     }
   }
 }