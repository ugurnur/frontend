--- conflicted
+++ resolved
@@ -21,11 +21,7 @@
     // There is a document (that would have been shared with you) that contains all
     // the properties needed to run this project. Make sure you update it if there 
     // are any required changes, update the hash below, and off you go.
-<<<<<<< HEAD
-    hash should be ("687a05e938ee6f0b46f3bc0ab28cbab9")
-=======
-    hash should be ("3e661e40c9247c4efbfc9970ca169128")
->>>>>>> bd5cc12b
+    hash should be ("27d5813f66d352c824e8be254cf1157c")
 
   }
 }