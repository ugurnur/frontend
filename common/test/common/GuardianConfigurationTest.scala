--- conflicted
+++ resolved
@@ -22,11 +22,7 @@
     // are any required changes, update the hash below, and off you go.
 
     withClue("Look at comment in GuardianConfigurationTest.scala!") {
-<<<<<<< HEAD
-      hash should be("f09ad203e1176ba51c82e661623c19b2")
-=======
       hash should be("acdea8bc5890e82368e0517affeed799")
->>>>>>> 3e1c6be9
     }
   }
 }