--- conflicted
+++ resolved
@@ -22,11 +22,7 @@
     // are any required changes, update the hash below, and off you go.
 
     withClue("Look at comment in GuardianConfigurationTest.scala!") {
-<<<<<<< HEAD
-      hash should be("f38d9b3fb874ecbcb3d2fe41b65bc442")
-=======
       hash should be("24a2509bdad3b04deb4cc1d94df36b9a")
->>>>>>> b26a1799
     }
   }
 }