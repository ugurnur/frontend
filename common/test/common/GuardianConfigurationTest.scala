--- conflicted
+++ resolved
@@ -22,11 +22,6 @@
     // the properties needed to run this project. Make sure you update it if there
     // are any required changes, update the hash below, and off you go.
 
-<<<<<<< HEAD
-    hash should be ("64598cd3a9bdc97c8fd8ef886131b851")
-
-=======
     hash should be ("39db6a56697f7071fa1e709a822c1d29")
->>>>>>> dd888429
   }
 }