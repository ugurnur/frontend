package common

import org.scalatest.FlatSpec
import org.scalatest.Matchers
import java.io.{FileInputStream, File}
import org.apache.commons.codec.digest.DigestUtils

class GuardianConfigurationTest extends FlatSpec with Matchers {

  "Guardian Configuration" should "expose guardian.page properties" in {
    val config = new GuardianConfiguration("test", webappConfDirectory = "test-env")
    config.javascript.pageData should be(Map("guardian.page.bar" -> "hello world", "guardian.page.foo" -> "eight"))
  }

  it should "be easy for new developers to get started with properties" in {
    val sourceFile = new File("common/app/common/configuration.scala")
    val hash = DigestUtils.md5Hex(new FileInputStream(sourceFile))

    // If you are looking at this you probably changed the project's configuration.
    // There is a document (that would have been shared with you) that contains all
    // the properties needed to run this project. Make sure you update it if there
    // are any required changes, update the hash below, and off you go.

    withClue("Look at comment in GuardianConfigurationTest.scala!") {
<<<<<<< HEAD
      hash should be("d285b2dcd9649ea8d24a69a72b457161")
=======
      hash should be("a1a739e7e464bfabfd32abf353b7bc10")
>>>>>>> 3e48716e
    }
  }
}<|MERGE_RESOLUTION|>--- conflicted
+++ resolved
@@ -22,11 +22,8 @@
     // are any required changes, update the hash below, and off you go.
 
     withClue("Look at comment in GuardianConfigurationTest.scala!") {
-<<<<<<< HEAD
-      hash should be("d285b2dcd9649ea8d24a69a72b457161")
-=======
-      hash should be("a1a739e7e464bfabfd32abf353b7bc10")
->>>>>>> 3e48716e
+
+      hash should be("4806f0a63bc1954a23a3ead7ddb86450")
     }
   }
 }