package common

import org.scalatest.FlatSpec
import org.scalatest.Matchers
import java.io.{FileInputStream, File}
import org.apache.commons.codec.digest.DigestUtils

class GuardianConfigurationTest extends FlatSpec with Matchers {

  "Guardian Configuration" should "expose guardian.page properties" in {
    val config = new GuardianConfiguration("test", webappConfDirectory = "test-env")
    config.javascript.pageData should be(Map("guardian.page.bar" -> "hello world", "guardian.page.foo" -> "eight"))
  }

  it should "be easy for new developers to get started with properties" in {
    val sourceFile = new File("common/app/common/configuration.scala")
    val hash = DigestUtils.md5Hex(new FileInputStream(sourceFile))

    // If you are looking at this you probably changed the project's configuration.
    // There is a document (that would have been shared with you) that contains all
    // the properties needed to run this project. Make sure you update it if there
    // are any required changes, update the hash below, and off you go.

<<<<<<< HEAD
    hash should be ("de2da2fa22853cb5cd303d520f844318")
=======
    hash should be ("a806229d6933804526457848f8013993")
>>>>>>> a6175f97
  }
}<|MERGE_RESOLUTION|>--- conflicted
+++ resolved
@@ -21,10 +21,6 @@
     // the properties needed to run this project. Make sure you update it if there
     // are any required changes, update the hash below, and off you go.
 
-<<<<<<< HEAD
-    hash should be ("de2da2fa22853cb5cd303d520f844318")
-=======
-    hash should be ("a806229d6933804526457848f8013993")
->>>>>>> a6175f97
+    hash should be ("ce17ab88f0e88a2a2b8bb4421147420f")
   }
 }