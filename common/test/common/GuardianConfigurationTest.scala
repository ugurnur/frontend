package common

import org.scalatest.FlatSpec
import org.scalatest.Matchers
import java.io.{FileInputStream, File}
import org.apache.commons.codec.digest.DigestUtils


class GuardianConfigurationTest extends FlatSpec with Matchers {

  "Guardian Configuration" should "expose guardian.page properties" in {
    val config = new GuardianConfiguration("test", webappConfDirectory = "test-env")
    config.javascript.pageData should be(Map("guardian.page.bar" -> "hello world", "guardian.page.foo" -> "eight"))
  }

  it should "be easy for new developers to get started with properties" in {
    val sourceFile = new File("common/app/common/configuration.scala")
    val hash = DigestUtils.md5Hex(new FileInputStream(sourceFile))

    // If you are looking at this you probably changed the project's configuration.
    // There is a document (that would have been shared with you) that contains all
    // the properties needed to run this project. Make sure you update it if there 
    // are any required changes, update the hash below, and off you go.
<<<<<<< HEAD
    hash should be ("a48a79bf3b090f0931d04346cc999473")
=======
    hash should be ("0788ef98baf7023ad3d16c68de45ff3d")
>>>>>>> 0a7aec34

  }
}<|MERGE_RESOLUTION|>--- conflicted
+++ resolved
@@ -21,11 +21,7 @@
     // There is a document (that would have been shared with you) that contains all
     // the properties needed to run this project. Make sure you update it if there 
     // are any required changes, update the hash below, and off you go.
-<<<<<<< HEAD
-    hash should be ("a48a79bf3b090f0931d04346cc999473")
-=======
-    hash should be ("0788ef98baf7023ad3d16c68de45ff3d")
->>>>>>> 0a7aec34
+    hash should be ("4f3d499292023cac30da58fc2b2bd407")
 
   }
 }