--- conflicted
+++ resolved
@@ -2,10 +2,7 @@
 
 import org.scalatest.FlatSpec
 import org.scalatest.Matchers
-<<<<<<< HEAD
-=======
 import org.joda.time.DateMidnight
->>>>>>> 5286cec5
 
 class SwitchesTest extends FlatSpec with Matchers {
 
@@ -23,9 +20,7 @@
       case Switch(_, _, description, _) => description.trim should not be("")
     }
   }
-<<<<<<< HEAD
-=======
- 
+  
   // If you are wondering why this test has failed then read, https://github.com/guardian/frontend/pull/2711
   they should "be deleted once expired" in {
     Switches.all foreach {
@@ -41,5 +36,4 @@
     assert(Switches.AlwaysExpiredSwitch.isSwitchedOff)
   }
   
->>>>>>> 5286cec5
 }