--- conflicted
+++ resolved
@@ -32,7 +32,6 @@
   )
 
   private object testDfpAgent extends DfpAgent {
-
     override protected def sponsorships: Seq[Sponsorship] = Seq(
       Sponsorship(Seq("spon-page"), Some("spon")),
       Sponsorship(Seq("media"), None),
@@ -44,43 +43,26 @@
       Sponsorship(Seq("film"), None)
     )
 
-<<<<<<< HEAD
     override protected def pageSkinSponsorships: Seq[PageSkinSponsorship] = examplePageSponsorships
 
-
-    override def isProd = true
-  }
-
-  private object notProductionTestDfpAgent extends DfpAgent {
-    override def isProd = false
-
-    override protected def sponsorships: Seq[Sponsorship] = Nil
-
-    override protected def advertisementFeatureSponsorships: Seq[Sponsorship] = Nil
-
-    override protected def pageSkinSponsorships: Seq[PageSkinSponsorship] = examplePageSponsorships
-=======
     override protected def inlineMerchandisingDeals: Seq[Sponsorship] = Seq(
       Sponsorship(Seq("ad-feature"), None),
       Sponsorship(Seq("film"), None)
     )
 
-    override protected def pageSkinSponsorships: Seq[PageSkinSponsorship] =
-      Seq(
-        PageSkinSponsorship("lineItemName",
-          1234L,
-          Seq(s"$dfpAdUnitRoot/business/front"),
-          Seq(Country("United Kingdom", "UK"))),
-        PageSkinSponsorship("lineItemName2",
-          12345L,
-          Seq(s"$dfpAdUnitRoot/music/front"),
-          Nil),
-        PageSkinSponsorship("lineItemName3",
-          123456L,
-          Seq(s"$dfpAdUnitRoot/sport"),
-          Nil)
-      )
->>>>>>> d723173e
+    override def isProd = true
+  }
+
+  private object notProductionTestDfpAgent extends DfpAgent {
+    override def isProd = false
+
+    override protected def sponsorships: Seq[Sponsorship] = Nil
+
+    override protected def advertisementFeatureSponsorships: Seq[Sponsorship] = Nil
+
+    override protected def pageSkinSponsorships: Seq[PageSkinSponsorship] = examplePageSponsorships
+
+    override protected def inlineMerchandisingDeals: Seq[Sponsorship] = Nil
   }
 
   def apiQuery(apiQuery: String) = {
