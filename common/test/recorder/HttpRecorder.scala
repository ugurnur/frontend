package recorder

import java.io._
import java.net.URI
import java.nio.ByteBuffer
import java.util

import common.ExecutionContexts
import conf.Configuration
import com.ning.http.client.uri.Uri
import com.ning.http.client.{FluentCaseInsensitiveStringsMap, Response => AHCResponse}
import org.apache.commons.codec.digest.DigestUtils
import play.api.libs.ws.WSResponse
import play.api.libs.ws.ning.NingWSResponse

import scala.concurrent.Future
import scala.io.Source

<<<<<<< HEAD
object HttpRecorder {

  def normalise(key: String, url: String) = {
    // need to only use the relevant parts of the url
    val uri = URI.create(url)
    key + ":" + uri.getPath + uri.getQuery
  }

}

=======
>>>>>>> 57b80e83
trait HttpRecorder[A] extends ExecutionContexts {

  def baseDir: File

  final def load(url: String, headers: Map[String, String] = Map.empty)(fetch: => Future[A]): Future[A] =
    loadFile(url, headers)(fetch).map(file => toResponse(contentFromFile(file)))


  // loads api call from disk. if it cannot be found on disk go get it and save to disk
  final def loadFile(url: String, headers: Map[String, String] = Map.empty)(fetch: => Future[A]): Future[File] = {

    val (fileName, components) = name(url, headers)

    get(fileName).map(Future(_)).getOrElse {
      if (Configuration.environment.stage.equalsIgnoreCase("DEVINFRA")) {
        // integration test environment
        // make sure people have checked in test files
        throw new IllegalStateException(s"Data file has not been checked in for: $url - $components, file: $fileName, headers: ${headersFormat(headers)}")
      } else {
        // always get the new files, this means we'll find out fast when we've broken stuff
        // otherwise it's impossible to regenerate things because everything's been running off the checked in file
        // even when it was broken :(
        fetch.map(r => put(fileName, fromResponse(r)))
      }
    }

  }

  if (!baseDir.exists()) {
    baseDir.mkdirs()
    baseDir.mkdir()
  }

  private def put(name: String, value: String): File = {
    val file = new File(baseDir, name)
    val out = new OutputStreamWriter(new FileOutputStream(file), "UTF-8")
    out.write(value)
    out.close()
    file
  }

  private def get(name: String): Option[File] = {
    val file = new File(baseDir, name)
    if (file.exists()) {
      Some(file)
    } else {
      None
    }
  }

  private def contentFromFile(file: File): String = Source.fromFile(file, "UTF-8").getLines().mkString

  def toResponse(str: String): A

  def fromResponse(response: A): String

  private def headersFormat(headers: Map[String, String]): String = {
    headers.toList.sortBy(_._1).map{ case (key, value) => key + value }.mkString
  }

  private [recorder] def name(url: String, headers: Map[String, String]): (String, String) = {
    val uri = URI.create(url)
    // remove the host because it's probably a config value that won't be there in automation
    val key = uri.getPath + uri.getQuery + headersFormat(headers)
    (DigestUtils.sha256Hex(key), key)
  }

}

trait DefaultHttpRecorder extends HttpRecorder[WSResponse] {

  val errorPrefix = "Error:"
  override def toResponse(str: String) = {
    if (str.startsWith(errorPrefix)) {
      NingWSResponse(Response("", str.replace(errorPrefix, "").toInt))
    } else {
      NingWSResponse(Response(str, 200))
    }
  }

  override def fromResponse(response: WSResponse) = {
    if (response.status == 200) {
      response.body
    } else {
      errorPrefix + response.status
    }
  }

  private case class Response(getResponseBody: String, status: Int) extends AHCResponse {
    def getContentType: String = "application/json"
    def getResponseBody(charset: String): String = getResponseBody
    def getStatusCode: Int = status
    def getResponseBodyAsBytes: Array[Byte] = getResponseBody.getBytes
    def getResponseBodyAsByteBuffer: ByteBuffer = throw new NotImplementedError()
    def getResponseBodyAsStream: InputStream = throw new NotImplementedError()
    def getResponseBodyExcerpt(maxLength: Int, charset: String): String = throw new NotImplementedError()
    def getResponseBodyExcerpt(maxLength: Int): String = throw new NotImplementedError()
    def getStatusText: String = throw new NotImplementedError()
    def getUri: Uri = throw new NotImplementedError()
    def getHeader(name: String): String = throw new NotImplementedError()
    def getHeaders(name: String): util.List[String] = throw new NotImplementedError()
    def getHeaders: FluentCaseInsensitiveStringsMap = throw new NotImplementedError()
    def isRedirected: Boolean = throw new NotImplementedError()
    def getCookies = throw new NotImplementedError()
    def hasResponseStatus: Boolean = throw new NotImplementedError()
    def hasResponseHeaders: Boolean = throw new NotImplementedError()
    def hasResponseBody: Boolean = throw new NotImplementedError()
  }
}<|MERGE_RESOLUTION|>--- conflicted
+++ resolved
@@ -16,19 +16,6 @@
 import scala.concurrent.Future
 import scala.io.Source
 
-<<<<<<< HEAD
-object HttpRecorder {
-
-  def normalise(key: String, url: String) = {
-    // need to only use the relevant parts of the url
-    val uri = URI.create(url)
-    key + ":" + uri.getPath + uri.getQuery
-  }
-
-}
-
-=======
->>>>>>> 57b80e83
 trait HttpRecorder[A] extends ExecutionContexts {
 
   def baseDir: File
