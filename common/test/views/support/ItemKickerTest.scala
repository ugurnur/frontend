package views.support

import com.gu.facia.client.models.CollectionConfig
import model.{Tag, Trail}
import org.joda.time.DateTime
import org.scala_tools.time.Imports
import org.scalatest.{OptionValues, FlatSpec, Matchers}
import com.gu.openplatform.contentapi.model.{Tag => ApiTag}

class ItemKickerTest extends FlatSpec with Matchers with OptionValues {
  def createTrailFixture(showTag: Boolean, showSection: Boolean) = new Trail {
    override def webPublicationDate: Imports.DateTime = DateTime.now()

    override def url: String = ""

    override def isLive: Boolean = false

    override def section: String = "testsection"

    override def trailText: Option[String] = None

    //sectionId
    override def sectionName: String = "Test Section"

    override def linkText: String = ""

    override def headline: String = ""

    override def webUrl: String = ""

    override def showKickerTag: Boolean = showTag

    override def showKickerSection: Boolean = showSection

    override def tags: Seq[Tag] = Seq(
      Tag(
        ApiTag(
          "testTag",
          "test",
          Some("section"),
          Some("Section"),
          "Test Tag",
          "testtag",
          "testtag"
        )
      )
    )
  }

  "ItemKicker" should "prefer item level tag kicker to collection level section kicker" in {
    ItemKicker.fromTrail(
      createTrailFixture(showTag = true, showSection = false),
<<<<<<< HEAD
      CollectionConfig.withDefaults(showSections = Option(true))
=======
      Some(Config("").copy(showSections = true))
>>>>>>> fc3a4d4f
    ).value shouldEqual TagKicker("Test Tag", "testtag")
  }

  it should "prefer item level section kicker to collection level tag kicker" in {
    ItemKicker.fromTrail(
      createTrailFixture(showTag = false, showSection = true),
<<<<<<< HEAD
      CollectionConfig.withDefaults(showTags = Option(true))
=======
      Some(Config("").copy(showTags = true))
>>>>>>> fc3a4d4f
    ).value shouldEqual SectionKicker("Test Section", "/testsection")
  }
}<|MERGE_RESOLUTION|>--- conflicted
+++ resolved
@@ -50,22 +50,14 @@
   "ItemKicker" should "prefer item level tag kicker to collection level section kicker" in {
     ItemKicker.fromTrail(
       createTrailFixture(showTag = true, showSection = false),
-<<<<<<< HEAD
-      CollectionConfig.withDefaults(showSections = Option(true))
-=======
-      Some(Config("").copy(showSections = true))
->>>>>>> fc3a4d4f
+      Option(CollectionConfig.withDefaults(showSections = Option(true)))
     ).value shouldEqual TagKicker("Test Tag", "testtag")
   }
 
   it should "prefer item level section kicker to collection level tag kicker" in {
     ItemKicker.fromTrail(
       createTrailFixture(showTag = false, showSection = true),
-<<<<<<< HEAD
-      CollectionConfig.withDefaults(showTags = Option(true))
-=======
-      Some(Config("").copy(showTags = true))
->>>>>>> fc3a4d4f
+      Option(CollectionConfig.withDefaults(showTags = Option(true)))
     ).value shouldEqual SectionKicker("Test Section", "/testsection")
   }
 }