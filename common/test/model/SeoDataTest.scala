--- conflicted
+++ resolved
@@ -45,19 +45,11 @@
   it should "handle one word" in {
     val seoData: SeoData = SeoData.fromPath("something-here")
 
-<<<<<<< HEAD
-    seoData.id should be("somethinghere")
-    seoData.navSection should be ("somethinghere")
-    seoData.webTitle should be ("Somethinghere")
-    seoData.title.map(_  should include ("Somethinghere"))
-    seoData.description.get should include ("Somethinghere")
-=======
     seoData.id should be("something-here")
-    seoData.section should be ("something-here")
+    seoData.navSection should be ("something-here")
     seoData.webTitle should be ("Something Here")
     seoData.title.map(_  should include ("Something Here"))
     seoData.description.get should include ("Something Here")
->>>>>>> 3481c3ac
   }
 
   it should "turn dashes into spaces" in {
