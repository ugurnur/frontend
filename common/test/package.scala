package test

import java.io.File
import java.net.URI

import com.gargoylesoftware.htmlunit.html.HtmlPage
import com.gargoylesoftware.htmlunit.{BrowserVersion, Page, WebClient, WebResponse}
import common.{ExecutionContexts, Lazy}
import conf.Configuration
import contentapi.{ContentApiClient, Http}
import org.apache.commons.codec.digest.DigestUtils
import org.openqa.selenium.htmlunit.HtmlUnitDriver
import org.scalatest.BeforeAndAfterAll
import org.scalatestplus.play._
import play.api._
import play.api.libs.ws.WSClient
import play.api.libs.ws.ning.{NingWSClient, NingWSClientConfig}
import play.api.test._
import recorder.{HttpRecorder, ContentApiHttpRecorder}

import scala.util.{Failure, Success, Try}

trait TestSettings {
  val recorder = new ContentApiHttpRecorder {
    override lazy val baseDir = new File(System.getProperty("user.dir"), "data/database")
  }

  private def toRecorderHttp(http: Http) = new Http {

    val originalHttp = http

    override def GET(url: String, headers: Iterable[(String, String)]) = {
<<<<<<< HEAD
      val normalisedUrl = HttpRecorder.normalise("capi", url).replaceAll("api-key=[^&]*", "api-key=none")
      recorder.load(normalisedUrl, headers.toMap) {
=======
      recorder.load(url.replaceAll("api-key=[^&]*", "api-key=none"), headers.toMap) {
>>>>>>> 57b80e83
        originalHttp.GET(url, headers)
      }
    }
  }

  ContentApiClient.thriftClient._http = toRecorderHttp(ContentApiClient.thriftClient._http)
  ContentApiClient.jsonClient._http = toRecorderHttp(ContentApiClient.jsonClient._http)
}

trait ConfiguredTestSuite extends ConfiguredServer with ConfiguredBrowser with ExecutionContexts {
  this: ConfiguredTestSuite with org.scalatest.Suite =>

  lazy val webClient = new WebClient(BrowserVersion.CHROME)
  lazy val host = s"http://localhost:$port"
  lazy val htmlUnitDriver = webDriver.asInstanceOf[HtmlUnitDriver]
  lazy val testBrowser = TestBrowser(webDriver, None)
  lazy val appId = "409128287"

  def apply[T](path: String)(block: TestBrowser => T): T = UK(path)(block)

  def UK[T](path: String)(block: TestBrowser => T): T = goTo(path)(block)

  def US[T](path: String)(block: TestBrowser => T): T = {
      val editionPath = if (path.contains("?")) s"$path&_edition=US" else s"$path?_edition=US"
      goTo(editionPath)(block)
  }

  def AU[T](path: String)(block: TestBrowser => T): T = {
    val editionPath = if (path.contains("?")) s"$path&_edition=AU" else s"$path?_edition=AU"
    goTo(editionPath)(block)
  }

  protected def goTo[T](path: String)(block: TestBrowser => T): T = {
      // http://stackoverflow.com/questions/7628243/intrincate-sites-using-htmlunit
      htmlUnitDriver.setJavascriptEnabled(false)
      testBrowser.goTo(host + path)
      block(testBrowser)
  }

  /**
  * `HTMLUnit` doesn't support [[org.fluentlenium.core.domain.FluentWebElement.html]]
  * via TestBrowser, so use [[WebClient]] to retrieve a [[WebResponse]] instead, so
  * we can use [[WebResponse.getContentAsString]]
   */
  protected def getContentString[T](path: String)(block: String => T): T = {
    webClient.getOptions.setJavaScriptEnabled(false)

    val page: HtmlPage = webClient.getPage(host + path)
    block(page.getWebResponse().getContentAsString)
  }

  def withHost(path: String) = s"http://localhost:$port$path"

}

trait SingleServerSuite extends OneServerPerSuite with TestSettings with OneBrowserPerSuite with HtmlUnitFactory {
  this: SingleServerSuite with org.scalatest.Suite =>

  BrowserVersion.setDefault(BrowserVersion.CHROME)

  lazy val initialSettings: Map[String, AnyRef] = Map(
    ("application.secret", "this_is_not_a_real_secret_just_for_tests"),
    ("guardian.projectName", "test-project"),
    ("ws.compressionEnabled", Boolean.box(true)),
    ("ws.timeout.connection", "10000"), // when running healthchecks on a cold app it can time out
    ("ws.timeout.idle", "10000"),
    ("ws.timeout.request", "10000"))

  implicit override lazy val app: Application = {
    val environment = Environment(new File("."), this.getClass.getClassLoader, Mode.Test)
    val settings = Try(this.getClass.getClassLoader.loadClass("TestAppLoader")) match {
      case Success(clazz) => initialSettings + ("play.application.loader" -> "TestAppLoader")
      case Failure(_) => initialSettings
    }
    val context = ApplicationLoader.createContext(
      environment = environment,
      initialSettings = settings
    )
    ApplicationLoader.apply(context).load(context)
  }
}

object TestRequest {
  // MOST of the time we do not care what path is set on the request - only need to override where we do
  def apply(path: String = "/does-not-matter"): FakeRequest[play.api.mvc.AnyContentAsEmpty.type] = {
    FakeRequest("GET", if (!path.startsWith("/")) s"/$path" else path)
  }
}

trait WithTestWsClient {
  self: WithTestWsClient with BeforeAndAfterAll =>

  private val lazyWsClient = Lazy(NingWSClient(NingWSClientConfig(maxRequestRetry = 0)))
  lazy val wsClient: WSClient = lazyWsClient

  override def afterAll() = if(lazyWsClient.isDefined) lazyWsClient.close
}<|MERGE_RESOLUTION|>--- conflicted
+++ resolved
@@ -1,7 +1,6 @@
 package test
 
 import java.io.File
-import java.net.URI
 
 import com.gargoylesoftware.htmlunit.html.HtmlPage
 import com.gargoylesoftware.htmlunit.{BrowserVersion, Page, WebClient, WebResponse}
@@ -16,7 +15,7 @@
 import play.api.libs.ws.WSClient
 import play.api.libs.ws.ning.{NingWSClient, NingWSClientConfig}
 import play.api.test._
-import recorder.{HttpRecorder, ContentApiHttpRecorder}
+import recorder.ContentApiHttpRecorder
 
 import scala.util.{Failure, Success, Try}
 
@@ -25,17 +24,24 @@
     override lazy val baseDir = new File(System.getProperty("user.dir"), "data/database")
   }
 
+  private def verify(property: String, hash: String, message: String) {
+    if (DigestUtils.sha256Hex(property) != hash) {
+
+      // the println makes it easier to spot what is wrong in tests
+      println()
+      println(s"----------- $message -----------")
+      println()
+
+      throw new RuntimeException(message)
+    }
+  }
+
   private def toRecorderHttp(http: Http) = new Http {
 
     val originalHttp = http
 
     override def GET(url: String, headers: Iterable[(String, String)]) = {
-<<<<<<< HEAD
-      val normalisedUrl = HttpRecorder.normalise("capi", url).replaceAll("api-key=[^&]*", "api-key=none")
-      recorder.load(normalisedUrl, headers.toMap) {
-=======
       recorder.load(url.replaceAll("api-key=[^&]*", "api-key=none"), headers.toMap) {
->>>>>>> 57b80e83
         originalHttp.GET(url, headers)
       }
     }
