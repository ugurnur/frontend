package mvt

import MultiVariateTesting._
import common.InternationalEditionVariant
import conf.Switch
import org.joda.time.LocalDate
import play.api.mvc.RequestHeader
import views.support.CamelCase
import conf.Switches.ServerSideTests

// To add a test, do the following:
// 1. Create an object that extends TestDefinition
// 2. Add the object to ActiveTests.tests
//
// object ExampleTest extends TestDefinition(...)
//
// object ActiveTests extends Tests {
//    val tests = List(ExampleTest)
// }

object JspmTest extends TestDefinition(
  List(Variant0),
  "jspm-test",
  "Tests our new JSPM jsavscript configuration",
  new LocalDate(2015, 9, 30)
)

object JspmControlTest extends TestDefinition(
  List(Variant7),
  "jspm-control",
  "A control test/variant to compare with the JspmTest",
  new LocalDate(2015, 9, 30)
)

object ABHeadlinesTestVariant extends TestDefinition(
  Nil,
  "headlines-ab-variant",
  "To test how much of a difference changing a headline makes (variant group)",
  new LocalDate(2015, 9, 30)
) {
  override def isParticipating(implicit request: RequestHeader): Boolean = {
    request.headers.get("X-GU-hlt").contains("hlt-A") && switch.isSwitchedOn && ServerSideTests.isSwitchedOn
  }
}

object ABHeadlinesTestControl extends TestDefinition(
  Nil,
  "headlines-ab-control",
  "To test how much of a difference changing a headline makes (control group)",
  new LocalDate(2015, 9, 30)
) {
  override def isParticipating(implicit request: RequestHeader): Boolean = {
    request.headers.get("X-GU-hlt").contains("hlt-B") && switch.isSwitchedOn && ServerSideTests.isSwitchedOn
  }
}

object ActiveTests extends Tests {
<<<<<<< HEAD
  val tests: Seq[TestDefinition] = List(JspmTest, JspmControlTest, ABHeadlinesTestControl, ABHeadlinesTestVariant, ABNewFreeMembershipTest)
=======
  val tests: Seq[TestDefinition] = List(JspmTest, JspmControlTest, ABHeadlinesTestControl, ABHeadlinesTestVariant)
>>>>>>> b673f208

  def getJavascriptConfig(implicit request: RequestHeader): String = {
    val headlineTests = List(ABHeadlinesTestControl, ABHeadlinesTestVariant).filter(_.isParticipating)
      .map{ test => Some(s""""${CamelCase.fromHyphenated(test.name)}" : ${test.switch.isSwitchedOn}""")}

    val configEntries = List(InternationalEditionVariant(request).map{ international => s""""internationalEditionVariant" : "$international" """}) ++
      headlineTests ++
      List(ActiveTests.getParticipatingTest(request).map{ test => s""""${CamelCase.fromHyphenated(test.name)}" : ${test.switch.isSwitchedOn}"""})

    configEntries.flatten.mkString(",")
  }
}

case class TestDefinition (
  variants: Seq[Variant],
  name: String,
  description: String,
  sellByDate: LocalDate
) {
  val switch: Switch = Switch(
    "Server-side A/B Tests",
    name,
    description,
    conf.Off,
    sellByDate,
    exposeClientSide = true
  )

  def isParticipating(implicit request: RequestHeader): Boolean = {
    ActiveTests.getParticipatingTest(request).contains(this)
  }
}

trait Tests {

  protected def tests: Seq[TestDefinition]

  def getParticipatingTest(request: RequestHeader): Option[TestDefinition] = {
    getVariant(request).flatMap { variant =>
      tests.find { test =>
        test.variants.contains(variant) &&
        test.switch.isSwitchedOn &&
        ServerSideTests.isSwitchedOn
      }
    }
  }

  def isParticipatingInATest(request: RequestHeader): Boolean = getParticipatingTest(request).isDefined
}

object MultiVariateTesting {

  sealed case class Variant(name: String)

  object Variant0 extends Variant("variant-0")
  object Variant1 extends Variant("variant-1")
  object Variant2 extends Variant("variant-2")
  object Variant3 extends Variant("variant-3")
  object Variant4 extends Variant("variant-4")
  object Variant5 extends Variant("variant-5")
  object Variant6 extends Variant("variant-6")
  object Variant7 extends Variant("variant-7")
  object Variant8 extends Variant("variant-8")
  object Variant9 extends Variant("variant-9")

  private val allVariants = List(
    Variant0, Variant1, Variant2, Variant3, Variant4,
    Variant5, Variant6, Variant7, Variant8, Variant9)

  def getVariant(request: RequestHeader): Option[Variant] = {
    val cdnVariant: Option[String] = request.headers.get("X-GU-mvt-variant")

    cdnVariant.flatMap( variantName => {
      allVariants.find(_.name == variantName)
    })
  }
}<|MERGE_RESOLUTION|>--- conflicted
+++ resolved
@@ -55,11 +55,7 @@
 }
 
 object ActiveTests extends Tests {
-<<<<<<< HEAD
-  val tests: Seq[TestDefinition] = List(JspmTest, JspmControlTest, ABHeadlinesTestControl, ABHeadlinesTestVariant, ABNewFreeMembershipTest)
-=======
   val tests: Seq[TestDefinition] = List(JspmTest, JspmControlTest, ABHeadlinesTestControl, ABHeadlinesTestVariant)
->>>>>>> b673f208
 
   def getJavascriptConfig(implicit request: RequestHeader): String = {
     val headlineTests = List(ABHeadlinesTestControl, ABHeadlinesTestVariant).filter(_.isParticipating)
