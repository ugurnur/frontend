package mvt

import MultiVariateTesting._
import common.InternationalEditionVariant
import conf.Switch
import org.joda.time.LocalDate
import play.api.mvc.RequestHeader
import views.support.CamelCase

// To add a test, do the following:
// 1. Create an object that extends TestDefinition
// 2. Add the object to ActiveTests.tests
//
// object ExampleTest extends TestDefinition(...)
//
// object ActiveTests extends Tests {
//    val tests = List(ExampleTest)
// }

<<<<<<< HEAD
object ActiveTests extends Tests {
  val tests: Seq[TestDefinition] = List()
=======
object JspmTest extends TestDefinition(
  List(Variant0),
  "jspm-test",
  "Tests our new JSPM jsavscript configuration",
  new LocalDate(2015, 5, 30)
)

object CMHRTest extends TestDefinition(
  List(Variant1, Variant2, Variant3),
  "cm-hr-test",
  "Test moving commercial high relevance component above most popular",
  new LocalDate(2015, 6, 30)
)

object CMOutbrainTest extends TestDefinition(
  List(Variant4, Variant5, Variant6),
  "cm-outbrain-test",
  "Test moving outbrain component to the second position below the article",
  new LocalDate(2015, 6, 30)
)

object ActiveTests extends Tests {
  val tests: Seq[TestDefinition] = List(JspmTest, CMHRTest, CMOutbrainTest)
>>>>>>> ca4d8329

  def getJavascriptConfig(implicit request: RequestHeader): String = {
    val configEntries = List(InternationalEditionVariant(request).map{ international => s""""internationalEditionVariant" : "$international" """}) ++
    List(ActiveTests.getParticipatingTest(request).map{ test => s""""${CamelCase.fromHyphenated(test.name)}" : ${test.switch.isSwitchedOn}"""})
    configEntries.flatten.mkString(",")
  }
}

case class TestDefinition (
  variants: Seq[Variant],
  name: String,
  description: String,
  sellByDate: LocalDate
) {
  val switch: Switch = Switch(
    "Server-side A/B Tests",
    name,
    description,
    conf.Off,
    sellByDate,
    exposeClientSide = true
  )

  def isParticipating(implicit request: RequestHeader): Boolean = {
    ActiveTests.getParticipatingTest(request).contains(this)
  }
}

trait Tests {

  protected def tests: Seq[TestDefinition]

  def getParticipatingTest(request: RequestHeader): Option[TestDefinition] = {
    getVariant(request).flatMap { variant =>
      tests.find { test =>
        test.variants.contains(variant) &&
        test.switch.isSwitchedOn &&
        conf.Switches.ServerSideTests.isSwitchedOn
      }
    }
  }

  def isParticipatingInATest(request: RequestHeader): Boolean = getParticipatingTest(request).isDefined
}

object MultiVariateTesting {

  sealed case class Variant(name: String)

  object Variant0 extends Variant("variant-0")
  object Variant1 extends Variant("variant-1")
  object Variant2 extends Variant("variant-2")
  object Variant3 extends Variant("variant-3")
  object Variant4 extends Variant("variant-4")
  object Variant5 extends Variant("variant-5")
  object Variant6 extends Variant("variant-6")
  object Variant7 extends Variant("variant-7")
  object Variant8 extends Variant("variant-8")
  object Variant9 extends Variant("variant-9")

  private val allVariants = List(
    Variant0, Variant1, Variant2, Variant3, Variant4,
    Variant5, Variant6, Variant7, Variant8, Variant9)

  def getVariant(request: RequestHeader): Option[Variant] = {
    val cdnVariant: Option[String] = request.headers.get("X-GU-mvt-variant")

    cdnVariant.flatMap( variantName => {
      allVariants.find(_.name == variantName)
    })
  }
}<|MERGE_RESOLUTION|>--- conflicted
+++ resolved
@@ -17,17 +17,6 @@
 //    val tests = List(ExampleTest)
 // }
 
-<<<<<<< HEAD
-object ActiveTests extends Tests {
-  val tests: Seq[TestDefinition] = List()
-=======
-object JspmTest extends TestDefinition(
-  List(Variant0),
-  "jspm-test",
-  "Tests our new JSPM jsavscript configuration",
-  new LocalDate(2015, 5, 30)
-)
-
 object CMHRTest extends TestDefinition(
   List(Variant1, Variant2, Variant3),
   "cm-hr-test",
@@ -43,8 +32,7 @@
 )
 
 object ActiveTests extends Tests {
-  val tests: Seq[TestDefinition] = List(JspmTest, CMHRTest, CMOutbrainTest)
->>>>>>> ca4d8329
+  val tests: Seq[TestDefinition] = List(CMHRTest, CMOutbrainTest)
 
   def getJavascriptConfig(implicit request: RequestHeader): String = {
     val configEntries = List(InternationalEditionVariant(request).map{ international => s""""internationalEditionVariant" : "$international" """}) ++
