package mvt

import conf.switches.{SwitchGroup, Switch}
import org.joda.time.LocalDate
import play.api.mvc.RequestHeader
import views.support.CamelCase
import conf.switches.Switches.ServerSideTests

// To add a test, do the following:
// 1. Create an object that extends TestDefinition
// 2. Add the object to ActiveTests.tests
//
// object ExampleTest extends TestDefinition(...)
//
// object ActiveTests extends Tests {
//    val tests = List(ExampleTest)
// }

<<<<<<< HEAD
=======
object ABOpenGraphOverlay extends TestDefinition(
  name = "ab-open-graph-overlay",
  description = "Add a branded overlay to images cached by the Facebook crawler",
  sellByDate = new LocalDate(2016, 6, 29)
) {
  def canRun(implicit request: RequestHeader): Boolean = {
    request.queryString.get("page").exists(_.contains("facebookOverlayVariant"))
  }
}


>>>>>>> d246c4a8
object ABHeadlinesTestVariant extends TestDefinition(
  "headlines-ab-variant",
  "To test how much of a difference changing a headline makes (variant group)",
  new LocalDate(2016, 6, 10)
  ) {
  def canRun(implicit request: RequestHeader): Boolean = {
    request.headers.get("X-GU-hlt").contains("hlt-V")
  }
}

object ABNewHeaderVariant extends TestDefinition(
  name = "ab-new-header-variant",
  description = "Feature switch (0% test) for the new header",
  sellByDate = new LocalDate(2016, 6, 14)
) {
  def canRun(implicit request: RequestHeader): Boolean = {
    request.headers.get("X-GU-ab-new-header").contains("variant")
  }
}

object ABHeadlinesTestControl extends TestDefinition(
  "headlines-ab-control",
  "To test how much of a difference changing a headline makes (control group)",
  new LocalDate(2016, 6, 10)
  ) {
  def canRun(implicit request: RequestHeader): Boolean = {
    request.headers.get("X-GU-hlt").contains("hlt-C")
  }
}

trait ServerSideABTests {
  val tests: Seq[TestDefinition]

  def getJavascriptConfig(implicit request: RequestHeader): String = {
    tests
      .filter(_.isParticipating)
      .map { test => s""""${CamelCase.fromHyphenated(test.name)}" : ${test.switch.isSwitchedOn}""" }
      .mkString(",")
  }
}

object ActiveTests extends ServerSideABTests {
  val tests: Seq[TestDefinition] = List(
    ABNewHeaderVariant,
    ABHeadlinesTestControl,
    ABHeadlinesTestVariant
  )
}

abstract case class TestDefinition (
  name: String,
  description: String,
  sellByDate: LocalDate
) {
  val switch: Switch = Switch(
    SwitchGroup.ServerSideABTests,
    name,
    description,
    conf.switches.Off,
    sellByDate,
    exposeClientSide = true
  )

  private def isSwitchedOn: Boolean = switch.isSwitchedOn && ServerSideTests.isSwitchedOn

  def canRun(implicit request: RequestHeader): Boolean
  def isParticipating(implicit request: RequestHeader): Boolean = isSwitchedOn && canRun(request)

}<|MERGE_RESOLUTION|>--- conflicted
+++ resolved
@@ -16,20 +16,6 @@
 //    val tests = List(ExampleTest)
 // }
 
-<<<<<<< HEAD
-=======
-object ABOpenGraphOverlay extends TestDefinition(
-  name = "ab-open-graph-overlay",
-  description = "Add a branded overlay to images cached by the Facebook crawler",
-  sellByDate = new LocalDate(2016, 6, 29)
-) {
-  def canRun(implicit request: RequestHeader): Boolean = {
-    request.queryString.get("page").exists(_.contains("facebookOverlayVariant"))
-  }
-}
-
-
->>>>>>> d246c4a8
 object ABHeadlinesTestVariant extends TestDefinition(
   "headlines-ab-variant",
   "To test how much of a difference changing a headline makes (variant group)",
