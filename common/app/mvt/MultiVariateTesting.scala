--- conflicted
+++ resolved
@@ -81,11 +81,7 @@
 object ActiveTests extends Tests {
   val tests: Seq[TestDefinition] = List(
     ABNewHeaderVariant,
-<<<<<<< HEAD
-=======
     ABGalleryRedesignVariant,
-    CMTopBannerPosition,
->>>>>>> ec12811e
     ABHeadlinesTestControl,
     ABHeadlinesTestVariant,
     ABIntersperseMultipleStoryPackagesStories,
