--- conflicted
+++ resolved
@@ -16,7 +16,6 @@
     TlTlMpu
   )
 
-<<<<<<< HEAD
   val tagPage = slices(
     HalfQQ,
     QuarterQuarterQuarterQuarter,
@@ -26,10 +25,13 @@
 
   val contributorTagPage =  slices(
     HalfQl4Ql4,
-=======
+    TlTlTl,
+    TlTlTl,
+    TlTlMpu
+  )
+
   val keywordPage = slices(
     TTT,
->>>>>>> 45a1f63c
     TlTlTl,
     TlTlTl,
     TlTlMpu
