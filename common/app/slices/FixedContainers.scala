package slices

import model.Content

object TagContainers {
  import ContainerDefinition.{ofSlices => slices}

  val allTagPage = slices(
    QuarterQuarterQuarterQuarter,
    TlTlTl,
    TlTlTl,
    TlTlTl,
    TlTlTl,
    TlTlTl,
    TlTlTl,
    TlTlMpu
  )

  val tagPage = slices(
    HalfQQ,
    QuarterQuarterQuarterQuarter,
    TlTlTl,
    TlTlMpu
  )

  val contributorTagPage =  slices(
    HalfQl4Ql4,
    TlTlTl,
    TlTlTl,
    TlTlMpu
  )

  val keywordPage = slices(
    TTT,
    TlTlTl,
    TlTlTl,
    TlTlMpu
  )
}

object FixedContainers {
  import ContainerDefinition.{ofSlices => slices}

  //TODO: Temporary vals for content until we refactor
<<<<<<< HEAD
  val fixedSmallSlowIV = slices(QuarterQuarterQuarterQuarter)
=======
  val fixedSmallSlowI = slices(Full)
  val fixedSmallSlowII = slices(HalfHalf)
  val fixedSmallSlowIV = slices(QuarterQuarterQuarterQuarter)
  val fixedSmallSlowVI = slices(TTTL4)
>>>>>>> f8306504
  val fixedMediumSlowVI = slices(ThreeQuarterQuarter, QuarterQuarterQuarterQuarter)
  val fixedMediumSlowVII = slices(HalfQQ, QuarterQuarterQuarterQuarter)
  val fixedMediumSlowXIIMpu = slices(TTT, TlTlMpu)
  val fixedMediumFastXI = slices(HalfQQ, Ql2Ql2Ql2Ql2)
  val fixedMediumFastXII = slices(QuarterQuarterQuarterQuarter, Ql2Ql2Ql2Ql2)

  val all: Map[String, ContainerDefinition] = Map(
    ("fixed/small/slow-I", slices(Full)),
    ("fixed/small/slow-II", slices(HalfHalf)),
    ("fixed/small/slow-III", slices(HalfQQ)),
    ("fixed/small/slow-IV", fixedSmallSlowIV),
    ("fixed/small/slow-V-half", slices(Hl4Half)),
    ("fixed/small/slow-V-third", slices(QuarterQuarterHl3)),
    ("fixed/small/slow-V-mpu", slices(TTlMpu)),
    ("fixed/small/slow-VI", fixedSmallSlowVI),
    ("fixed/small/fast-VIII", slices(QuarterQuarterQlQl)),
    ("fixed/small/fast-X", slices(QuarterQlQlQl)),
    ("fixed/medium/slow-VI", fixedMediumSlowVI),
    ("fixed/medium/slow-VII", fixedMediumSlowVII),
    ("fixed/medium/slow-XII-mpu", fixedMediumSlowXIIMpu),
    ("fixed/medium/fast-XI", fixedMediumFastXI),
    ("fixed/medium/fast-XII", fixedMediumFastXII),
    ("fixed/large/slow-XIV", slices(ThreeQuarterQuarter, QuarterQuarterQuarterQuarter, Ql2Ql2Ql2Ql2)),
    ("fixed/large/fast-XV", slices(HalfQQ, Ql3Ql3Ql3Ql3))
  )

  def unapply(collectionType: Option[String]): Option[ContainerDefinition] =
    collectionType.flatMap(all.lift)
}

object DynamicContainers {
  val all: Map[String, DynamicContainer] = Map(
    ("dynamic/fast", DynamicFast),
    ("dynamic/slow", DynamicSlow)
  )

  def apply(collectionType: Option[String], items: Seq[Content]): Option[ContainerDefinition] = {
    for {
      typ <- collectionType
      dynamicContainer <- all.get(typ)
      definition <- dynamicContainer.containerDefinitionFor(items.map(Story.fromContent))
    } yield definition
  }
}<|MERGE_RESOLUTION|>--- conflicted
+++ resolved
@@ -42,14 +42,10 @@
   import ContainerDefinition.{ofSlices => slices}
 
   //TODO: Temporary vals for content until we refactor
-<<<<<<< HEAD
-  val fixedSmallSlowIV = slices(QuarterQuarterQuarterQuarter)
-=======
   val fixedSmallSlowI = slices(Full)
   val fixedSmallSlowII = slices(HalfHalf)
   val fixedSmallSlowIV = slices(QuarterQuarterQuarterQuarter)
   val fixedSmallSlowVI = slices(TTTL4)
->>>>>>> f8306504
   val fixedMediumSlowVI = slices(ThreeQuarterQuarter, QuarterQuarterQuarterQuarter)
   val fixedMediumSlowVII = slices(HalfQQ, QuarterQuarterQuarterQuarter)
   val fixedMediumSlowXIIMpu = slices(TTT, TlTlMpu)
