package slices

import com.gu.facia.api.models.CollectionConfig
import common.Logging
<<<<<<< HEAD
import model.facia.PressedCollection
=======
import conf.Switches.ElectionSnap
>>>>>>> c51be021

object Container extends Logging {
  /** This is THE top level resolver for containers */
  val all: Map[String, Container] = Map(
    ("dynamic/fast", Dynamic(DynamicFast)),
    ("dynamic/slow", Dynamic(DynamicSlow)),
    ("dynamic/package", Dynamic(DynamicPackage)),
    ("nav/list", NavList),
    ("nav/media-list", NavMediaList),
    ("news/most-popular", MostPopular)
  ) ++ FixedContainers.all.mapValues(Fixed.apply)

  /** So that we don't blow up at runtime, which would SUCK */
  val default = Fixed(FixedContainers.fixedSmallSlowIV)

  def resolve(id: String) = all.getOrElse(id, {
    log.error(s"Could not resolve container id $id, using default container")
    default
  })

  def fromConfig(collectionConfig: CollectionConfig) =
    resolve(collectionConfig.collectionType)

  def fromPressedCollection(pressedCollection: PressedCollection): Container =
    resolve(pressedCollection.collectionType)

  def showToggle(container: Container) = container match {
    case NavList | NavMediaList => false
    case _ => true
  }

  private def hasElectionSnap:Option[String] = if(ElectionSnap.isSwitchedOn) Some("fc-container--has-election-snap") else None

  def customClasses(container: Container) = container match {
    case Dynamic(DynamicPackage) => List(Some("fc-container--story-package"), hasElectionSnap).flatten.toSet
    case Fixed(fixedContainer) => fixedContainer.customCssClasses
    case _ => Nil
  }
}

sealed trait Container

case class Dynamic(get: DynamicContainer) extends Container
case class Fixed(get: ContainerDefinition) extends Container
case object NavList extends Container
case object NavMediaList extends Container
case object MostPopular extends Container<|MERGE_RESOLUTION|>--- conflicted
+++ resolved
@@ -2,11 +2,8 @@
 
 import com.gu.facia.api.models.CollectionConfig
 import common.Logging
-<<<<<<< HEAD
 import model.facia.PressedCollection
-=======
 import conf.Switches.ElectionSnap
->>>>>>> c51be021
 
 object Container extends Logging {
   /** This is THE top level resolver for containers */
