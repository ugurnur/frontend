--- conflicted
+++ resolved
@@ -4,10 +4,7 @@
 import play.api.libs.json.Json
 import play.api.mvc.RequestHeader
 import common.Edition
-<<<<<<< HEAD
-=======
 import navigation.ReaderRevenueSite._
->>>>>>> 8a52c91f
 
 object UrlHelpers {
 
@@ -73,13 +70,10 @@
     }
 
     val acquisitionData = Json.obj(
-<<<<<<< HEAD
-=======
       // GUARDIAN_WEB corresponds to a value in the Thrift enum
       // https://dashboard.ophan.co.uk/docs/thrift/acquisition.html#Enum_AcquisitionSource
       // ACQUISITIONS_HEADER and ACQUISITIONS_FOOTER correspond to values in the Thrift enum
       // https://dashboard.ophan.co.uk/docs/thrift/componentevent.html#Enum_ComponentType
->>>>>>> 8a52c91f
       "source" -> "GUARDIAN_WEB",
       "componentType" -> (position match {
         case NewHeader | OldHeader | AmpHeader | SideMenu | SlimHeaderDropdown => "ACQUISITIONS_HEADER"
