package conf.switches

import conf.switches.Expiry.never
import org.joda.time.LocalDate

trait FeatureSwitches {
  val ShareCounts = Switch(
    SwitchGroup.Feature,
    "server-share-counts",
    "If this switch is on, share counts are fetched from the Facebook Graph API on the server",
    owners = Seq(Owner.withGithub("jfsoul")),
    safeState = On,
    sellByDate = never,
    exposeClientSide = true
  )

  // see https://github.com/guardian/frontend/pull/13446
  val ExploreTemplateSwitch = Switch(
    SwitchGroup.Feature,
    "explore-main-media",
    "If this switch is on, Explore template will be applied to explore articles. This template is part of a Membership Explore test",
    owners = Seq(Owner.withGithub("siadcock")),
    safeState = Off,
    sellByDate = new LocalDate(2017, 3, 17),
    exposeClientSide = true
  )

  val FixturesAndResultsContainerSwitch = Switch(
    SwitchGroup.Feature,
    "fixtures-and-results-container",
    "Fixtures and results container on football tag pages",
    owners = Seq(Owner.withGithub("johnduffell")),
    safeState = On,
    sellByDate = never,
    exposeClientSide = false
  )

  val FacebookShareImageLogoOverlay = Switch(
    SwitchGroup.Feature,
    "facebook-share-image-logo-overlay",
    "If this switch is turned on, we will overlay the guardian logo along the bottom of images shared on facebook",
    owners = Seq(Owner.withGithub("dominickendrick")),
    safeState = On,
    sellByDate = never,
    exposeClientSide = false
  )

  val TwitterShareImageLogoOverlay = Switch(
    SwitchGroup.Feature,
    "twitter-share-image-logo-overlay",
    "If this switch is turned on, we will overlay the guardian logo along the bottom of images shared on twitter",
    owners = Seq(Owner.withGithub("katebee")),
    safeState = On,
    sellByDate = never,
    exposeClientSide = false
  )

  val OutbrainSwitch = Switch(
    SwitchGroup.Feature,
    "outbrain",
    "Enable the Outbrain content recommendation widget on web and AMP.",
    owners = Seq(Owner.withGithub("johnduffell")),
    safeState = Off,
    sellByDate = never,
    exposeClientSide = true
  )

  val PlistaForOutbrainAU = Switch(
    SwitchGroup.Feature,
    "plista-for-outbrain-au",
    "Enable the Plista content recommendation widget to replace that of Outbrain for AU edition (for web only).",
    owners = Seq(Owner.withGithub("JonNorman")),
    safeState = Off,
    sellByDate = never,
    exposeClientSide = true
  )

  val ForeseeSwitch = Switch(
    SwitchGroup.Feature,
    "foresee",
    "Enable Foresee surveys for a sample of our audience",
    owners = Seq(Owner.withGithub("rich-nguyen")),
    safeState = Off,
    sellByDate = never,
    exposeClientSide = true
  )

  val GeoMostPopular = Switch(
    SwitchGroup.Feature,
    "geo-most-popular",
    "If this is switched on users then 'most popular' will be upgraded to geo targeted",
    owners = Seq(Owner.withGithub("johnduffell")),
    safeState = On,
    sellByDate = never,
    exposeClientSide = true
  )

  val FontSwitch = Switch(
    SwitchGroup.Feature,
    "web-fonts",
    "If this is switched on then the custom Guardian web font will load.",
    owners = Seq(Owner.withGithub("johnduffell")),
    safeState = On,
    sellByDate = never,
    exposeClientSide = true
  )

  val FontKerningSwitch = Switch(
    SwitchGroup.Feature,
    "font-kerning",
    "If this is switched on then fonts will be kerned/optimised for legibility.",
    owners = Seq(Owner.withGithub("johnduffell")),
    safeState = On,
    sellByDate = never,
    exposeClientSide = false
  )

  val SearchSwitch = Switch(
    SwitchGroup.Feature,
    "google-search",
    "If this switch is turned on then Google search is added to the sections nav.",
    owners = Seq(Owner.withGithub("johnduffell")),
    safeState = On,
    sellByDate = never,
    exposeClientSide = true
  )

  val IdentityProfileNavigationSwitch = Switch(
    SwitchGroup.Feature,
    "id-profile-navigation",
    "If this switch is on you will see the link in the topbar taking you through to the users profile or sign in..",
    owners = Seq(Owner.withGithub("johnduffell")),
    safeState = On,
    sellByDate = never,
    exposeClientSide = true
  )

  val FacebookAutoSigninSwitch = Switch(
    SwitchGroup.Feature,
    "facebook-autosignin",
    "If this switch is on then users who have previously authorized the guardian app in facebook and who have not " +
      "recently signed out are automatically signed in.",
    owners = Seq(Owner.withGithub("johnduffell")),
    safeState = Off,
    sellByDate = never,
    exposeClientSide = true
  )

  val FacebookShareUseTrailPicFirstSwitch = Switch(
    SwitchGroup.Feature,
    "facebook-shareimage",
    "Facebook shares try to use article trail picture image first when switched ON, or largest available " +
      "image when switched OFF.",
    owners = Seq(Owner.withGithub("johnduffell")),
    safeState = On,
    sellByDate = never,
    exposeClientSide = false
  )

  val IdentityFormstackSwitch = Switch(
    SwitchGroup.Feature,
    "id-formstack",
    "If this switch is on, formstack forms will be available",
    owners = Seq(Owner.withGithub("johnduffell")),
    safeState = Off,
    sellByDate = never,
    exposeClientSide = false
  )

  val IdentityAvatarUploadSwitch = Switch(
    SwitchGroup.Feature,
    "id-avatar-upload",
    "If this switch is on, users can upload avatars on their profile page",
    owners = Seq(Owner.withGithub("johnduffell")),
    safeState = Off,
    sellByDate = never,
    exposeClientSide = false
  )

  val IdentityCookieRefreshSwitch = Switch(
    SwitchGroup.Identity,
    "id-cookie-refresh",
    "If switched on, users cookies will be refreshed.",
    owners = Seq(Owner.withGithub("johnduffell")),
    safeState = Off,
    sellByDate = never,
    exposeClientSide = true
  )

  val EnhanceTweetsSwitch = Switch(
    SwitchGroup.Feature,
    "enhance-tweets",
    "If this switch is turned on then embedded tweets will be enhanced using Twitter's widgets.",
    owners = Seq(Owner.withGithub("johnduffell")),
    safeState = Off,
    sellByDate = never,
    exposeClientSide = true
  )

  val EnhancedMediaPlayerSwitch = Switch(
    SwitchGroup.Feature,
    "enhanced-media-player",
    "If this is switched on then videos are enhanced using our JavaScript player",
    owners = Seq(Owner.withGithub("johnduffell")),
    safeState = On,
    sellByDate = never,
    exposeClientSide = true
  )

  val BreakingNewsSwitch = Switch(
    SwitchGroup.Feature,
    "breaking-news",
    "If this is switched on then the breaking news feed is requested and articles are displayed",
    owners = Seq(Owner.withGithub("johnduffell")),
    safeState = Off,
    sellByDate = never,
    exposeClientSide = true
  )

  val WeatherSwitch = Switch(
    SwitchGroup.Feature,
    "weather",
    "If this is switched on then the weather component is displayed",
    owners = Seq(Owner.withGithub("johnduffell")),
    safeState = Off,
    sellByDate = never,
    exposeClientSide = true
  )

  val HistoryTags = Switch(
    SwitchGroup.Feature,
    "history-tags",
    "If this is switched on then personalised history tags are shown in the meganav",
    owners = Seq(Owner.withGithub("johnduffell")),
    safeState = Off,
    sellByDate = never,
    exposeClientSide = true
  )

  val IdentityBlockSpamEmails = Switch(
    SwitchGroup.Feature,
    "id-block-spam-emails",
    "If switched on, any new registrations with emails from ae blacklisted domin will be blocked",
    owners = Seq(Owner.withGithub("johnduffell")),
    safeState = On,
    sellByDate = never,
    exposeClientSide = false
  )

  val IdentityLogRegistrationsFromTor = Switch(
    SwitchGroup.Feature,
    "id-log-tor-registrations",
    "If switched on, any user registrations from a known tor exit node will be logged",
    owners = Seq(Owner.withGithub("johnduffell")),
    safeState = On,
    sellByDate = never,
    exposeClientSide = false
  )

  val FootballFeedRecorderSwitch = Switch(
    SwitchGroup.Feature,
    "football-feed-recorder",
    "If switched on then football matchday feeds will be recorded every minute",
    owners = Seq(Owner.withGithub("johnduffell")),
    safeState = Off,
    sellByDate = never,
    exposeClientSide = false
  )

  val CrosswordSvgThumbnailsSwitch = Switch(
    SwitchGroup.Feature,
    "crossword-svg-thumbnails",
    "If switched on, crossword thumbnails will be accurate SVGs",
    owners = Seq(Owner.withGithub("johnduffell")),
    safeState = Off,
    sellByDate = never,
    exposeClientSide = true
  )

  val SudokuSwitch = Switch(
    SwitchGroup.Feature,
    "sudoku",
    "If switched on, sudokus will be available",
    owners = Seq(Owner.withGithub("johnduffell")),
    safeState = Off,
    sellByDate = never,
    exposeClientSide = false
  )

  val CricketScoresSwitch = Switch(
    SwitchGroup.Feature,
    "cricket-scores",
    "If switched on, cricket score and scorecard link will be displayed",
    owners = Seq(Owner.withGithub("johnduffell")),
    safeState = Off,
    sellByDate = never,
    exposeClientSide = false
  )

  val RugbyScoresSwitch = Switch(
    SwitchGroup.Feature,
    "rugby-world-cup",
    "If this switch is on rugby world cup scores will be loaded in to rugby match reports and liveblogs",
    owners = Seq(Owner.withName("health team")),
    safeState = Off,
    sellByDate = never,
    exposeClientSide = false
  )

  val StocksWidgetSwitch = Switch(
    SwitchGroup.Feature,
    "stocks-widget",
    "If switched on, a stocks widget will be displayed on the business front",
    owners = Seq(Owner.withGithub("johnduffell")),
    safeState = On,
    sellByDate = never,
    exposeClientSide = false
  )

  val MissingVideoEndcodingsJobSwitch = Switch(
    SwitchGroup.Feature,
    "check-for-missing-video-encodings",
    "If this switch is switched on then the job will run which will check all video content for missing encodings",
    owners = Seq(Owner.withGithub("johnduffell")),
    safeState = Off,
    sellByDate = never,
    exposeClientSide = false
  )

  val EmailInlineInFooterSwitch = Switch(
    SwitchGroup.Feature,
    "email-inline-in-footer",
    "show the email sign-up in the footer",
    owners = Seq(Owner.withGithub("gtrufitt")),
    safeState = Off,
    sellByDate = never,
    exposeClientSide = true
  )

  val UseAtomsSwitch = Switch(
    SwitchGroup.Feature,
    "use-atoms",
    "use atoms from content api to enhance content",
    owners = Seq(Owner.withGithub("rich-nguyen")),
    safeState = Off,
    sellByDate = never,
    exposeClientSide = false
  )

  val AmpSwitch = Switch(
    SwitchGroup.Feature,
    "amp-switch",
    "If this switch is on, link to amp pages will be in the metadata for articles",
    owners = Seq(Owner.withGithub("NataliaLKB")),
    safeState = On,
    sellByDate = never,
    exposeClientSide = false
  )

  val R2PagePressServiceSwitch = Switch(
    SwitchGroup.Feature,
    "r2-page-press-service",
    "When ON, the R2 page press service will monitor the queue and press pages to S3",
    owners = Seq(Owner.withGithub("JustinPinner")),
    safeState = On,
    sellByDate = never,
    exposeClientSide = false
  )

  val EmailInArticleSwitch = Switch(
    SwitchGroup.Feature,
    "email-in-article",
    "When ON, the email sign-up form will show on articles matching the email lists utilising the email module",
    owners = Seq(Owner.withGithub("gtrufitt")),
    safeState = On,
    sellByDate = never,
    exposeClientSide = true
  )

    // Owner: Frank Longden
  val ArticleBadgesSwitch = Switch(
    SwitchGroup.Feature,
    "article-header-badge",
    "When ON, articles specified in the badges file will have visual elements added",
    owners = Seq(Owner.withGithub("superfrank")),
    safeState = On,
    sellByDate = new LocalDate(2017, 3, 28),
    exposeClientSide = false
  )

  // Owner: Dotcom loyalty
  val EmailInArticleGtodaySwitch = Switch(
    SwitchGroup.Feature,
    "email-in-article-gtoday",
    "When ON, the email sign-up form will show the Guardian today email sign-up on articles",
    owners = Seq(Owner.withGithub("gtrufitt")),
    safeState = On,
    sellByDate = never,
    exposeClientSide = true
  )

  // Owner: Dotcom loyalty
  val EmailInArticleOutbrainSwitch = Switch(
    SwitchGroup.Feature,
    "email-in-article-outbrain",
    "When ON, we will check whether email sign-up will be shown and, if so, the outbrain non-compliant merchandising widget will be shown",
    owners = Seq(Owner.withGithub("gtrufitt")),
    safeState = On,
    sellByDate = never,
    exposeClientSide = true
  )

  // Owner: Dotcom habitual / Gareth
  val EmailSignupLabNotes = Switch(
    SwitchGroup.Feature,
    "email-signup-lab-notes",
    "When ON, insert the lab-notes email sign-up into Science section articles",
    owners = Seq(Owner.withGithub("NathanielBennett")),
    safeState = Off,
    sellByDate = never,
    exposeClientSide = true
  )

  // Owner: Dotcom habitual / Gareth
  val emailSignupEuRef = Switch(
    SwitchGroup.Feature,
    "email-signup-eu-ref",
    "When ON, insert the EU ref email sign-up into articles with the EU ref tag",
    owners = Seq(Owner.withGithub("gtrufitt")),
    safeState = Off,
    sellByDate = never,
    exposeClientSide = true
  )

  // Owner: Maria Livia Chiorean
  val SmartAppBanner = Switch(
    SwitchGroup.Feature,
    "smart-app-banner",
    "When ON, show the Apple smart app banner by adding a meta tag",
    owners = Seq(Owner.withGithub("marialivia16")),
    safeState = Off,
    sellByDate = never,
    exposeClientSide = true
  )

  // Owner: Maria Livia Chiorean
  val SharingComments = Switch(
    SwitchGroup.Feature,
    "sharing-comments",
    "When ON, the user will be able to share comments",
    owners = Seq(Owner.withGithub("marialivia16")),
    safeState = Off,
    sellByDate = never,
    exposeClientSide = true
  )

  // Owner: Gareth Trufitt
  val SteadyPageUtil = Switch(
    SwitchGroup.Feature,
    "steady-page-util",
    "When ON, will prevent page jumping when inserting elements using steady-page utility. If OFF will call callback immediately.",
    owners = Seq(Owner.withGithub("gtrufitt")),
    safeState = Off,
    sellByDate = never,
    exposeClientSide = true
  )

  // Owner: Sam Cutler / Editorial Tools
  val Targeting = Switch(
    SwitchGroup.Feature,
    "targeting",
    "When ON will the targeting system will poll for updates and merge targeted campaigns into content",
    owners= Seq(Owner.withGithub("currysoup")),
    safeState = Off,
    sellByDate = never,
    exposeClientSide = true
  )

  // Owner: Francis Carr
  val LiveBlogChromeNotificationsProd = Switch(
    SwitchGroup.Feature,
    "live-blog-chrome-notifications-prod",
    "Live blog chrome notifications - prod",
    owners = Seq(Owner.withGithub("janua")),
    safeState = Off,
    sellByDate = new LocalDate(2017, 4, 5),
    exposeClientSide = true
  )

<<<<<<< HEAD
  // Owner: Joseph Smith
  val RenderEmailConnectedStyle = Switch(
    SwitchGroup.Feature,
    "render-email-connected-style",
    "Allows alternate email styling when passing ?format=email-connected, for testing two email design variants",
    owners = Seq(Owner.withGithub("joelochlann")),
    safeState = Off,
    sellByDate = new LocalDate(2017, 3, 2),
    exposeClientSide = true
  )

=======
  val AmpOphanTrackingIncludesCredentials = Switch(
    SwitchGroup.Feature,
    "amp-ophan-tracking-includes-credentials",
    "allows access to id field when page viewed from google cache so that we keep tracking consistent",
    owners = Seq(Owner.withGithub("michaelwmcnamara")),
    safeState = Off,
    sellByDate = new LocalDate(2017, 3, 15),
    exposeClientSide = true

  )
>>>>>>> 61161134
}<|MERGE_RESOLUTION|>--- conflicted
+++ resolved
@@ -487,19 +487,8 @@
     exposeClientSide = true
   )
 
-<<<<<<< HEAD
+
   // Owner: Joseph Smith
-  val RenderEmailConnectedStyle = Switch(
-    SwitchGroup.Feature,
-    "render-email-connected-style",
-    "Allows alternate email styling when passing ?format=email-connected, for testing two email design variants",
-    owners = Seq(Owner.withGithub("joelochlann")),
-    safeState = Off,
-    sellByDate = new LocalDate(2017, 3, 2),
-    exposeClientSide = true
-  )
-
-=======
   val AmpOphanTrackingIncludesCredentials = Switch(
     SwitchGroup.Feature,
     "amp-ophan-tracking-includes-credentials",
@@ -508,7 +497,6 @@
     safeState = Off,
     sellByDate = new LocalDate(2017, 3, 15),
     exposeClientSide = true
-
-  )
->>>>>>> 61161134
+  )
+
 }