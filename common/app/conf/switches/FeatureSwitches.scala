package conf.switches

import conf.switches.Expiry.never
import org.joda.time.LocalDate

trait FeatureSwitches {
  val ShareCounts = Switch(
    SwitchGroup.Feature,
    "server-share-counts",
    "If this switch is on, share counts are fetched from the Facebook Graph API on the server",
    owners = Seq(Owner.withGithub("jfsoul")),
    safeState = On,
    sellByDate = never,
    exposeClientSide = true
  )

  val FixturesAndResultsContainerSwitch = Switch(
    SwitchGroup.Feature,
    "fixtures-and-results-container",
    "Fixtures and results container on football tag pages",
    owners = Seq(Owner.withGithub("johnduffell")),
    safeState = On,
    sellByDate = never,
    exposeClientSide = false
  )

  val FacebookShareImageLogoOverlay = Switch(
    SwitchGroup.Feature,
    "facebook-share-image-logo-overlay",
    "If this switch is turned on, we will overlay the guardian logo along the bottom of images shared on facebook",
    owners = Seq(Owner.withGithub("dominickendrick")),
    safeState = On,
    sellByDate = never,
    exposeClientSide = false
  )

  val TwitterShareImageLogoOverlay = Switch(
    SwitchGroup.Feature,
    "twitter-share-image-logo-overlay",
    "If this switch is turned on, we will overlay the guardian logo along the bottom of images shared on twitter",
    owners = Seq(Owner.withGithub("katebee")),
    safeState = On,
    sellByDate = never,
    exposeClientSide = false
  )

  val OutbrainSwitch = Switch(
    SwitchGroup.Feature,
    "outbrain",
    "Enable the Outbrain content recommendation widget on web and AMP.",
    owners = Seq(Owner.withGithub("johnduffell")),
    safeState = Off,
    sellByDate = never,
    exposeClientSide = true
  )

  val PlistaForOutbrainAU = Switch(
    SwitchGroup.Feature,
    "plista-for-outbrain-au",
    "Enable the Plista content recommendation widget to replace that of Outbrain for AU edition (for web only).",
    owners = Seq(Owner.withGithub("JonNorman")),
    safeState = Off,
    sellByDate = never,
    exposeClientSide = true
  )

  val GeoMostPopular = Switch(
    SwitchGroup.Feature,
    "geo-most-popular",
    "If this is switched on users then 'most popular' will be upgraded to geo targeted",
    owners = Seq(Owner.withGithub("johnduffell")),
    safeState = On,
    sellByDate = never,
    exposeClientSide = true
  )

  val FontSwitch = Switch(
    SwitchGroup.Feature,
    "web-fonts",
    "If this is switched on then the custom Guardian web font will load.",
    owners = Seq(Owner.withGithub("johnduffell")),
    safeState = On,
    sellByDate = never,
    exposeClientSide = true
  )

  val FontKerningSwitch = Switch(
    SwitchGroup.Feature,
    "font-kerning",
    "If this is switched on then fonts will be kerned/optimised for legibility.",
    owners = Seq(Owner.withGithub("johnduffell")),
    safeState = On,
    sellByDate = never,
    exposeClientSide = false
  )

  val SearchSwitch = Switch(
    SwitchGroup.Feature,
    "google-search",
    "If this switch is turned on then Google search is added to the sections nav.",
    owners = Seq(Owner.withGithub("johnduffell")),
    safeState = On,
    sellByDate = never,
    exposeClientSide = true
  )

  val IdentityProfileNavigationSwitch = Switch(
    SwitchGroup.Feature,
    "id-profile-navigation",
    "If this switch is on you will see the link in the topbar taking you through to the users profile or sign in..",
    owners = Seq(Owner.withGithub("johnduffell")),
    safeState = On,
    sellByDate = never,
    exposeClientSide = true
  )

  val FacebookShareUseTrailPicFirstSwitch = Switch(
    SwitchGroup.Feature,
    "facebook-shareimage",
    "Facebook shares try to use article trail picture image first when switched ON, or largest available " +
      "image when switched OFF.",
    owners = Seq(Owner.withGithub("johnduffell")),
    safeState = On,
    sellByDate = never,
    exposeClientSide = false
  )

  val IdentityFormstackSwitch = Switch(
    SwitchGroup.Feature,
    "id-formstack",
    "If this switch is on, formstack forms will be available",
    owners = Seq(Owner.withGithub("johnduffell")),
    safeState = Off,
    sellByDate = never,
    exposeClientSide = false
  )

  val IdentityAvatarUploadSwitch = Switch(
    SwitchGroup.Feature,
    "id-avatar-upload",
    "If this switch is on, users can upload avatars on their profile page",
    owners = Seq(Owner.withGithub("johnduffell")),
    safeState = Off,
    sellByDate = never,
    exposeClientSide = false
  )

  val IdentityCookieRefreshSwitch = Switch(
    SwitchGroup.Identity,
    "id-cookie-refresh",
    "If switched on, users cookies will be refreshed.",
    owners = Seq(Owner.withGithub("johnduffell")),
    safeState = Off,
    sellByDate = never,
    exposeClientSide = true
  )

  val EnhanceTweetsSwitch = Switch(
    SwitchGroup.Feature,
    "enhance-tweets",
    "If this switch is turned on then embedded tweets will be enhanced using Twitter's widgets.",
    owners = Seq(Owner.withGithub("johnduffell")),
    safeState = Off,
    sellByDate = never,
    exposeClientSide = true
  )

  val EnhancedMediaPlayerSwitch = Switch(
    SwitchGroup.Feature,
    "enhanced-media-player",
    "If this is switched on then videos are enhanced using our JavaScript player",
    owners = Seq(Owner.withGithub("johnduffell")),
    safeState = On,
    sellByDate = never,
    exposeClientSide = true
  )

  val BreakingNewsSwitch = Switch(
    SwitchGroup.Feature,
    "breaking-news",
    "If this is switched on then the breaking news feed is requested and articles are displayed",
    owners = Seq(Owner.withGithub("johnduffell")),
    safeState = Off,
    sellByDate = never,
    exposeClientSide = true
  )

  val WeatherSwitch = Switch(
    SwitchGroup.Feature,
    "weather",
    "If this is switched on then the weather component is displayed",
    owners = Seq(Owner.withGithub("johnduffell")),
    safeState = Off,
    sellByDate = never,
    exposeClientSide = true
  )

  val HistoryTags = Switch(
    SwitchGroup.Feature,
    "history-tags",
    "If this is switched on then personalised history tags are shown in the meganav",
    owners = Seq(Owner.withGithub("johnduffell")),
    safeState = Off,
    sellByDate = never,
    exposeClientSide = true
  )

  val IdentityBlockSpamEmails = Switch(
    SwitchGroup.Feature,
    "id-block-spam-emails",
    "If switched on, any new registrations with emails from ae blacklisted domin will be blocked",
    owners = Seq(Owner.withGithub("johnduffell")),
    safeState = On,
    sellByDate = never,
    exposeClientSide = false
  )

  val IdentityLogRegistrationsFromTor = Switch(
    SwitchGroup.Feature,
    "id-log-tor-registrations",
    "If switched on, any user registrations from a known tor exit node will be logged",
    owners = Seq(Owner.withGithub("johnduffell")),
    safeState = On,
    sellByDate = never,
    exposeClientSide = false
  )

  val CrosswordSvgThumbnailsSwitch = Switch(
    SwitchGroup.Feature,
    "crossword-svg-thumbnails",
    "If switched on, crossword thumbnails will be accurate SVGs",
    owners = Seq(Owner.withGithub("johnduffell")),
    safeState = Off,
    sellByDate = never,
    exposeClientSide = true
  )

  val SudokuSwitch = Switch(
    SwitchGroup.Feature,
    "sudoku",
    "If switched on, sudokus will be available",
    owners = Seq(Owner.withGithub("johnduffell")),
    safeState = Off,
    sellByDate = never,
    exposeClientSide = false
  )

  val CricketScoresSwitch = Switch(
    SwitchGroup.Feature,
    "cricket-scores",
    "If switched on, cricket score and scorecard link will be displayed",
    owners = Seq(Owner.withGithub("johnduffell")),
    safeState = Off,
    sellByDate = never,
    exposeClientSide = false
  )

  val RugbyScoresSwitch = Switch(
    SwitchGroup.Feature,
    "rugby-world-cup",
    "If this switch is on rugby world cup scores will be loaded in to rugby match reports and liveblogs",
    owners = Seq(Owner.withName("health team")),
    safeState = Off,
    sellByDate = never,
    exposeClientSide = false
  )

  val StocksWidgetSwitch = Switch(
    SwitchGroup.Feature,
    "stocks-widget",
    "If switched on, a stocks widget will be displayed on the business front",
    owners = Seq(Owner.withGithub("johnduffell")),
    safeState = On,
    sellByDate = never,
    exposeClientSide = false
  )

  val MissingVideoEndcodingsJobSwitch = Switch(
    SwitchGroup.Feature,
    "check-for-missing-video-encodings",
    "If this switch is switched on then the job will run which will check all video content for missing encodings",
    owners = Seq(Owner.withGithub("johnduffell")),
    safeState = Off,
    sellByDate = never,
    exposeClientSide = false
  )

  val EmailInlineInFooterSwitch = Switch(
    SwitchGroup.Feature,
    "email-inline-in-footer",
    "show the email sign-up in the footer",
    owners = Seq(Owner.withGithub("gtrufitt")),
    safeState = Off,
    sellByDate = never,
    exposeClientSide = true
  )

  val UseAtomsSwitch = Switch(
    SwitchGroup.Feature,
    "use-atoms",
    "use atoms from content api to enhance content",
    owners = Seq(Owner.withGithub("rich-nguyen")),
    safeState = Off,
    sellByDate = never,
    exposeClientSide = false
  )

  val AmpArticleSwitch = Switch(
    SwitchGroup.Feature,
    "amp-article-switch",
    "If this switch is on, link to amp pages will be in the metadata for articles",
    owners = Seq(Owner.withGithub("NataliaLKB")),
    safeState = On,
    sellByDate = never,
    exposeClientSide = false
  )

  val AmpLiveBlogSwitch = Switch(
    SwitchGroup.Feature,
    "amp-liveblog-switch",
    "If this switch is on, link to amp pages will be in the metadata for liveblogs",
    owners = Seq(Owner.withGithub("NataliaLKB")),
    safeState = On,
    sellByDate = never,
    exposeClientSide = false
  )

  val R2PagePressServiceSwitch = Switch(
    SwitchGroup.Feature,
    "r2-page-press-service",
    "When ON, the R2 page press service will monitor the queue and press pages to S3",
    owners = Seq(Owner.withGithub("JustinPinner")),
    safeState = On,
    sellByDate = never,
    exposeClientSide = false
  )

  val EmailInArticleSwitch = Switch(
    SwitchGroup.Feature,
    "email-in-article",
    "When ON, the email sign-up form will show on articles matching the email lists utilising the email module",
    owners = Seq(Owner.withGithub("gtrufitt")),
    safeState = On,
    sellByDate = never,
    exposeClientSide = true
  )

    // Owner: Frank Longden
  val ArticleBadgesSwitch = Switch(
    SwitchGroup.Feature,
    "article-header-badge",
    "When ON, articles specified in the badges file will have visual elements added",
    owners = Seq(Owner.withGithub("superfrank")),
    safeState = On,
    sellByDate = new LocalDate(2018, 1, 16),
    exposeClientSide = false
  )

  // Owner: Dotcom loyalty
  val EmailInArticleGtodaySwitch = Switch(
    SwitchGroup.Feature,
    "email-in-article-gtoday",
    "When ON, the email sign-up form will show the Guardian today email sign-up on articles",
    owners = Seq(Owner.withGithub("gtrufitt")),
    safeState = On,
    sellByDate = never,
    exposeClientSide = true
  )

  // Owner: Dotcom loyalty
  val EmailInArticleOutbrainSwitch = Switch(
    SwitchGroup.Feature,
    "email-in-article-outbrain",
    "When ON, we will check whether email sign-up will be shown and, if so, the outbrain non-compliant merchandising widget will be shown",
    owners = Seq(Owner.withGithub("gtrufitt")),
    safeState = On,
    sellByDate = never,
    exposeClientSide = true
  )

  // Owner: Dotcom habitual / Gareth
  val EmailSignupLabNotes = Switch(
    SwitchGroup.Feature,
    "email-signup-lab-notes",
    "When ON, insert the lab-notes email sign-up into Science section articles",
    owners = Seq(Owner.withGithub("NathanielBennett")),
    safeState = Off,
    sellByDate = never,
    exposeClientSide = true
  )

  // Owner: Dotcom habitual / Gareth
  val emailSignupEuRef = Switch(
    SwitchGroup.Feature,
    "email-signup-eu-ref",
    "When ON, insert the EU ref email sign-up into articles with the EU ref tag",
    owners = Seq(Owner.withGithub("gtrufitt")),
    safeState = Off,
    sellByDate = never,
    exposeClientSide = true
  )

  // Owner: Maria Livia Chiorean
  val SmartAppBanner = Switch(
    SwitchGroup.Feature,
    "smart-app-banner",
    "When ON, show the Apple smart app banner by adding a meta tag",
    owners = Seq(Owner.withGithub("marialivia16")),
    safeState = Off,
    sellByDate = never,
    exposeClientSide = true
  )

  // Owner: Maria Livia Chiorean
  val SharingComments = Switch(
    SwitchGroup.Feature,
    "sharing-comments",
    "When ON, the user will be able to share comments",
    owners = Seq(Owner.withGithub("marialivia16")),
    safeState = Off,
    sellByDate = never,
    exposeClientSide = true
  )

  // Owner: Sam Cutler / Editorial Tools
  val Targeting = Switch(
    SwitchGroup.Feature,
    "targeting",
    "When ON will the targeting system will poll for updates and merge targeted campaigns into content",
    owners= Seq(Owner.withGithub("currysoup")),
    safeState = Off,
    sellByDate = never,
    exposeClientSide = true
  )

  // Owner: George Haberis / Lindsey Dew
  val UseTailorEndpoints = Switch(
    SwitchGroup.Feature,
    "use-tailor-endpoints",
    "When ON will request data from tailor end points",
    owners= Seq(Owner.withGithub("GHaberis")),
    safeState = On,
    sellByDate = never,
    exposeClientSide = true
  )

  val InlineEmailStyles = Switch(
    SwitchGroup.Feature,
    "inline-email-styles",
    "When ON, email styles will be stripped from the <head> and inlined into HTML style attributes",
    owners = Seq(Owner.withGithub("joelochlann")),
    safeState = On,
    sellByDate = never,
    exposeClientSide = false
  )

  val YouTubePosterOverride = Switch(
    SwitchGroup.Feature,
    "youtube-poster-override",
    "When ON show trail image on YouTube atom playable content cards instead of the poster image",
    owners = Seq(Owner.withGithub("gidsg")),
    safeState = Off,
    sellByDate = never,
    exposeClientSide = false
  )

  // Owner: Simple & Coherent
  val UkSupportFrontendActive = Switch(
    SwitchGroup.Feature,
    "uk-supporter-traffic-to-new-support-frontend",
    "When ON, all UK membership/contribute/support links send traffic to support.theguardian.com",
    owners = Seq(Owner.withGithub("justinpinner")),
    safeState = On,
    sellByDate = new LocalDate(2018, 10, 17),
    exposeClientSide = true
  )

  val UsSupportFrontendActive = Switch(
    SwitchGroup.Feature,
    "us-supporter-traffic-to-new-support-frontend",
    "When ON, all US membership/contribute/support links send traffic to support.theguardian.com",
    owners = Seq(Owner.withGithub("justinpinner")),
    safeState = Off,
    sellByDate = new LocalDate(2018, 10, 17),
    exposeClientSide = true
  )
  
  val ProfileShowContributorTab = Switch(
    SwitchGroup.Feature,
    "profile-show-contributor-tab",
    "When ON, the edit profile page will include a Contributions tab",
    owners = Seq(Owner.withGithub("justinpinner")),
    safeState = Off,
    sellByDate = new LocalDate(2017, 11, 30),
    exposeClientSide = true
  )

<<<<<<< HEAD
  // Owner: Journalism
  val ReaderAnswersDeliveryMechanism = Switch(
    SwitchGroup.Feature,
    "reader-answers-preferred-delivery-mechanism",
    "When ON, story questions will give readers the option to indicate their preferred answer delivery medium",
    owners = Seq(Owner.withGithub("annebyrne")),
    safeState = On,
    sellByDate = new LocalDate(2018, 10, 24),
=======
  val PillarCards = Switch(
    SwitchGroup.Feature,
    "pillar-cards",
    "DO NOT ENABLE IN PROD – when ON, enables pillar cards",
    owners = Seq(Owner.withGithub("sndrs")),
    safeState = Off,
    sellByDate = new LocalDate(2018, 2, 1),
>>>>>>> 77e37525
    exposeClientSide = false
  )
}<|MERGE_RESOLUTION|>--- conflicted
+++ resolved
@@ -495,8 +495,17 @@
     exposeClientSide = true
   )
 
-<<<<<<< HEAD
-  // Owner: Journalism
+  val PillarCards = Switch(
+    SwitchGroup.Feature,
+    "pillar-cards",
+    "DO NOT ENABLE IN PROD – when ON, enables pillar cards",
+    owners = Seq(Owner.withGithub("sndrs")),
+    safeState = Off,
+    sellByDate = new LocalDate(2018, 2, 1),
+    exposeClientSide = false
+  )
+  
+    // Owner: Journalism
   val ReaderAnswersDeliveryMechanism = Switch(
     SwitchGroup.Feature,
     "reader-answers-preferred-delivery-mechanism",
@@ -504,15 +513,6 @@
     owners = Seq(Owner.withGithub("annebyrne")),
     safeState = On,
     sellByDate = new LocalDate(2018, 10, 24),
-=======
-  val PillarCards = Switch(
-    SwitchGroup.Feature,
-    "pillar-cards",
-    "DO NOT ENABLE IN PROD – when ON, enables pillar cards",
-    owners = Seq(Owner.withGithub("sndrs")),
-    safeState = Off,
-    sellByDate = new LocalDate(2018, 2, 1),
->>>>>>> 77e37525
     exposeClientSide = false
   )
 }