package conf.switches

import conf.switches.Expiry.never
import org.joda.time.LocalDate

trait FeatureSwitches {

<<<<<<< HEAD
  val PurpleRainSwitch = Switch(
    SwitchGroup.Feature,
    "purple-rain",
    "If this switch is on, the weather will be purple rain",
    safeState = On,
    sellByDate = new LocalDate(2016, 4, 25),
    exposeClientSide = false
  )

  val immersiveMainEmbedSwitch = Switch(
    SwitchGroup.Feature,
    "immersive-main-media",
    "If this switch is on, main media embeds won't be iframed",
    safeState = Off,
    sellByDate = new LocalDate(2016, 8, 22),
    exposeClientSide = false
  )

=======
>>>>>>> 013b2b0f
  val FixturesAndResultsContainerSwitch = Switch(
    SwitchGroup.Feature,
    "fixtures-and-results-container",
    "Fixtures and results container on football tag pages",
    safeState = On,
    sellByDate = never,
    exposeClientSide = false
  )

  val ChapterHeadingsSwitch = Switch(
    SwitchGroup.Feature,
    "chapter-headings",
    "If this switch is turned on, we will add a block of chapter headings to the top of article pages",
    safeState = Off,
    sellByDate = new LocalDate(2016, 11, 7),
    exposeClientSide = false
  )

  val OutbrainSwitch = Switch(
    SwitchGroup.Feature,
    "outbrain",
    "Enable the Outbrain content recommendation widget on web and AMP.",
    safeState = Off,
    sellByDate = never,
    exposeClientSide = true
  )

  val PlistaForOutbrainAU = Switch(
    SwitchGroup.Feature,
    "plista-for-outbrain-au",
    "Enable the Plista content recommendation widget to replace that of Outbrain for AU edition (for web only).",
    safeState = Off,
    sellByDate = new LocalDate(2016, 8, 9),
    exposeClientSide = true
  )

  val ForeseeSwitch = Switch(
    SwitchGroup.Feature,
    "foresee",
    "Enable Foresee surveys for a sample of our audience",
    safeState = Off,
    sellByDate = never,
    exposeClientSide = true
  )

  val GeoMostPopular = Switch(
    SwitchGroup.Feature,
    "geo-most-popular",
    "If this is switched on users then 'most popular' will be upgraded to geo targeted",
    safeState = On,
    sellByDate = never,
    exposeClientSide = true
  )

  val FontSwitch = Switch(
    SwitchGroup.Feature,
    "web-fonts",
    "If this is switched on then the custom Guardian web font will load.",
    safeState = On,
    sellByDate = never,
    exposeClientSide = true
  )

  val FontKerningSwitch = Switch(
    SwitchGroup.Feature,
    "font-kerning",
    "If this is switched on then fonts will be kerned/optimised for legibility.",
    safeState = On,
    sellByDate = never,
    exposeClientSide = false
  )

  val SearchSwitch = Switch(
    SwitchGroup.Feature,
    "google-search",
    "If this switch is turned on then Google search is added to the sections nav.",
    safeState = On,
    sellByDate = never,
    exposeClientSide = true
  )

  val IdentityProfileNavigationSwitch = Switch(
    SwitchGroup.Feature,
    "id-profile-navigation",
    "If this switch is on you will see the link in the topbar taking you through to the users profile or sign in..",
    safeState = On,
    sellByDate = never,
    exposeClientSide = true
  )

  val FacebookAutoSigninSwitch = Switch(
    SwitchGroup.Feature,
    "facebook-autosignin",
    "If this switch is on then users who have previously authorized the guardian app in facebook and who have not " +
      "recently signed out are automatically signed in.",
    safeState = Off,
    sellByDate = never,
    exposeClientSide = true
  )

  val FacebookShareUseTrailPicFirstSwitch = Switch(
    SwitchGroup.Feature,
    "facebook-shareimage",
    "Facebook shares try to use article trail picture image first when switched ON, or largest available " +
      "image when switched OFF.",
    safeState = On,
    sellByDate = never,
    exposeClientSide = false
  )

  val IdentityFormstackSwitch = Switch(
    SwitchGroup.Feature,
    "id-formstack",
    "If this switch is on, formstack forms will be available",
    safeState = Off,
    sellByDate = never,
    exposeClientSide = false
  )

  val IdentityAvatarUploadSwitch = Switch(
    SwitchGroup.Feature,
    "id-avatar-upload",
    "If this switch is on, users can upload avatars on their profile page",
    safeState = Off,
    sellByDate = never,
    exposeClientSide = false
  )

  val IdentityCookieRefreshSwitch = Switch(
    SwitchGroup.Identity,
    "id-cookie-refresh",
    "If switched on, users cookies will be refreshed.",
    safeState = Off,
    sellByDate = never,
    exposeClientSide = true
  )

  val EnhanceTweetsSwitch = Switch(
    SwitchGroup.Feature,
    "enhance-tweets",
    "If this switch is turned on then embedded tweets will be enhanced using Twitter's widgets.",
    safeState = Off,
    sellByDate = never,
    exposeClientSide = true
  )

  val EnhancedMediaPlayerSwitch = Switch(
    SwitchGroup.Feature,
    "enhanced-media-player",
    "If this is switched on then videos are enhanced using our JavaScript player",
    safeState = On,
    sellByDate = never,
    exposeClientSide = true
  )

  val BreakingNewsSwitch = Switch(
    SwitchGroup.Feature,
    "breaking-news",
    "If this is switched on then the breaking news feed is requested and articles are displayed",
    safeState = Off,
    sellByDate = never,
    exposeClientSide = true
  )

  val WeatherSwitch = Switch(
    SwitchGroup.Feature,
    "weather",
    "If this is switched on then the weather component is displayed",
    safeState = Off,
    sellByDate = never,
    exposeClientSide = true
  )

  val HistoryTags = Switch(
    SwitchGroup.Feature,
    "history-tags",
    "If this is switched on then personalised history tags are shown in the meganav",
    safeState = Off,
    sellByDate = never,
    exposeClientSide = true
  )

  val IdentityBlockSpamEmails = Switch(
    SwitchGroup.Feature,
    "id-block-spam-emails",
    "If switched on, any new registrations with emails from ae blacklisted domin will be blocked",
    safeState = On,
    sellByDate = never,
    exposeClientSide = false
  )

  val IdentityLogRegistrationsFromTor = Switch(
    SwitchGroup.Feature,
    "id-log-tor-registrations",
    "If switched on, any user registrations from a known tor exit node will be logged",
    safeState = On,
    sellByDate = never,
    exposeClientSide = false
  )

  val FootballFeedRecorderSwitch = Switch(
    SwitchGroup.Feature,
    "football-feed-recorder",
    "If switched on then football matchday feeds will be recorded every minute",
    safeState = Off,
    sellByDate = never,
    exposeClientSide = false
  )

  val CrosswordSvgThumbnailsSwitch = Switch(
    SwitchGroup.Feature,
    "crossword-svg-thumbnails",
    "If switched on, crossword thumbnails will be accurate SVGs",
    safeState = Off,
    sellByDate = never,
    exposeClientSide = true
  )

  val SudokuSwitch = Switch(
    SwitchGroup.Feature,
    "sudoku",
    "If switched on, sudokus will be available",
    safeState = Off,
    sellByDate = never,
    exposeClientSide = false
  )

  val CricketScoresSwitch = Switch(
    SwitchGroup.Feature,
    "cricket-scores",
    "If switched on, cricket score and scorecard link will be displayed",
    safeState = Off,
    sellByDate = never,
    exposeClientSide = false
  )

  val RugbyScoresSwitch = Switch(
    SwitchGroup.Feature,
    "rugby-world-cup",
    "If this switch is on rugby world cup scores will be loaded in to rugby match reports and liveblogs",
    safeState = Off,
    sellByDate = never,
    exposeClientSide = false
  )

  val StocksWidgetSwitch = Switch(
    SwitchGroup.Feature,
    "stocks-widget",
    "If switched on, a stocks widget will be displayed on the business front",
    safeState = On,
    sellByDate = never,
    exposeClientSide = false
  )

  val DiscussionAllPageSizeSwitch = Switch(
    SwitchGroup.Feature,
    "discussion-all-page-size",
    "If this is switched on then users will have the option to load all comments",
    safeState = Off,
    sellByDate = never,
    exposeClientSide = true
  )

  val MissingVideoEndcodingsJobSwitch = Switch(
    SwitchGroup.Feature,
    "check-for-missing-video-encodings",
    "If this switch is switched on then the job will run which will check all video content for missing encodings",
    safeState = Off,
    sellByDate = never,
    exposeClientSide = false
  )

  val EmailInlineInFooterSwitch = Switch(
    SwitchGroup.Feature,
    "email-inline-in-footer",
    "show the email sign-up in the footer",
    safeState = Off,
    sellByDate = never,
    exposeClientSide = true
  )

  val UseAtomsSwitch = Switch(
    SwitchGroup.Feature,
    "use-atoms",
    "use atoms from content api to enhance content",
    safeState = Off,
    sellByDate = never,
    exposeClientSide = false
  )

  val AmpSwitch = Switch(
    SwitchGroup.Feature,
    "amp-switch",
    "If this switch is on, link to amp pages will be in the metadata for articles",
    safeState = On,
    sellByDate = never,
    exposeClientSide = false
  )

  // Owner: First impressions
  val galleryRedesign = Switch(
    SwitchGroup.Feature,
    "gallery-redesign-switch",
    "If this switch is on, the new gallery redesign displays",
    safeState = On,
    // Tuesday
    sellByDate = new LocalDate(2016, 5, 31),
    exposeClientSide = false
  )

  val R2PagePressServiceSwitch = Switch(
    SwitchGroup.Feature,
    "r2-page-press-service",
    "When ON, the R2 page press service will monitor the queue and press pages to S3",
    safeState = On,
    sellByDate = never,
    exposeClientSide = false
  )

  val EmailInArticleSwitch = Switch(
    SwitchGroup.Feature,
    "email-in-article",
    "When ON, the email sign-up form will show on articles matching the email lists utilising the email module",
    safeState = On,
    sellByDate = never,
    exposeClientSide = true
  )

    // Owner: Frank Longden
  val ArticleBadgesSwitch = Switch(
    SwitchGroup.Feature,
    "article-header-badge",
    "When ON, articles specified in the badges file will have visual elements added",
    safeState = On,
    sellByDate = new LocalDate(2017, 2, 28),
    exposeClientSide = false
  )

  // Owner: Dotcom loyalty
  val EmailInArticleGtodaySwitch = Switch(
    SwitchGroup.Feature,
    "email-in-article-gtoday",
    "When ON, the email sign-up form will show the Guardian today email sign-up on articles",
    safeState = On,
    sellByDate = never,
    exposeClientSide = true
  )

  // Owner: Dotcom loyalty
  val EmailInArticleOutbrainSwitch = Switch(
    SwitchGroup.Feature,
    "email-in-article-outbrain",
    "When ON, we will check whether email sign-up will be shown and, if so, the outbrain non-compliant merchandising widget will be shown",
    safeState = On,
    sellByDate = never,
    exposeClientSide = true
  )

}<|MERGE_RESOLUTION|>--- conflicted
+++ resolved
@@ -4,17 +4,6 @@
 import org.joda.time.LocalDate
 
 trait FeatureSwitches {
-
-<<<<<<< HEAD
-  val PurpleRainSwitch = Switch(
-    SwitchGroup.Feature,
-    "purple-rain",
-    "If this switch is on, the weather will be purple rain",
-    safeState = On,
-    sellByDate = new LocalDate(2016, 4, 25),
-    exposeClientSide = false
-  )
-
   val immersiveMainEmbedSwitch = Switch(
     SwitchGroup.Feature,
     "immersive-main-media",
@@ -24,8 +13,6 @@
     exposeClientSide = false
   )
 
-=======
->>>>>>> 013b2b0f
   val FixturesAndResultsContainerSwitch = Switch(
     SwitchGroup.Feature,
     "fixtures-and-results-container",
