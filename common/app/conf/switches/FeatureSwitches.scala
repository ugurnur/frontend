package conf.switches

import conf.switches.Expiry.never
import org.joda.time.LocalDate

trait FeatureSwitches {

<<<<<<< HEAD
  val AWSCredentialsProfileSwitchOver = Switch(
    "Feature",
    "aws-credentials-switchover",
    "Switch to remind us to remove the 'nextgen' profile from the default AWS credentials provider chain",
    safeState = Off,
    sellByDate = new LocalDate(2016, 2, 12), //Friday
    exposeClientSide = false
=======
  val RemoveStickyNav = Switch(
    "Feature",
    "remove-sticky-nav",
    "Replaces the current sticky ad/nav implementation with a new sticky ad implementation",
    safeState = Off,
    sellByDate = new LocalDate(2016, 3, 1),
    exposeClientSide = true
>>>>>>> 22dd35c4
  )

  val FixturesAndResultsContainerSwitch = Switch(
    "Feature",
    "fixtures-and-results-container",
    "Fixtures and results container on football tag pages",
    safeState = On,
    sellByDate = never,
    exposeClientSide = false
  )

  val ChapterHeadingsSwitch = Switch(
    "Feature",
    "chapter-headings",
    "If this switch is turned on, we will add a block of chapter headings to the top of article pages",
    safeState = Off,
    sellByDate = new LocalDate(2016, 11, 7),
    exposeClientSide = false
  )

  val OutbrainSwitch = Switch(
    "Feature",
    "outbrain",
    "Enable the Outbrain content recommendation widget.",
    safeState = Off,
    sellByDate = never,
    exposeClientSide = true
  )

  val PlistaForOutbrainAU = Switch(
    "Feature",
    "plista-for-outbrain-au",
    "Enable the Plista content recommendation widget to replace that of Outbrain for AU edition. For CODE environment only.",
    safeState = Off,
    sellByDate = new LocalDate(2016, 3, 1),
    exposeClientSide = true
  )

  val ForeseeSwitch = Switch(
    "Feature",
    "foresee",
    "Enable Foresee surveys for a sample of our audience",
    safeState = Off,
    sellByDate = never,
    exposeClientSide = true
  )

  val LiveBlogTransitionSwitch = Switch(
    "Feature",
    "liveblog-transition",
    "Fix up liveblog scroll transitions in liveblog.js to work with pagination",
    safeState = Off,
    sellByDate = new LocalDate(2016, 3, 2),
    exposeClientSide = true
  )

  val GeoMostPopular = Switch(
    "Feature",
    "geo-most-popular",
    "If this is switched on users then 'most popular' will be upgraded to geo targeted",
    safeState = On,
    sellByDate = never,
    exposeClientSide = true
  )

  val FontSwitch = Switch(
    "Feature",
    "web-fonts",
    "If this is switched on then the custom Guardian web font will load.",
    safeState = On,
    sellByDate = never,
    exposeClientSide = true
  )

  val FontKerningSwitch = Switch(
    "Feature",
    "font-kerning",
    "If this is switched on then fonts will be kerned/optimised for legibility.",
    safeState = On,
    sellByDate = never,
    exposeClientSide = false
  )

  val SearchSwitch = Switch(
    "Feature",
    "google-search",
    "If this switch is turned on then Google search is added to the sections nav.",
    safeState = On,
    sellByDate = never,
    exposeClientSide = true
  )

  val IdentityProfileNavigationSwitch = Switch(
    "Feature",
    "id-profile-navigation",
    "If this switch is on you will see the link in the topbar taking you through to the users profile or sign in..",
    safeState = On,
    sellByDate = never,
    exposeClientSide = true
  )

  val FacebookAutoSigninSwitch = Switch(
    "Feature",
    "facebook-autosignin",
    "If this switch is on then users who have previously authorized the guardian app in facebook and who have not " +
      "recently signed out are automatically signed in.",
    safeState = Off,
    sellByDate = never,
    exposeClientSide = true
  )

  val FacebookShareUseTrailPicFirstSwitch = Switch(
    "Feature",
    "facebook-shareimage",
    "Facebook shares try to use article trail picture image first when switched ON, or largest available " +
      "image when switched OFF.",
    safeState = On,
    sellByDate = never,
    exposeClientSide = false
  )

  val IdentityFormstackSwitch = Switch(
    "Feature",
    "id-formstack",
    "If this switch is on, formstack forms will be available",
    safeState = Off,
    sellByDate = never,
    exposeClientSide = false
  )

  val IdentityAvatarUploadSwitch = Switch(
    "Feature",
    "id-avatar-upload",
    "If this switch is on, users can upload avatars on their profile page",
    safeState = Off,
    sellByDate = never,
    exposeClientSide = false
  )

  val IdentityCookieRefreshSwitch = Switch(
    "Identity",
    "id-cookie-refresh",
    "If switched on, users cookies will be refreshed.",
    safeState = Off,
    sellByDate = never,
    exposeClientSide = true
  )

  val EnhanceTweetsSwitch = Switch(
    "Feature",
    "enhance-tweets",
    "If this switch is turned on then embedded tweets will be enhanced using Twitter's widgets.",
    safeState = Off,
    sellByDate = never,
    exposeClientSide = true
  )

  val EnhancedMediaPlayerSwitch = Switch(
    "Feature",
    "enhanced-media-player",
    "If this is switched on then videos are enhanced using our JavaScript player",
    safeState = On,
    sellByDate = never,
    exposeClientSide = true
  )

  val MediaPlayerSupportedBrowsers = Switch(
    "Feature",
    "media-player-supported-browsers",
    "If this is switched on then a message will be displayed to UAs not supported by our media player",
    safeState = On,
    sellByDate = never,
    exposeClientSide = true
  )

  val BreakingNewsSwitch = Switch(
    "Feature",
    "breaking-news",
    "If this is switched on then the breaking news feed is requested and articles are displayed",
    safeState = Off,
    sellByDate = never,
    exposeClientSide = true
  )

  val WeatherSwitch = Switch(
    "Feature",
    "weather",
    "If this is switched on then the weather component is displayed",
    safeState = Off,
    sellByDate = never,
    exposeClientSide = true
  )

  val HistoryTags = Switch(
    "Feature",
    "history-tags",
    "If this is switched on then personalised history tags are shown in the meganav",
    safeState = Off,
    sellByDate = never,
    exposeClientSide = true
  )

  val IdentityBlockSpamEmails = Switch(
    "Feature",
    "id-block-spam-emails",
    "If switched on, any new registrations with emails from ae blacklisted domin will be blocked",
    safeState = On,
    sellByDate = never,
    exposeClientSide = false
  )

  val QuizScoresService = Switch(
    "Feature",
    "quiz-scores-service",
    "If switched on, the diagnostics server will provide a service to store quiz results in memcached",
    safeState = Off,
    sellByDate = new LocalDate(2016, 4, 11),
    exposeClientSide = false
  )

  val IdentityLogRegistrationsFromTor = Switch(
    "Feature",
    "id-log-tor-registrations",
    "If switched on, any user registrations from a known tor exit node will be logged",
    safeState = On,
    sellByDate = never,
    exposeClientSide = false
  )

  val FootballFeedRecorderSwitch = Switch(
    "Feature",
    "football-feed-recorder",
    "If switched on then football matchday feeds will be recorded every minute",
    safeState = Off,
    sellByDate = never,
    exposeClientSide = false
  )

  val CrosswordSvgThumbnailsSwitch = Switch(
    "Feature",
    "crossword-svg-thumbnails",
    "If switched on, crossword thumbnails will be accurate SVGs",
    safeState = Off,
    sellByDate = never,
    exposeClientSide = true
  )

  val SudokuSwitch = Switch(
    "Feature",
    "sudoku",
    "If switched on, sudokus will be available",
    safeState = Off,
    sellByDate = never,
    exposeClientSide = false
  )

  val CricketScoresSwitch = Switch(
    "Feature",
    "cricket-scores",
    "If switched on, cricket score and scorecard link will be displayed",
    safeState = Off,
    sellByDate = never,
    exposeClientSide = false
  )

  val RugbyScoresSwitch = Switch(
    "Feature",
    "rugby-world-cup",
    "If this switch is on rugby world cup scores will be loaded in to rugby match reports and liveblogs",
    safeState = Off,
    sellByDate = never,
    exposeClientSide = false
  )

  val StocksWidgetSwitch = Switch(
    "Feature",
    "stocks-widget",
    "If switched on, a stocks widget will be displayed on the business front",
    safeState = On,
    sellByDate = never,
    exposeClientSide = false
  )

  val DiscussionAllPageSizeSwitch = Switch(
    "Feature",
    "discussion-all-page-size",
    "If this is switched on then users will have the option to load all comments",
    safeState = Off,
    sellByDate = never,
    exposeClientSide = true
  )

  val MissingVideoEndcodingsJobSwitch = Switch(
    "Feature",
    "check-for-missing-video-encodings",
    "If this switch is switched on then the job will run which will check all video content for missing encodings",
    safeState = Off,
    sellByDate = never,
    exposeClientSide = false
  )

  val EmailInlineInFooterSwitch = Switch(
    "Feature",
    "email-inline-in-footer",
    "show the email sign-up in the footer",
    safeState = Off,
    sellByDate = never,
    exposeClientSide = true
  )

  val AmpSwitch = Switch(
    "Server-side A/B Tests",
    "amp-switch",
    "If this switch is on, link to amp pages will be in the metadata for articles",
    safeState = On,
    sellByDate = never,
    exposeClientSide = false
  )

  val R2PagePressServiceSwitch = Switch(
    "Feature",
    "r2-page-press-service",
    "When ON, the R2 page press service will monitor the queue and press pages to S3",
    safeState = On,
    sellByDate = never,
    exposeClientSide = false
  )

  val EmailInArticleSwitch = Switch(
    "Feature",
    "email-in-article",
    "When ON, the email sign-up form will show on articles matching the email lists utilising the email module",
    safeState = On,
    sellByDate = never,
    exposeClientSide = true
  )

  val USElectionSwitch = Switch(
    "Feature",
    "us-election",
    "When ON, items tagged with us-news/us-elections-2016 will have visual elements added",
    safeState = On,
    sellByDate = new LocalDate(2017, 1, 5),
    exposeClientSide = false
  )

  val BreakingNewsFromAdminJobsSwitch = Switch(
    "Feature",
    "breaking-news-from-admin-jobs",
    "When ON, the breaking news data is fetched from the json file generated by the Admin-jobs app, and not from the file generated by Facia-Press",
    safeState = Off,
    sellByDate = new LocalDate(2016, 3, 1), //Tuesday
    exposeClientSide = true
  )
}<|MERGE_RESOLUTION|>--- conflicted
+++ resolved
@@ -5,7 +5,6 @@
 
 trait FeatureSwitches {
 
-<<<<<<< HEAD
   val AWSCredentialsProfileSwitchOver = Switch(
     "Feature",
     "aws-credentials-switchover",
@@ -13,7 +12,8 @@
     safeState = Off,
     sellByDate = new LocalDate(2016, 2, 12), //Friday
     exposeClientSide = false
-=======
+  )
+
   val RemoveStickyNav = Switch(
     "Feature",
     "remove-sticky-nav",
@@ -21,7 +21,6 @@
     safeState = Off,
     sellByDate = new LocalDate(2016, 3, 1),
     exposeClientSide = true
->>>>>>> 22dd35c4
   )
 
   val FixturesAndResultsContainerSwitch = Switch(
