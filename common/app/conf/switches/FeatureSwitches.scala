package conf.switches

import conf.switches.Expiry.never
import org.joda.time.LocalDate

trait FeatureSwitches {

  val FixturesAndResultsContainerSwitch = Switch(
    "Feature",
    "fixtures-and-results-container",
    "Fixtures and results container on football tag pages",
    safeState = On,
    sellByDate = never,
    exposeClientSide = false
  )

  val ChapterHeadingsSwitch = Switch(
    "Feature",
    "chapter-headings",
    "If this switch is turned on, we will add a block of chapter headings to the top of article pages",
    safeState = Off,
    sellByDate = new LocalDate(2016, 11, 7),
    exposeClientSide = false
  )

  val OutbrainSwitch = Switch(
    "Feature",
    "outbrain",
    "Enable the Outbrain content recommendation widget.",
    safeState = Off,
    sellByDate = never,
    exposeClientSide = true
  )

  val PlistaForOutbrainAU = Switch(
    "Feature",
    "plista-for-outbrain-au",
    "Enable the Plista content recommendation widget to replace that of Outbrain for AU edition. For CODE environment only.",
    safeState = Off,
    sellByDate = new LocalDate(2016, 4, 6),
    exposeClientSide = true
  )

  val ForeseeSwitch = Switch(
    "Feature",
    "foresee",
    "Enable Foresee surveys for a sample of our audience",
    safeState = Off,
    sellByDate = never,
    exposeClientSide = true
  )

  val GeoMostPopular = Switch(
    "Feature",
    "geo-most-popular",
    "If this is switched on users then 'most popular' will be upgraded to geo targeted",
    safeState = On,
    sellByDate = never,
    exposeClientSide = true
  )

  val FontSwitch = Switch(
    "Feature",
    "web-fonts",
    "If this is switched on then the custom Guardian web font will load.",
    safeState = On,
    sellByDate = never,
    exposeClientSide = true
  )

  val FontKerningSwitch = Switch(
    "Feature",
    "font-kerning",
    "If this is switched on then fonts will be kerned/optimised for legibility.",
    safeState = On,
    sellByDate = never,
    exposeClientSide = false
  )

  val SearchSwitch = Switch(
    "Feature",
    "google-search",
    "If this switch is turned on then Google search is added to the sections nav.",
    safeState = On,
    sellByDate = never,
    exposeClientSide = true
  )

  val IdentityProfileNavigationSwitch = Switch(
    "Feature",
    "id-profile-navigation",
    "If this switch is on you will see the link in the topbar taking you through to the users profile or sign in..",
    safeState = On,
    sellByDate = never,
    exposeClientSide = true
  )

  val FacebookAutoSigninSwitch = Switch(
    "Feature",
    "facebook-autosignin",
    "If this switch is on then users who have previously authorized the guardian app in facebook and who have not " +
      "recently signed out are automatically signed in.",
    safeState = Off,
    sellByDate = never,
    exposeClientSide = true
  )

  val FacebookShareUseTrailPicFirstSwitch = Switch(
    "Feature",
    "facebook-shareimage",
    "Facebook shares try to use article trail picture image first when switched ON, or largest available " +
      "image when switched OFF.",
    safeState = On,
    sellByDate = never,
    exposeClientSide = false
  )

  val IdentityFormstackSwitch = Switch(
    "Feature",
    "id-formstack",
    "If this switch is on, formstack forms will be available",
    safeState = Off,
    sellByDate = never,
    exposeClientSide = false
  )

  val IdentityAvatarUploadSwitch = Switch(
    "Feature",
    "id-avatar-upload",
    "If this switch is on, users can upload avatars on their profile page",
    safeState = Off,
    sellByDate = never,
    exposeClientSide = false
  )

  val IdentityCookieRefreshSwitch = Switch(
    "Identity",
    "id-cookie-refresh",
    "If switched on, users cookies will be refreshed.",
    safeState = Off,
    sellByDate = never,
    exposeClientSide = true
  )

  val EnhanceTweetsSwitch = Switch(
    "Feature",
    "enhance-tweets",
    "If this switch is turned on then embedded tweets will be enhanced using Twitter's widgets.",
    safeState = Off,
    sellByDate = never,
    exposeClientSide = true
  )

  val EnhancedMediaPlayerSwitch = Switch(
    "Feature",
    "enhanced-media-player",
    "If this is switched on then videos are enhanced using our JavaScript player",
    safeState = On,
    sellByDate = never,
    exposeClientSide = true
  )

  val MediaPlayerSupportedBrowsers = Switch(
    "Feature",
    "media-player-supported-browsers",
    "If this is switched on then a message will be displayed to UAs not supported by our media player",
    safeState = On,
    sellByDate = never,
    exposeClientSide = true
  )

  val BreakingNewsSwitch = Switch(
    "Feature",
    "breaking-news",
    "If this is switched on then the breaking news feed is requested and articles are displayed",
    safeState = Off,
    sellByDate = never,
    exposeClientSide = true
  )

  val WeatherSwitch = Switch(
    "Feature",
    "weather",
    "If this is switched on then the weather component is displayed",
    safeState = Off,
    sellByDate = never,
    exposeClientSide = true
  )

  val HistoryTags = Switch(
    "Feature",
    "history-tags",
    "If this is switched on then personalised history tags are shown in the meganav",
    safeState = Off,
    sellByDate = never,
    exposeClientSide = true
  )

  val IdentityBlockSpamEmails = Switch(
    "Feature",
    "id-block-spam-emails",
    "If switched on, any new registrations with emails from ae blacklisted domin will be blocked",
    safeState = On,
    sellByDate = never,
    exposeClientSide = false
  )

  val QuizScoresService = Switch(
    "Feature",
    "quiz-scores-service",
    "If switched on, the diagnostics server will provide a service to store quiz results in memcached",
    safeState = Off,
    sellByDate = new LocalDate(2016, 4, 11),
    exposeClientSide = false
  )

  val IdentityLogRegistrationsFromTor = Switch(
    "Feature",
    "id-log-tor-registrations",
    "If switched on, any user registrations from a known tor exit node will be logged",
    safeState = On,
    sellByDate = never,
    exposeClientSide = false
  )

  val FootballFeedRecorderSwitch = Switch(
    "Feature",
    "football-feed-recorder",
    "If switched on then football matchday feeds will be recorded every minute",
    safeState = Off,
    sellByDate = never,
    exposeClientSide = false
  )

  val CrosswordSvgThumbnailsSwitch = Switch(
    "Feature",
    "crossword-svg-thumbnails",
    "If switched on, crossword thumbnails will be accurate SVGs",
    safeState = Off,
    sellByDate = never,
    exposeClientSide = true
  )

  val SudokuSwitch = Switch(
    "Feature",
    "sudoku",
    "If switched on, sudokus will be available",
    safeState = Off,
    sellByDate = never,
    exposeClientSide = false
  )

  val CricketScoresSwitch = Switch(
    "Feature",
    "cricket-scores",
    "If switched on, cricket score and scorecard link will be displayed",
    safeState = Off,
    sellByDate = never,
    exposeClientSide = false
  )

  val RugbyScoresSwitch = Switch(
    "Feature",
    "rugby-world-cup",
    "If this switch is on rugby world cup scores will be loaded in to rugby match reports and liveblogs",
    safeState = Off,
    sellByDate = never,
    exposeClientSide = false
  )

  val StocksWidgetSwitch = Switch(
    "Feature",
    "stocks-widget",
    "If switched on, a stocks widget will be displayed on the business front",
    safeState = On,
    sellByDate = never,
    exposeClientSide = false
  )

  val DiscussionAllPageSizeSwitch = Switch(
    "Feature",
    "discussion-all-page-size",
    "If this is switched on then users will have the option to load all comments",
    safeState = Off,
    sellByDate = never,
    exposeClientSide = true
  )

  val MissingVideoEndcodingsJobSwitch = Switch(
    "Feature",
    "check-for-missing-video-encodings",
    "If this switch is switched on then the job will run which will check all video content for missing encodings",
    safeState = Off,
    sellByDate = never,
    exposeClientSide = false
  )

  val EmailInlineInFooterSwitch = Switch(
    "Feature",
    "email-inline-in-footer",
    "show the email sign-up in the footer",
    safeState = Off,
    sellByDate = never,
    exposeClientSide = true
  )

  val UseAtomsSwitch = Switch(
    "Feature",
    "use-atoms",
    "use atoms from content api to enhance content",
    safeState = Off,
    sellByDate = never,
    exposeClientSide = false
  )

  val AmpSwitch = Switch(
    "Server-side A/B Tests",
    "amp-switch",
    "If this switch is on, link to amp pages will be in the metadata for articles",
    safeState = On,
    sellByDate = never,
    exposeClientSide = false
  )

  val R2PagePressServiceSwitch = Switch(
    "Feature",
    "r2-page-press-service",
    "When ON, the R2 page press service will monitor the queue and press pages to S3",
    safeState = On,
    sellByDate = never,
    exposeClientSide = false
  )

  val R2HeadersRequiredForPagePressingSwitch = Switch(
    "Feature",
    "r2-headers-page-press-service",
    "When ON, the R2 page press service will hit the R2 page, when turned off it will hit Dotcom",
    safeState = On,
    sellByDate = never,
    exposeClientSide = false
  )


  val EmailInArticleSwitch = Switch(
    "Feature",
    "email-in-article",
    "When ON, the email sign-up form will show on articles matching the email lists utilising the email module",
    safeState = On,
    sellByDate = never,
    exposeClientSide = true
  )

  val USElectionSwitch = Switch(
    "Feature",
    "us-election",
    "When ON, items tagged with us-news/us-elections-2016 will have visual elements added",
    safeState = On,
    sellByDate = new LocalDate(2017, 1, 5),
    exposeClientSide = false
  )

  val BreakingNewsFromAdminJobsSwitch = Switch(
    "Feature",
    "breaking-news-from-admin-jobs",
    "When ON, the breaking news data is fetched from the json file generated by the Admin-jobs app, and not from the file generated by Facia-Press",
    safeState = Off,
    sellByDate = new LocalDate(2016, 4, 5), //Tuesday
    exposeClientSide = true
  )

  // Owner: Dotcom reach
  val ForceSchemaOrgTypeForAmpArticlesSwitch = Switch(
    "Feature",
    "force-schema-org-type-for-amp-articles",
    "When ON, all amplified articles have schema.org type set to 'NewsArticle' (which is the only type Google search carousel supports as of Feb 2015)",
    safeState = On,
    sellByDate = new LocalDate(2016, 4, 5), //Tuesday
    exposeClientSide = false
  )

<<<<<<< HEAD
  // Owner: Dotcom loyalty
  val EmailInArticleGtodaySwitch = Switch(
    "Feature",
    "email-in-article-gtoday",
    "When ON, the email sign-up form will show the Guardian today email sign-up on articles",
    safeState = On,
    sellByDate = never,
    exposeClientSide = true
=======
  // Owner: Dotcom health (R2/R1 decommissioning)
  val ArchiveResolvesR1UrlsInRedirectTableSwitch = Switch(
    "Feature",
    "archive-service-resolves-r1-urls",
    "When ON, the archive service can resolve un-normalisd R1 paths from the redirects table.",
    safeState = Off,
    sellByDate = new LocalDate(2016, 4, 28), //Thursday
    exposeClientSide = false
>>>>>>> fb9f50fe
  )
}<|MERGE_RESOLUTION|>--- conflicted
+++ resolved
@@ -377,8 +377,7 @@
     sellByDate = new LocalDate(2016, 4, 5), //Tuesday
     exposeClientSide = false
   )
-
-<<<<<<< HEAD
+  
   // Owner: Dotcom loyalty
   val EmailInArticleGtodaySwitch = Switch(
     "Feature",
@@ -387,7 +386,8 @@
     safeState = On,
     sellByDate = never,
     exposeClientSide = true
-=======
+  )
+
   // Owner: Dotcom health (R2/R1 decommissioning)
   val ArchiveResolvesR1UrlsInRedirectTableSwitch = Switch(
     "Feature",
@@ -396,6 +396,5 @@
     safeState = Off,
     sellByDate = new LocalDate(2016, 4, 28), //Thursday
     exposeClientSide = false
->>>>>>> fb9f50fe
   )
 }