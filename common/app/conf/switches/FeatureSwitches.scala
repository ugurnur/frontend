--- conflicted
+++ resolved
@@ -498,8 +498,6 @@
 
   )
 
-<<<<<<< HEAD
-=======
   val ArticleWithStructuredRecipe = Switch(
     SwitchGroup.Feature,
     "is-article-with-structured-recipe-data",
@@ -510,5 +508,4 @@
     exposeClientSide = true
 
   )
->>>>>>> daed8bd4
 }