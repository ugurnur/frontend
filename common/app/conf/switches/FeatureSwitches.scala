--- conflicted
+++ resolved
@@ -331,16 +331,6 @@
     exposeClientSide = true
   )
 
-<<<<<<< HEAD
-  val R2PagePressServiceSwitch = Switch(
-    "Feature",
-    "r2-page-press-service",
-    "When ON, the R2 page press service will monitor the queue and press pages to S3",
-    safeState = Off,
-    sellByDate = new LocalDate(2016, 1, 14),
-    exposeClientSide = false
-  )
-=======
   val AmpSwitch = Switch(
     "Server-side A/B Tests",
     "amp-switch",
@@ -349,14 +339,13 @@
     sellByDate = never,
     exposeClientSide = false
   )
-  val r2PressToS3Switch = Switch(
-    "Feature",
-    "r2-press-page-to-s3",
-    "when switched on this will press the original and cleaned up R2 page to S3",
-    safeState = Off,
-    sellByDate = new LocalDate(2016, 2, 1),
-    exposeClientSide = false
-  )
-
->>>>>>> 8571a618
+
+  val R2PagePressServiceSwitch = Switch(
+    "Feature",
+    "r2-page-press-service",
+    "When ON, the R2 page press service will monitor the queue and press pages to S3",
+    safeState = Off,
+    sellByDate = new LocalDate(2016, 1, 14),
+    exposeClientSide = false
+  )
 }