package conf.switches

import conf.switches.Expiry.never
import org.joda.time.LocalDate

trait FeatureSwitches {

  val FixturesAndResultsContainerSwitch = Switch(
    "Feature",
    "fixtures-and-results-container",
    "Fixtures and results container on football tag pages",
    safeState = On,
    sellByDate = never,
    exposeClientSide = false
  )

  val ChapterHeadingsSwitch = Switch(
    "Feature",
    "chapter-headings",
    "If this switch is turned on, we will add a block of chapter headings to the top of article pages",
    safeState = Off,
    sellByDate = new LocalDate(2016, 11, 7),
    exposeClientSide = false
  )

  val Hmtl5MediaCompatibilityCheck = Switch(
    "Feature",
    "html-5-media-compatibility-check",
    "If switched on then will will infer the video player tech priority based on the video source codec",
    safeState = On,
    sellByDate = never,
    exposeClientSide = true
  )

  val OutbrainSwitch = Switch(
    "Feature",
    "outbrain",
    "Enable the Outbrain content recommendation widget.",
    safeState = Off,
    sellByDate = never,
    exposeClientSide = true
  )

  val ForeseeSwitch = Switch(
    "Feature",
    "foresee",
    "Enable Foresee surveys for a sample of our audience",
    safeState = Off,
    sellByDate = never,
    exposeClientSide = true
  )

  val GeoMostPopular = Switch(
    "Feature",
    "geo-most-popular",
    "If this is switched on users then 'most popular' will be upgraded to geo targeted",
    safeState = On,
    sellByDate = never,
    exposeClientSide = true
  )

  val FontSwitch = Switch(
    "Feature",
    "web-fonts",
    "If this is switched on then the custom Guardian web font will load.",
    safeState = On,
    sellByDate = never,
    exposeClientSide = true
  )

  val FontKerningSwitch = Switch(
    "Feature",
    "font-kerning",
    "If this is switched on then fonts will be kerned/optimised for legibility.",
    safeState = On,
    sellByDate = never,
    exposeClientSide = false
  )

  val SearchSwitch = Switch(
    "Feature",
    "google-search",
    "If this switch is turned on then Google search is added to the sections nav.",
    safeState = On,
    sellByDate = never,
    exposeClientSide = true
  )

  val IdentityProfileNavigationSwitch = Switch(
    "Feature",
    "id-profile-navigation",
    "If this switch is on you will see the link in the topbar taking you through to the users profile or sign in..",
    safeState = On,
    sellByDate = never,
    exposeClientSide = true
  )

  val FacebookAutoSigninSwitch = Switch(
    "Feature",
    "facebook-autosignin",
    "If this switch is on then users who have previously authorized the guardian app in facebook and who have not " +
      "recently signed out are automatically signed in.",
    safeState = Off,
    sellByDate = never,
    exposeClientSide = true
  )

  val FacebookShareUseTrailPicFirstSwitch = Switch(
    "Feature",
    "facebook-shareimage",
    "Facebook shares try to use article trail picture image first when switched ON, or largest available " +
      "image when switched OFF.",
    safeState = On,
    sellByDate = never,
    exposeClientSide = false
  )

  val IdentityFormstackSwitch = Switch(
    "Feature",
    "id-formstack",
    "If this switch is on, formstack forms will be available",
    safeState = Off,
    sellByDate = never,
    exposeClientSide = false
  )

  val IdentityAvatarUploadSwitch = Switch(
    "Feature",
    "id-avatar-upload",
    "If this switch is on, users can upload avatars on their profile page",
    safeState = Off,
    sellByDate = never,
    exposeClientSide = false
  )

  val IdentityCookieRefreshSwitch = Switch(
    "Identity",
    "id-cookie-refresh",
    "If switched on, users cookies will be refreshed.",
    safeState = Off,
    sellByDate = never,
    exposeClientSide = true
  )

  val EnhanceTweetsSwitch = Switch(
    "Feature",
    "enhance-tweets",
    "If this switch is turned on then embedded tweets will be enhanced using Twitter's widgets.",
    safeState = Off,
    sellByDate = never,
    exposeClientSide = true
  )

  val EnhancedMediaPlayerSwitch = Switch(
    "Feature",
    "enhanced-media-player",
    "If this is switched on then videos are enhanced using our JavaScript player",
    safeState = On,
    sellByDate = never,
    exposeClientSide = true
  )

  val MediaPlayerSupportedBrowsers = Switch(
    "Feature",
    "media-player-supported-browsers",
    "If this is switched on then a message will be displayed to UAs not supported by our media player",
    safeState = On,
    sellByDate = never,
    exposeClientSide = true
  )

  val BreakingNewsSwitch = Switch(
    "Feature",
    "breaking-news",
    "If this is switched on then the breaking news feed is requested and articles are displayed",
    safeState = Off,
    sellByDate = never,
    exposeClientSide = true
  )

  val WeatherSwitch = Switch(
    "Feature",
    "weather",
    "If this is switched on then the weather component is displayed",
    safeState = Off,
    sellByDate = never,
    exposeClientSide = true
  )

  val HistoryTags = Switch(
    "Feature",
    "history-tags",
    "If this is switched on then personalised history tags are shown in the meganav",
    safeState = Off,
    sellByDate = never,
    exposeClientSide = true
  )

  val IdentityBlockSpamEmails = Switch(
    "Feature",
    "id-block-spam-emails",
    "If switched on, any new registrations with emails from ae blacklisted domin will be blocked",
    safeState = On,
    sellByDate = never,
    exposeClientSide = false
  )

  val QuizScoresService = Switch(
    "Feature",
    "quiz-scores-service",
    "If switched on, the diagnostics server will provide a service to store quiz results in memcached",
    safeState = Off,
    sellByDate = new LocalDate(2016, 1, 10),
    exposeClientSide = false
  )

  val IdentityLogRegistrationsFromTor = Switch(
    "Feature",
    "id-log-tor-registrations",
    "If switched on, any user registrations from a known tor exit node will be logged",
    safeState = On,
    sellByDate = never,
    exposeClientSide = false
  )

  val SplitOlderIPadsSwitch = Switch(
    "Feature",
    "ipad-split-capabilities",
    "If switched on then this gives older ipads the stripped down front but full articles",
    safeState = On,
    sellByDate = new LocalDate(2016, 2, 1),
    exposeClientSide = false
  )

  val FootballFeedRecorderSwitch = Switch(
    "Feature",
    "football-feed-recorder",
    "If switched on then football matchday feeds will be recorded every minute",
    safeState = Off,
    sellByDate = never,
    exposeClientSide = false
  )

  val CrosswordSvgThumbnailsSwitch = Switch(
    "Feature",
    "crossword-svg-thumbnails",
    "If switched on, crossword thumbnails will be accurate SVGs",
    safeState = Off,
    sellByDate = never,
    exposeClientSide = true
  )

  val SudokuSwitch = Switch(
    "Feature",
    "sudoku",
    "If switched on, sudokus will be available",
    safeState = Off,
    sellByDate = never,
    exposeClientSide = false
  )

  val CricketScoresSwitch = Switch(
    "Feature",
    "cricket-scores",
    "If switched on, cricket score and scorecard link will be displayed",
    safeState = Off,
    sellByDate = never,
    exposeClientSide = false
  )

  val RugbyScoresSwitch = Switch(
    "Feature",
    "rugby-world-cup",
    "If this switch is on rugby world cup scores will be loaded in to rugby match reports and liveblogs",
    safeState = Off,
    sellByDate = never,
    exposeClientSide = false
  )

  val StocksWidgetSwitch = Switch(
    "Feature",
    "stocks-widget",
    "If switched on, a stocks widget will be displayed on the business front",
    safeState = On,
    sellByDate = never,
    exposeClientSide = false
  )

  val DiscussionAllPageSizeSwitch = Switch(
    "Feature",
    "discussion-all-page-size",
    "If this is switched on then users will have the option to load all comments",
    safeState = Off,
    sellByDate = never,
    exposeClientSide = true
  )

  val MissingVideoEndcodingsJobSwitch = Switch(
    "Feature",
    "check-for-missing-video-encodings",
    "If this switch is switched on then the job will run which will check all video content for missing encodings",
    safeState = Off,
    sellByDate = never,
    exposeClientSide = false
  )

  val DiscussionProxySwitch = Switch(
    "Feature",
    "discussion-proxy",
    "in discussion/api.js it will use a proxy to post comments so http 1.0 users can still comment",
    safeState = Off,
    sellByDate = never,
    exposeClientSide = true
  )

  val DiscussionHttpsSwitch = Switch(
    "Feature",
    "discussion-https",
    "in discussion we will send requests to https",
    safeState = Off,
    sellByDate = never,
    exposeClientSide = true
  )

  val EmailInlineInFooterSwitch = Switch(
    "Feature",
    "email-inline-in-footer",
    "show the email sign-up in the footer",
    safeState = Off,
    sellByDate = never,
    exposeClientSide = true
  )

<<<<<<< HEAD
  val r2PressToS3Switch = Switch(
    "Feature",
    "r2-press-page-to-s3",
    "when switched on this will press the original and cleaned up R2 page to S3",
    safeState = Off,
    sellByDate = new LocalDate(2016, 2, 1),
    exposeClientSide = false
  )

=======
  val AmpSwitch = Switch(
    "Server-side A/B Tests",
    "amp-switch",
    "If this switch is on, link to amp pages will be in the metadata for articles",
    safeState = On,
    sellByDate = never,
    exposeClientSide = false
  )
>>>>>>> 99caa27b
}<|MERGE_RESOLUTION|>--- conflicted
+++ resolved
@@ -331,17 +331,6 @@
     exposeClientSide = true
   )
 
-<<<<<<< HEAD
-  val r2PressToS3Switch = Switch(
-    "Feature",
-    "r2-press-page-to-s3",
-    "when switched on this will press the original and cleaned up R2 page to S3",
-    safeState = Off,
-    sellByDate = new LocalDate(2016, 2, 1),
-    exposeClientSide = false
-  )
-
-=======
   val AmpSwitch = Switch(
     "Server-side A/B Tests",
     "amp-switch",
@@ -350,5 +339,13 @@
     sellByDate = never,
     exposeClientSide = false
   )
->>>>>>> 99caa27b
+  val r2PressToS3Switch = Switch(
+    "Feature",
+    "r2-press-page-to-s3",
+    "when switched on this will press the original and cleaned up R2 page to S3",
+    safeState = Off,
+    sellByDate = new LocalDate(2016, 2, 1),
+    exposeClientSide = false
+  )
+
 }