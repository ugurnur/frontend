package conf.switches

import conf.switches.Expiry.never
import org.joda.time.LocalDate

trait CommercialSwitches {

  val DfpCachingSwitch = Switch(
    SwitchGroup.Commercial,
    "dfp-caching",
    "Have Admin will poll DFP to precache adserving data.",
    safeState = On,
    sellByDate = never,
    exposeClientSide = false
  )

  val HeaderBiddingUS = Switch(
     SwitchGroup.Commercial,
     "header-bidding-us",
     "Auction adverts on the client before calling DFP (US edition only)",
     safeState = Off,
     sellByDate = never,
     exposeClientSide = true
  )

  val CommercialSwitch = Switch(
    SwitchGroup.Commercial,
    "commercial",
    "If this switch is OFF, no calls will be made to the ad server. BEWARE!",
    safeState = On,
    sellByDate = never,
    exposeClientSide = true
  )

  val StandardAdvertsSwitch = Switch(
    SwitchGroup.Commercial,
    "standard-adverts",
    "Display 'standard' adverts, e.g. top banner ads, inline ads, MPUs, etc.",
    safeState = On,
    sellByDate = never,
    exposeClientSide = true
  )

  val CommercialComponentsSwitch = Switch(
    SwitchGroup.Commercial,
    "commercial-components",
    "Display commercial components, e.g. jobs, soulmates.",
    safeState = On,
    sellByDate = never,
    exposeClientSide = true
  )

  val VideoAdvertsSwitch = Switch(
    SwitchGroup.Commercial,
    "video-adverts",
    "Show adverts on videos.",
    safeState = On,
    sellByDate = never,
    exposeClientSide = true
  )

  val SponsoredSwitch = Switch(
    SwitchGroup.Commercial,
    "sponsored",
    "Show sponsored badges, logos, etc.",
    safeState = On,
    sellByDate = never,
    exposeClientSide = true
  )

  val LiveblogAdvertsSwitch = Switch(
    SwitchGroup.Commercial,
    "liveblog-adverts",
    "Show inline adverts on liveblogs",
    safeState = Off,
    sellByDate = never,
    exposeClientSide = true
  )

  val AudienceScienceSwitch = Switch(
    SwitchGroup.Commercial,
    "audience-science",
    "If this switch is on, Audience Science segments will be used to target ads.",
    safeState = Off,
    sellByDate = never,
    exposeClientSide = true
  )

  val AudienceScienceGatewaySwitch = Switch(
    SwitchGroup.Commercial,
    "audience-science-gateway",
    "If this switch is on, Audience Science Gateway segments will be used to target ads.",
    safeState = Off,
    sellByDate = never,
    exposeClientSide = true
  )

  val ImrWorldwideSwitch = Switch(
    SwitchGroup.Commercial,
    "imr-worldwide",
    "Enable the IMR Worldwide audience segment tracking.",
    safeState = Off,
    sellByDate = never,
    exposeClientSide = true
  )

  val KruxSwitch = Switch(
    SwitchGroup.Commercial,
    "krux",
    "Enable Krux Control Tag",
    safeState = Off,
    sellByDate = never,
    exposeClientSide = true
  )

  val RemarketingSwitch = Switch(
    SwitchGroup.Commercial,
    "remarketing",
    "Enable Remarketing tracking",
    safeState = Off,
    sellByDate = never,
    exposeClientSide = true
  )

  val TravelFeedFetchSwitch = Switch(
    SwitchGroup.Commercial,
    "gu-travel-feed-fetch",
    "If this switch is on, cached travel offers feed will be updated from external source.",
    safeState = Off,
    sellByDate = never,
    exposeClientSide = false
  )

  val TravelFeedParseSwitch = Switch(
    SwitchGroup.Commercial,
    "gu-travel-feed-parse",
    "If this switch is on, commercial components will be fed by travel offers feed.",
    safeState = Off,
    sellByDate = never,
    exposeClientSide = false
  )

  val JobsFeedFetchSwitch = Switch(
    SwitchGroup.Commercial,
    "gu-jobs-feed-fetch",
    "If this switch is on, jobs feed will be periodically updated from external source.",
    safeState = Off,
    sellByDate = never,
    exposeClientSide = false
  )

  val JobsFeedParseSwitch = Switch(
    SwitchGroup.Commercial,
    "gu-jobs-feed-parse",
    "If this switch is on, commercial components will be fed by jobs feed.",
    safeState = Off,
    sellByDate = never,
    exposeClientSide = false
  )

  val MembersAreaSwitch = Switch(
    SwitchGroup.Commercial,
    "gu-members-area",
    "If this switch is on, content flagged with membershipAccess will be protected",
    safeState = On,
    sellByDate = never,
    exposeClientSide = false
  )

  val EventsFeedSwitch = Switch(
    SwitchGroup.Commercial,
    "gu-events",
    "If this switch is on, commercial components will be fed by masterclass and live-events feeds.",
    safeState = Off,
    sellByDate = never,
    exposeClientSide = false
  )

  val SoulmatesFeedSwitch = Switch(
    SwitchGroup.Commercial,
    "gu-soulmates",
    "If this switch is on, commercial components will be fed by soulmates feed.",
    safeState = Off,
    sellByDate = never,
    exposeClientSide = false
  )

  val MoneysupermarketFeedsSwitch = Switch(
    SwitchGroup.Commercial,
    "moneysupermarket",
    "If this switch is on, commercial components will be fed by Moneysupermarket feeds.",
    safeState = Off,
    sellByDate = never,
    exposeClientSide = false
  )

  val LCMortgageFeedSwitch = Switch(
    SwitchGroup.Commercial,
    "lc-mortgages",
    "If this switch is on, commercial components will be fed by London & Country mortgage feed.",
    safeState = Off,
    sellByDate = never,
    exposeClientSide = false
  )

  val GuBookshopFeedsSwitch = Switch(
    SwitchGroup.Commercial,
    "gu-bookshop",
    "If this switch is on, commercial components will be fed by the Guardian Bookshop feed.",
    safeState = Off,
    sellByDate = never,
    exposeClientSide = false
  )

  val BookLookupSwitch = Switch(
    SwitchGroup.Commercial,
    "book-lookup",
    "If this switch is on, book data will be looked up using a third-party service.",
    safeState = Off,
    sellByDate = never,
    exposeClientSide = false
  )

  val AdBlockMessage = Switch(
    SwitchGroup.Commercial,
    "adblock",
    "Switch for the Adblock Message.",
    safeState = Off,
    sellByDate = never,
    exposeClientSide = true
  )

  val FixedTopAboveNavAdSlotSwitch = Switch(
    SwitchGroup.Commercial,
    "fixed-top-above-nav",
    "Fixes size of top-above-nav ad slot on fronts.",
    safeState = Off,
    sellByDate = new LocalDate(2016, 4, 27),
    exposeClientSide = false
  )

  val KruxVideoTracking = Switch(
    SwitchGroup.Commercial,
    "krux-video-tracking",
    "If this switch is ON, there will be a Krux pixel fired to track particular videos",
    safeState = On,
    sellByDate = never,
    exposeClientSide = true
  )

  val BritishCouncilBeacon = Switch(
    SwitchGroup.Commercial,
    "british-council-beacon",
    "British Council's beacon",
    safeState = Off,
    sellByDate = new LocalDate(2016, 8, 1),
    exposeClientSide = false
  )

  val v2JobsTemplate = Switch(
    SwitchGroup.Commercial,
    "v2-jobs-template",
    "Jobs component using template v2",
    safeState = Off,
    sellByDate = new LocalDate(2016, 4, 27),
    exposeClientSide = false
  )

  val v2MasterclassesTemplate = Switch(
    SwitchGroup.Commercial,
    "v2-masterclasses-template",
    "Masterclasses component using template v2",
    safeState = Off,
    sellByDate = new LocalDate(2016, 4, 27),
    exposeClientSide = false
  )

  val v2BooksTemplate = Switch(
    SwitchGroup.Commercial,
    "v2-books-template",
    "Books component using template v2",
    safeState = Off,
    sellByDate = new LocalDate(2016, 4, 27),
    exposeClientSide = false
  )

  val v2TravelTemplate = Switch(
    SwitchGroup.Commercial,
    "v2-travel-template",
    "Travel component using template v2",
    safeState = Off,
    sellByDate = new LocalDate(2016, 4, 27),
    exposeClientSide = false
  )

  val v2SoulmatesTemplate = Switch(
    SwitchGroup.Commercial,
    "v2-soulmates-template",
    "Soulmates component using template v2",
    safeState = Off,
    sellByDate = new LocalDate(2016, 4, 27),
    exposeClientSide = false
  )

  val v2BlendedTemplate = Switch(
    SwitchGroup.Commercial,
    "v2-blended-template",
    "Blended component using template v2",
    safeState = Off,
    sellByDate = new LocalDate(2016, 4, 27),
    exposeClientSide = false
  )

  val v2ManualSingleTemplate = Switch(
    SwitchGroup.Commercial,
    "v2-manual-single-template",
    "Manual single component using template v2",
    safeState = Off,
    sellByDate = new LocalDate(2016, 4, 27),
    exposeClientSide = true
  )

  val v2ManualMultipleTemplate = Switch(
    SwitchGroup.Commercial,
    "v2-manual-multiple-template",
    "Manual multiple component using template v2",
    safeState = Off,
    sellByDate = new LocalDate(2016, 4, 27),
    exposeClientSide = true
  )

  val v2CapiSingleTemplate = Switch(
    SwitchGroup.Commercial,
    "v2-capi-single-template",
    "Capi single component using template v2",
    safeState = Off,
    sellByDate = new LocalDate(2016, 4, 27),
    exposeClientSide = false
  )

  val v2CapiMultipleTemplate = Switch(
    SwitchGroup.Commercial,
    "v2-capi-multiple-template",
    "Capi multiple component using template v2",
    safeState = Off,
    sellByDate = new LocalDate(2016, 4, 27),
    exposeClientSide = false
  )

  val v2FixedContainerTemplate = Switch(
    SwitchGroup.Commercial,
    "v2-fixed-container-template",
    "Fixed paid containers using template v2",
    safeState = Off,
    sellByDate = new LocalDate(2016, 4, 27),
    exposeClientSide = false
  )

  val v2DynamicContainerTemplate = Switch(
    SwitchGroup.Commercial,
    "v2-dynamic-container-template",
    "Dynamic paid containers using template v2",
    safeState = Off,
    sellByDate = new LocalDate(2016, 4, 27),
    exposeClientSide = false
  )

  val cardsDecidePaidContainerBranding = Switch(
    SwitchGroup.Commercial,
    "cards-decide-paid-container-branding",
    "If on, the cards will decide the branding of their container",
    safeState = Off,
    sellByDate = new LocalDate(2016, 4, 27),
    exposeClientSide = false
  )

<<<<<<< HEAD
  val staticBadgesSwitch = Switch(
    SwitchGroup.Commercial,
    "static-badges",
    "If on, all badges are served server side",
    safeState = Off,
    sellByDate = new LocalDate(2016, 5, 25),
    exposeClientSide = false
=======
  val requestOutOfPageSlotAlways = Switch(
    SwitchGroup.Commercial,
    "request-out-of-page-slot-always",
    "If on, the out of page slot (1x1) will be added to each page, regardless of pageskins, surveys or other dependent features",
    safeState = Off,
    sellByDate = new LocalDate(2016, 5, 3),
    exposeClientSide =  false
>>>>>>> d61211b9
  )
}<|MERGE_RESOLUTION|>--- conflicted
+++ resolved
@@ -374,7 +374,6 @@
     exposeClientSide = false
   )
 
-<<<<<<< HEAD
   val staticBadgesSwitch = Switch(
     SwitchGroup.Commercial,
     "static-badges",
@@ -382,7 +381,7 @@
     safeState = Off,
     sellByDate = new LocalDate(2016, 5, 25),
     exposeClientSide = false
-=======
+
   val requestOutOfPageSlotAlways = Switch(
     SwitchGroup.Commercial,
     "request-out-of-page-slot-always",
@@ -390,6 +389,5 @@
     safeState = Off,
     sellByDate = new LocalDate(2016, 5, 3),
     exposeClientSide =  false
->>>>>>> d61211b9
   )
 }