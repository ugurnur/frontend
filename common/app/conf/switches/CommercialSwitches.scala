--- conflicted
+++ resolved
@@ -293,7 +293,15 @@
     exposeClientSide =  false
   )
 
-<<<<<<< HEAD
+  val CommercialAuditSwitch = Switch(
+    SwitchGroup.Commercial,
+    "commercial-audit",
+    "Audit Ads",
+    safeState = Off,
+    sellByDate = new LocalDate(2016, 5, 16),
+    exposeClientSide = true
+  )
+
   val HostedContent = Switch(
     SwitchGroup.Commercial,
     "hosted-content",
@@ -301,14 +309,5 @@
     safeState = Off,
     sellByDate = new LocalDate(2016, 7, 12),
     exposeClientSide =  false
-=======
-  val CommercialAuditSwitch = Switch(
-    SwitchGroup.Commercial,
-    "commercial-audit",
-    "Audit Ads",
-    safeState = Off,
-    sellByDate = new LocalDate(2016, 5, 16),
-    exposeClientSide = true
->>>>>>> add9b050
   )
 }