package conf.switches

import conf.switches.Expiry.never
import org.joda.time.LocalDate

trait CommercialSwitches {

  val DfpCachingSwitch = Switch(
    "Commercial",
    "dfp-caching",
    "Have Admin will poll DFP to precache adserving data.",
    safeState = On,
    sellByDate = never,
    exposeClientSide = false
  )

  val CommercialSwitch = Switch(
    "Commercial",
    "commercial",
    "If this switch is OFF, no calls will be made to the ad server. BEWARE!",
    safeState = On,
    sellByDate = never,
    exposeClientSide = true
  )

  val StandardAdvertsSwitch = Switch(
    "Commercial",
    "standard-adverts",
    "Display 'standard' adverts, e.g. top banner ads, inline ads, MPUs, etc.",
    safeState = On,
    sellByDate = never,
    exposeClientSide = true
  )

  val FluidAdvertsSwitch = Switch(
    "Commercial",
    "fluid-adverts",
    "Enable fluid ads, which occupy 100% of the width of their parent container but have a fixed height",
    safeState = Off,
    sellByDate = new LocalDate(2016, 2, 15),
    exposeClientSide = true
  )

  val CommercialComponentsSwitch = Switch(
    "Commercial",
    "commercial-components",
    "Display commercial components, e.g. jobs, soulmates.",
    safeState = On,
    sellByDate = never,
    exposeClientSide = true
  )

  val VideoAdvertsSwitch = Switch(
    "Commercial",
    "video-adverts",
    "Show adverts on videos.",
    safeState = On,
    sellByDate = never,
    exposeClientSide = true
  )

  val VpaidAdvertsSwitch = Switch(
    "Commercial",
    "vpaid-adverts",
    "Turns on support for vpaid-format adverts on videos.",
    safeState = Off,
    sellByDate = never,
    exposeClientSide = true
  )

  val SponsoredSwitch = Switch(
    "Commercial",
    "sponsored",
    "Show sponsored badges, logos, etc.",
    safeState = On,
    sellByDate = never,
    exposeClientSide = true
  )

  val LiveblogAdvertsSwitch = Switch(
    "Commercial",
    "liveblog-adverts",
    "Show inline adverts on liveblogs",
    safeState = Off,
    sellByDate = never,
    exposeClientSide = true
  )

  val LiveblogDynamicAdvertsSwitch = Switch(
    "Commercial",
    "liveblog-dynamic-adverts",
    "Dynamically insert inline adverts on liveblogs",
    safeState = Off,
    sellByDate = new LocalDate(2016, 2, 15),
    exposeClientSide = true
  )

  val AudienceScienceSwitch = Switch(
    "Commercial",
    "audience-science",
    "If this switch is on, Audience Science segments will be used to target ads.",
    safeState = Off,
    sellByDate = never,
    exposeClientSide = true
  )

  val AudienceScienceGatewaySwitch = Switch(
    "Commercial",
    "audience-science-gateway",
    "If this switch is on, Audience Science Gateway segments will be used to target ads.",
    safeState = Off,
    sellByDate = never,
    exposeClientSide = true
  )

  val ImrWorldwideSwitch = Switch(
    "Commercial",
    "imr-worldwide",
    "Enable the IMR Worldwide audience segment tracking.",
    safeState = Off,
    sellByDate = never,
    exposeClientSide = true
  )

  val KruxSwitch = Switch(
    "Commercial",
    "krux",
    "Enable Krux Control Tag",
    safeState = Off,
    sellByDate = never,
    exposeClientSide = true
  )

  val RemarketingSwitch = Switch(
    "Commercial",
    "remarketing",
    "Enable Remarketing tracking",
    safeState = Off,
    sellByDate = never,
    exposeClientSide = true
  )

  val TravelOffersFeedSwitch = Switch(
    "Commercial",
    "gu-travel-offers",
    "If this switch is on, commercial components will be fed by travel offer feed.",
    safeState = Off,
    sellByDate = never,
    exposeClientSide = false
  )

  val JobFeedSwitch = Switch(
    "Commercial",
    "gu-jobs",
    "If this switch is on, commercial components will be fed by job feed.",
    safeState = Off,
    sellByDate = never,
    exposeClientSide = false
  )

  val MembersAreaSwitch = Switch(
    "Commercial",
    "gu-members-area",
    "If this switch is on, content flagged with membershipAccess will be protected",
    safeState = On,
    sellByDate = never,
    exposeClientSide = false
  )

  val MasterclassFeedSwitch = Switch(
    "Commercial",
    "gu-masterclasses",
    "If this switch is on, commercial components will be fed by masterclass feed.",
    safeState = Off,
    sellByDate = never,
    exposeClientSide = false
  )

  val SoulmatesFeedSwitch = Switch(
    "Commercial",
    "gu-soulmates",
    "If this switch is on, commercial components will be fed by soulmates feed.",
    safeState = Off,
    sellByDate = never,
    exposeClientSide = false
  )

  val MoneysupermarketFeedsSwitch = Switch(
    "Commercial",
    "moneysupermarket",
    "If this switch is on, commercial components will be fed by Moneysupermarket feeds.",
    safeState = Off,
    sellByDate = never,
    exposeClientSide = false
  )

  val LCMortgageFeedSwitch = Switch(
    "Commercial",
    "lc-mortgages",
    "If this switch is on, commercial components will be fed by London & Country mortgage feed.",
    safeState = Off,
    sellByDate = never,
    exposeClientSide = false
  )

  val GuBookshopFeedsSwitch = Switch(
    "Commercial",
    "gu-bookshop",
    "If this switch is on, commercial components will be fed by the Guardian Bookshop feed.",
    safeState = Off,
    sellByDate = never,
    exposeClientSide = false
  )

  val BookLookupSwitch = Switch(
    "Commercial",
    "book-lookup",
    "If this switch is on, book data will be looked up using a third-party service.",
    safeState = Off,
    sellByDate = never,
    exposeClientSide = false
  )

  val AdBlockMessage = Switch(
    "Commercial",
    "adblock",
    "Switch for the Adblock Message.",
    safeState = Off,
    sellByDate = never,
    exposeClientSide = true
  )

  val FixedTopAboveNavAdSlotSwitch = Switch(
    "Commercial",
    "fixed-top-above-nav",
    "Fixes size of top-above-nav ad slot on fronts.",
    safeState = Off,
    sellByDate = new LocalDate(2016, 3, 16),
    exposeClientSide = false
  )

  val KruxVideoTracking = Switch(
    "Commercial",
    "krux-video-tracking",
    "If this switch is ON, there will be a Krux pixel fired to track particular videos",
    safeState = On,
    sellByDate = never,
    exposeClientSide = true
  )

  val AdFreeExperience = Switch(
    "Commercial",
    "advert-opt-out",
    "Enable adfree experience. See with cookie 'gu_adfree_user' = true",
    safeState = Off,
    sellByDate = new LocalDate(2016, 2, 8),
    exposeClientSide = true
  )

  val NewCommercialContent = Switch(
    "Commercial",
    "new-commercial-content",
    "New commercial content designs",
    safeState = Off,
    sellByDate = new LocalDate(2016, 3, 1),
    exposeClientSide = true
  )

<<<<<<< HEAD
  val OutbrainReplacesMerch = Switch(
    "Commercial",
    "outbrain-replaces-merch",
    "In case the low-priority merchandising component is empty, an Outbrain widget is loaded in its place",
    safeState = Off,
    sellByDate = new LocalDate(2016, 2, 12),
    exposeClientSide = true
=======
  val OutbrainOnAmp = Switch(
    "Commercial",
    "outbrain-on-amp",
    "Show an Outbrain component on amp pages",
    safeState = Off,
    sellByDate = new LocalDate(2016, 3, 2),
    exposeClientSide = false
>>>>>>> b62f02c3
  )
}<|MERGE_RESOLUTION|>--- conflicted
+++ resolved
@@ -266,7 +266,6 @@
     exposeClientSide = true
   )
 
-<<<<<<< HEAD
   val OutbrainReplacesMerch = Switch(
     "Commercial",
     "outbrain-replaces-merch",
@@ -274,7 +273,7 @@
     safeState = Off,
     sellByDate = new LocalDate(2016, 2, 12),
     exposeClientSide = true
-=======
+
   val OutbrainOnAmp = Switch(
     "Commercial",
     "outbrain-on-amp",
@@ -282,6 +281,5 @@
     safeState = Off,
     sellByDate = new LocalDate(2016, 3, 2),
     exposeClientSide = false
->>>>>>> b62f02c3
   )
 }