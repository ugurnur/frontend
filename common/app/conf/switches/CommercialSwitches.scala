package conf.switches

import conf.switches.Expiry.never
import org.joda.time.LocalDate

trait CommercialSwitches {

  val DfpCachingSwitch = Switch(
    SwitchGroup.Commercial,
    "dfp-caching",
    "Have Admin will poll DFP to precache adserving data.",
    safeState = On,
    sellByDate = never,
    exposeClientSide = false
  )

  val HeaderBiddingUS = Switch(
     SwitchGroup.Commercial,
     "header-bidding-us",
     "Auction adverts on the client before calling DFP (US edition only)",
     safeState = Off,
     sellByDate = never,
     exposeClientSide = true
  )

  val CommercialSwitch = Switch(
    SwitchGroup.Commercial,
    "commercial",
    "If this switch is OFF, no calls will be made to the ad server. BEWARE!",
    safeState = On,
    sellByDate = never,
    exposeClientSide = true
  )

  val StandardAdvertsSwitch = Switch(
    SwitchGroup.Commercial,
    "standard-adverts",
    "Display 'standard' adverts, e.g. top banner ads, inline ads, MPUs, etc.",
    safeState = On,
    sellByDate = never,
    exposeClientSide = true
  )

  val CommercialComponentsSwitch = Switch(
    SwitchGroup.Commercial,
    "commercial-components",
    "Display commercial components, e.g. jobs, soulmates.",
    safeState = On,
    sellByDate = never,
    exposeClientSide = true
  )

  val VideoAdvertsSwitch = Switch(
    SwitchGroup.Commercial,
    "video-adverts",
    "Show adverts on videos.",
    safeState = On,
    sellByDate = never,
    exposeClientSide = true
  )

  val SponsoredSwitch = Switch(
    SwitchGroup.Commercial,
    "sponsored",
    "Show sponsored badges, logos, etc.",
    safeState = On,
    sellByDate = never,
    exposeClientSide = true
  )

  val LiveblogAdvertsSwitch = Switch(
    SwitchGroup.Commercial,
    "liveblog-adverts",
    "Show inline adverts on liveblogs",
    safeState = Off,
    sellByDate = never,
    exposeClientSide = true
  )

  val AudienceScienceSwitch = Switch(
    SwitchGroup.Commercial,
    "audience-science",
    "If this switch is on, Audience Science segments will be used to target ads.",
    safeState = Off,
    sellByDate = never,
    exposeClientSide = true
  )

  val AudienceScienceGatewaySwitch = Switch(
    SwitchGroup.Commercial,
    "audience-science-gateway",
    "If this switch is on, Audience Science Gateway segments will be used to target ads.",
    safeState = Off,
    sellByDate = never,
    exposeClientSide = true
  )

  val ImrWorldwideSwitch = Switch(
    SwitchGroup.Commercial,
    "imr-worldwide",
    "Enable the IMR Worldwide audience segment tracking.",
    safeState = Off,
    sellByDate = never,
    exposeClientSide = true
  )

  val KruxSwitch = Switch(
    SwitchGroup.Commercial,
    "krux",
    "Enable Krux Control Tag",
    safeState = Off,
    sellByDate = never,
    exposeClientSide = true
  )

  val RemarketingSwitch = Switch(
    SwitchGroup.Commercial,
    "remarketing",
    "Enable Remarketing tracking",
    safeState = Off,
    sellByDate = never,
    exposeClientSide = true
  )

  val TravelFeedFetchSwitch = Switch(
    SwitchGroup.CommercialFeeds,
    "gu-travel-feed-fetch",
    "If this switch is on, cached travel offers feed will be updated from external source.",
    safeState = Off,
    sellByDate = never,
    exposeClientSide = false
  )

  val TravelFeedParseSwitch = Switch(
    SwitchGroup.CommercialFeeds,
    "gu-travel-feed-parse",
    "If this switch is on, commercial components will be fed by travel offers feed.",
    safeState = Off,
    sellByDate = never,
    exposeClientSide = false
  )

  val JobsFeedFetchSwitch = Switch(
    SwitchGroup.CommercialFeeds,
    "gu-jobs-feed-fetch",
    "If this switch is on, jobs feed will be periodically updated from external source.",
    safeState = Off,
    sellByDate = never,
    exposeClientSide = false
  )

  val JobsFeedParseSwitch = Switch(
    SwitchGroup.CommercialFeeds,
    "gu-jobs-feed-parse",
    "If this switch is on, commercial components will be fed by jobs feed.",
    safeState = Off,
    sellByDate = never,
    exposeClientSide = false
  )

  val EventsFeedSwitch = Switch(
    SwitchGroup.CommercialFeeds,
    "gu-events",
    "If this switch is on, commercial components will be fed by masterclass and live-events feeds.",
    safeState = Off,
    sellByDate = never,
    exposeClientSide = false
  )

  val SoulmatesFeedSwitch = Switch(
    SwitchGroup.CommercialFeeds,
    "gu-soulmates",
    "If this switch is on, commercial components will be fed by soulmates feed.",
    safeState = Off,
    sellByDate = never,
    exposeClientSide = false
  )

  val MoneysupermarketFeedsSwitch = Switch(
    SwitchGroup.CommercialFeeds,
    "moneysupermarket",
    "If this switch is on, commercial components will be fed by Moneysupermarket feeds.",
    safeState = Off,
    sellByDate = never,
    exposeClientSide = false
  )

  val GuBookshopFeedsSwitch = Switch(
    SwitchGroup.CommercialFeeds,
    "gu-bookshop",
    "If this switch is on, commercial components will be fed by the Guardian Bookshop feed.",
    safeState = Off,
    sellByDate = never,
    exposeClientSide = false
  )

  val BookLookupSwitch = Switch(
    SwitchGroup.CommercialFeeds,
    "book-lookup",
    "If this switch is on, book data will be looked up using a third-party service.",
    safeState = Off,
    sellByDate = never,
    exposeClientSide = false
  )

  val MembersAreaSwitch = Switch(
    SwitchGroup.Commercial,
    "gu-members-area",
    "If this switch is on, content flagged with membershipAccess will be protected",
    safeState = On,
    sellByDate = never,
    exposeClientSide = false
  )

  val LCMortgageFeedSwitch = Switch(
    SwitchGroup.Commercial,
    "lc-mortgages",
    "If this switch is on, commercial components will be fed by London & Country mortgage feed.",
    safeState = Off,
    sellByDate = never,
    exposeClientSide = false
  )

  val AdBlockMessage = Switch(
    SwitchGroup.Commercial,
    "adblock",
    "Switch for the Adblock Message.",
    safeState = Off,
    sellByDate = never,
    exposeClientSide = true
  )

  val FixedTopAboveNavAdSlotSwitch = Switch(
    SwitchGroup.Commercial,
    "fixed-top-above-nav",
    "Fixes size of top-above-nav ad slot on fronts.",
    safeState = Off,
    sellByDate = new LocalDate(2016, 5, 6),
    exposeClientSide = false
  )

  val KruxVideoTracking = Switch(
    SwitchGroup.Commercial,
    "krux-video-tracking",
    "If this switch is ON, there will be a Krux pixel fired to track particular videos",
    safeState = On,
    sellByDate = never,
    exposeClientSide = true
  )

  val BritishCouncilBeacon = Switch(
    SwitchGroup.Commercial,
    "british-council-beacon",
    "British Council's beacon",
    safeState = Off,
    sellByDate = new LocalDate(2016, 8, 1),
    exposeClientSide = false
  )

  val FabricAdverts = Switch(
    SwitchGroup.Commercial,
    "fabric-adverts",
    "Request 'fabric' format adverts (88x71s) from DFP",
    safeState = Off,
    sellByDate = new LocalDate(2016, 5, 31),
    exposeClientSide = true
  )

<<<<<<< HEAD
  val v2CapiSingleTemplate = Switch(
    SwitchGroup.CommercialRefactoring,
    "v2-capi-single-template",
    "Capi single component using template v2",
    safeState = Off,
    sellByDate = new LocalDate(2016, 5, 4),
    exposeClientSide = false
  )

  val v2CapiMultipleTemplate = Switch(
    SwitchGroup.CommercialRefactoring,
    "v2-capi-multiple-template",
    "Capi multiple component using template v2",
=======
  val v2BlendedTemplate = Switch(
    SwitchGroup.CommercialRefactoring,
    "v2-blended-template",
    "Blended component using template v2",
>>>>>>> dbf7c682
    safeState = Off,
    sellByDate = new LocalDate(2016, 5, 4),
    exposeClientSide = false
  )

  val cardsDecidePaidContainerBranding = Switch(
    SwitchGroup.CommercialRefactoring,
    "cards-decide-paid-container-branding",
    "DON'T TURN THIS ON! If on, the cards will decide the branding of their container",
    safeState = Off,
    sellByDate = new LocalDate(2016, 6, 1),
    exposeClientSide = false
  )

  val staticBadgesSwitch = Switch(
    SwitchGroup.Commercial,
    "static-badges",
    "If on, all badges are served server side",
    safeState = Off,
    sellByDate = new LocalDate(2016, 5, 25),
    exposeClientSide = true
  )

  val requestOutOfPageSlotAlways = Switch(
    SwitchGroup.Commercial,
    "request-out-of-page-slot-always",
    "If on, the out of page slot (1x1) will be added to each page, regardless of pageskins, surveys or other dependent features",
    safeState = Off,
    sellByDate = new LocalDate(2016, 5, 4),
    exposeClientSide =  false
  )
}<|MERGE_RESOLUTION|>--- conflicted
+++ resolved
@@ -266,31 +266,6 @@
     exposeClientSide = true
   )
 
-<<<<<<< HEAD
-  val v2CapiSingleTemplate = Switch(
-    SwitchGroup.CommercialRefactoring,
-    "v2-capi-single-template",
-    "Capi single component using template v2",
-    safeState = Off,
-    sellByDate = new LocalDate(2016, 5, 4),
-    exposeClientSide = false
-  )
-
-  val v2CapiMultipleTemplate = Switch(
-    SwitchGroup.CommercialRefactoring,
-    "v2-capi-multiple-template",
-    "Capi multiple component using template v2",
-=======
-  val v2BlendedTemplate = Switch(
-    SwitchGroup.CommercialRefactoring,
-    "v2-blended-template",
-    "Blended component using template v2",
->>>>>>> dbf7c682
-    safeState = Off,
-    sellByDate = new LocalDate(2016, 5, 4),
-    exposeClientSide = false
-  )
-
   val cardsDecidePaidContainerBranding = Switch(
     SwitchGroup.CommercialRefactoring,
     "cards-decide-paid-container-branding",
