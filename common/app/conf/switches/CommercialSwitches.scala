--- conflicted
+++ resolved
@@ -266,22 +266,6 @@
     exposeClientSide = true
   )
 
-<<<<<<< HEAD
-  val v2JobsTemplate = Switch(
-    SwitchGroup.CommercialRefactoring,
-    "v2-jobs-template",
-    "Jobs component using template v2",
-=======
-  val v2MasterclassesTemplate = Switch(
-    SwitchGroup.CommercialRefactoring,
-    "v2-masterclasses-template",
-    "Masterclasses component using template v2",
->>>>>>> cc5dc5cb
-    safeState = Off,
-    sellByDate = new LocalDate(2016, 5, 4),
-    exposeClientSide = false
-  )
-
   val v2BooksTemplate = Switch(
     SwitchGroup.CommercialRefactoring,
     "v2-books-template",
