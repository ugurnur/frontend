--- conflicted
+++ resolved
@@ -365,33 +365,19 @@
     exposeClientSide = false
   )
 
-<<<<<<< HEAD
-  val v2DynamicContainerTemplate = Switch(
-    SwitchGroup.CommercialRefactoring,
-    "v2-dynamic-container-template",
-    "Dynamic paid containers using template v2",
-=======
   val cardsDecidePaidContainerBranding = Switch(
-    SwitchGroup.Commercial,
+    SwitchGroup.CommercialRefactoring,
     "cards-decide-paid-container-branding",
     "If on, the cards will decide the branding of their container",
->>>>>>> 768de916
-    safeState = Off,
-    sellByDate = new LocalDate(2016, 5, 4),
-    exposeClientSide = false
-  )
-
-<<<<<<< HEAD
-  val cardsDecidePaidContainerBranding = Switch(
-    SwitchGroup.CommercialRefactoring,
-    "cards-decide-paid-container-branding",
-    "If on, the cards will decide the branding of their container",
-=======
+    safeState = Off,
+    sellByDate = new LocalDate(2016, 5, 4),
+    exposeClientSide = false
+  )
+
   val staticBadgesSwitch = Switch(
     SwitchGroup.Commercial,
     "static-badges",
     "If on, all badges are served server side",
->>>>>>> 768de916
     safeState = Off,
     sellByDate = new LocalDate(2016, 5, 25),
     exposeClientSide = true
