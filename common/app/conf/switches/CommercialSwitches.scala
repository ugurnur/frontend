package conf.switches

import conf.switches.Expiry.never
import org.joda.time.LocalDate

trait CommercialSwitches {

  val DfpCachingSwitch = Switch(
    "Commercial",
    "dfp-caching",
    "Have Admin will poll DFP to precache adserving data.",
    safeState = On,
    sellByDate = never,
    exposeClientSide = false
  )

  val CommercialSwitch = Switch(
    "Commercial",
    "commercial",
    "If this switch is OFF, no calls will be made to the ad server. BEWARE!",
    safeState = On,
    sellByDate = never,
    exposeClientSide = true
  )

  val StandardAdvertsSwitch = Switch(
    "Commercial",
    "standard-adverts",
    "Display 'standard' adverts, e.g. top banner ads, inline ads, MPUs, etc.",
    safeState = On,
    sellByDate = never,
    exposeClientSide = true
  )

  val CommercialComponentsSwitch = Switch(
    "Commercial",
    "commercial-components",
    "Display commercial components, e.g. jobs, soulmates.",
    safeState = On,
    sellByDate = never,
    exposeClientSide = true
  )

  val VideoAdvertsSwitch = Switch(
    "Commercial",
    "video-adverts",
    "Show adverts on videos.",
    safeState = On,
    sellByDate = never,
    exposeClientSide = true
  )

  val SponsoredSwitch = Switch(
    "Commercial",
    "sponsored",
    "Show sponsored badges, logos, etc.",
    safeState = On,
    sellByDate = never,
    exposeClientSide = true
  )

  val LiveblogAdvertsSwitch = Switch(
    "Commercial",
    "liveblog-adverts",
    "Show inline adverts on liveblogs",
    safeState = Off,
    sellByDate = never,
    exposeClientSide = true
  )

  val AudienceScienceSwitch = Switch(
    "Commercial",
    "audience-science",
    "If this switch is on, Audience Science segments will be used to target ads.",
    safeState = Off,
    sellByDate = never,
    exposeClientSide = true
  )

  val AudienceScienceGatewaySwitch = Switch(
    "Commercial",
    "audience-science-gateway",
    "If this switch is on, Audience Science Gateway segments will be used to target ads.",
    safeState = Off,
    sellByDate = never,
    exposeClientSide = true
  )

  val ImrWorldwideSwitch = Switch(
    "Commercial",
    "imr-worldwide",
    "Enable the IMR Worldwide audience segment tracking.",
    safeState = Off,
    sellByDate = never,
    exposeClientSide = true
  )

  val KruxSwitch = Switch(
    "Commercial",
    "krux",
    "Enable Krux Control Tag",
    safeState = Off,
    sellByDate = never,
    exposeClientSide = true
  )

  val RemarketingSwitch = Switch(
    "Commercial",
    "remarketing",
    "Enable Remarketing tracking",
    safeState = Off,
    sellByDate = never,
    exposeClientSide = true
  )

  val TravelFeedFetchSwitch = Switch(
    "Commercial",
    "gu-travel-feed-fetch",
    "If this switch is on, cached travel offers feed will be updated from external source.",
    safeState = Off,
    sellByDate = never,
    exposeClientSide = false
  )

  val TravelFeedParseSwitch = Switch(
    "Commercial",
    "gu-travel-feed-parse",
    "If this switch is on, commercial components will be fed by travel offers feed.",
    safeState = Off,
    sellByDate = never,
    exposeClientSide = false
  )

  val JobFeedReadSwitch = Switch(
    "Commercial",
<<<<<<< HEAD
    "gu-jobs",
    "If this switch is on, commercial components will be fed by the dynamic job feed.",
=======
    "gu-jobs-feed-read",
    "If this switch is on, cached jobs feed will be updated from external source.",
>>>>>>> 9d696679
    safeState = Off,
    sellByDate = never,
    exposeClientSide = false
  )

<<<<<<< HEAD
  val StaticJobsFeedSwitch = Switch(
    "Commercial",
    "gu-static-jobs",
    "If this switch is on, commercial components will be fed by the static job feed.",
=======
  val JobParseSwitch = Switch(
    "Commercial",
    "gu-jobs-parse",
    "If this switch is on, commercial components will be fed by job feed.",
>>>>>>> 9d696679
    safeState = Off,
    sellByDate = never,
    exposeClientSide = false
  )

  val MembersAreaSwitch = Switch(
    "Commercial",
    "gu-members-area",
    "If this switch is on, content flagged with membershipAccess will be protected",
    safeState = On,
    sellByDate = never,
    exposeClientSide = false
  )

  val EventsFeedSwitch = Switch(
    "Commercial",
    "gu-events",
    "If this switch is on, commercial components will be fed by masterclass and live-events feeds.",
    safeState = Off,
    sellByDate = never,
    exposeClientSide = false
  )

  val SoulmatesFeedSwitch = Switch(
    "Commercial",
    "gu-soulmates",
    "If this switch is on, commercial components will be fed by soulmates feed.",
    safeState = Off,
    sellByDate = never,
    exposeClientSide = false
  )

  val MoneysupermarketFeedsSwitch = Switch(
    "Commercial",
    "moneysupermarket",
    "If this switch is on, commercial components will be fed by Moneysupermarket feeds.",
    safeState = Off,
    sellByDate = never,
    exposeClientSide = false
  )

  val LCMortgageFeedSwitch = Switch(
    "Commercial",
    "lc-mortgages",
    "If this switch is on, commercial components will be fed by London & Country mortgage feed.",
    safeState = Off,
    sellByDate = never,
    exposeClientSide = false
  )

  val GuBookshopFeedsSwitch = Switch(
    "Commercial",
    "gu-bookshop",
    "If this switch is on, commercial components will be fed by the Guardian Bookshop feed.",
    safeState = Off,
    sellByDate = never,
    exposeClientSide = false
  )

  val BookLookupSwitch = Switch(
    "Commercial",
    "book-lookup",
    "If this switch is on, book data will be looked up using a third-party service.",
    safeState = Off,
    sellByDate = never,
    exposeClientSide = false
  )

  val AdBlockMessage = Switch(
    "Commercial",
    "adblock",
    "Switch for the Adblock Message.",
    safeState = Off,
    sellByDate = never,
    exposeClientSide = true
  )

  val FixedTopAboveNavAdSlotSwitch = Switch(
    "Commercial",
    "fixed-top-above-nav",
    "Fixes size of top-above-nav ad slot on fronts.",
    safeState = Off,
    sellByDate = new LocalDate(2016, 4, 20),
    exposeClientSide = false
  )

  val KruxVideoTracking = Switch(
    "Commercial",
    "krux-video-tracking",
    "If this switch is ON, there will be a Krux pixel fired to track particular videos",
    safeState = On,
    sellByDate = never,
    exposeClientSide = true
  )

  val BritishCouncilBeacon = Switch(
    "Commercial",
    "british-council-beacon",
    "British Council's beacon",
    safeState = Off,
    sellByDate = new LocalDate(2016, 8, 1),
    exposeClientSide = false
  )

  val v2JobsTemplate = Switch(
    "Commercial",
    "v2-jobs-template",
    "Jobs component using template v2",
    safeState = Off,
    sellByDate = new LocalDate(2016, 4, 20),
    exposeClientSide = false
  )

  val v2MasterclassesTemplate = Switch(
    "Commercial",
    "v2-masterclasses-template",
    "Masterclasses component using template v2",
    safeState = Off,
    sellByDate = new LocalDate(2016, 4, 20),
    exposeClientSide = false
  )

  val v2BooksTemplate = Switch(
    "Commercial",
    "v2-books-template",
    "Books component using template v2",
    safeState = Off,
    sellByDate = new LocalDate(2016, 4, 20),
    exposeClientSide = false
  )

  val v2TravelTemplate = Switch(
    "Commercial",
    "v2-travel-template",
    "Travel component using template v2",
    safeState = Off,
    sellByDate = new LocalDate(2016, 4, 20),
    exposeClientSide = false
  )

  val v2SoulmatesTemplate = Switch(
    "Commercial",
    "v2-soulmates-template",
    "Soulmates component using template v2",
    safeState = Off,
    sellByDate = new LocalDate(2016, 4, 20),
    exposeClientSide = false
  )

  val v2BlendedTemplate = Switch(
    "Commercial",
    "v2-blended-template",
    "Blended component using template v2",
    safeState = Off,
    sellByDate = new LocalDate(2016, 4, 20),
    exposeClientSide = false
  )

  val v2ManualSingleTemplate = Switch(
    "Commercial",
    "v2-manual-single-template",
    "Manual single component using template v2",
    safeState = Off,
    sellByDate = new LocalDate(2016, 4, 20),
    exposeClientSide = false
  )

  val v2ManualMultipleTemplate = Switch(
    "Commercial",
    "v2-manual-multiple-template",
    "Manual multiple component using template v2",
    safeState = Off,
    sellByDate = new LocalDate(2016, 4, 20),
    exposeClientSide = false
  )

  val v2CapiSingleTemplate = Switch(
    "Commercial",
    "v2-capi-single-template",
    "Capi single component using template v2",
    safeState = Off,
    sellByDate = new LocalDate(2016, 4, 20),
    exposeClientSide = false
  )

  val v2CapiMultipleTemplate = Switch(
    "Commercial",
    "v2-capi-multiple-template",
    "Capi multiple component using template v2",
    safeState = Off,
    sellByDate = new LocalDate(2016, 4, 20),
    exposeClientSide = false
  )

  val v2FixedContainerTemplate = Switch(
    "Commercial",
    "v2-fixed-container-template",
    "Fixed paid containers using template v2",
    safeState = Off,
    sellByDate = new LocalDate(2016, 4, 20),
    exposeClientSide = false
  )

  val v2DynamicContainerTemplate = Switch(
    "Commercial",
    "v2-dynamic-container-template",
    "Dynamic paid containers using template v2",
    safeState = Off,
    sellByDate = new LocalDate(2016, 4, 20),
    exposeClientSide = false
  )

  val cardsDecidePaidContainerBranding = Switch(
    "Commercial",
    "cards-decide-paid-container-branding",
    "If on, the cards will decide the branding of their container",
    safeState = Off,
    sellByDate = new LocalDate(2016, 4, 20),
    exposeClientSide = false
  )
}<|MERGE_RESOLUTION|>--- conflicted
+++ resolved
@@ -133,29 +133,27 @@
 
   val JobFeedReadSwitch = Switch(
     "Commercial",
-<<<<<<< HEAD
-    "gu-jobs",
-    "If this switch is on, commercial components will be fed by the dynamic job feed.",
-=======
     "gu-jobs-feed-read",
     "If this switch is on, cached jobs feed will be updated from external source.",
->>>>>>> 9d696679
-    safeState = Off,
-    sellByDate = never,
-    exposeClientSide = false
-  )
-
-<<<<<<< HEAD
+    safeState = Off,
+    sellByDate = never,
+    exposeClientSide = false
+  )
+
+
   val StaticJobsFeedSwitch = Switch(
     "Commercial",
     "gu-static-jobs",
     "If this switch is on, commercial components will be fed by the static job feed.",
-=======
+    safeState = Off,
+    sellByDate = never,
+    exposeClientSide = false
+  )
+
   val JobParseSwitch = Switch(
     "Commercial",
     "gu-jobs-parse",
     "If this switch is on, commercial components will be fed by job feed.",
->>>>>>> 9d696679
     safeState = Off,
     sellByDate = never,
     exposeClientSide = false
