--- conflicted
+++ resolved
@@ -22,19 +22,6 @@
     owners = Seq(Owner.withGithub("JonNorman")),
     safeState = Off,
     sellByDate = new LocalDate(2017, 8, 23),
-<<<<<<< HEAD
-    exposeClientSide = true
-  )
-
-  val CarrotSlotSwitch = Switch(
-    SwitchGroup.Commercial,
-    "carrot-slot",
-    "Allows the serving of a new type of slot: the carrot",
-    owners = Seq(Owner.withGithub("JonNorman")),
-    safeState = Off,
-    sellByDate = new LocalDate(2017, 8, 23),
-=======
->>>>>>> 3c3f241e
     exposeClientSide = true
   )
 
