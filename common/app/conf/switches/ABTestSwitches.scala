--- conflicted
+++ resolved
@@ -70,11 +70,7 @@
     "An autoplay overlay with the next video on a hosted page",
     owners = Seq(Owner.withGithub("Calanthe")),
     safeState = Off,
-<<<<<<< HEAD
-    sellByDate = new LocalDate(2016, 7, 15),
-=======
     sellByDate = new LocalDate(2016, 7, 29),
->>>>>>> f89eb904
     exposeClientSide = true
   )
 
