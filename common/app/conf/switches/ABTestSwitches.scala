package conf.switches

import common.Edition
import conf.switches.SwitchGroup.ABTests
import org.joda.time.LocalDate

trait ABTestSwitches {

  val ABDiscussionExternalFrontend = Switch(
    SwitchGroup.ABTests,
    "ab-discussion-external-frontend",
    "Standalone frontend discussion",
    owners = Seq(Owner.withGithub("piuccio")),
    safeState = On,
    sellByDate = new LocalDate(2016, 11, 3),
    exposeClientSide = true
  )

  Switch(
    ABTests,
    "ab-discussion-promote-comments",
    "Promote the comments with a sticky bottom banner",
    owners = Seq(Owner.withGithub("piuccio")),
    safeState = On,
    sellByDate = new LocalDate(2016, 10, 12),
    exposeClientSide = true
  )

  for (edition <- Edition.all) Switch(
    ABTests,
    "ab-membership-engagement-banner-extended-"+edition.id.toLowerCase,
    "Test effectiveness of banner for driving membership.",
    owners = Seq(Owner.withGithub("rtyley")),
    safeState = On,
    sellByDate = new LocalDate(2017, 10, 10),
    exposeClientSide = true
  )

  Switch(
    ABTests,
    "ab-ad-blocking-response3",
    "Prominent adblocker ad-free test",
    owners = Seq(Owner.withGithub("justinpinner")),
    safeState = Off,
    sellByDate = new LocalDate(2016, 10, 13),   // Thursday @ 23:59 BST
    exposeClientSide = true
  )

  Switch(
    ABTests,
    "ab-weekend-reading-email",
    "Try out two formats for the Weekend Reading email",
    owners = Seq(Owner.withGithub("katebee")),
    safeState = Off,
    sellByDate = new LocalDate(2016, 10, 31),
    exposeClientSide = true
  )

  Switch(
    ABTests,
    "ab-weekend-reading-promo",
    "Show visitors a snap banner to promote the Weekend Reading email",
    owners = Seq(Owner.withGithub("katebee")),
    safeState = Off,
    sellByDate = new LocalDate(2016, 10, 31),
    exposeClientSide = true
  )

<<<<<<< HEAD
  Switch(
    ABTests,
    "ab-upgrade-mobile-rich-links-below-viewport",
    "Only upgrade rich links if they are below the current viewport",
    owners = Seq(Owner.withGithub("gtrufitt")),
    safeState = Off,
    sellByDate = new LocalDate(2016, 10, 13),
    exposeClientSide = true
  )

  Switch(
    ABTests,
    "ab-hosted-more-from",
    "Show more onward journey links in the hosted article pages",
    owners = Seq(Owner.withGithub("Calanthe")),
    safeState = Off,
    sellByDate = new LocalDate(2016, 10, 27),
    exposeClientSide = true
  )
=======
>>>>>>> e7e9122b
}<|MERGE_RESOLUTION|>--- conflicted
+++ resolved
@@ -66,17 +66,6 @@
     exposeClientSide = true
   )
 
-<<<<<<< HEAD
-  Switch(
-    ABTests,
-    "ab-upgrade-mobile-rich-links-below-viewport",
-    "Only upgrade rich links if they are below the current viewport",
-    owners = Seq(Owner.withGithub("gtrufitt")),
-    safeState = Off,
-    sellByDate = new LocalDate(2016, 10, 13),
-    exposeClientSide = true
-  )
-
   Switch(
     ABTests,
     "ab-hosted-more-from",
@@ -86,6 +75,4 @@
     sellByDate = new LocalDate(2016, 10, 27),
     exposeClientSide = true
   )
-=======
->>>>>>> e7e9122b
 }