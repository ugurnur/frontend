--- conflicted
+++ resolved
@@ -6,19 +6,6 @@
 
 trait ABTestSwitches {
 
-<<<<<<< HEAD
-=======
-  Switch(
-    ABTests,
-    "ab-live-blog-chrome-notifications-prod2",
-    "Live blog chrome notifications - prod",
-    owners = Seq(Owner.withGithub("janua")),
-    safeState = Off,
-    sellByDate = new LocalDate(2016, 9, 30),
-    exposeClientSide = true
-  )
-
->>>>>>> c8536c79
   val ABDiscussionExternalFrontend = Switch(
     SwitchGroup.ABTests,
     "ab-discussion-external-frontend",
