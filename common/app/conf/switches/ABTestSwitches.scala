--- conflicted
+++ resolved
@@ -49,21 +49,21 @@
     exposeClientSide = true
   )
 
-<<<<<<< HEAD
+  val ABLargeTopAd = Switch(
+    "A/B Tests",
+    "ab-large-top-ad",
+    "Testing the difference of user behaviour based on large top ad format",
+    safeState = Off,
+    sellByDate = new LocalDate(2015, 12, 31),
+    exposeClientSide = true
+  )
+
   val ABInjectNetworkFrontTest = Switch(
     "A/B Tests",
     "ab-inject-network-front-test",
     "Switch to inject the network front instead of most popular on all content pages",
     safeState = Off,
     sellByDate = new LocalDate(2015, 11, 30),
-=======
-  val ABLargeTopAd = Switch(
-    "A/B Tests",
-    "ab-large-top-ad",
-    "Testing the difference of user behaviour based on large top ad format",
-    safeState = Off,
-    sellByDate = new LocalDate(2015, 12, 31),
->>>>>>> 5f9a8481
     exposeClientSide = true
   )
 
