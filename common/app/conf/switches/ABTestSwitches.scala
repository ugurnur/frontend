--- conflicted
+++ resolved
@@ -112,19 +112,20 @@
 
   Switch(
     ABTests,
-<<<<<<< HEAD
     "ab-tailor-recommended-email",
     "Use Tailor to target email signup form",
     owners = Seq(Owner.withGithub("lindseydew")),
     safeState = Off,
     sellByDate = new LocalDate(2017, 3, 31),
-=======
+    exposeClientSide = true
+  )
+  Switch(
+     ABTests,
     "ab-contributions-epic-one-line-edits",
     "Tests 3 slight variations on the epic where one line is changed",
     owners = Seq(Owner.withGithub("jranks123")),
     safeState = Off,
     sellByDate = new LocalDate(2017, 2, 22),
->>>>>>> master
     exposeClientSide = true
   )
 
