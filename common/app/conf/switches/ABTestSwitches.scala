package conf.switches

import org.joda.time.LocalDate

trait ABTestSwitches {

  val ABMembershipMessageUsa = Switch(
    "A/B Tests",
    "ab-membership-message-usa",
    "Switch for the USA Supporter message test",
    safeState = Off,
    sellByDate = new LocalDate(2015, 11, 18),
    exposeClientSide = true
  )

  val ABDisableAdsSurvey = Switch(
    "A/B Tests",
    "ab-disable-ads-survey",
    "Switch to show the survey which tests if users will be interested in paying for the Guardian with no ads",
    safeState = Off,
    sellByDate = new LocalDate(2015, 10, 27),
    exposeClientSide = true
  )

  val ABMostPopRelContPosition = Switch(
    "A/B Tests",
    "ab-most-pop-rel-cont-position",
    "Switch to show swap the locations of most popular and related content",
    safeState = Off,
    sellByDate = new LocalDate(2015, 11, 30),
    exposeClientSide = true
  )

<<<<<<< HEAD
  val ABInjectHeadlinesTest = Switch(
    "A/B Tests",
    "ab-inject-headlines-test",
    "Switch to show swap the locations of most popular and related content",
=======
  val ABRtrtEmailMessage = Switch(
    "A/B Tests",
    "ab-rtrt-email-message",
    "Switch to show the Right Place Right Time email message with segmentation",
    safeState = Off,
    sellByDate = new LocalDate(2015, 11, 15),
    exposeClientSide = true
  )

  val ABMostPopAsFaciaCards = Switch(
    "A/B Tests",
    "ab-most-pop-as-facia-cards",
    "Style the most popular container as facia cards",
>>>>>>> 28b52684
    safeState = Off,
    sellByDate = new LocalDate(2015, 11, 30),
    exposeClientSide = true
  )

<<<<<<< HEAD
=======
  val ABOnwardNames = Switch(
    "A/B Tests",
    "ab-onward-names",
    "Switch to enable alternative name for related content",
    safeState = Off,
    sellByDate = new LocalDate(2015, 11, 20),
    exposeClientSide = true
  )

>>>>>>> 28b52684
}<|MERGE_RESOLUTION|>--- conflicted
+++ resolved
@@ -31,12 +31,6 @@
     exposeClientSide = true
   )
 
-<<<<<<< HEAD
-  val ABInjectHeadlinesTest = Switch(
-    "A/B Tests",
-    "ab-inject-headlines-test",
-    "Switch to show swap the locations of most popular and related content",
-=======
   val ABRtrtEmailMessage = Switch(
     "A/B Tests",
     "ab-rtrt-email-message",
@@ -50,14 +44,11 @@
     "A/B Tests",
     "ab-most-pop-as-facia-cards",
     "Style the most popular container as facia cards",
->>>>>>> 28b52684
     safeState = Off,
     sellByDate = new LocalDate(2015, 11, 30),
     exposeClientSide = true
   )
 
-<<<<<<< HEAD
-=======
   val ABOnwardNames = Switch(
     "A/B Tests",
     "ab-onward-names",
@@ -67,5 +58,13 @@
     exposeClientSide = true
   )
 
->>>>>>> 28b52684
+  val ABInjectHeadlinesTest = Switch(
+    "A/B Tests",
+    "ab-inject-headlines-test",
+    "Switch to inject the headlines container instead of related content in the world, uk-news and politics sections between the hours of 6am-11am on the UK edition",
+    safeState = Off,
+    sellByDate = new LocalDate(2015, 11, 30),
+    exposeClientSide = true
+  )
+
 }