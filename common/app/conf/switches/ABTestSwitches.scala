--- conflicted
+++ resolved
@@ -41,17 +41,6 @@
     exposeClientSide = true
   )
 
-<<<<<<< HEAD
-=======
-  val ABMinute = Switch(
-    SwitchGroup.ABTests,
-    "ab-minute",
-    "Switch to include the minute.ly script",
-    safeState = Off,
-    sellByDate = new LocalDate(2016, 5, 16),
-    exposeClientSide = true
-  )
-
   val ABParticipationStarRatings = Switch(
     SwitchGroup.ABTests,
     "ab-participation-star-ratings",
@@ -61,7 +50,6 @@
     exposeClientSide = true
   )
 
->>>>>>> 49c49460
   val ABCleverFriend = Switch(
     SwitchGroup.ABTests,
     "ab-clever-friend-brexit",
