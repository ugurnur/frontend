--- conflicted
+++ resolved
@@ -21,7 +21,6 @@
 
   Switch(
     ABTests,
-<<<<<<< HEAD
     "ab-measure-understanding",
     "Asks users if they feel better informed after reading an article",
     owners = Seq(Owner.withGithub("regiskuckaertz")),
@@ -32,10 +31,7 @@
 
   Switch(
     ABTests,
-    "ab-increase-inline-ads-redux",
-=======
     "ab-increase-inline-ads-redux-redux",
->>>>>>> 3c5ff630
     "Displays more inline ads in articles on desktop",
     owners = Seq(Owner.withGithub("gidsg")),
     safeState = Off,
