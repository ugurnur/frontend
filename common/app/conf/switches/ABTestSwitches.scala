package conf.switches

import common.Edition
import conf.switches.SwitchGroup.ABTests
import org.joda.time.LocalDate

trait ABTestSwitches {

  val ABDiscussionExternalFrontend = Switch(
    SwitchGroup.ABTests,
    "ab-discussion-external-frontend",
    "Standalone frontend discussion",
    owners = Seq(Owner.withGithub("piuccio")),
    safeState = On,
    sellByDate = new LocalDate(2016, 11, 3),
    exposeClientSide = true
  )

  Switch(
    ABTests,
    "ab-discussion-promote-comments",
    "Promote the comments with a sticky bottom banner",
    owners = Seq(Owner.withGithub("piuccio")),
    safeState = On,
    sellByDate = new LocalDate(2016, 10, 12),
    exposeClientSide = true
  )

  for (edition <- Edition.all) Switch(
    ABTests,
    "ab-membership-engagement-banner-extended-" + edition.id.toLowerCase,
    "Test effectiveness of banner for driving membership.",
    owners = Seq(Owner.withGithub("rtyley")),
    safeState = On,
    sellByDate = new LocalDate(2017, 10, 10),
    exposeClientSide = true
  )

  Switch(
    ABTests,
<<<<<<< HEAD
    "ab-ad-blocking-response3",
    "Prominent adblocker ad-free test",
    owners = Seq(Owner.withGithub("justinpinner")),
    safeState = Off,
    sellByDate = new LocalDate(2016, 10, 13), // Thursday @ 23:59 BST
    exposeClientSide = true
  )

  Switch(
    ABTests,
=======
>>>>>>> 8ea08030
    "ab-weekend-reading-email",
    "Try out two formats for the Weekend Reading email",
    owners = Seq(Owner.withGithub("katebee")),
    safeState = Off,
    sellByDate = new LocalDate(2016, 10, 31),
    exposeClientSide = true
  )

  Switch(
    ABTests,
    "ab-weekend-reading-promo",
    "Show visitors a snap banner to promote the Weekend Reading email",
    owners = Seq(Owner.withGithub("katebee")),
    safeState = Off,
    sellByDate = new LocalDate(2016, 10, 31),
    exposeClientSide = true
  )
}<|MERGE_RESOLUTION|>--- conflicted
+++ resolved
@@ -28,7 +28,7 @@
 
   for (edition <- Edition.all) Switch(
     ABTests,
-    "ab-membership-engagement-banner-extended-" + edition.id.toLowerCase,
+    "ab-membership-engagement-banner-extended-"+edition.id.toLowerCase,
     "Test effectiveness of banner for driving membership.",
     owners = Seq(Owner.withGithub("rtyley")),
     safeState = On,
@@ -38,19 +38,6 @@
 
   Switch(
     ABTests,
-<<<<<<< HEAD
-    "ab-ad-blocking-response3",
-    "Prominent adblocker ad-free test",
-    owners = Seq(Owner.withGithub("justinpinner")),
-    safeState = Off,
-    sellByDate = new LocalDate(2016, 10, 13), // Thursday @ 23:59 BST
-    exposeClientSide = true
-  )
-
-  Switch(
-    ABTests,
-=======
->>>>>>> 8ea08030
     "ab-weekend-reading-email",
     "Try out two formats for the Weekend Reading email",
     owners = Seq(Owner.withGithub("katebee")),
@@ -68,4 +55,5 @@
     sellByDate = new LocalDate(2016, 10, 31),
     exposeClientSide = true
   )
+
 }