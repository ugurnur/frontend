package conf.switches

import org.joda.time.LocalDate

trait ABTestSwitches {

  val ABFrontsOnArticles2 = Switch(
    "A/B Tests",
    "ab-fronts-on-articles2",
    "Injects fronts on articles for the test",
    safeState = Off,
    sellByDate = new LocalDate(2016, 4, 1),
    exposeClientSide = true
  )

  val ABIdentityRegisterMembershipStandfirst = Switch(
    "A/B Tests",
    "ab-identity-register-membership-standfirst",
    "Membership registration page variant for Identity",
    safeState = Off,
<<<<<<< HEAD
    sellByDate = new LocalDate(2016, 3, 1),
    exposeClientSide = true
  )

  val ABPrebidPerformance = Switch(
    "A/B Tests",
    "ab-prebid-performance",
    "Measure performance impact of running prebid auctions before showing display advertising",
    safeState = Off,
    sellByDate = new LocalDate(2016, 2, 1),
=======
    sellByDate = new LocalDate(2016, 4, 1),
>>>>>>> 10b8dc7b
    exposeClientSide = true
  )

}<|MERGE_RESOLUTION|>--- conflicted
+++ resolved
@@ -18,20 +18,7 @@
     "ab-identity-register-membership-standfirst",
     "Membership registration page variant for Identity",
     safeState = Off,
-<<<<<<< HEAD
-    sellByDate = new LocalDate(2016, 3, 1),
-    exposeClientSide = true
-  )
-
-  val ABPrebidPerformance = Switch(
-    "A/B Tests",
-    "ab-prebid-performance",
-    "Measure performance impact of running prebid auctions before showing display advertising",
-    safeState = Off,
-    sellByDate = new LocalDate(2016, 2, 1),
-=======
     sellByDate = new LocalDate(2016, 4, 1),
->>>>>>> 10b8dc7b
     exposeClientSide = true
   )
 
