package conf.switches

import org.joda.time.LocalDate

trait ABTestSwitches {

  val ABLiveBlogChromeNotificationsProd2 = Switch(
    SwitchGroup.ABTests,
    "ab-live-blog-chrome-notifications-prod2",
    "Live blog chrome notifications - prod",
    owners = Seq(Owner.withGithub("NathanielBennett")),
    safeState = Off,
    sellByDate = new LocalDate(2016, 8, 31),
    exposeClientSide = true
  )

  val ABHostedAutoplay = Switch(
    SwitchGroup.ABTests,
    "ab-hosted-autoplay",
    "An autoplay overlay with the next video on a hosted page",
    owners = Seq(Owner.withGithub("Calanthe")),
    safeState = Off,
    sellByDate = new LocalDate(2016, 8, 12),
    exposeClientSide = true
  )

  val ABHostedZootropolisCta = Switch(
    SwitchGroup.ABTests,
    "ab-hosted-zootropolis-cta",
    "Additional text on the Zootropolis CTA banner",
    owners = Seq(Owner.withGithub("Calanthe")),
    safeState = Off,
    sellByDate = new LocalDate(2016, 8, 24),
    exposeClientSide = true
  )

  val ABGiraffeArticle20160802 = Switch(
    SwitchGroup.ABTests,
    "ab-giraffe-article-20160802",
    "Test effectiveness of inline CTA for contributions.",
    owners = Seq(Owner.withGithub("markjamesbutler"), Owner.withGithub("AWare")),
    safeState = Off,
    sellByDate = new LocalDate(2016, 8, 22),
    exposeClientSide = true
  )

  val ABVideoCaption = Switch(
    SwitchGroup.ABTests,
    "ab-video-caption",
    "Testing if increasing prominence of video caption drives plays.",
    owners = Seq(Owner.withGithub("gidsg")),
    safeState = Off,
    sellByDate = new LocalDate(2016, 8, 9),
    exposeClientSide = true
  )

  val ABParticipationDiscussionOrderingTake2 = Switch(
    SwitchGroup.ABTests,
    "ab-participation-discussion-ordering-take-2",
    "Test to see whether ordering comments by recommends increases the number of people who read them",
    owners = Seq(Owner.withGithub("NathanielBennett")),
    safeState = Off,
    sellByDate = new LocalDate(2016, 8, 31),
    exposeClientSide = true
  )

<<<<<<< HEAD
  val ABAdFeedback = Switch(
    SwitchGroup.ABTests,
    "ab-ad-feedback",
    "Solicit feedback for ad impressions",
    owners = Seq(Owner.withGithub("justinpinner")),
    safeState = Off,
    sellByDate = new LocalDate(2016, 9, 14),  // Wednesday
=======
  val ABContributionsHeader20160802 = Switch(
    SwitchGroup.ABTests,
    "ab-contributions-header-20160802",
    "Test effectiveness of header for driving contributions.",
    owners = Seq(Owner.withGithub("markjamesbutler")),
    safeState = Off,
    sellByDate = new LocalDate(2016, 8, 22),
>>>>>>> ea477c0e
    exposeClientSide = true
  )
}<|MERGE_RESOLUTION|>--- conflicted
+++ resolved
@@ -64,7 +64,16 @@
     exposeClientSide = true
   )
 
-<<<<<<< HEAD
+  val ABContributionsHeader20160802 = Switch(
+    SwitchGroup.ABTests,
+    "ab-contributions-header-20160802",
+    "Test effectiveness of header for driving contributions.",
+    owners = Seq(Owner.withGithub("markjamesbutler")),
+    safeState = Off,
+    sellByDate = new LocalDate(2016, 8, 22),
+    exposeClientSide = true
+  )
+
   val ABAdFeedback = Switch(
     SwitchGroup.ABTests,
     "ab-ad-feedback",
@@ -72,15 +81,6 @@
     owners = Seq(Owner.withGithub("justinpinner")),
     safeState = Off,
     sellByDate = new LocalDate(2016, 9, 14),  // Wednesday
-=======
-  val ABContributionsHeader20160802 = Switch(
-    SwitchGroup.ABTests,
-    "ab-contributions-header-20160802",
-    "Test effectiveness of header for driving contributions.",
-    owners = Seq(Owner.withGithub("markjamesbutler")),
-    safeState = Off,
-    sellByDate = new LocalDate(2016, 8, 22),
->>>>>>> ea477c0e
     exposeClientSide = true
   )
 }