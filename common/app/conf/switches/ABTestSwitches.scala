--- conflicted
+++ resolved
@@ -132,17 +132,6 @@
 
   Switch(
     ABTests,
-<<<<<<< HEAD
-    "ab-contributions-epic-one-line-edits-v2",
-    "Test 2 variations to the epic: (1) social proofing; and (2) paywall + no billionaire owner",
-    owners = Seq(Owner.withGithub("Mullefa")),
-    safeState = Off,
-    sellByDate = new LocalDate(2017, 2, 28),
-    exposeClientSide = true
-  )
-
-  Switch(
-    ABTests,
     "ab-acquisitions-love-boat",
     "Tests 2 new designs for acquisitions asks",
     owners = Seq(Owner.withGithub("desbo")),
@@ -153,8 +142,6 @@
 
   Switch(
     ABTests,
-=======
->>>>>>> da93c61c
     "ab-tailor-survey",
     "Integrate Tailor with ab tests",
     owners = Seq(Owner.withGithub("oilnam")),
