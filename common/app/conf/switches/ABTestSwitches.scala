--- conflicted
+++ resolved
@@ -23,18 +23,6 @@
     exposeClientSide = true
   )
 
-<<<<<<< HEAD
-=======
-  val ABNextInSeries = Switch(
-    SwitchGroup.ABTests,
-    "ab-next-in-series",
-    "Show next in series",
-    safeState = Off,
-    sellByDate = new LocalDate(2016, 5, 4),
-    exposeClientSide = true
-  )
-
->>>>>>> d687d3a9
   val ABIdentityRegisterMembershipStandfirst = Switch(
     SwitchGroup.ABTests,
     "ab-identity-register-membership-standfirst",
