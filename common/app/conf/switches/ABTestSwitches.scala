package conf.switches

import org.joda.time.LocalDate

trait ABTestSwitches {

  // Owner: Dotcom Reach
  val ABFrontsOnArticles2 = Switch(
    SwitchGroup.ABTests,
    "ab-fronts-on-articles2",
    "Injects fronts on articles for the test",
    safeState = Off,
    sellByDate = new LocalDate(2016, 7, 5),
    exposeClientSide = true
  )

  val ABLiveBlogChromeNotificationsInternal = Switch(
    SwitchGroup.ABTests,
    "ab-live-blog-chrome-notifications-internal",
    "Live blog chrome notifications - Internal",
    safeState = Off,
    sellByDate = new LocalDate(2016, 6, 1),
    exposeClientSide = true
  )

  val ABLiveBlogChromeNotificationsProd = Switch(
    SwitchGroup.ABTests,
    "ab-live-blog-chrome-notifications-prod",
    "Live blog chrome notifications - prod",
    safeState = Off,
    sellByDate = new LocalDate(2016, 6, 1),
    exposeClientSide = true
  )

  val ABLoyalAdblockingSurvey = Switch(
    SwitchGroup.ABTests,
    "ab-loyal-adblocking-survey",
    "An adblock ongoing survey for all loyal users",
    safeState = Off,
    sellByDate = new LocalDate(2016, 5, 31),
    exposeClientSide = true
  )

  val ABParticipationStarRatings = Switch(
    SwitchGroup.ABTests,
    "ab-participation-star-ratings",
    "AB test switch to insert star ratings into film articles",
    safeState = Off,
    sellByDate = new LocalDate(2016, 6, 13),
    exposeClientSide = true
  )

  val ABParticipationLowFricMusic = Switch(
    SwitchGroup.ABTests,
    "ab-participation-low-fric-music",
    "AB test switch to insert low friction participation into music",
    safeState = Off,
    sellByDate = new LocalDate(2016, 6, 15),
    exposeClientSide = true
  )

  val ABParticipationLowFricTv = Switch(
    SwitchGroup.ABTests,
    "ab-participation-low-fric-tv",
    "AB test switch to insert low friction participation into tv",
    safeState = Off,
    sellByDate = new LocalDate(2016, 6, 15),
    exposeClientSide = true
  )

  val ABParticipationLowFricRecipes = Switch(
    SwitchGroup.ABTests,
    "ab-participation-low-fric-recipes",
    "AB test switch to insert low friction participation into recipes",
    safeState = Off,
    sellByDate = new LocalDate(2016, 6, 15),
    exposeClientSide = true
  )

  val ABParticipationLowFricFashion = Switch(
    SwitchGroup.ABTests,
    "ab-participation-low-fric-fashion",
    "AB test switch to insert low friction participation into fashion",
    safeState = Off,
    sellByDate = new LocalDate(2016, 6, 15),
    exposeClientSide = true
  )

  val ABCleverFriend = Switch(
    SwitchGroup.ABTests,
    "ab-clever-friend-brexit",
    "Switch to trigger segmentation for clever friend exposure",
    safeState = Off,
    sellByDate = new LocalDate(2016, 7, 29),
    exposeClientSide = true
  )

  val ABWelcomeHeader = Switch(
    SwitchGroup.ABTests,
    "ab-welcome-header",
    "Welcome header for first time users test",
    safeState = Off,
    sellByDate = new LocalDate(2016, 5, 19),
    exposeClientSide = true
  )

<<<<<<< HEAD
  val ABParticipationHideHalfOfComments = Switch(
    SwitchGroup.ABTests,
    "ab-participation-hide-half-of-comments",
    "We are going to hide comments on a random half of articles",
    safeState = Off,
    sellByDate = new LocalDate(2016, 6, 6),
    exposeClientSide = true
  )
=======
  val ABFacebookShareParams = Switch(
    SwitchGroup.ABTests,
    "ab-facebook-share-params",
    "Switch to add a query parameter to the url sent to Facebook when a user clicks the share button",
    safeState = Off,
    sellByDate = new LocalDate(2016, 6, 30),
    exposeClientSide = true
  )

  val ABPlayVideoOnFronts = Switch(
    SwitchGroup.ABTests,
    "ab-play-video-on-fronts",
    "Don't play video on fronts, but auto play when in article",
    safeState = Off,
    sellByDate = new LocalDate(2016, 6, 1),
    exposeClientSide = true
  )

  val ABVideoControlsOnMainMedia = Switch(
    SwitchGroup.ABTests,
    "ab-video-controls-on-main-media",
    "Show video controls on main media.",
    safeState = Off,
    sellByDate = new LocalDate(2016, 5, 26),
    exposeClientSide = true
  )

>>>>>>> 93dbbb08
}<|MERGE_RESOLUTION|>--- conflicted
+++ resolved
@@ -104,7 +104,6 @@
     exposeClientSide = true
   )
 
-<<<<<<< HEAD
   val ABParticipationHideHalfOfComments = Switch(
     SwitchGroup.ABTests,
     "ab-participation-hide-half-of-comments",
@@ -113,7 +112,7 @@
     sellByDate = new LocalDate(2016, 6, 6),
     exposeClientSide = true
   )
-=======
+
   val ABFacebookShareParams = Switch(
     SwitchGroup.ABTests,
     "ab-facebook-share-params",
@@ -140,6 +139,4 @@
     sellByDate = new LocalDate(2016, 5, 26),
     exposeClientSide = true
   )
-
->>>>>>> 93dbbb08
 }