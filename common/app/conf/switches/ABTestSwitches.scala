--- conflicted
+++ resolved
@@ -103,7 +103,6 @@
     sellByDate = new LocalDate(2016, 5, 19),
     exposeClientSide = true
   )
-<<<<<<< HEAD
 
   val ABFacebookShareParams = Switch(
     SwitchGroup.ABTests,
@@ -114,6 +113,4 @@
     exposeClientSide = true
   )
 
-=======
->>>>>>> 017cb4be
 }