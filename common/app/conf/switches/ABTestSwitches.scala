--- conflicted
+++ resolved
@@ -58,19 +58,21 @@
 
   Switch(
     ABTests,
-<<<<<<< HEAD
+    "ab-hosted-onward-journey",
+    "Show more pages from the campaign in Hosted Article/Video pages, using a carousel or popup",
+    owners = Seq(Owner.withGithub("lps88")),
+    safeState = Off,
+    sellByDate = new LocalDate(2017, 1, 18),
+    exposeClientSide = true
+  )
+
+  Switch(
+    ABTests,
     "ab-membership-engagement-message-copy-experiment",
     "Test alternate short messages on membership engagement banner",
     owners = Seq(Owner.withGithub("justinpinner")),
     safeState = Off,
     sellByDate = new LocalDate(2016, 11, 8),
-=======
-    "ab-hosted-onward-journey",
-    "Show more pages from the campaign in Hosted Article/Video pages, using a carousel or popup",
-    owners = Seq(Owner.withGithub("lps88")),
-    safeState = Off,
-    sellByDate = new LocalDate(2017, 1, 18),
->>>>>>> 7a4730b2
     exposeClientSide = true
   )
 }