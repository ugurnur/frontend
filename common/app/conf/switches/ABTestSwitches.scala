--- conflicted
+++ resolved
@@ -84,7 +84,16 @@
     exposeClientSide = true
   )
 
-<<<<<<< HEAD
+  val ABParticipationLowFricMusicV2 = Switch(
+    SwitchGroup.ABTests,
+    "ab-participation-low-fric-music-v2",
+    "AB test switch to insert low friction participation into music",
+    owners = Seq(Owner.withGithub("gtrufitt")),
+    safeState = Off,
+    sellByDate = new LocalDate(2016, 6, 29),
+    exposeClientSide = true
+  )
+
   val ABHostedAutoplay = Switch(
     SwitchGroup.ABTests,
     "ab-hosted-autoplay",
@@ -92,15 +101,6 @@
     owners = Seq(Owner.withGithub("Calanthe")),
     safeState = Off,
     sellByDate = new LocalDate(2016, 7, 14),
-=======
-  val ABParticipationLowFricMusicV2 = Switch(
-    SwitchGroup.ABTests,
-    "ab-participation-low-fric-music-v2",
-    "AB test switch to insert low friction participation into music",
-    owners = Seq(Owner.withGithub("gtrufitt")),
-    safeState = Off,
-    sellByDate = new LocalDate(2016, 6, 29),
->>>>>>> 29e5e1e7
     exposeClientSide = true
   )
 
