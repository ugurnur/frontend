package conf.switches

import org.joda.time.LocalDate

trait ABTestSwitches {

  // Owner: Dotcom Reach
  val ABFrontsOnArticles2 = Switch(
    SwitchGroup.ABTests,
    "ab-fronts-on-articles2",
    "Injects fronts on articles for the test",
    safeState = Off,
    sellByDate = new LocalDate(2016, 7, 5),
    exposeClientSide = true
  )

  val ABLiveBlogChromeNotificationsInternal = Switch(
    SwitchGroup.ABTests,
    "ab-live-blog-chrome-notifications-internal",
    "Live blog chrome notifications - Internal",
    safeState = Off,
    sellByDate = new LocalDate(2016, 7, 4),
    exposeClientSide = true
  )

  val ABLiveBlogChromeNotificationsProd = Switch(
    SwitchGroup.ABTests,
    "ab-live-blog-chrome-notifications-prod",
    "Live blog chrome notifications - prod",
    safeState = Off,
    sellByDate = new LocalDate(2016, 7, 4),
    exposeClientSide = true
  )

  val ABParticipationLowFricRecipes = Switch(
    SwitchGroup.ABTests,
    "ab-participation-low-fric-recipes",
    "AB test switch to insert low friction participation into recipes",
    safeState = Off,
    sellByDate = new LocalDate(2016, 6, 15),
    exposeClientSide = true
  )

  val ABParticipationLowFricFashion = Switch(
    SwitchGroup.ABTests,
    "ab-participation-low-fric-fashion",
    "AB test switch to insert low friction participation into fashion",
    safeState = Off,
    sellByDate = new LocalDate(2016, 6, 15),
    exposeClientSide = true
  )

  val ABCleverFriend = Switch(
    SwitchGroup.ABTests,
    "ab-clever-friend-brexit",
    "Switch to trigger segmentation for clever friend exposure",
    safeState = Off,
    sellByDate = new LocalDate(2016, 7, 29),
    exposeClientSide = true
  )

  val ABWelcomeHeader = Switch(
    SwitchGroup.ABTests,
    "ab-welcome-header",
    "Welcome header for first time users test",
    safeState = Off,
    sellByDate = new LocalDate(2016, 6, 30),
    exposeClientSide = true
  )

  val ABParticipationDiscussionTest = Switch(
    SwitchGroup.ABTests,
    "ab-participation-discussion-test",
    "We are going to hide comments on a random half of articles",
    safeState = Off,
    sellByDate = new LocalDate(2016, 6, 21),
    exposeClientSide = true
  )

  val ABFacebookShareParams = Switch(
    SwitchGroup.ABTests,
    "ab-facebook-share-params",
    "Switch to add a query parameter to the url sent to Facebook when a user clicks the share button",
    safeState = Off,
    sellByDate = new LocalDate(2016, 6, 30),
    exposeClientSide = true
  )

  val ABNewUserAdvertsDisabled = Switch(
    SwitchGroup.ABTests,
    "ab-new-user-adverts-disabled",
    "Enable adfree experience for 3 days for new users",
    safeState = Off,
    sellByDate = new LocalDate(2016, 7, 1),
    exposeClientSide = true
  )

  val ABParticipationLowFricSport = Switch(
    SwitchGroup.ABTests,
    "ab-participation-low-fric-sport",
    "AB test switch to insert low friction participation into sport",
    safeState = Off,
    sellByDate = new LocalDate(2016, 6, 15),
    exposeClientSide = true
  )

  val ABVideoTeaser = Switch(
    SwitchGroup.ABTests,
    "ab-video-teaser",
    "Show video teaser",
    safeState = Off,
    sellByDate = new LocalDate(2016, 6, 8),
    exposeClientSide = true
  )

<<<<<<< HEAD
  val ABVideoNav = Switch(
    SwitchGroup.ABTests,
    "ab-video-nav",
    "Have video in the nav",
    safeState = Off,
    sellByDate = new LocalDate(2016, 6, 13),
=======
  val ABVideoMainMediaAlwaysShowcase = Switch(
    SwitchGroup.ABTests,
    "ab-video-main-media-always-showcase",
    "Make video main media always showcase",
    safeState = Off,
    sellByDate = new LocalDate(2016, 6, 14),
>>>>>>> 7cd93d6f
    exposeClientSide = true
  )
}<|MERGE_RESOLUTION|>--- conflicted
+++ resolved
@@ -113,21 +113,22 @@
     exposeClientSide = true
   )
 
-<<<<<<< HEAD
+
   val ABVideoNav = Switch(
     SwitchGroup.ABTests,
     "ab-video-nav",
     "Have video in the nav",
     safeState = Off,
     sellByDate = new LocalDate(2016, 6, 13),
-=======
+    exposeClientSide = true
+  )
+
   val ABVideoMainMediaAlwaysShowcase = Switch(
     SwitchGroup.ABTests,
     "ab-video-main-media-always-showcase",
     "Make video main media always showcase",
     safeState = Off,
     sellByDate = new LocalDate(2016, 6, 14),
->>>>>>> 7cd93d6f
     exposeClientSide = true
   )
 }