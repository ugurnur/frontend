--- conflicted
+++ resolved
@@ -31,21 +31,21 @@
     exposeClientSide = true
   )
 
-<<<<<<< HEAD
   val ABRtrtEmailMessage = Switch(
     "A/B Tests",
     "ab-rtrt-email-message",
     "Switch to show the Right Place Right Time email message with segmentation",
     safeState = Off,
     sellByDate = new LocalDate(2015, 11, 15),
-=======
+    exposeClientSide = true
+  )
+
   val ABMostPopAsFaciaCards = Switch(
     "A/B Tests",
     "ab-most-pop-as-facia-cards",
     "Style the most popular container as facia cards",
     safeState = Off,
     sellByDate = new LocalDate(2015, 11, 30),
->>>>>>> 784808cc
     exposeClientSide = true
   )
 
