package conf.switches

import org.joda.time.LocalDate

trait ABTestSwitches {

  val ABFrontsOnArticles2 = Switch(
    "A/B Tests",
    "ab-fronts-on-articles2",
    "Injects fronts on articles for the test",
    safeState = Off,
    sellByDate = new LocalDate(2016, 4, 1),
    exposeClientSide = true
  )

  val ABNextInSeries = Switch(
    "A/B Tests",
    "ab-next-in-series",
    "Show next in series",
    safeState = Off,
    sellByDate = new LocalDate(2016, 3, 23),
    exposeClientSide = true
  )

  val ABIdentityRegisterMembershipStandfirst = Switch(
    "A/B Tests",
    "ab-identity-register-membership-standfirst",
    "Membership registration page variant for Identity",
    safeState = Off,
    sellByDate = new LocalDate(2016, 4, 1),
    exposeClientSide = true
  )

  val ABLiveBlogChromeNotifications = Switch(
    "A/B Tests",
    "ab-live-blog-chrome-notifications",
    "Live blog chrome notifications",
    safeState = Off,
    sellByDate = new LocalDate(2016, 5, 2),
    exposeClientSide = true
  )

  val ABArticleVideoAutoplay = Switch(
    "A/B Tests",
    "ab-article-video-autoplay",
    "Autoplay embedded videos in article",
    safeState = Off,
    sellByDate = new LocalDate(2016, 3, 23),
    exposeClientSide = true
  )

<<<<<<< HEAD
  val ABRelatedContentDisplayAsRecommendation = Switch(
=======
  val ABCommercialComponentsDismiss = Switch(
    "A/B Tests",
    "ab-commercial-components-dismiss",
    "Survey possibility of dismiss option for commercial components",
    safeState = Off,
    sellByDate = new LocalDate(2016, 4, 5),
    exposeClientSide = true
  )

  val ABPeopleWhoReadThisAlsoReadVariants = Switch(
>>>>>>> 5e516982
    "A/B Tests",
    "ab-people-who-read-this-also-read-variants",
    "Display people who read this also read with different variants",
    safeState = Off,
    sellByDate = new LocalDate(2016, 3, 30),
    exposeClientSide = true
  )

  val ABHeaderBiddingUS = Switch(
    "A/B Tests",
    "ab-header-bidding-us",
    "Auction adverts on the client before calling DFP (US edition only)",
    safeState = Off,
    sellByDate = new LocalDate(2016, 4, 20),
    exposeClientSide = true
  )

  val ABEmailSignupMarketingCheckbox = Switch(
    "A/B Tests",
    "ab-email-signup-marketing-checkbox",
    "Test marketing checkbox in email sign-up",
    safeState = Off,
    sellByDate = new LocalDate(2016, 3, 23),
    exposeClientSide = true
  )

  val ABAdblockingResponse = Switch(
    "A/B Tests",
    "ab-adblocking-response",
    "Adblocking respoonse test",
    safeState = Off,
    sellByDate = new LocalDate(2016, 3, 31),
    exposeClientSide = true
  )

}<|MERGE_RESOLUTION|>--- conflicted
+++ resolved
@@ -49,20 +49,7 @@
     exposeClientSide = true
   )
 
-<<<<<<< HEAD
-  val ABRelatedContentDisplayAsRecommendation = Switch(
-=======
-  val ABCommercialComponentsDismiss = Switch(
-    "A/B Tests",
-    "ab-commercial-components-dismiss",
-    "Survey possibility of dismiss option for commercial components",
-    safeState = Off,
-    sellByDate = new LocalDate(2016, 4, 5),
-    exposeClientSide = true
-  )
-
   val ABPeopleWhoReadThisAlsoReadVariants = Switch(
->>>>>>> 5e516982
     "A/B Tests",
     "ab-people-who-read-this-also-read-variants",
     "Display people who read this also read with different variants",
