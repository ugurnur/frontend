package conf.switches

import org.joda.time.LocalDate

trait ABTestSwitches {

  val ABMembershipMessageUsa = Switch(
    "A/B Tests",
    "ab-membership-message-usa",
    "Switch for the USA Supporter message test",
    safeState = Off,
    sellByDate = new LocalDate(2015, 11, 18),
    exposeClientSide = true
  )

  val ABRtrtEmailMessage = Switch(
    "A/B Tests",
    "ab-rtrt-email-message",
    "Switch to show the Right Place Right Time email message with segmentation",
    safeState = Off,
    sellByDate = new LocalDate(2015, 11, 15),
    exposeClientSide = true
  )

  val ABInjectHeadlinesTest = Switch(
    "A/B Tests",
    "ab-inject-headlines-test",
    "Switch to inject the headlines container instead of related content in the world, uk-news and politics sections between the hours of 6am-11am on the UK edition",
    safeState = Off,
    sellByDate = new LocalDate(2015, 11, 30),
    exposeClientSide = true
  )

  val ABLargeTopAd = Switch(
    "A/B Tests",
    "ab-large-top-ad",
    "Testing the difference of user behaviour based on large top ad format",
    safeState = Off,
    sellByDate = new LocalDate(2015, 12, 31),
    exposeClientSide = true
  )

  val ABInjectNetworkFrontTest = Switch(
    "A/B Tests",
    "ab-inject-network-front-test",
    "Switch to inject the network front instead of most popular on all content pages",
    safeState = Off,
    sellByDate = new LocalDate(2015, 11, 30),
    exposeClientSide = true
  )

<<<<<<< HEAD
  val ABMostPopularDefaultTest = Switch(
    "A/B Tests",
    "ab-most-popular-default-test",
    "Switch to change the default of most popular container to show across the guardian first instead of section",
    safeState = Off,
    sellByDate = new LocalDate(2015, 11, 17),
    exposeClientSide = true
  )
=======
  val ABVideoPreroll = Switch(
    "A/B Tests",
    "ab-video-preroll",
    "A test to see if a UK or INT audience will be interested in video pre-rolls",
    safeState = Off,
    sellByDate = new LocalDate(2015, 12, 11),
    exposeClientSide = true
  )

>>>>>>> 0d7417db
}<|MERGE_RESOLUTION|>--- conflicted
+++ resolved
@@ -49,7 +49,6 @@
     exposeClientSide = true
   )
 
-<<<<<<< HEAD
   val ABMostPopularDefaultTest = Switch(
     "A/B Tests",
     "ab-most-popular-default-test",
@@ -58,7 +57,7 @@
     sellByDate = new LocalDate(2015, 11, 17),
     exposeClientSide = true
   )
-=======
+
   val ABVideoPreroll = Switch(
     "A/B Tests",
     "ab-video-preroll",
@@ -67,6 +66,4 @@
     sellByDate = new LocalDate(2015, 12, 11),
     exposeClientSide = true
   )
-
->>>>>>> 0d7417db
 }