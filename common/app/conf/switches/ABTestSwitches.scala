--- conflicted
+++ resolved
@@ -6,7 +6,6 @@
 
 trait ABTestSwitches {
 
-<<<<<<< HEAD
   val ABDiscussionExternalFrontend = Switch(
     SwitchGroup.ABTests,
     "ab-discussion-external-frontend",
@@ -14,15 +13,6 @@
     owners = Seq(Owner.withGithub("piuccio")),
     safeState = On,
     sellByDate = new LocalDate(2016, 11, 3),
-=======
-  Switch(
-    ABTests,
-    "ab-live-blog-chrome-notifications-prod2",
-    "Live blog chrome notifications - prod",
-    owners = Seq(Owner.withGithub("janua")),
-    safeState = Off,
-    sellByDate = new LocalDate(2016, 9, 30),
->>>>>>> 2b1bc527
     exposeClientSide = true
   )
 
