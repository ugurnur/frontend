package conf.switches

import org.joda.time.LocalDate

trait ABTestSwitches {

  val ABFrontsOnArticles2 = Switch(
    SwitchGroup.ABTests,
    "ab-fronts-on-articles2",
    "Injects fronts on articles for the test",
    owners = Seq(Owner.withName("dotcom reach")),
    safeState = Off,
    sellByDate = new LocalDate(2016, 7, 5),
    exposeClientSide = true
  )

  val ABLiveBlogChromeNotificationsInternal = Switch(
    SwitchGroup.ABTests,
    "ab-live-blog-chrome-notifications-internal",
    "Live blog chrome notifications - Internal",
    owners = Seq(Owner.withGithub("desbo")),
    safeState = Off,
    sellByDate = new LocalDate(2016, 7, 4),
    exposeClientSide = true
  )

  val ABLiveBlogChromeNotificationsProd = Switch(
    SwitchGroup.ABTests,
    "ab-live-blog-chrome-notifications-prod",
    "Live blog chrome notifications - prod",
    owners = Seq(Owner.withGithub("NathanielBennett")),
    safeState = Off,
    sellByDate = new LocalDate(2016, 7, 4),
    exposeClientSide = true
  )

  val ABCleverFriend = Switch(
    SwitchGroup.ABTests,
    "ab-clever-friend-brexit",
    "Switch to trigger segmentation for clever friend exposure",
    owners = Seq(Owner.withGithub("annebyrne")),
    safeState = Off,
    sellByDate = new LocalDate(2016, 7, 29),
    exposeClientSide = true
  )

  val ABParticipationDiscussionTest = Switch(
    SwitchGroup.ABTests,
    "ab-participation-discussion-test",
    "We are going to hide comments on a random half of articles",
    owners = Seq(Owner.withGithub("NathanielBennett")),
    safeState = Off,
    sellByDate = new LocalDate(2016, 7, 25),
    exposeClientSide = true
  )

  val ABVisitorFrequencyQuickSurvey = Switch(
    SwitchGroup.ABTests,
    "ab-visitor-frequency-quick-survey",
    "Add a single question survey to the submeta section of article pages",
    owners = Seq(Owner.withGithub("katebee")),
    safeState = Off,
    sellByDate = new LocalDate(2016, 7, 1),
    exposeClientSide = true
  )

  val ABNewUserAdvertsDisabled = Switch(
    SwitchGroup.ABTests,
    "ab-new-user-adverts-disabled",
    "Enable adfree experience for 3 days for new users",
    owners = Seq(Owner.withGithub("davidfurey")),
    safeState = Off,
    sellByDate = new LocalDate(2016, 7, 1),
    exposeClientSide = true
  )

  val ABVideoFootballThrasher = Switch(
    SwitchGroup.ABTests,
    "ab-video-football-thrasher",
    "Swap video thrashers on football front",
    owners = Seq(Owner.withGithub("blongden73")),
    safeState = Off,
    sellByDate = new LocalDate(2016, 6, 28), // Tuesday
    exposeClientSide = true
  )

  val ABVideoYellowButton = Switch(
    SwitchGroup.ABTests,
    "ab-video-yellow-button",
    "Make big play button yellow",
    owners = Seq(Owner.withGithub("akash1810")),
    safeState = Off,
    sellByDate = new LocalDate(2016, 6, 29),
    exposeClientSide = true
  )

  val ABParticipationLowFricMusicV2 = Switch(
    SwitchGroup.ABTests,
    "ab-participation-low-fric-music-v2",
    "AB test switch to insert low friction participation into music",
    owners = Seq(Owner.withGithub("gtrufitt")),
    safeState = Off,
    sellByDate = new LocalDate(2016, 6, 29),
    exposeClientSide = true
  )

<<<<<<< HEAD
  val ABJoinDiscussionAfterPoll = Switch(
    SwitchGroup.ABTests,
    "ab-join-discussion-after-poll",
    "Does 'join discussion' message after poll participation increase comments",
    owners = Seq(Owner.withGithub("GHaberis")),
    safeState = Off,
    sellByDate = new LocalDate(2016, 7, 13),
    exposeClientSide = true
  )
  
=======
  val ABSamplingTest = Switch(
    SwitchGroup.ABTests,
    "ab-sampling-test",
    "Tests the sampling",
    owners = Seq(Owner.withGithub("davidfurey")),
    safeState = Off,
    sellByDate = new LocalDate(2016, 7, 22),
    exposeClientSide = true
  )
>>>>>>> 0c122320
}<|MERGE_RESOLUTION|>--- conflicted
+++ resolved
@@ -104,7 +104,6 @@
     exposeClientSide = true
   )
 
-<<<<<<< HEAD
   val ABJoinDiscussionAfterPoll = Switch(
     SwitchGroup.ABTests,
     "ab-join-discussion-after-poll",
@@ -115,7 +114,6 @@
     exposeClientSide = true
   )
   
-=======
   val ABSamplingTest = Switch(
     SwitchGroup.ABTests,
     "ab-sampling-test",
@@ -125,5 +123,4 @@
     sellByDate = new LocalDate(2016, 7, 22),
     exposeClientSide = true
   )
->>>>>>> 0c122320
 }