package conf.switches

import common.editions._
import conf.switches.SwitchGroup.ABTests
import org.joda.time.LocalDate

trait ABTestSwitches {

  for ((edition, testId) <- Map(
    Uk -> "ab-membership-engagement-banner-uk-remind-me-later",
    International -> "ab-membership-engagement-international-experiment-test12",
    Au -> "ab-au-memb-engagement-msg-copy-test8"
  )) Switch(
    SwitchGroup.ABTests,
    testId,
    s"Test effectiveness of engagement banners in the $edition edition for driving Membership & Contributions.",
    owners = Seq(Owner.withGithub("rtyley")),
    safeState = On,
    sellByDate = new LocalDate(2017, 9, 8), // we'll be doing AB tests on this for a long time, don't want to break the build
    exposeClientSide = true
  )

  Switch(
    ABTests,
    "ab-membership-engagement-banner-copy-test",
    "Test copy for the engagement banner in all countries aside from the US and Australia",
    owners = Seq(Owner.withGithub("Mullefa")),
    safeState = Off,
    sellByDate = new LocalDate(2017, 3, 10),
    exposeClientSide = true
  )

  Switch(
    ABTests,
    "ab-paid-content-vs-outbrain",
    "Displays a paid content widget instead of Outbrain",
    owners = Seq(Owner.withGithub("regiskuckaertz")),
    safeState = Off,
    sellByDate = new LocalDate(2017, 4, 10),
    exposeClientSide = true
  )

  Switch(
    ABTests,
    "ab-guardian-today-signup-messaging",
    "Test different signup messaging for Guardian Today emails",
    owners = Seq(Owner.withGithub("davidfurey")),
    safeState = Off,
    sellByDate = new LocalDate(2017, 3, 28),
    exposeClientSide = true
  )

  Switch(
    ABTests,
    "ab-membership-a3-a4-bundles-thrasher",
    "Test A3 vs A4 bundle offers",
    owners = Seq(Owner.withGithub("justinpinner")),
    safeState = Off,
    sellByDate = new LocalDate(2017, 3, 9), // Thursday March 9th
    exposeClientSide = true
  )

  Switch(
    ABTests,
    "ab-editorial-email-variants",
    "Assign users to variants of our editorial emails",
    owners = Seq(Owner.withGithub("davidfurey")),
    safeState = Off,
    sellByDate = new LocalDate(2017, 3, 9),
    exposeClientSide = true
  )

  Switch(
    ABTests,
    "ab-opinion-email-variants",
    "Assign users to variants of opinion emails",
    owners = Seq(Owner.withGithub("davidfurey")),
    safeState = Off,
    sellByDate = new LocalDate(2017, 3, 9),
    exposeClientSide = true
  )

  Switch(
    ABTests,
    "ab-recommended-for-you-recommendations",
    "Test personalised container on fronts",
    owners = Seq(Owner.withGithub("davidfurey")),
    safeState = Off,
    sellByDate = new LocalDate(2017, 3, 7),
    exposeClientSide = true
  )

  Switch(
    ABTests,
    "ab-contributions-epic-brexit",
    "Test whether we get a positive effect on membership/contribution by targeting the latest brexit articles",
    owners = Seq(Owner.withGithub("alexduf")),
    safeState = Off,
    sellByDate = new LocalDate(2017, 4, 10),
    exposeClientSide = true
  )

  Switch(
    ABTests,
    "ab-contributions-epic-always-ask-strategy",
    "Test to assess the effects of always asking readers to contribute via the Epic over a prolonged period",
    owners = Seq(Owner.withGithub("Mullefa")),
    safeState = Off,
    sellByDate = new LocalDate(2017, 5, 1),
    exposeClientSide = true
  )

  Switch(
    ABTests,
    "ab-contributions-epic-ask-four-stagger",
    "Test to see if imposing a minimum-time-between-impressions for the epic has a positive effect on conversion",
    owners = Seq(Owner.withGithub("jranks123")),
    safeState = Off,
    sellByDate = new LocalDate(2017, 3, 24),
    exposeClientSide = true
  )

  Switch(
    ABTests,
    "ab-contributions-epic-ask-four-earning",
    "This places the epic on all articles for all users, with a limit of 4 impressions in any given 30 days",
    owners = Seq(Owner.withGithub("jranks123")),
    safeState = Off,
    sellByDate = new LocalDate(2017, 5, 1),
    exposeClientSide = true
  )

  Switch(
    ABTests,
    "ab-contributions-epic-urgency",
    "Test 3 new variants with messaging that highlights the urgency of supporting the Guardian",
    owners = Seq(Owner.withGithub("jranks123")),
    safeState = Off,
    sellByDate = new LocalDate(2017, 3, 17),
    exposeClientSide = true
  )

  Switch(
    ABTests,
<<<<<<< HEAD
    "ab-acquisitions-love-boat-v2",
    "Tests 2 new designs for acquisitions asks",
    owners = Seq(Owner.withGithub("dominickendrick")),
    safeState = On,
    sellByDate = new LocalDate(2017, 4, 20), //Thursday
=======
    "ab-tailor-recommended-email",
    "Use Tailor to target email signup form",
    owners = Seq(Owner.withGithub("lindseydew")),
    safeState = Off,
    sellByDate = new LocalDate(2017, 3, 31),
>>>>>>> e724b39b
    exposeClientSide = true
  )

  Switch(
    ABTests,
    "ab-tailor-survey",
    "Integrate Tailor with ab tests",
    owners = Seq(Owner.withGithub("oilnam")),
    safeState = Off,
    sellByDate = new LocalDate(2017, 4, 10),
    exposeClientSide = true
  )
}<|MERGE_RESOLUTION|>--- conflicted
+++ resolved
@@ -142,19 +142,21 @@
 
   Switch(
     ABTests,
-<<<<<<< HEAD
     "ab-acquisitions-love-boat-v2",
     "Tests 2 new designs for acquisitions asks",
     owners = Seq(Owner.withGithub("dominickendrick")),
-    safeState = On,
+    safeState = Off,
     sellByDate = new LocalDate(2017, 4, 20), //Thursday
-=======
+    exposeClientSide = true
+  )
+
+  Switch(
+    ABTests,
     "ab-tailor-recommended-email",
     "Use Tailor to target email signup form",
     owners = Seq(Owner.withGithub("lindseydew")),
     safeState = Off,
     sellByDate = new LocalDate(2017, 3, 31),
->>>>>>> e724b39b
     exposeClientSide = true
   )
 
