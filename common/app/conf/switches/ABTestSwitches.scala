package conf.switches

import org.joda.time.LocalDate

trait ABTestSwitches {

  val AlternativeRelated = Switch(
    "A/B Tests",
    "ab-alternative-related",
    "show alternative related content based on the tags to users in the test",
    safeState = Off,
    sellByDate = new LocalDate(2016, 1, 25),
    exposeClientSide = true
  )

  val ABLargeTopAd = Switch(
    "A/B Tests",
    "ab-large-top-ad",
    "Testing the difference of user behaviour based on large top ad format",
    safeState = Off,
    sellByDate = new LocalDate(2016, 1, 13),
    exposeClientSide = true
  )

  val ABFrontsOnArticles2 = Switch(
    "A/B Tests",
    "ab-fronts-on-articles2",
    "Injects fronts on articles for the test",
    safeState = Off,
    sellByDate = new LocalDate(2016, 2, 1),
    exposeClientSide = true
  )

  val ABIdentitySignInV2 = Switch(
    "A/B Tests",
    "ab-identity-sign-in-v2",
    "New sign in page variant for Identity",
    safeState = Off,
    sellByDate = new LocalDate(2016, 1, 15),
    exposeClientSide = true
  )

  val ABRtrtEmailFormArticlePromoV2 = Switch(
    "A/B Tests",
    "ab-rtrt-email-form-article-promo-v2",
    "Testing the email sign up from the bottom of articles of user referred from fronts",
    safeState = Off,
<<<<<<< HEAD
    sellByDate = new LocalDate(2016, 1, 21),
=======
    sellByDate = new LocalDate(2016, 1, 18),
>>>>>>> 718b0f6a
    exposeClientSide = true
  )
}<|MERGE_RESOLUTION|>--- conflicted
+++ resolved
@@ -45,11 +45,7 @@
     "ab-rtrt-email-form-article-promo-v2",
     "Testing the email sign up from the bottom of articles of user referred from fronts",
     safeState = Off,
-<<<<<<< HEAD
     sellByDate = new LocalDate(2016, 1, 21),
-=======
-    sellByDate = new LocalDate(2016, 1, 18),
->>>>>>> 718b0f6a
     exposeClientSide = true
   )
 }