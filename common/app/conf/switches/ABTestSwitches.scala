package conf.switches

import org.joda.time.LocalDate

trait ABTestSwitches {

  val ABFrontsOnArticles2 = Switch(
    "A/B Tests",
    "ab-fronts-on-articles2",
    "Injects fronts on articles for the test",
    safeState = Off,
    sellByDate = new LocalDate(2016, 4, 1),
    exposeClientSide = true
  )

  val ABNextInSeries = Switch(
    "A/B Tests",
    "ab-next-in-series",
    "Show next in series",
    safeState = Off,
    sellByDate = new LocalDate(2016, 3, 23),
    exposeClientSide = true
  )

  val ABIdentityRegisterMembershipStandfirst = Switch(
    "A/B Tests",
    "ab-identity-register-membership-standfirst",
    "Membership registration page variant for Identity",
    safeState = Off,
    sellByDate = new LocalDate(2016, 4, 1),
    exposeClientSide = true
  )

  val ABArticleVideoAutoplay = Switch(
    "A/B Tests",
    "ab-article-video-autoplay",
    "Autoplay embedded videos in article",
    safeState = Off,
    sellByDate = new LocalDate(2016, 3, 22),
    exposeClientSide = true
  )

  val ABCommercialComponentsDismiss = Switch(
    "A/B Tests",
    "ab-commercial-components-dismiss",
    "Survey possibility of dismiss option for commercial components",
    safeState = Off,
    sellByDate = new LocalDate(2016, 4, 5),
    exposeClientSide = true
  )

<<<<<<< HEAD
  val ABHeaderBiddingUS = Switch(
    "A/B Tests",
    "ab-header-bidding-us",
    "Auction adverts on the client before calling DFP (US edition only)",
    safeState = Off,
    sellByDate = new LocalDate(2016, 4, 20),
=======
  val ABRelatedContentDisplayAsRecommendation = Switch(
    "A/B Tests",
    "ab-article-related-content-display-as-recommendation",
    "Display related content as people who read this also read",
    safeState = Off,
    sellByDate = new LocalDate(2016, 3, 16),
>>>>>>> 444febb2
    exposeClientSide = true
  )

}<|MERGE_RESOLUTION|>--- conflicted
+++ resolved
@@ -49,21 +49,21 @@
     exposeClientSide = true
   )
 
-<<<<<<< HEAD
+  val ABRelatedContentDisplayAsRecommendation = Switch(
+    "A/B Tests",
+    "ab-article-related-content-display-as-recommendation",
+    "Display related content as people who read this also read",
+    safeState = Off,
+    sellByDate = new LocalDate(2016, 3, 16),
+    exposeClientSide = true
+  )
+
   val ABHeaderBiddingUS = Switch(
     "A/B Tests",
     "ab-header-bidding-us",
     "Auction adverts on the client before calling DFP (US edition only)",
     safeState = Off,
     sellByDate = new LocalDate(2016, 4, 20),
-=======
-  val ABRelatedContentDisplayAsRecommendation = Switch(
-    "A/B Tests",
-    "ab-article-related-content-display-as-recommendation",
-    "Display related content as people who read this also read",
-    safeState = Off,
-    sellByDate = new LocalDate(2016, 3, 16),
->>>>>>> 444febb2
     exposeClientSide = true
   )
 
