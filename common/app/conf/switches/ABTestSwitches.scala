--- conflicted
+++ resolved
@@ -75,7 +75,6 @@
     sellByDate = new LocalDate(2016, 5, 2),
     exposeClientSide = true
   )
-<<<<<<< HEAD
 
   val ABLoyalAdblockingSurvey = Switch(
     "A/B Tests",
@@ -86,6 +85,4 @@
     exposeClientSide = true
   )
 
-=======
->>>>>>> f441c91f
 }