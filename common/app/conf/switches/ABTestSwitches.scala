--- conflicted
+++ resolved
@@ -13,27 +13,6 @@
     exposeClientSide = true
   )
 
-<<<<<<< HEAD
-=======
-  val ABFakeSeriesShowSensitive = Switch(
-    SwitchGroup.ABTests,
-    "ab-fake-series-show-sensitive",
-    "A fake test to target series content that's shown on sensitive articles",
-    safeState = Off,
-    sellByDate = new LocalDate(2016, 5, 3),
-    exposeClientSide = true
-  )
-
-  val ABFakeSeriesHideSensitive = Switch(
-    SwitchGroup.ABTests,
-    "ab-fake-series-hide-sensitive",
-    "A fake test to target series content that's hidden on sensitive articles",
-    safeState = Off,
-    sellByDate = new LocalDate(2016, 5, 3),
-    exposeClientSide = true
-  )
-
->>>>>>> 1053de27
   // Owner: Dotcom Reach
   val ABFrontsOnArticles2 = Switch(
     SwitchGroup.ABTests,
