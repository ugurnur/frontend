--- conflicted
+++ resolved
@@ -31,14 +31,6 @@
     exposeClientSide = true
   )
 
-<<<<<<< HEAD
-  val ABOnwardNames = Switch(
-    "A/B Tests",
-    "ab-onward-names",
-    "Switch to enable alternative name for related content",
-    safeState = Off,
-    sellByDate = new LocalDate(2015, 11, 20),
-=======
   val ABRtrtEmailMessage = Switch(
     "A/B Tests",
     "ab-rtrt-email-message",
@@ -54,7 +46,15 @@
     "Style the most popular container as facia cards",
     safeState = Off,
     sellByDate = new LocalDate(2015, 11, 30),
->>>>>>> f98bf093
+    exposeClientSide = true
+  )
+
+  val ABOnwardNames = Switch(
+    "A/B Tests",
+    "ab-onward-names",
+    "Switch to enable alternative name for related content",
+    safeState = Off,
+    sellByDate = new LocalDate(2015, 11, 20),
     exposeClientSide = true
   )
 
