package conf.switches

import org.joda.time.LocalDate

trait ABTestSwitches {

  val RelatedVariants = Switch(
    "A/B Tests",
    "ab-related-variants",
    "show related content based on the new variants",
    safeState = Off,
    sellByDate = new LocalDate(2016, 2, 15),
    exposeClientSide = true
  )

  val ABFrontsOnArticles2 = Switch(
    "A/B Tests",
    "ab-fronts-on-articles2",
    "Injects fronts on articles for the test",
    safeState = Off,
    sellByDate = new LocalDate(2016, 4, 1),
    exposeClientSide = true
  )

  val ABIdentityRegisterV2 = Switch(
    "A/B Tests",
    "ab-identity-register-v2",
    "New user registration page variant for Identity",
    safeState = Off,
    sellByDate = new LocalDate(2016, 3, 1),
    exposeClientSide = true
  )

  val ABIdentitySignInV2 = Switch(
    "A/B Tests",
    "ab-identity-sign-in-v2",
    "New sign in page variant for Identity",
    safeState = Off,
    sellByDate = new LocalDate(2016, 3, 1),
    exposeClientSide = true
  )

<<<<<<< HEAD
  val ABRtrtEmailFormArticlePromoV2 = Switch(
    "A/B Tests",
    "ab-rtrt-email-form-article-promo-v2",
    "Testing the email sign up from the bottom of articles of user referred from fronts",
    safeState = Off,
    sellByDate = new LocalDate(2016, 2, 10),
=======
  val ABRemoveStickyNav = Switch(
    "A/B Tests",
    "ab-remove-sticky-nav",
    "Removes the sticky nav (0% test)",
    safeState = Off,
    sellByDate = new LocalDate(2016, 3, 1),
>>>>>>> 54f74fd5
    exposeClientSide = true
  )

  val ABLiveblogToast = Switch(
    "A/B Tests",
    "ab-liveblog-toast",
    "Enables Liveblog toast (0% test)",
    safeState = Off,
    sellByDate = new LocalDate(2016, 3, 1),
    exposeClientSide = true
  )

  val UserzoomSurveyMessageV3 = Switch(
    "A/B Tests",
    "ab-userzoom-survey-message-v3",
    "Segment the userzoom data-team survey",
    safeState = Off,
    sellByDate = new LocalDate(2016, 2, 11),
    exposeClientSide = true
  )
}<|MERGE_RESOLUTION|>--- conflicted
+++ resolved
@@ -40,24 +40,6 @@
     exposeClientSide = true
   )
 
-<<<<<<< HEAD
-  val ABRtrtEmailFormArticlePromoV2 = Switch(
-    "A/B Tests",
-    "ab-rtrt-email-form-article-promo-v2",
-    "Testing the email sign up from the bottom of articles of user referred from fronts",
-    safeState = Off,
-    sellByDate = new LocalDate(2016, 2, 10),
-=======
-  val ABRemoveStickyNav = Switch(
-    "A/B Tests",
-    "ab-remove-sticky-nav",
-    "Removes the sticky nav (0% test)",
-    safeState = Off,
-    sellByDate = new LocalDate(2016, 3, 1),
->>>>>>> 54f74fd5
-    exposeClientSide = true
-  )
-
   val ABLiveblogToast = Switch(
     "A/B Tests",
     "ab-liveblog-toast",
