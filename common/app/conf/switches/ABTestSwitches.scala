--- conflicted
+++ resolved
@@ -220,7 +220,58 @@
     exposeClientSide = true
   )
 
-<<<<<<< HEAD
+
+  Switch(
+    ABTests,
+    "ab-contributions-epic-laundromat",
+    "Display the Epic on Laundromat articles",
+    owners = Seq(Owner.withGithub("jranks123")),
+    safeState = Off,
+    sellByDate = new LocalDate(2017, 4, 10),
+    exposeClientSide = true
+  )
+
+
+  Switch(
+    ABTests,
+    "ab-acquisitions-epic-content-tailoring-environment",
+    "This targets articles in the environment section in order to test specific messages",
+    owners = Seq(Owner.withGithub("alexduf")),
+    safeState = Off,
+    sellByDate = new LocalDate(2017, 4, 10),
+    exposeClientSide = true
+  )
+
+  Switch(
+    ABTests,
+    "ab-acquisitions-epic-content-tailoring-cif",
+    "This targets articles in the comment is free section in order to test specific messages",
+    owners = Seq(Owner.withGithub("alexduf")),
+    safeState = Off,
+    sellByDate = new LocalDate(2017, 4, 10),
+    exposeClientSide = true
+  )
+
+  Switch(
+    ABTests,
+    "ab-acquisitions-epic-content-tailoring-football",
+    "This targets articles in the football section in order to test specific messages",
+    owners = Seq(Owner.withGithub("alexduf")),
+    safeState = Off,
+    sellByDate = new LocalDate(2017, 4, 10),
+    exposeClientSide = true
+  )
+
+  Switch(
+    ABTests,
+    "ab-reading-time",
+    "Test demand for getting suggested content based on how much time a reader has",
+    owners = Seq(Owner.withGithub("lmath")),
+    safeState = Off,
+    sellByDate = new LocalDate(2017, 3, 31),
+    exposeClientSide = true
+  )
+
   Switch(
     ABTests,
     "ab-paid-commenting-internal",
@@ -228,57 +279,6 @@
     owners = Seq(Owner.withGithub("justinpinner")),
     safeState = Off,
     sellByDate = new LocalDate(2017, 3, 30),
-=======
-
-  Switch(
-    ABTests,
-    "ab-contributions-epic-laundromat",
-    "Display the Epic on Laundromat articles",
-    owners = Seq(Owner.withGithub("jranks123")),
-    safeState = Off,
-    sellByDate = new LocalDate(2017, 4, 10),
-    exposeClientSide = true
-  )
-
-
-  Switch(
-    ABTests,
-    "ab-acquisitions-epic-content-tailoring-environment",
-    "This targets articles in the environment section in order to test specific messages",
-    owners = Seq(Owner.withGithub("alexduf")),
-    safeState = Off,
-    sellByDate = new LocalDate(2017, 4, 10),
-    exposeClientSide = true
-  )
-
-  Switch(
-    ABTests,
-    "ab-acquisitions-epic-content-tailoring-cif",
-    "This targets articles in the comment is free section in order to test specific messages",
-    owners = Seq(Owner.withGithub("alexduf")),
-    safeState = Off,
-    sellByDate = new LocalDate(2017, 4, 10),
-    exposeClientSide = true
-  )
-
-  Switch(
-    ABTests,
-    "ab-acquisitions-epic-content-tailoring-football",
-    "This targets articles in the football section in order to test specific messages",
-    owners = Seq(Owner.withGithub("alexduf")),
-    safeState = Off,
-    sellByDate = new LocalDate(2017, 4, 10),
-    exposeClientSide = true
-  )
-
-  Switch(
-    ABTests,
-    "ab-reading-time",
-    "Test demand for getting suggested content based on how much time a reader has",
-    owners = Seq(Owner.withGithub("lmath")),
-    safeState = Off,
-    sellByDate = new LocalDate(2017, 3, 31),
->>>>>>> cd7c4dbf
     exposeClientSide = true
   )
 }