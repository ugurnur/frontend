--- conflicted
+++ resolved
@@ -14,18 +14,6 @@
     exposeClientSide = false
   )
 
-<<<<<<< HEAD
-  val SingleCallOmniture = Switch(
-    "Performance",
-    "single-call-omniture",
-    "If this switch is on, omniture will be called with a single call. If it is off, it will use a topup call",
-    safeState = Off,
-    sellByDate = never,
-    exposeClientSide = false
-  )
-
-=======
->>>>>>> e1642ae6
   // Performance
   val LazyLoadContainersSwitch = Switch(
     SwitchGroup.Performance,
