package conf.switches

import java.util.concurrent.TimeoutException

import common._
import conf.Configuration.environment
import org.joda.time.{DateTime, Days, Interval, LocalDate}
import play.api.Play

import scala.concurrent.duration._
import scala.concurrent.{Future, Promise}

sealed trait SwitchState
case object On extends SwitchState
case object Off extends SwitchState

trait Initializable[T] extends ExecutionContexts with Logging {

  private val initialized = Promise[T]()

  protected val initializationTimeout: FiniteDuration = 2.minutes

  if (Play.maybeApplication.isDefined) {
    AkkaAsync.after(initializationTimeout) {
      initialized.tryFailure {
        new TimeoutException(s"Initialization timed out after $initializationTimeout")
      }
    }
  }

  def initialized(t: T): Unit = initialized.trySuccess(t)

  def onInitialized: Future[T] = initialized.future
}


trait SwitchTrait extends Switchable with Initializable[SwitchTrait] {
  val group: String
  val name: String
  val description: String
  val safeState: SwitchState
  val sellByDate: LocalDate
  val exposeClientSide: Boolean

  val delegate = DefaultSwitch(name, description, initiallyOn = safeState == On)

  def isSwitchedOn: Boolean = delegate.isSwitchedOn && new LocalDate().isBefore(sellByDate)

<<<<<<< HEAD
  /*
   * If the switchboard hasn't been read yet, the "safe state" is returned instead of the real switch value. 
   * This makes sure the switchboard has been read before returning the switch state.
   */
=======
  // true if switched on and switchboard has been read
>>>>>>> 64dba0f8
  def isGuaranteedSwitchedOn: Future[Boolean] = onInitialized map { _ => isSwitchedOn }

  def switchOn() {
    if (isSwitchedOff) {
      delegate.switchOn()
    }
    initialized(this)
  }
  def switchOff() {
    if (isSwitchedOn) {
      delegate.switchOff()
    }
    initialized(this)
  }

  def daysToExpiry = Days.daysBetween(new DateTime(), sellByDate.toDateTimeAtStartOfDay).getDays

  def expiresSoon = daysToExpiry < 7

  def hasExpired = daysToExpiry == 0

  Switch.switches.send(this :: _)
}

case class Switch(
  group: String,
  name: String,
  description: String,
  safeState: SwitchState,
  sellByDate: LocalDate,
  exposeClientSide: Boolean
) extends SwitchTrait

case class TimerSwitch(
  group: String,
  name: String,
  description: String,
  safeState: SwitchState,
  sellByDate: LocalDate,
  activePeriods: Seq[Interval],
  exposeClientSide: Boolean
) extends SwitchTrait with Logging {

  def isSwitchedOnAndActive: Boolean = {
    val active = activePeriods.exists(_.containsNow())
    isSwitchedOn && (environment.isNonProd || active)
  }
}

object Switch {
  val switches = AkkaAgent[List[SwitchTrait]](Nil)
  def allSwitches: Seq[SwitchTrait] = switches.get()
}

object Expiry {

  lazy val never = new LocalDate(2100, 1, 1)

}

// Switch names can be letters numbers and hyphens only
object Switches extends FeatureSwitches
with ServerSideABTestSwitches
with FaciaSwitches
with ABTestSwitches
with CommercialSwitches
with PerformanceSwitches
with MonitoringSwitches {

  def all: Seq[SwitchTrait] = Switch.allSwitches

  def grouped: List[(String, Seq[SwitchTrait])] = {
    val sortedSwitches = all.groupBy(_.group).map { case (key, value) => (key, value.sortBy(_.name)) }
    sortedSwitches.toList.sortBy(_._1)
  }

}<|MERGE_RESOLUTION|>--- conflicted
+++ resolved
@@ -46,14 +46,10 @@
 
   def isSwitchedOn: Boolean = delegate.isSwitchedOn && new LocalDate().isBefore(sellByDate)
 
-<<<<<<< HEAD
   /*
-   * If the switchboard hasn't been read yet, the "safe state" is returned instead of the real switch value. 
+   * If the switchboard hasn't been read yet, the "safe state" is returned instead of the real switch value.
    * This makes sure the switchboard has been read before returning the switch state.
    */
-=======
-  // true if switched on and switchboard has been read
->>>>>>> 64dba0f8
   def isGuaranteedSwitchedOn: Future[Boolean] = onInitialized map { _ => isSwitchedOn }
 
   def switchOn() {
