package conf.switches

import conf.switches.Expiry.never
import org.joda.time.LocalDate

trait MonitoringSwitches {
  // Monitoring

  val OphanSwitch = Switch(
    "Monitoring",
    "ophan",
    "Enables the new Ophan tracking javascript",
    safeState = On,
    sellByDate = never,
    exposeClientSide = true
  )

<<<<<<< HEAD
=======
  val GoogleAnalyticsSwitch = Switch(
    "Monitoring",
    "google-analytics",
    "If this switch is on, then Google Analytics is enabled",
    safeState = Off,
    sellByDate = new LocalDate(2016, 8, 26),
    exposeClientSide = false
  )

  val DiagnosticsLogging = Switch(
    "Monitoring",
    "enable-diagnostics-logging",
    "If this switch is on, then js error reports and requests sent to the Diagnostics servers will be logged.",
    safeState = On,
    never,
    exposeClientSide = true
  )

  val MetricsSwitch = Switch(
    "Monitoring",
    "enable-metrics-non-prod",
    "If this switch is on, then metrics will be pushed to cloudwatch on DEV and CODE",
    safeState = Off,
    never,
    exposeClientSide = false
  )

>>>>>>> ad5dd90f
  val ScrollDepthSwitch = Switch(
    "Monitoring",
    "scroll-depth",
    "Enables tracking and measurement of scroll depth",
    safeState = Off,
    never,
    exposeClientSide = true
  )

  val CssLogging = Switch(
    "Monitoring",
    "css-logging",
    "If this is on, then a subset of clients will post css selector information for diagnostics.",
    safeState = Off,
    never,
    exposeClientSide = true
  )

  val ThirdPartyEmbedTracking = Switch(
    "Monitoring",
    "third-party-embed-tracking",
    "Enables tracking on our off-site third party embedded content. Such as: videos on embed.theguardian.com.",
    safeState = Off,
    never,
    exposeClientSide = true
  )

}<|MERGE_RESOLUTION|>--- conflicted
+++ resolved
@@ -15,8 +15,6 @@
     exposeClientSide = true
   )
 
-<<<<<<< HEAD
-=======
   val GoogleAnalyticsSwitch = Switch(
     "Monitoring",
     "google-analytics",
@@ -26,25 +24,6 @@
     exposeClientSide = false
   )
 
-  val DiagnosticsLogging = Switch(
-    "Monitoring",
-    "enable-diagnostics-logging",
-    "If this switch is on, then js error reports and requests sent to the Diagnostics servers will be logged.",
-    safeState = On,
-    never,
-    exposeClientSide = true
-  )
-
-  val MetricsSwitch = Switch(
-    "Monitoring",
-    "enable-metrics-non-prod",
-    "If this switch is on, then metrics will be pushed to cloudwatch on DEV and CODE",
-    safeState = Off,
-    never,
-    exposeClientSide = false
-  )
-
->>>>>>> ad5dd90f
   val ScrollDepthSwitch = Switch(
     "Monitoring",
     "scroll-depth",
