--- conflicted
+++ resolved
@@ -463,10 +463,6 @@
     IncludeBuildNumberInMemcachedKey,
     GeoMostPopular,
     ResponsiveNavSwitch,
-<<<<<<< HEAD
-    TagLinkingSwitch,
-=======
->>>>>>> 0ce8f7b9
     ABLargerMobileMpu,
     SmartBannerSwitch,
     ParameterlessImagesSwitch,
