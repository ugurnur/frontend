package conf

import com.gu.management.{ DefaultSwitch, Switchable }
import common._
import implicits.Collections
import play.api.Plugin
import play.api.libs.ws.WS


sealed trait SwitchState
case object On extends SwitchState
case object Off extends SwitchState

case class Switch(group: String, name: String, description: String, safeState: SwitchState) extends Switchable {
  val delegate = DefaultSwitch(name, description, initiallyOn = safeState == On)

  def isSwitchedOn: Boolean = delegate.isSwitchedOn
  def switchOn() { delegate.switchOn() }
  def switchOff() { delegate.switchOff() }
}

object Switches extends Collections {

  // Switch names can be letters numbers and hyphens only


  // Load Switches

  val AutoRefreshSwitch = Switch("Performance Switches", "auto-refresh",
    "Enables auto refresh in pages such as live blogs and live scores. Turn off to help handle exceptional load.",
    safeState = Off)

  val DoubleCacheTimesSwitch = Switch("Performance Switches", "double-cache-times",
    "Doubles the cache time of every endpoint. Turn on to help handle exceptional load.",
    safeState = On)

  val RelatedContentSwitch = Switch("Performance Switches", "related-content",
    "If this switch is turned on then related content will show. Turn off to help handle exceptional load.",
    safeState = Off)

  val ImageServerSwitch = Switch("Performance Switches", "image-server",
    "If this switch is on images will be served off i.guim.co.uk (dynamic image host).",
    safeState = Off)

  // Advertising Switches

  val AdvertSwitch = Switch("Advertising", "adverts",
    "If this switch is on then OAS adverts will be loaded with JavaScript.",
    safeState = On)

  val VideoAdvertSwitch = Switch("Advertising", "video-adverts",
    "If this switch is on then OAS video adverts will be loaded with JavaScript.",
    safeState = Off)

  val iPhoneAppSwitch = Switch("Advertising", "iphone-app",
    "If this switch is on then the iPhone app upsell will be enabled.",
    safeState = Off)


  // Analytics Switches

  val AudienceScienceSwitch = Switch("Analytics", "audience-science",
    "If this switch is on the Audience Science will be enabled.",
    safeState = Off)

  val QuantcastSwitch = Switch("Analytics", "quantcast",
    "Enable the Quantcast audience segment tracking.",
    safeState = Off)

  val OmnitureDomReadySwitch = Switch("Analytics", "omniture-dom-ready",
    "Initialise Omniture on dom-ready, rather than on page-load.",
    safeState = Off)

  val AdSlotImpressionStatsSwitch = Switch("Analytics", "adslot-impression-stats",
    "Track when adslots (and possible ad slots) are scrolled into view.",
    safeState = Off)


  // Discussion Switches

  val DiscussionSwitch = Switch("Discussion", "discussion",
    "If this switch is on, comments are displayed on articles.",
    safeState = Off)

  val ShortDiscussionSwitch = Switch("Discussion", "short-discussion",
    "If this switch is on, only 10 top level comments are requested from discussion api.",
    safeState = Off)


  // Swipe Switches

  val SwipeNav = Switch("Swipe Navigation", "swipe-nav",
    "If this switch is on then swipe navigation is enabled.",
    safeState = Off)

  val SwipeNavOnClick = Switch("Swipe Navigation", "swipe-nav-on-click",
    "If this switch is also on then swipe navigation on clicks is enabled.",
    safeState = Off)


  // Feature Switches
  
  val ReleaseMessageSwitch = Switch("Feature Switches", "release-message",
    "If this is switched on users will be messaged that they are inside the alpha/beta/whatever release",
    safeState = Off)


  val FontSwitch = Switch("Feature Switches", "web-fonts",
    "If this is switched on then the custom Guardian web font will load.",
    safeState = Off)

  val NetworkFrontAppealSwitch = Switch("Feature Switches", "network-front-appeal",
    "Switch to show the appeal trailblock on the network front.",
    safeState = Off)

  val WitnessVideoSwitch = Switch("Feature Switches", "witness-video",
    "Switch this switch off to disable witness video embeds.",
    safeState = Off)

  val SocialSwitch = Switch("Feature Switches", "social-icons",
    "Enable the social media share icons (Facebook, Twitter etc.)",
    safeState = Off)

  val SearchSwitch = Switch("Feature Switches", "google-search",
    "If this switch is turned on then Google search is added to the sections nav.",
    safeState = Off)

  val AustraliaFrontSwitch = Switch("Feature Switches", "australia-front",
    "If this switch is on the australia front will be available. Otherwise it will 404.",
    safeState = Off)

  val LocalNavSwitch = Switch("Feature Switches", "local-nav",
    "If this switch is on, a secondary local nav is shown.",
    safeState = Off)

  val LightboxGalleriesSwitch = Switch("Feature Switches", "lightbox-galleries",
    "If this switch is on, gallery trails are opened in a lightbox.",
    safeState = Off)

  val IdentityProfileNavigationSwitch = Switch("Feature Switches", "id-profile-navigation",
    "If this switch is on you will see the link in the topbar taking you through to the users profile or sign in..",
    safeState = Off)

  val ExternalLinksCardsSwitch = Switch("Feature Switches", "external-links-cards",
    "If this switch is on, external links are turned into cards in body content on wide viewports.",
    safeState = Off)

  val LiveSummarySwitch = Switch("Feature Switches", "live-summary",
    "If this is switched on the live events will show a summary at the beginning of the page on mobile next to the article on wider devices.",
    safeState = Off)

  // A/B Test Switches

  val FontDelaySwitch = Switch("A/B Tests", "web-fonts-delay",
    "If this is switched on an AB test runs to measure the impact of not showing fallback fonts while fonts download.",
    safeState = Off)

  val ABParagraphSpacingSwitch = Switch("A/B Tests", "ab-paragraph-spacing",
    "If this is switched on an AB test runs to measure the impact of macro typography tweaks on readability.",
    safeState = Off)

  val ABInlineLinkCardSwitch = Switch("A/B Tests", "ab-inline-link-card",
    "If this is switched on an AB test runs to measure the impact of cardifying inline links on number of linked stories read.",
    safeState = Off)

  val ABAa = Switch("A/B Tests", "ab-aa",
    "If this is switched on an AA test runs to prove the assignment of users in to segments is working reliably.",
    safeState = Off)

  val ABGalleryStyle = Switch("A/B Tests", "ab-gallery-style",
    "If this is switched on an AB test runs to trial the new gallery style vs the current design ",
    safeState = Off)

  val ABGalleryCta = Switch("A/B Tests", "ab-gallery-cta",
    "If this is switched on an AB test runs to test different styles of CTAs to launch a gallery",
    safeState = Off)

  val ABSwipeCtas = Switch("A/B Tests", "ab-swipe-ctas",
    "If this is switched on an AB test runs to trial the new swipe call to actions ",
    safeState = Off)

  val ABExpandableMostPopular = Switch("A/B Tests", "ab-expandable-most-popular",
    "If this is switched on an AB test runs to trial the impact of having expandable content in most popular trails",
    safeState = Off)

  val ABRightHandCard = Switch("A/B Tests", "ab-right-hand-card",
    "If this is switched on an AB test runs to trial the impact of having content cards in right hand column",
    safeState = Off)

  val ABLiveBlogShowMore = Switch("A/B Tests", "ab-live-blog-show-more",
    "If this is switched on an AB test runs to trial the impact of only displaying 10 live blog blocks with a show more cta",
    safeState = Off)


  // Sport Switch

  val LiveCricketSwitch = Switch("Live Cricket", "live-cricket",
    "If this is switched on the live cricket blocks are added to cricket articles, cricket tag and sport front.",
    safeState = Off)

  // Dummy Switch

  val IntegrationTestSwitch = Switch("Unwired Test Switch", "integration-test-switch",
    "Switch that is only used while running tests. You never need to change this switch.",
    safeState = Off)

<<<<<<< HEAD
=======
  // Facia Switches

>>>>>>> 876060f8
  val FaciaSwitch = Switch("Facia", "facia",
    "Switch to redirect to facia if request has X-Gu-Facia=true",
    safeState = Off
  )

  val FaciaLoadTestSwitch = Switch("Facia", "facia-load-test",
    "Switch to make an xhr request from all fronts to Facia, just to load-test it",
    safeState = Off
  )

  val all: List[Switch] = List(
    AutoRefreshSwitch,
    DoubleCacheTimesSwitch,
    RelatedContentSwitch,
    AdvertSwitch,
    VideoAdvertSwitch,
    AudienceScienceSwitch,
    QuantcastSwitch,
    OmnitureDomReadySwitch,
    DiscussionSwitch,
    ShortDiscussionSwitch,
    SwipeNav,
    SwipeNavOnClick,
    FontSwitch,
    NetworkFrontAppealSwitch,
    WitnessVideoSwitch,
    SocialSwitch,
    SearchSwitch,
    ImageServerSwitch,
    ReleaseMessageSwitch,
    AustraliaFrontSwitch,
    FontDelaySwitch,
    ABParagraphSpacingSwitch,
    ABInlineLinkCardSwitch,
    IntegrationTestSwitch,
    iPhoneAppSwitch,
    LocalNavSwitch,
    ABAa,
    LightboxGalleriesSwitch,
    IdentityProfileNavigationSwitch,
    ExternalLinksCardsSwitch,
    LiveSummarySwitch,
    LiveCricketSwitch,
    FaciaSwitch,
    FaciaLoadTestSwitch,
    AdSlotImpressionStatsSwitch,
    ABGalleryStyle,
    ABGalleryCta,
    ABSwipeCtas,
    ABExpandableMostPopular,
    ABRightHandCard,
    ABLiveBlogShowMore
  )

  val grouped: List[(String, Seq[Switch])] = all.toList stableGroupBy { _.group }
}


class SwitchBoardAgent(config: GuardianConfiguration) extends Plugin with ExecutionContexts with Logging {

  def refresh() {
    log.info("Refreshing switches")
    WS.url(config.switches.configurationUrl).get() foreach { response =>
      response.status match {
        case 200 =>
          val nextState = Properties(response.body)

          for (switch <- Switches.all) {
            nextState.get(switch.name) foreach {
              case "on" => switch.switchOn()
              case "off" => switch.switchOff()
              case other => log.warn(s"Badly configured switch ${switch.name} -> $other")
            }
          }

        case _ => log.warn(s"Could not load switch config ${response.status} ${response.statusText}")
      }
    }
  }

  override def onStart() {
    Jobs.deschedule("SwitchBoardRefreshJob")
    Jobs.schedule("SwitchBoardRefreshJob", "0 * * * * ?", CommonApplicationMetrics.SwitchBoardLoadTimingMetric) {
      refresh()
    }
  }

  override def onStop() {
    Jobs.deschedule("SwitchBoardRefreshJob")
  }
}<|MERGE_RESOLUTION|>--- conflicted
+++ resolved
@@ -204,11 +204,6 @@
     "Switch that is only used while running tests. You never need to change this switch.",
     safeState = Off)
 
-<<<<<<< HEAD
-=======
-  // Facia Switches
-
->>>>>>> 876060f8
   val FaciaSwitch = Switch("Facia", "facia",
     "Switch to redirect to facia if request has X-Gu-Facia=true",
     safeState = Off
