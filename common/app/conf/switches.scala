package conf

import com.gu.management.{ DefaultSwitch, Switchable }
import common._
import implicits.Collections
import play.api.Plugin
import play.api.libs.ws.WS
import scala.concurrent.duration._

sealed trait SwitchState
case object On extends SwitchState
case object Off extends SwitchState

case class Switch(group: String, name: String, description: String, safeState: SwitchState) extends Switchable {
  val delegate = DefaultSwitch(name, description, initiallyOn = safeState == On)

  def isSwitchedOn: Boolean = delegate.isSwitchedOn
  def switchOn() { delegate.switchOn() }
  def switchOff() { delegate.switchOff() }
}

object Switches extends Collections {

  // Switch names can be letters numbers and hyphens only


  // Load Switches

  val AutoRefreshSwitch = Switch("Performance Switches", "auto-refresh",
    "Enables auto refresh in pages such as live blogs and live scores. Turn off to help handle exceptional load.",
    safeState = Off)

  val DoubleCacheTimesSwitch = Switch("Performance Switches", "double-cache-times",
    "Doubles the cache time of every endpoint. Turn on to help handle exceptional load.",
    safeState = On)

  val RelatedContentSwitch = Switch("Performance Switches", "related-content",
    "If this switch is turned on then related content will show. Turn off to help handle exceptional load.",
    safeState = Off)

  val ImageServerSwitch = Switch("Performance Switches", "image-server",
    "If this switch is on images will be served off i.guim.co.uk (dynamic image host).",
    safeState = Off)

  val BetaServerSwitch = Switch("Beta", "beta",
    "If this is switced on users with a #beta in the URL will be messaged",
    safeState = Off)

  // Advertising Switches

  val AdvertSwitch = Switch("Advertising", "adverts",
    "If this switch is on then OAS adverts will be loaded with JavaScript.",
    safeState = On)

  val VideoAdvertSwitch = Switch("Advertising", "video-adverts",
    "If this switch is on then OAS video adverts will be loaded with JavaScript.",
    safeState = Off)

  val iPhoneAppSwitch = Switch("Advertising", "iphone-app",
    "If this switch is on then the iPhone app upsell will be enabled.",
    safeState = Off)


  // Analytics Switches

  val AudienceScienceSwitch = Switch("Analytics", "audience-science",
    "If this switch is on the Audience Science will be enabled.",
    safeState = Off)

  val QuantcastSwitch = Switch("Analytics", "quantcast",
    "Enable the Quantcast audience segment tracking.",
    safeState = Off)

  val OmnitureDomReadySwitch = Switch("Analytics", "omniture-dom-ready",
    "Initialise Omniture on dom-ready, rather than on page-load.",
    safeState = Off)

  val AdSlotImpressionStatsSwitch = Switch("Analytics", "adslot-impression-stats",
    "Track when adslots (and possible ad slots) are scrolled into view.",
    safeState = Off)


  // Discussion Switches

  val DiscussionSwitch = Switch("Discussion", "discussion",
    "If this switch is on, comments are displayed on articles.",
    safeState = Off)

  val ShortDiscussionSwitch = Switch("Discussion", "short-discussion",
    "If this switch is on, only 10 top level comments are requested from discussion api.",
    safeState = Off)


  // Storytelling Switches

  val ExperimentStoryModule01Switch = Switch("Storytelling", "experiment-story-module-01",
    "Enable storified articles.",
    safeState = Off)

  val StoryFrontTrails = Switch("Storytelling", "story-front-trails",
    "Switch on to enable front trails for latest stories.",
    safeState = Off)

  val StoryVersionBSwitch = Switch("Storytelling", "story-version-b",
    "Switch to enable version B of story page.",
    safeState = Off)

  val ABStoryArticleSwapV2 = Switch("Storytelling", "ab-story-article-swap-v2",
    "If this switch is on, swaps the latest article in a story for the story.",
    safeState = Off)

  val StoryArticleSwap = Switch("Storytelling", "story-article-swap",
    "If this switch is on, for the latest story, swaps it in in place of the latest article in that story. Confused?",
    safeState = Off)


  // Swipe Switches

  val SwipeNav = Switch("Swipe Navigation", "swipe-nav",
    "If this switch is on then swipe navigation is enabled.",
    safeState = Off)

  val SwipeNavOnClick = Switch("Swipe Navigation", "swipe-nav-on-click",
    "If this switch is also on then swipe navigation on clicks is enabled.",
    safeState = Off)


  // Feature Switches

  val FontSwitch = Switch("Feature Switches", "web-fonts",
    "If this is switched on then the custom Guardian web font will load.",
    safeState = Off)

  val NetworkFrontAppealSwitch = Switch("Feature Switches", "network-front-appeal",
    "Switch to show the appeal trailblock on the network front.",
    safeState = Off)

  val WitnessVideoSwitch = Switch("Feature Switches", "witness-video",
    "Switch this switch off to disable witness video embeds.",
    safeState = Off)

  val SocialSwitch = Switch("Feature Switches", "social-icons",
    "Enable the social media share icons (Facebook, Twitter etc.)",
    safeState = Off)

  val SearchSwitch = Switch("Feature Switches", "google-search",
    "If this switch is turned on then Google search is added to the sections nav.",
    safeState = Off)

  val AustraliaFrontSwitch = Switch("Feature Switches", "australia-front",
    "If this switch is on the australia front will be available. Otherwise it will 404.",
    safeState = Off)

  val LocalNavSwitch = Switch("Feature Switches", "local-nav",
    "If this switch is on, a secondary local nav is shown.",
    safeState = Off)

  val LightboxGalleriesSwitch = Switch("Feature Switches", "lightbox-galleries",
    "If this switch is on, gallery trails are opened in a lightbox.",
    safeState = Off)

  val IdentityProfileNavigationSwitch = Switch("Feature Switches", "id-profile-navigation",
    "If this switch is on you will see the link in the topbar taking you through to the users profile or sign in..",
    safeState = Off)

  // A/B Test Switches

  val FontDelaySwitch = Switch("A/B Tests", "web-fonts-delay",
    "If this is switched on an AB test runs to measure the impact of not showing fallback fonts while fonts download.",
    safeState = Off)

  val ABParagraphSpacingSwitch = Switch("A/B Tests", "ab-paragraph-spacing",
    "If this is switched on an AB test runs to measure the impact of macro typography tweaks on readability.",
    safeState = Off)

  val ABAa = Switch("A/B Tests", "ab-aa",
    "If this is switched on an AA test runs to prove the assignment of users in to segments is working reliably.",
    safeState = Off)

  val ABLightboxGalleries = Switch("A/B Tests", "ab-lightbox-galleries",
    "If this is switched on an AB test runs to test lightbox gallery variants (lightbox and lightbox with swipe)",
    safeState = Off)


  // Sport Switch

  val LiveCricketSwitch = Switch("Live Cricket", "live-cricket",
    "If this is switched on the live cricket blocks are added to cricket articles, cricket tag and sport front.",
    safeState = Off);

  // Dummy Switch

  val IntegrationTestSwitch = Switch("Unwired Test Switch", "integration-test-switch",
    "Switch that is only used while running tests. You never need to change this switch.",
    safeState = Off)

  //Fronts film switch
  val FilmFrontFacia = Switch("Facia", "facia-film-switch",
    "Switch to redirect traffic to the facia film front instead of front film front",
    safeState = Off)

  val all: List[Switch] = List(
    AutoRefreshSwitch,
    DoubleCacheTimesSwitch,
    RelatedContentSwitch,
    AdvertSwitch,
    VideoAdvertSwitch,
    AudienceScienceSwitch,
    QuantcastSwitch,
    OmnitureDomReadySwitch,
    DiscussionSwitch,
    ShortDiscussionSwitch,
    ExperimentStoryModule01Switch,
    StoryFrontTrails,
    StoryVersionBSwitch,
    ABStoryArticleSwapV2,
    StoryArticleSwap,
    SwipeNav,
    SwipeNavOnClick,
    FontSwitch,
    NetworkFrontAppealSwitch,
    WitnessVideoSwitch,
    SocialSwitch,
    SearchSwitch,
    ImageServerSwitch,
    BetaServerSwitch,
    AustraliaFrontSwitch,
    FontDelaySwitch,
    ABParagraphSpacingSwitch,
    IntegrationTestSwitch,
    iPhoneAppSwitch,
    LocalNavSwitch,
    ABAa,
    LightboxGalleriesSwitch,
<<<<<<< HEAD
    EditionRedirectSwitch,
    LiveCricketSwitch,
    AdSlotImpressionStatsSwitch
=======
    IdentityProfileNavigationSwitch,
    LiveCricketSwitch,
    ABLightboxGalleries,
    FilmFrontFacia
>>>>>>> 34f19f7c
  )

  val grouped: List[(String, Seq[Switch])] = all.toList stableGroupBy { _.group }
}

class SwitchBoardAgent(config: GuardianConfiguration) extends AkkaSupport with Logging with Plugin {

  private lazy val refreshSwitches = play_akka.scheduler.every(Duration(1, MINUTES), initialDelay = Duration(5, SECONDS)) {
    log.info("Refreshing switches")
    WS.url(config.switches.configurationUrl).get() foreach { response =>
      response.status match {
        case 200 =>
          val nextState = Properties(response.body)

          for (switch <- Switches.all) {
            nextState.get(switch.name) foreach {
              case "on" => switch.switchOn()
              case "off" => switch.switchOff()
              case other => log.warn(s"Badly configured switch ${switch.name} -> $other")
            }
          }

        case _ => log.warn(s"Could not load switch config ${response.status} ${response.statusText}")
      }
    }
  }

  override def onStart() { refreshSwitches }
  override def onStop() { refreshSwitches.cancel() }
}<|MERGE_RESOLUTION|>--- conflicted
+++ resolved
@@ -232,16 +232,11 @@
     LocalNavSwitch,
     ABAa,
     LightboxGalleriesSwitch,
-<<<<<<< HEAD
-    EditionRedirectSwitch,
-    LiveCricketSwitch,
-    AdSlotImpressionStatsSwitch
-=======
     IdentityProfileNavigationSwitch,
     LiveCricketSwitch,
     ABLightboxGalleries,
-    FilmFrontFacia
->>>>>>> 34f19f7c
+    FilmFrontFacia,
+    AdSlotImpressionStatsSwitch
   )
 
   val grouped: List[(String, Seq[Switch])] = all.toList stableGroupBy { _.group }
