--- conflicted
+++ resolved
@@ -908,25 +908,6 @@
     exposeClientSide = true
   )
 
-<<<<<<< HEAD
-  val ABRugbyScores = Switch(
-    "A/B Tests",
-    "ab-rugby-scores",
-    "Switches on the score components for the Rugby",
-    safeState = Off,
-    sellByDate = new LocalDate(2015, 11, 7),
-    exposeClientSide = true
-  )
-
-  val ABAdblockStickyBanner = Switch(
-    "A/B Tests",
-    "ab-adblock-sticky-banner",
-    "Switch for the Ad-block sticky banner A/B test",
-    safeState = Off,
-    sellByDate = new LocalDate(2015, 9, 11),
-    exposeClientSide = true
-  )
-
   val ABDisableAdsSurvey = Switch(
     "A/B Tests",
     "ab-disable-ads-survey",
@@ -936,8 +917,6 @@
     exposeClientSide = true
   )
 
-=======
->>>>>>> 4c62d93f
   val FootballFeedRecorderSwitch = Switch(
     "Feature",
     "football-feed-recorder",
