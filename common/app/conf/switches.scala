--- conflicted
+++ resolved
@@ -508,11 +508,8 @@
     DogeSwitch,
     ABUkContainers,
     ABUsContainers,
-<<<<<<< HEAD
     LayoutHintsSwitch
-=======
     ABAuContainers
->>>>>>> e6fb34f5
   )
 
   val grouped: List[(String, Seq[Switch])] = all.toList stableGroupBy { _.group }
