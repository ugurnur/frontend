--- conflicted
+++ resolved
@@ -489,11 +489,8 @@
     ABAcrossTheGuardian,
     SmartBannerSwitch,
     FeaturesAutoContainerSwitch,
-<<<<<<< HEAD
-    FunctionBindSwitch
-=======
+    FunctionBindSwitch,
     ForcePageSkinSwitch
->>>>>>> 72b0fd4b
   )
 
   val grouped: List[(String, Seq[Switch])] = all.toList stableGroupBy { _.group }
