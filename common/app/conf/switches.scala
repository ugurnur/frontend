package conf

import com.gu.management.{ DefaultSwitch, Switchable }
import common._
import implicits.Collections
import play.api.Plugin
import play.api.libs.ws.WS

sealed trait SwitchState
case object On extends SwitchState
case object Off extends SwitchState

case class Switch(group: String, name: String, description: String, safeState: SwitchState) extends Switchable {
  val delegate = DefaultSwitch(name, description, initiallyOn = safeState == On)

  def isSwitchedOn: Boolean = delegate.isSwitchedOn

  def switchOn() {
    if (isSwitchedOff) {
      delegate.switchOn()
    }
  }
  def switchOff() {
    if (isSwitchedOn) {
      delegate.switchOff()
    }
  }
}

object Switches extends Collections {

  // Switch names can be letters numbers and hyphens only


  // Load Switches

  val AutoRefreshSwitch = Switch("Performance Switches", "auto-refresh",
    "Enables auto refresh in pages such as live blogs and live scores. Turn off to help handle exceptional load.",
    safeState = Off)

  val DoubleCacheTimesSwitch = Switch("Performance Switches", "double-cache-times",
    "Doubles the cache time of every endpoint. Turn on to help handle exceptional load.",
    safeState = On)

  val RelatedContentSwitch = Switch("Performance Switches", "related-content",
    "If this switch is turned on then related content will show. Turn off to help handle exceptional load.",
    safeState = On)

  val CssFromStorageSwitch = Switch("Performance Switches", "css-from-storage",
    "If this switch is on CSS will be cached in users localStorage and read from there on subsequent requests.",
    safeState = Off)

  val ElasticSearchSwitch = Switch("Performance Switches", "elastic-search-content-api",
    "If this switch is on then (parts of) the application will use the Elastic Search content api",
    safeState = On)

  val EditionRedirectLoggingSwitch = Switch("Performance Switches", "edition-redirect-logging",
    "If this switch is on, then extra logging will be done for edition redirects.",
    safeState = Off
  )

  // Advertising Switches

  val AdvertSwitch = Switch("Advertising", "adverts",
    "If this switch is on then OAS adverts will be loaded with JavaScript.",
    safeState = On)

  val VideoAdvertSwitch = Switch("Advertising", "video-adverts",
    "If this switch is on then OAS video adverts will be loaded with JavaScript.",
    safeState = Off)

  val iPhoneAppSwitch = Switch("Advertising", "iphone-app",
    "If this switch is on then the iPhone app upsell will be enabled.",
    safeState = Off)


  // Analytics Switches

  val AudienceScienceSwitch = Switch("Analytics", "audience-science",
    "If this switch is on the Audience Science will be enabled.",
    safeState = Off)

  val AdDwellTimeLoggerSwitch = Switch("Analytics", "ad-dwell-times-logging",
    "If this is on the in-view advert tracker will log some data to the Play logs",
    safeState = On)

  val QuantcastSwitch = Switch("Analytics", "quantcast",
    "Enable the Quantcast audience segment tracking.",
    safeState = Off)

  val AdSlotImpressionStatsSwitch = Switch("Analytics", "adslot-impression-stats",
    "Track when adslots (and possible ad slots) are scrolled into view.",
    safeState = Off)

  val LiveStatsSwitch = Switch("Analytics", "live-stats",
    "Turns on our real-time KPIs",
    safeState = On)

  val UserzoomSwitch = Switch("Analytics", "userzoom",
    "Turns on userzoom survey popups",
    safeState = Off)

  // Discussion Switches

  val DiscussionSwitch = Switch("Discussion", "discussion",
    "If this switch is on, comments are displayed on articles.",
    safeState = Off)

  val DiscussionCommentRecommend = Switch("Discussion", "discussion-comment-recommend",
    "If this switch is on, users can recommend comments",
    safeState = Off)

  val DiscussionPostCommentSwitch = Switch("Discussion", "discussion-post-comment",
    "If this switch is on, users will be able to post comments",
    safeState = Off)

  val DiscussionTopCommentsSwitch = Switch("Discussion", "discussion-top-comments",
    "If this switch is on, users will see top comments if there are any",
    safeState = Off)

  // Open

  val OpenCtaSwitch = Switch("Open", "open-cta",
    "If this switch is on, will see a CTA to comments on the right hand side",
    safeState = Off)


  // Swipe Switches

  val SwipeNav = Switch("Swipe Navigation", "swipe-nav",
    "If this switch is on then swipe navigation is enabled.",
    safeState = Off)

  val SwipeNavOnClick = Switch("Swipe Navigation", "swipe-nav-on-click",
    "If this switch is also on then swipe navigation on clicks is enabled.",
    safeState = Off)

  // Feature Switches

  val ReleaseMessageSwitch = Switch("Feature Switches", "release-message",
    "If this is switched on users will be messaged that they are inside the alpha/beta/whatever release",
    safeState = Off)


  val FontSwitch = Switch("Feature Switches", "web-fonts",
    "If this is switched on then the custom Guardian web font will load.",
    safeState = Off)

  val NetworkFrontAppealSwitch = Switch("Feature Switches", "network-front-appeal",
    "Switch to show the appeal trailblock on the network front.",
    safeState = Off)

  val WitnessVideoSwitch = Switch("Feature Switches", "witness-video",
    "Switch this switch off to disable witness video embeds.",
    safeState = Off)

  val SocialSwitch = Switch("Feature Switches", "social-icons",
    "Enable the social media share icons (Facebook, Twitter etc.)",
    safeState = Off)

  val SearchSwitch = Switch("Feature Switches", "google-search",
    "If this switch is turned on then Google search is added to the sections nav.",
    safeState = Off)

  val AustraliaFrontSwitch = Switch("Feature Switches", "australia-front",
    "If this switch is on the australia front will be available. Otherwise it will 404.",
    safeState = Off)

  val LocalNavSwitch = Switch("Feature Switches", "local-nav",
    "If this switch is on, a secondary local nav is shown.",
    safeState = Off)

  val LightboxGalleriesSwitch = Switch("Feature Switches", "lightbox-galleries",
    "If this switch is on, galleries open in a lightbox.",
    safeState = On)

  val IdentityProfileNavigationSwitch = Switch("Feature Switches", "id-profile-navigation",
    "If this switch is on you will see the link in the topbar taking you through to the users profile or sign in..",
    safeState = On)

  val ExternalLinksCardsSwitch = Switch("Feature Switches", "external-links-cards",
    "If this switch is on, external links are turned into cards in body content on wide viewports.",
    safeState = Off)

  val LiveSummarySwitch = Switch("Feature Switches", "live-summary",
    "If this is switched on the live events will show a summary at the beginning of the page on mobile next to the article on wider devices.",
    safeState = Off)

  val ShowUnsupportedEmbedsSwitch = Switch("Feature Switches", "unsupported-embeds",
    "If this is switched on then unsupported embeds will be included in article bodies.",
    safeState = Off)

  val ArticleKeywordsSwitch = Switch("Feature Switches", "article-keywords",
    "If this is switched on then keywords will be shown at the end of articles.",
    safeState = Off)

  val ClientSideErrorSwitch = Switch("Feature Switches", "client-side-errors",
    "If this is switch on the the browser will log JavaScript errors to the server (via a beacon)",
    safeState = Off)

  val FacebookAutoSigninSwitch = Switch("Feature Switches", "facebook-autosignin",
    "If this switch is on then users who have previously authorized the guardian app in facebook and who have not recently signed out are automatically signed in.",
    safeState = Off)

  val IdentityFormstackSwitch = Switch("Feature Switches", "id-formstack",
    "If this switch is on, formstack forms will be available",
    safeState = Off)

  // A/B Test Switches

  val ABAa = Switch("A/B Tests", "ab-abcd",
    "If this is switched on an AA test runs to prove the assignment of users in to segments is working reliably.",
    safeState = Off)

  val ABAlphaComm = Switch("A/B Tests", "ab-alpha-comm",
    "If this is switched on an AB test runs to trial new advertising user experiences and commercial models",
    safeState = Off)

  val ABMobileFacebookAutosignin = Switch("A/B Tests", "ab-mobile-facebook-autosignin",
    "If this is switched on an AB test runs to test facebook autosignin for mobile users",
   safeState = Off)

  val ABOnwardIntrusive = Switch("A/B Tests", "ab-onward-intrusive",
    "If this is switched on an AB test runs to test intrusive onward components",
    safeState = Off)

  val ABOnwardHighlightsPanel = Switch("A/B Tests", "ab-onward-highlights-panel",
    "If this is switched on an AB test runs to test onward highlights panel",
    safeState = Off)

<<<<<<< HEAD
  val ABEmailSignup = Switch("A/B Tests", "ab-email-signup",
    "If this is switched on an AB test runs to test article page email signups",
    safeState = Off)

  val ABRightMostPopular = Switch("A/B Tests", "ab-right-most-popular",
=======
  val ABRightPopular = Switch("A/B Tests", "ab-right-popular",
>>>>>>> 9e90f221
    "If this is switched on an AB test runs to trail a right hand side most popular component",
    safeState = Off)

  val ABRightPopularControl = Switch("A/B Tests", "ab-right-popular-control",
    "If this is switched on an AB test runs as a control variant for right most popular",
    safeState = Off)

  // Sport Switch

  val LiveCricketSwitch = Switch("Live Cricket", "live-cricket",
    "If this is switched on the live cricket blocks are added to cricket articles, cricket tag and sport front.",
    safeState = Off)

  // Dummy Switch

  val IntegrationTestSwitch = Switch("Unwired Test Switch", "integration-test-switch",
    "Switch that is only used while running tests. You never need to change this switch.",
    safeState = Off)

  val UkAlphaSwitch = Switch("Facia", "facia-uk-alpha",
    "If this is switched on then UK-Alpha will be served for requests with the cookie GU_UK_ALPHA",
    safeState = Off
  )

  // Image Switch

  val ServeWebPImagesSwitch = Switch("Image Server", "serve-webp-images",
    "If this is switched on the Image server will use the webp format when requested.",
    safeState = On)

  val ImageServerSwitch = Switch("Image Server", "image-server",
    "If this switch is on images will be served off i.guim.co.uk (dynamic image host).",
    safeState = On)

  val all: List[Switch] = List(
    AutoRefreshSwitch,
    DoubleCacheTimesSwitch,
    RelatedContentSwitch,
    AdvertSwitch,
    VideoAdvertSwitch,
    AudienceScienceSwitch,
    QuantcastSwitch,
    DiscussionSwitch,
    DiscussionPostCommentSwitch,
    DiscussionTopCommentsSwitch,
    OpenCtaSwitch,
    SwipeNav,
    SwipeNavOnClick,
    FontSwitch,
    NetworkFrontAppealSwitch,
    WitnessVideoSwitch,
    SocialSwitch,
    SearchSwitch,
    ImageServerSwitch,
    ReleaseMessageSwitch,
    AustraliaFrontSwitch,
    IntegrationTestSwitch,
    iPhoneAppSwitch,
    ClientSideErrorSwitch,
    LocalNavSwitch,
    LightboxGalleriesSwitch,
    IdentityProfileNavigationSwitch,
    ExternalLinksCardsSwitch,
    LiveSummarySwitch,
    LiveCricketSwitch,
    LiveStatsSwitch,
    UserzoomSwitch,
    AdSlotImpressionStatsSwitch,
    CssFromStorageSwitch,
    ElasticSearchSwitch,
    ShowUnsupportedEmbedsSwitch,
    ServeWebPImagesSwitch,
    ArticleKeywordsSwitch,
    EditionRedirectLoggingSwitch,
    FacebookAutoSigninSwitch,
    IdentityFormstackSwitch,
    ABAa,
    ABOnwardIntrusive,
    ABOnwardHighlightsPanel,
    ABAlphaComm,
    ABRightPopularControl,
    ABMobileFacebookAutosignin,
    ABRightPopular,
    AdDwellTimeLoggerSwitch,
    ABEmailSignup,
    UkAlphaSwitch
  )

  val grouped: List[(String, Seq[Switch])] = all.toList stableGroupBy { _.group }
}


class SwitchBoardAgent(config: GuardianConfiguration) extends Plugin with ExecutionContexts with Logging {

  def refresh() {
    log.info("Refreshing switches")
    WS.url(config.switches.configurationUrl).get() foreach { response =>
      response.status match {
        case 200 =>
          val nextState = Properties(response.body)

          for (switch <- Switches.all) {
            nextState.get(switch.name) foreach {
              case "on" => switch.switchOn()
              case "off" => switch.switchOff()
              case other => log.warn(s"Badly configured switch ${switch.name} -> $other")
            }
          }

        case _ => log.warn(s"Could not load switch config ${response.status} ${response.statusText}")
      }
    }
  }

  override def onStart() {
    Jobs.deschedule("SwitchBoardRefreshJob")
    Jobs.schedule("SwitchBoardRefreshJob", "0 * * * * ?") {
      refresh()
    }

    refresh()
  }

  override def onStop() {
    Jobs.deschedule("SwitchBoardRefreshJob")
  }
}<|MERGE_RESOLUTION|>--- conflicted
+++ resolved
@@ -228,15 +228,11 @@
     "If this is switched on an AB test runs to test onward highlights panel",
     safeState = Off)
 
-<<<<<<< HEAD
   val ABEmailSignup = Switch("A/B Tests", "ab-email-signup",
     "If this is switched on an AB test runs to test article page email signups",
     safeState = Off)
 
-  val ABRightMostPopular = Switch("A/B Tests", "ab-right-most-popular",
-=======
   val ABRightPopular = Switch("A/B Tests", "ab-right-popular",
->>>>>>> 9e90f221
     "If this is switched on an AB test runs to trail a right hand side most popular component",
     safeState = Off)
 
