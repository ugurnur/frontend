--- conflicted
+++ resolved
@@ -460,12 +460,9 @@
     LCMortgageFeedSwitch,
     GuBookshopFeedsSwitch,
     NetworkFrontOptIn,
-<<<<<<< HEAD
     DogpileSwitch,
-=======
     ShowAllArticleEmbedsSwitch,
 
->>>>>>> 7de7be30
     ImageServerSwitch,
     ThirdPartyImageServiceSwitch,
     NewImageServerSwitch
