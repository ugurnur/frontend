--- conflicted
+++ resolved
@@ -494,13 +494,9 @@
     CircuitBreakerSwitch,
     PollPreviewForFreshContentSwitch,
     PngResizingSwitch,
-<<<<<<< HEAD
     GlobalDevelopmentQualtrics,
     CrosswordSvgThumbnailsSwitch,
     ZonesAggregationSwitch
-=======
-    CrosswordSvgThumbnailsSwitch
->>>>>>> 2844d5d4
   )
 
   val httpSwitches: List[Switch] = List(
