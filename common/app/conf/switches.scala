package conf

import common._
import implicits.Collections
import org.joda.time.{Days, DateTime, LocalDate}
import play.api.libs.ws.WS
import play.api.{Application, Plugin}
import play.api.Play.current

sealed trait SwitchState
case object On extends SwitchState
case object Off extends SwitchState

case class Switch( group: String,
                   name: String,
                   description: String,
                   safeState: SwitchState,
                   sellByDate: LocalDate
                 ) extends Switchable {

  val delegate = DefaultSwitch(name, description, initiallyOn = safeState == On)

  def isSwitchedOn: Boolean = delegate.isSwitchedOn && new LocalDate().isBefore(sellByDate)

  def switchOn() {
    if (isSwitchedOff) {
      delegate.switchOn()
    }
  }
  def switchOff() {
    if (isSwitchedOn) {
      delegate.switchOff()
    }
  }

  def daysToExpiry = Days.daysBetween(new DateTime(), sellByDate.toDateTimeAtStartOfDay).getDays

  def expiresSoon = daysToExpiry < 7
}

object Switches extends Collections {

  // Switch names can be letters numbers and hyphens only

  private lazy val never = new LocalDate(2100, 1, 1)

  // Load Switches

  val MemcachedSwitch = Switch("Performance Switches", "memcached-action",
    "If this switch is switched on then the MemcacheAction will be operational",
    safeState = On,
    sellByDate = never
  )

  val MemcachedFallbackSwitch = Switch("Performance Switches", "memcached-fallback",
    "If this switch is switched on then the MemcachedFallback will be operational",
    safeState = Off,
    sellByDate = never
  )

  val IncludeBuildNumberInMemcachedKey = Switch("Performance Switches", "memcached-build-number",
    "If this switch is switched on then the MemcacheFilter will include the build number in the cache key",
    safeState = Off,
    sellByDate = never
  )

  val AutoRefreshSwitch = Switch("Performance Switches", "auto-refresh",
    "Enables auto refresh in pages such as live blogs and live scores. Turn off to help handle exceptional load.",
    safeState = Off, sellByDate = never
  )

  val DoubleCacheTimesSwitch = Switch("Performance Switches", "double-cache-times",
    "Doubles the cache time of every endpoint. Turn on to help handle exceptional load.",
    safeState = On, sellByDate = never
  )

  val RelatedContentSwitch = Switch("Performance Switches", "related-content",
    "If this switch is turned on then related content will show. Turn off to help handle exceptional load.",
    safeState = On, sellByDate = never
  )

  val CssFromStorageSwitch = Switch("Performance Switches", "css-from-storage",
    "If this switch is on CSS will be cached in users localStorage and read from there on subsequent requests.",
    safeState = On, sellByDate = never
  )

  val ShowAllArticleEmbedsSwitch = Switch("Performance Switches", "show-all-embeds",
    "If switched on then all embeds will be shown inside article bodies",
    safeState = On, sellByDate = never
  )

  val DiscussionSwitch = Switch("Performance Switches", "discussion",
    "If this switch is on, comments are displayed on articles. Turn this off if the Discussion API is blowing up.",
    safeState = Off, sellByDate = never
  )

  val OpenCtaSwitch = Switch("Performance Switches", "open-cta",
    "If this switch is on, will see a CTA to comments on the right hand side. Turn this off if the Open API is blowing up.",
    safeState = Off, sellByDate = never
  )

  // Advertising Switches

  val CommercialSwitch = Switch("Advertising", "commercial",
    "Kill switch for all commercial JS.",
    safeState = On, sellByDate = never
  )

  val StandardAdvertsSwitch = Switch("Advertising", "standard-adverts",
    "Display 'standard' adverts, e.g. top banner ads, inline ads, MPUs, etc.",
    safeState = On, sellByDate = never
  )

  val CommercialComponentsSwitch = Switch("Advertising", "commercial-components",
    "Display commercial components, e.g. jobs, soulmates.",
    safeState = On, sellByDate = never
  )

  val VideoAdvertsSwitch = Switch("Advertising", "video-adverts",
    "Show adverts on videos.",
    safeState = On, sellByDate = never
  )

  val SponsoredSwitch = Switch("Advertising", "sponsored",
    "Show sponsored badges, logos, etc.",
    safeState = On, sellByDate = never
  )

  val SmartBannerSwitch = Switch("Advertising", "smart-banner",
    "Display smart app banner onboarding message to iOS and Android users",
    safeState = Off, sellByDate = new LocalDate(2014, 8, 31)
  )

  // Ad Targeting
  /*
    These switches are to control length of request to DFP
    while there's a problem with the maximum length constraint
  */

  val AudienceScienceSwitch = Switch("Ad Targeting", "audience-science",
    "If this switch is on, Audience Science segments will be used to target ads.",
    safeState = Off, sellByDate = new LocalDate(2014, 11, 1))

  val AudienceScienceGatewaySwitch = Switch("Ad Targeting", "audience-science-gateway",
    "If this switch is on, Audience Science Gateway segments will be used to target ads.",
    safeState = Off, sellByDate = new LocalDate(2014, 11, 1))

  val CriteoSwitch = Switch("Ad Targeting", "criteo",
    "If this switch is on, Criteo segments will be used to target ads.",
    safeState = Off, sellByDate = new LocalDate(2014, 11, 1))

  // Commercial Tags

  val ImrWorldwideSwitch = Switch("Commercial Tags", "imr-worldwide",
    "Enable the IMR Worldwide audience segment tracking.",
    safeState = Off, sellByDate = never)

  val EffectiveMeasureSwitch = Switch("Commercial Tags", "effective-measure",
    "Enable the Effective Measure audience segment tracking.",
    safeState = Off, sellByDate = never)

  // We don't foresee this service being switched off
  val ForeseeSwitch = Switch("Performance Switches", "foresee",
    "Enable Foresee surveys for a sample of our audience",
    safeState = Off, sellByDate = never)

  val MediaMathSwitch = Switch("Commercial Tags", "media-math",
    "Enable Media Math audience segment tracking",
    safeState = Off, sellByDate = never)

  val RemarketingSwitch = Switch("Commercial Tags", "remarketing",
    "Enable Remarketing tracking",
    safeState = Off, sellByDate = never)

  val OutbrainSwitch = Switch("Content Recommendation", "outbrain",
    "Enable the Outbrain content recommendation widget.",
    safeState = Off, sellByDate = never)

  // Commercial Feeds

  val TravelOffersFeedSwitch = Switch("Performance Switches", "gu-travel-offers",
    "If this switch is on, commercial components will be fed by travel offer feed.",
    safeState = Off, sellByDate = never)

  val JobFeedSwitch = Switch("Performance Switches", "gu-jobs",
    "If this switch is on, commercial components will be fed by job feed.",
    safeState = Off, sellByDate = never)

  val MasterclassFeedSwitch = Switch("Performance Switches", "gu-masterclasses",
    "If this switch is on, commercial components will be fed by masterclass feed.",
    safeState = Off, sellByDate = never)

  val SoulmatesFeedSwitch = Switch("Performance Switches", "gu-soulmates",
    "If this switch is on, commercial components will be fed by soulmates feed.",
    safeState = Off, sellByDate = never)

  val MoneysupermarketFeedsSwitch = Switch("Performance Switches", "moneysupermarket",
    "If this switch is on, commercial components will be fed by Moneysupermarket feeds.",
    safeState = Off, sellByDate = never)

  val LCMortgageFeedSwitch = Switch("Performance Switches", "lc-mortgages",
    "If this switch is on, commercial components will be fed by London & Country mortgage feed.",
    safeState = Off, sellByDate = never)

  val GuBookshopFeedsSwitch = Switch("Performance Switches", "gu-bookshop",
    "If this switch is on, commercial components will be fed by the Guardian Bookshop feed.",
    safeState = Off, sellByDate = never)


  // Analytics Switches

  val OphanSwitch = Switch("Analytics", "ophan",
    "Enables the new Ophan tracking javascript",
    safeState = On, never
  )

  val DiagnosticsLogging = Switch("Diagnostics", "enable-diagnostics-logging",
    "If this switch is on, then js error reports and requests sent to the Diagnostics servers will be logged.",
    safeState = On, never
  )

  val ScrollDepthSwitch = Switch("Analytics", "scroll-depth",
    "Enables tracking and measurement of scroll depth",
    safeState = Off, never
  )

  // Feature Switches

  val ReleaseMessageSwitch = Switch("Feature Switches", "release-message",
    "If this is switched on users will be messaged that they are inside the beta release",
    safeState = Off, sellByDate = new LocalDate(2014, 8, 31)
  )

  val GeoMostPopular = Switch("Feature Switches", "geo-most-popular",
    "If this is switched on users then 'most popular' will be upgraded to geo targeted",
    safeState = On, sellByDate = never
  )

  val FontSwitch = Switch("Feature Switches", "web-fonts",
    "If this is switched on then the custom Guardian web font will load.",
    safeState = On, sellByDate = never
  )

  val SearchSwitch = Switch("Feature Switches", "google-search",
    "If this switch is turned on then Google search is added to the sections nav.",
    safeState = Off, sellByDate = never
  )

  val IdentityProfileNavigationSwitch = Switch("Feature Switches", "id-profile-navigation",
    "If this switch is on you will see the link in the topbar taking you through to the users profile or sign in..",
    safeState = On, sellByDate = never
  )

  val FacebookAutoSigninSwitch = Switch("Feature Switches", "facebook-autosignin",
    "If this switch is on then users who have previously authorized the guardian app in facebook and who have not recently signed out are automatically signed in.",
    safeState = Off, sellByDate = never
  )

  val IdentityFormstackSwitch = Switch("Feature Switches", "id-formstack",
    "If this switch is on, formstack forms will be available",
    safeState = Off, sellByDate = never
  )

  val IdentityAvatarUploadSwitch = Switch("Feature Switches", "id-avatar-upload",
    "If this switch is on, users can upload avatars on their profile page",
    safeState = Off, sellByDate = never
  )

  val NetworkFrontOptIn = Switch("Feature Switches", "network-front-opt-in",
    "If this is switched on then an opt-in message will be displayed to users coming from the R2 network front",
    safeState = Off, sellByDate = new LocalDate(2014, 8, 31)
  )

  val IndiaRegionSwitch = Switch("Feature Switches", "india-region",
    "If this switch is switched on then the India region will be enabled",
    safeState = Off,
    // I know this is far away, but this will lie dormant for a while (other than testing) while
    // the planets align for the rest of the project
    sellByDate = new LocalDate(2014, 10, 30)
  )

  val GuardianServicesLinksSwitch = Switch("Feature Switches", "guardian-services-links",
    "If this switch is switched on then Jobs and Soulmates links will be displayed on page headers",
    safeState = Off,sellByDate = new LocalDate(2014, 8, 12))

  val EnhanceTweetsSwitch = Switch("Feature Switches", "enhance-tweets",
    "If this switch is turned on then embedded tweets will be enhanced using Twitter's widgets.",
    safeState = Off, sellByDate = never
  )

  val WorldCupWallchartEmbedSwitch = Switch("Feature Switches", "worldcup-wallchart-embed",
    "If this switch is turned on JavaScript will load. It will be removed after the new Premier League session starts.",
    safeState = Off, sellByDate = new LocalDate(2014, 8, 10)
  )

  val WorldCupArticleContainerSwitch = Switch("Feature Switches", "worldcup-article-container",
    "If this switch is turned on world cup articles will have an extra container.",
    safeState = Off, sellByDate = new LocalDate(2014, 8, 10)
  )

  val SentimentalCommentsSwitch = Switch("Feature Switches", "sentimental-comments",
    "When this switch is on, you will be able to put sentiment into your comments.",
    safeState = Off, sellByDate = new LocalDate(2014, 9, 1)
  )

  val NewNavigationHighlightingSwitch = Switch("Feature Switches", "nav-highlight",
    "When this switch is on, navigation highlighting will become more relevant as they will be based on tags.",
    safeState = Off, sellByDate = new LocalDate(2014, 9, 1)
  )

  val EnhancedMediaPlayerSwitch = Switch("Feature Switches", "enhanced-media-player",
    "If this is switched on then videos are enhanced using our JavaScript player",
    safeState = On, sellByDate = never
  )

  val BreakingNewsSwitch = Switch("Feature Switches", "breaking-news",
    "If this is switched on then the breaking news feed is requested and articles are displayed",
    safeState = Off, sellByDate = new LocalDate(2014, 9, 30)
  )

  // A/B Tests

  val ABHighCommercialComponent = Switch("A/B Tests", "ab-high-commercial-component",
    "Switch for the High Commercial Component A/B test.",
    safeState = Off, sellByDate = never
  )

  val ABRightMostPopularText = Switch("A/B Tests", "ab-right-most-popular-text",
    "If this switch is turned on, run the RightMostPopularText A/B test",
   safeState = Off, sellByDate = new LocalDate(2014, 8, 12)
  )

  val ABNewsContainerNoImages = Switch("A/B Tests", "ab-news-container-no-images",
    "If this switch is turned on, run the NewsContainerNoImages A/B test",
   safeState = Off, sellByDate = new LocalDate(2014, 8, 15)
  )

  // Dummy Switches

  val IntegrationTestSwitch = Switch("Unwired Test Switch", "integration-test-switch",
    "Switch that is only used while running tests. You never need to change this switch.",
    safeState = Off, sellByDate = never
  )

  val NeverExpiredSwitch = Switch("Unwired Test Switch", "never-expired-switch",
    "Switch that is only used while running tests. You never need to change this switch.",
    safeState = On, sellByDate = never
  )

  val AlwaysExpiredSwitch = Switch("Unwired Test Switch", "always-expired",
    "Switch that is only used while running tests. You never need to change this switch.",
    safeState = On, new LocalDate().minusDays(1)
  )

  // Facia Tool Switches

  val ToolDisable = Switch("Facia Tool", "facia-tool-disable",
    "If this is switched on then the fronts tool is disabled",
    safeState = Off, sellByDate = never
  )

  val ToolConfigurationDisable = Switch("Facia Tool", "facia-tool-configuration-disable",
    "If this is switched on then the fronts configuration tool is disabled",
    safeState = Off, sellByDate = never
  )

  val ToolCheckPressLastmodified = Switch("Facia Tool", "facia-tool-check-press-lastmodified",
    "If this switch is on facia tool will alert the user if a front is not pressed withing 10 secs of an edit/publish",
    safeState = Off, sellByDate = never
  )

  val ToolSnaps = Switch("Facia Tool", "facia-tool-snaps",
    "If this is switched on then snaps can be created by dragging arbitrary links into the tool",
    safeState = Off, sellByDate = never
  )

  val ToolImageOverride = Switch("Facia Tool", "facia-tool-image-override",
    "If this is switched on then images can be overridden in the fronts tool",
    safeState = Off, sellByDate = never
  )

  val ToolSparklines = Switch("Facia Tool", "facia-tool-sparklines",
    "If this is switched on then the fronts tool renders images from sparklines.ophan.co.uk",
    safeState = Off, sellByDate = never
  )

  val ContentApiPutSwitch = Switch("Facia Tool", "facia-tool-contentapi-put",
    "If this switch is on facia tool will PUT all collection changes to content api",
    safeState = Off, sellByDate = never
  )

  val FaciaToolPressSwitch = Switch("Front Press Switches", "facia-tool-press-front",
    "If this switch is on facia tool will press fronts on each change",
    safeState = Off, sellByDate = never
  )

  val FaciaToolDraftPressSwitch = Switch("Front Press Switches", "facia-tool-press-draft-front",
    "If this switch is on facia tool will press draft fronts on each change",
    safeState = Off, sellByDate = never
  )

  val FaciaToolDraftContent = Switch("Front Press Switches", "facia-tool-draft-content",
    "If this switch is on facia tool will offer draft content to editors, and press draft fronts from draft content ",
    safeState = Off, sellByDate = never
  )

  val FaciaToolCachedContentApiSwitch = Switch("Front Press Switches", "facia-tool-cached-capi-requests",
    "If this switch is on facia tool will cache responses from the content API and use them on failure",
    safeState = On, sellByDate = never
  )

  val FaciaToolCachedZippingContentApiSwitch = Switch("Front Press Switches", "facia-tool-zipcached-capi-requests",
    "If this switch is on facia tool will zip cache responses from the content API and use them on failure",
    safeState = On, sellByDate = never
  )

  // Front Press Switches
  val FrontPressJobSwitch = Switch("Front Press Switches", "front-press-job-switch",
    "If this switch is on then the jobs to push and pull from SQS will run",
    safeState = Off, sellByDate = never
  )

  val FaciaToolContainerTagsSwitch = Switch("Facia Tool", "facia-tool-tags",
    "If this switch is on the container configuration will allow articles to show their tags or sections",
    safeState = Off, sellByDate = new LocalDate(2014, 9, 2)
  )

  val ImageServerSwitch = Switch("Image Server", "image-server",
    "If this switch is on images will be served off i.guim.co.uk (dynamic image host).",
    safeState = On, sellByDate = never // this is a performance related switch, not a feature switch
  )

  val SeoOptimisedContentImageSwitch = Switch("Image Server", "seo-optimised-article-image",
    "If this switch is on images then articles will get a 460px on static.guim.co.uk image as the low-res version.",
    safeState = On, sellByDate = new LocalDate(2014, 8, 30)
  )

  // actually just here to make us remove this in the future
  val GuShiftCookieSwitch = Switch("Feature Switches", "gu-shift-cookie",
    "If switched on, the GU_SHIFT cookie will be updated when users opt into or out of Next Gen",
    safeState = On, sellByDate = new LocalDate(2014, 9, 30)
  )

  // google crawler switches
  val SeoBlockGooglebotFromJSPathsSwitch = Switch("Feature Switches", "seo-block-googlebot-js-paths",
    "If switched on, relative paths in JS files become concatenated string segments to stop googlebot following them",
    safeState = Off, sellByDate = new LocalDate(2014, 8, 29)
  )

  val CenturyRedirectionSwitch = Switch("Feature Switches", "redirect-century-pages",
    "If switched on, we redirect /century and /century/yyyy-yyyy to valid (non-R1) endpoints",
    safeState = Off, sellByDate = new LocalDate(2014, 8, 12)
  )

  val ChildrensBooksSwitch = Switch("Feature Switches", "childrens-books-hide-popular",
    "If switched on, video pages in the childrens books section will not show popular videos",
    safeState = On, sellByDate = new LocalDate(2014, 8, 12)
  )

  val all: List[Switch] = List(
    AutoRefreshSwitch,
    DoubleCacheTimesSwitch,
    RelatedContentSwitch,
    CommercialSwitch,
    StandardAdvertsSwitch,
    CommercialComponentsSwitch,
    VideoAdvertsSwitch,
    SponsoredSwitch,
    AudienceScienceSwitch,
    AudienceScienceGatewaySwitch,
    CriteoSwitch,
    DiscussionSwitch,
    OpenCtaSwitch,
    FontSwitch,
    SearchSwitch,
    ReleaseMessageSwitch,
    IntegrationTestSwitch,
    IdentityProfileNavigationSwitch,
    CssFromStorageSwitch,
    FacebookAutoSigninSwitch,
    IdentityFormstackSwitch,
    IdentityAvatarUploadSwitch,
    ToolDisable,
    ToolConfigurationDisable,
    ToolCheckPressLastmodified,
    ToolSnaps,
    ToolImageOverride,
    ToolSparklines,
    OphanSwitch,
    ScrollDepthSwitch,
    ContentApiPutSwitch,
    EffectiveMeasureSwitch,
    ImrWorldwideSwitch,
    ForeseeSwitch,
    MediaMathSwitch,
    RemarketingSwitch,
    OutbrainSwitch,
    DiagnosticsLogging,
    TravelOffersFeedSwitch,
    JobFeedSwitch,
    MasterclassFeedSwitch,
    SoulmatesFeedSwitch,
    MoneysupermarketFeedsSwitch,
    LCMortgageFeedSwitch,
    GuBookshopFeedsSwitch,
    NetworkFrontOptIn,
    ImageServerSwitch,
    FaciaToolPressSwitch,
    ShowAllArticleEmbedsSwitch,
    FrontPressJobSwitch,
    FaciaToolContainerTagsSwitch,
    EnhanceTweetsSwitch,
    WorldCupWallchartEmbedSwitch,
    WorldCupArticleContainerSwitch,
    SentimentalCommentsSwitch,
    GuardianServicesLinksSwitch,
    IndiaRegionSwitch,
    MemcachedSwitch,
    MemcachedFallbackSwitch,
    IncludeBuildNumberInMemcachedKey,
    GeoMostPopular,
    NewNavigationHighlightingSwitch,
    SmartBannerSwitch,
    SeoOptimisedContentImageSwitch,
    FaciaToolCachedContentApiSwitch,
    FaciaToolCachedZippingContentApiSwitch,
    FaciaToolDraftPressSwitch,
    FaciaToolDraftContent,
    GuShiftCookieSwitch,
    ABHighCommercialComponent,
    SeoBlockGooglebotFromJSPathsSwitch,
    EnhancedMediaPlayerSwitch,
    BreakingNewsSwitch,
    ABRightMostPopularText,
<<<<<<< HEAD
    CenturyRedirectionSwitch,
    ChildrensBooksSwitch
=======
    ABNewsContainerNoImages,
    CenturyRedirectionSwitch
>>>>>>> e4cd5c11
  )

  val httpSwitches: List[Switch] = List(
    NewNavigationHighlightingSwitch,
    GuardianServicesLinksSwitch
  )

  val grouped: List[(String, Seq[Switch])] = all.toList stableGroupBy { _.group }

  def byName(name: String): Option[Switch] = all.find(_.name.equals(name))
}

class SwitchBoardPlugin(app: Application) extends SwitchBoardAgent(Configuration)
class SwitchBoardAgent(config: GuardianConfiguration) extends Plugin with ExecutionContexts with Logging {

  def refresh() {
    log.info("Refreshing switches")
    WS.url(config.switches.configurationUrl).get() foreach { response =>
      response.status match {
        case 200 =>
          val nextState = Properties(response.body)

          for (switch <- Switches.all) {
            nextState.get(switch.name) foreach {
              case "on" => switch.switchOn()
              case "off" => switch.switchOff()
              case other => log.warn(s"Badly configured switch ${switch.name} -> $other")
            }
          }

        case _ => log.warn(s"Could not load switch config ${response.status} ${response.statusText}")
      }
    }
  }

  override def onStart() {
    Jobs.deschedule("SwitchBoardRefreshJob")
    Jobs.schedule("SwitchBoardRefreshJob", "0 * * * * ?") {
      refresh()
    }

    AkkaAsync {
      refresh()
    }
  }

  override def onStop() {
    Jobs.deschedule("SwitchBoardRefreshJob")
  }
}<|MERGE_RESOLUTION|>--- conflicted
+++ resolved
@@ -532,13 +532,9 @@
     EnhancedMediaPlayerSwitch,
     BreakingNewsSwitch,
     ABRightMostPopularText,
-<<<<<<< HEAD
+    ABNewsContainerNoImages,
     CenturyRedirectionSwitch,
     ChildrensBooksSwitch
-=======
-    ABNewsContainerNoImages,
-    CenturyRedirectionSwitch
->>>>>>> e4cd5c11
   )
 
   val httpSwitches: List[Switch] = List(
