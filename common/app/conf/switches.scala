--- conflicted
+++ resolved
@@ -509,16 +509,11 @@
     DogpileSwitch,
     ShowAllArticleEmbedsSwitch,
     ImageServerSwitch,
-<<<<<<< HEAD
-    RainbowLogo,
-    FrontPressJobSwitch,
-    PressedFacia
-=======
+    PressedFacia,
     FrontPressJobSwitch,
     DogeSwitch,
     FrontPressJobSwitch,
     ABUkContainers
->>>>>>> 5f6630f1
   )
 
   val grouped: List[(String, Seq[Switch])] = all.toList stableGroupBy { _.group }
