--- conflicted
+++ resolved
@@ -511,15 +511,14 @@
     safeState = Off, sellByDate = new LocalDate(2015, 4, 8)
   )
 
-<<<<<<< HEAD
   val ABDeferSpacefinder = Switch("A/B Tests", "ab-defer-spacefinder",
     "A/B test to defer execution of spacefinder until images and richlinks have been loaded.",
     safeState = Off, sellByDate = new LocalDate(2015, 4, 30)
-=======
+  )
+
   val ABAdBlockMessage = Switch("A/B Tests", "ab-ad-block",
     "Switch for the Adblock Message A/B test.",
     safeState = Off, sellByDate = new LocalDate(2015, 4, 27)
->>>>>>> 95d93ec3
   )
 
   val FootballFeedRecorderSwitch = Switch("Feature", "football-feed-recorder",
