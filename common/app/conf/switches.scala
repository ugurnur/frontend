--- conflicted
+++ resolved
@@ -99,11 +99,7 @@
     RelatedContentSwitch, OmnitureVerificationSwitch, NetworkFrontAppealSwitch,
     ExperimentStoryModule01Switch, StoryVersionBSwitch, StoryFrontTrails, SocialSwitch,
     SearchSwitch, QuantcastSwitch, HomescreenSwitch, OptimizelySwitch, AdvertSwitch,
-<<<<<<< HEAD
-    VideoAdvertSwitch, ABRelatedContent
-=======
-    ImageServerSwitch, ABRelatedContent
->>>>>>> 6553616d
+    VideoAdvertSwitch, ImageServerSwitch, ABRelatedContent
   )
 }
 
