--- conflicted
+++ resolved
@@ -291,14 +291,6 @@
     safeState = Off, sellByDate = new DateMidnight(2014, 4, 30)
   )
 
-<<<<<<< HEAD
-=======
-  val DogeSwitch = Switch("Feature Switches", "doge",
-    "Makes article headline Doge style",
-    safeState = Off, sellByDate = new DateMidnight(2014, 3, 3)
-  )
-
->>>>>>> 792a77ce
   val LayoutHintsSwitch = Switch("Feature Switches", "layout-hints",
     "If this switch is on, javascript will enable the inline-hinting css experiments",
     safeState = Off, sellByDate = new DateMidnight(2014, 4, 30)
