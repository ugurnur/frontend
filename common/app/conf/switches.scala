--- conflicted
+++ resolved
@@ -515,12 +515,9 @@
     GuShiftCookieSwitch,
     ABHighCommercialComponent,
     SeoBlockGooglebotFromJSPathsSwitch,
-<<<<<<< HEAD
+    EnhancedMediaPlayerSwitch,
+    ABRightMostPopularText,
     CenturyRedirectionSwitch
-=======
-    EnhancedMediaPlayerSwitch,
-    ABRightMostPopularText
->>>>>>> 4aa76933
   )
 
   val httpSwitches: List[Switch] = List(
