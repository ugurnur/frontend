--- conflicted
+++ resolved
@@ -454,10 +454,7 @@
     FaciaToolPressSwitch,
     DogpileSwitch,
     ShowAllArticleEmbedsSwitch,
-<<<<<<< HEAD
-=======
     ParagraphIndentsSwitch,
->>>>>>> 0160fd6e
     ImageServerSwitch
   )
 
