--- conflicted
+++ resolved
@@ -595,16 +595,11 @@
     safeState = Off, sellByDate = new LocalDate(2015, 5, 27)
   )
 
-<<<<<<< HEAD
   val ABDeferSpacefinder = Switch("A/B Tests", "ab-defer-spacefinder",
     "A/B test to defer execution of spacefinder until images and richlinks have been loaded.",
     safeState = Off, sellByDate = new LocalDate(2015, 4, 30)
   )
 
-  val ABAdBlockMessage = Switch("A/B Tests", "ab-ad-block",
-    "Switch for the Adblock Message A/B test.",
-    safeState = Off, sellByDate = new LocalDate(2015, 4, 27)
-=======
   val ABHistoryWithoutWhitelist = Switch("A/B Tests", "ab-history-without-whitelist",
     "Switch for removing the whitelist from the user history tags",
     safeState = Off, sellByDate = new LocalDate(2015, 5, 21)
@@ -623,7 +618,6 @@
   val ABFaciaSlideshow = Switch("A/B Tests", "ab-facia-slideshow",
     "Switch for the facia slideshow A/B test.",
     safeState = Off, sellByDate = new LocalDate(2015, 5, 21)
->>>>>>> 329738d1
   )
 
   val FootballFeedRecorderSwitch = Switch("Feature", "football-feed-recorder",
