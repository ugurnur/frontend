--- conflicted
+++ resolved
@@ -488,14 +488,8 @@
     ABHighCommercialComponent,
     EnhancedMediaPlayerSwitch,
     BreakingNewsSwitch,
-<<<<<<< HEAD
-    ChildrensBooksSwitch
-=======
-    ABNewsContainerNoImages,
-    CenturyRedirectionSwitch,
     ChildrensBooksSwitch,
     MetricsSwitch
->>>>>>> 1514b0ee
   )
 
   val httpSwitches: List[Switch] = List(
