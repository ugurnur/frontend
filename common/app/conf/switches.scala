--- conflicted
+++ resolved
@@ -313,11 +313,8 @@
     ABOnwardIntrusive,
     ABOnwardHighlightsPanel,
     ABAlphaComm,
-<<<<<<< HEAD
     ABCommercialInArticle,
-=======
     ABRightMostPopularControl,
->>>>>>> ce26064b
     ABMobileFacebookAutosignin,
     ABRightMostPopular,
     AdDwellTimeLoggerSwitch,
