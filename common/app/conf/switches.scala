package conf

import common._
import conf.Configuration.environment
import org.joda.time._
import play.api.Play.current
import play.api.libs.ws.WS
import play.api.{Application, Plugin}

sealed trait SwitchState
case object On extends SwitchState
case object Off extends SwitchState

trait SwitchTrait extends Switchable with Initializable[SwitchTrait] {
  val group: String
  val name: String
  val description: String
  val safeState: SwitchState
  val sellByDate: LocalDate

  val delegate = DefaultSwitch(name, description, initiallyOn = safeState == On)

  def isSwitchedOn: Boolean = delegate.isSwitchedOn && new LocalDate().isBefore(sellByDate)

  def switchOn() {
    if (isSwitchedOff) {
      delegate.switchOn()
    }
    initialized(this)
  }
  def switchOff() {
    if (isSwitchedOn) {
      delegate.switchOff()
    }
    initialized(this)
  }

  def daysToExpiry = Days.daysBetween(new DateTime(), sellByDate.toDateTimeAtStartOfDay).getDays

  def expiresSoon = daysToExpiry < 7

  Switch.switches.send(this :: _)
}

case class Switch(group: String,
                  name: String,
                  description: String,
                  safeState: SwitchState,
                  sellByDate: LocalDate
                   ) extends SwitchTrait

case class TimerSwitch(group: String,
                       name: String,
                       description: String,
                       safeState: SwitchState,
                       sellByDate: LocalDate,
                       activePeriods: Seq[Interval]
                        ) extends SwitchTrait with Logging {

  def isSwitchedOnAndActive: Boolean = {
    val active = activePeriods.exists(_.containsNow())
    isSwitchedOn && (environment.isNonProd || active)
  }
}

object Switch {
  val switches = AkkaAgent[List[SwitchTrait]](Nil)
  def allSwitches: Seq[SwitchTrait] = switches.get()
}

object Switches {

  // Switch names can be letters numbers and hyphens only

  private lazy val never = new LocalDate(2100, 1, 1)

  // Performance
  val LazyLoadContainersSwitch = Switch("Performance", "lazy-load-containers",
    "If this switch is on, containers past the 8th will be lazily loaded on mobile and tablet",
    safeState = Off,
    sellByDate = never
  )

  val TagPageSizeSwitch = Switch("Performance", "tag-page-size",
    "If this switch is on then we will request more items for larger tag pages",
    safeState = Off,
    sellByDate = never
  )

  val CircuitBreakerSwitch = Switch("Performance", "circuit-breaker",
    "If this switch is switched on then the Content API circuit breaker will be operational",
    safeState = Off,
    sellByDate = never
  )

  val MemcachedSwitch = Switch("Performance", "memcached-action",
    "If this switch is switched on then the MemcacheAction will be operational",
    safeState = On,
    sellByDate = never
  )

  val MemcachedFallbackSwitch = Switch("Performance", "memcached-fallback",
    "If this switch is switched on then the MemcachedFallback will be operational",
    safeState = Off,
    sellByDate = never
  )

  val IncludeBuildNumberInMemcachedKey = Switch("Performance", "memcached-build-number",
    "If this switch is switched on then the MemcacheFilter will include the build number in the cache key",
    safeState = Off,
    sellByDate = never
  )

  val EnableOauthOnPreview = Switch("Performance", "enable-oauth-on-preview",
    "If this switch is switched on then the preview server requires login",
    safeState = On,
    sellByDate = new LocalDate(2015, 4, 30)
  )

  val PreviewAuthByCookie = Switch("Performance", "preview-auth-by-cookie",
    "If this switch is switched on then preview auth will be lengthened by a cookie",
    safeState = Off,
    sellByDate = new LocalDate(2015, 4, 30)
  )

  val AutoRefreshSwitch = Switch("Performance", "auto-refresh",
    "Enables auto refresh in pages such as live blogs and live scores. Turn off to help handle exceptional load.",
    safeState = Off, sellByDate = never
  )

  val DoubleCacheTimesSwitch = Switch("Performance", "double-cache-times",
    "Doubles the cache time of every endpoint. Turn on to help handle exceptional load.",
    safeState = On, sellByDate = never
  )

  val RelatedContentSwitch = Switch("Performance", "related-content",
    "If this switch is turned on then related content will show. Turn off to help handle exceptional load.",
    safeState = On, sellByDate = never
  )

  val RichLinkSwitch = Switch("Performance", "rich-links",
    "If this switch is turned off then rich links will not be shown. Turn off to help handle exceptional load.",
     safeState = On, sellByDate = never
  )

  val InlineCriticalCss = Switch("Performance", "inline-critical-css",
    "If this switch is on critical CSS will be inlined into the head of the document.",
    safeState = On, sellByDate = never
  )

  val AsyncCss = Switch("Performance", "async-css",
    "If this switch is on CSS will be loaded with media set to 'only x' and updated to 'all' when the stylesheet has loaded using javascript. Disabling it will use standard link elements.",
    safeState = On, sellByDate = never
  )

  val ShowAllArticleEmbedsSwitch = Switch("Performance", "show-all-embeds",
    "If switched on then all embeds will be shown inside article bodies",
    safeState = On, sellByDate = never
  )

  val ExternalVideoEmbeds = Switch("Performance", "external-video-embeds",
    "If switched on then we will accept and display external video views",
    safeState = Off, sellByDate = never
  )

  val DiscussionSwitch = Switch("Performance", "discussion",
    "If this switch is on, comments are displayed on articles. Turn this off if the Discussion API is blowing up.",
    safeState = On, sellByDate = never
  )

  val DiscussionPageSizeSwitch = Switch("Performance", "discussion-page-size",
    "If this is switched on then users will have the option to change their discussion page size",
    safeState = Off, sellByDate = never
  )

  val OpenCtaSwitch = Switch("Performance", "open-cta",
    "If this switch is on, will see a CTA to comments on the right hand side. Turn this off if the Open API is blowing up.",
    safeState = Off, sellByDate = never
  )

  val ImageServerSwitch = Switch("Performance", "image-server",
    "If this switch is on images will be served off i.guim.co.uk (dynamic image host).",
    safeState = On, sellByDate = never
  )

  val PngResizingSwitch = Switch("Performance", "png-resizing",
    "If this switch is on png images will be resized via the png-resizing server",
    safeState = Off, sellByDate = never
  )

  // Commercial

  val DfpCachingSwitch = Switch("Commercial", "dfp-caching",
    "Have Admin will poll DFP to precache adserving data.",
    safeState = On, sellByDate = never
  )

  val CommercialSwitch = Switch("Commercial", "commercial",
    "Kill switch for all commercial JS.",
    safeState = On, sellByDate = never
  )

  val StandardAdvertsSwitch = Switch("Commercial", "standard-adverts",
    "Display 'standard' adverts, e.g. top banner ads, inline ads, MPUs, etc.",
    safeState = On, sellByDate = never
  )

  val CommercialComponentsSwitch = Switch("Commercial", "commercial-components",
    "Display commercial components, e.g. jobs, soulmates.",
    safeState = On, sellByDate = never
  )

  val VideoAdvertsSwitch = Switch("Commercial", "video-adverts",
    "Show adverts on videos.",
    safeState = On, sellByDate = never
  )

  val VpaidAdvertsSwitch = Switch("Commercial", "vpaid-adverts",
    "Turns on support for vpaid-format adverts on videos.",
    safeState = Off, sellByDate = never
  )

  val SponsoredSwitch = Switch("Commercial", "sponsored",
    "Show sponsored badges, logos, etc.",
    safeState = On, sellByDate = never
  )

  val ElectionLiveBadgeSwitch = Switch("Feature", "election-2015-badging",
    "Display Election Live 2015 Badge",
    safeState = On,
    sellByDate = new LocalDate(2015, 5, 28)
  )

  val LiveblogAdvertsSwitch = Switch("Commercial", "liveblog-adverts",
    "Show inline adverts on liveblogs",
    safeState = Off, sellByDate = never
  )

  val AmaaSwitch = Switch("Commercial", "amaa",
    "AMAA tracking",
    safeState = Off, sellByDate = never)

  val AudienceScienceSwitch = Switch("Commercial", "audience-science",
    "If this switch is on, Audience Science segments will be used to target ads.",
    safeState = Off, sellByDate = never
  )

  val AudienceScienceGatewaySwitch = Switch("Commercial", "audience-science-gateway",
    "If this switch is on, Audience Science Gateway segments will be used to target ads.",
    safeState = Off, sellByDate = never
  )

  val CriteoSwitch = Switch("Commercial", "criteo",
    "If this switch is on, Criteo segments will be used to target ads.",
    safeState = Off, sellByDate = never
  )

  val EffectiveMeasureSwitch = Switch("Commercial", "effective-measure",
    "Enable the Effective Measure audience segment tracking.",
    safeState = Off, sellByDate = never)

  val ImrWorldwideSwitch = Switch("Commercial", "imr-worldwide",
    "Enable the IMR Worldwide audience segment tracking.",
    safeState = Off, sellByDate = never)

  val KruxSwitch = Switch("Commercial", "krux",
    "Enable Krux Control Tag",
    safeState = Off, sellByDate = never)

  val RemarketingSwitch = Switch("Commercial", "remarketing",
    "Enable Remarketing tracking",
    safeState = Off, sellByDate = never)

  val TravelOffersFeedSwitch = Switch("Commercial", "gu-travel-offers",
    "If this switch is on, commercial components will be fed by travel offer feed.",
    safeState = Off, sellByDate = never)

  val JobFeedSwitch = Switch("Commercial", "gu-jobs",
    "If this switch is on, commercial components will be fed by job feed.",
    safeState = Off, sellByDate = never)

  val MasterclassFeedSwitch = Switch("Commercial", "gu-masterclasses",
    "If this switch is on, commercial components will be fed by masterclass feed.",
    safeState = Off, sellByDate = never)

  val SoulmatesFeedSwitch = Switch("Commercial", "gu-soulmates",
    "If this switch is on, commercial components will be fed by soulmates feed.",
    safeState = Off, sellByDate = never)

  val MoneysupermarketFeedsSwitch = Switch("Commercial", "moneysupermarket",
    "If this switch is on, commercial components will be fed by Moneysupermarket feeds.",
    safeState = Off, sellByDate = never)

  val GuBookshopFeedsSwitch = Switch("Commercial", "gu-bookshop",
    "If this switch is on, commercial components will be fed by the Guardian Bookshop feed.",
    safeState = Off, sellByDate = never)

  val BookLookupSwitch = Switch("Commercial", "book-lookup",
    "If this switch is on, book data will be looked up using a third-party service.",
    safeState = Off, sellByDate = never)

  val AppleAdNetworkFrontSwitch = Switch("Commercial", "apple-ads-on-network-front",
    "If this switch is on, Apple ads will appear on the network front during active periods.",
    safeState = Off, sellByDate = new LocalDate(2015, 5, 6))

  val AppleAdCultureFrontSwitch = Switch("Commercial", "apple-ads-on-culture-front",
    "If this switch is on, Apple ads will appear on the culture front during active periods.",
    safeState = Off, sellByDate = new LocalDate(2015, 5, 6))

  val AdImpressionCountingSwitch = Switch("Commercial", "ad-impression-counting",
    "If this switch is on, ad impression counts will be kept in Cloudwatch.",
    safeState = Off, sellByDate = new LocalDate(2015, 4, 15))

  // Monitoring

  val OphanSwitch = Switch("Monitoring", "ophan",
    "Enables the new Ophan tracking javascript",
    safeState = On, never
  )

  val DiagnosticsLogging = Switch("Monitoring", "enable-diagnostics-logging",
    "If this switch is on, then js error reports and requests sent to the Diagnostics servers will be logged.",
    safeState = On, never
  )

  val MetricsSwitch = Switch("Monitoring", "enable-metrics-non-prod",
    "If this switch is on, then metrics will be pushed to cloudwatch on DEV and CODE",
    safeState = Off, never
  )

  val ScrollDepthSwitch = Switch("Monitoring", "scroll-depth",
    "Enables tracking and measurement of scroll depth",
    safeState = Off, never
  )

  val CssLogging = Switch("Monitoring", "css-logging",
    "If this is on, then a subset of clients will post css selector information for diagnostics.",
    safeState = Off, never
  )

  val ThirdPartyEmbedTracking = Switch("Monitoring", "third-party-embed-tracking",
    "Enables tracking on our off-site third party embedded content. Such as: videos on embed.theguardian.com.",
    safeState = Off, never
  )

  val FeedbackLink = Switch("Monitoring", "tech-feedback",
    "decide by now if it's worth keeping the link in the footer soliciting clicks for technical problems",
    safeState = Off, new LocalDate(2015, 4, 24)
  )

  // Features
  val InternationalEditionSwitch = Switch(
    "Feature",
    "international-edition",
    "International edition A/B test on",
    safeState = Off,
    sellByDate = new LocalDate(2015, 6, 1)
  )

  val FixturesAndResultsContainerSwitch = Switch(
    "Feature",
    "fixtures-and-results-container",
    "Fixtures and results container on football tag pages",
    safeState = On,
    sellByDate = never
  )

  val ImgixSwitch = Switch("Feature", "imgix",
    "If this switch is on, then images will be served via the third party image resizing service Imgix.com",
    safeState = Off, sellByDate = new LocalDate(2015, 4, 30)
  )

  val BecomeAMemberSwitch = Switch("Feature", "become-a-member",
    "If this switch is on the “Become a Member” button will be broken",
    safeState = Off, sellByDate = new LocalDate(2015, 4, 15)
  )

  val Hmtl5MediaCompatibilityCheck = Switch("Feature", "html-5-media-compatibility-check",
    "If switched on then will will infer the video player tech priority based on the video source codec",
    safeState = On, sellByDate = never)

  val OutbrainSwitch = Switch("Feature", "outbrain",
    "Enable the Outbrain content recommendation widget.",
    safeState = Off, sellByDate = never)

  val ForeseeSwitch = Switch("Feature", "foresee",
    "Enable Foresee surveys for a sample of our audience",
    safeState = Off, sellByDate = never)

  val GeoMostPopular = Switch("Feature", "geo-most-popular",
    "If this is switched on users then 'most popular' will be upgraded to geo targeted",
    safeState = On, sellByDate = never
  )

  val FontSwitch = Switch("Feature", "web-fonts",
    "If this is switched on then the custom Guardian web font will load.",
    safeState = On, sellByDate = never
  )

  val SearchSwitch = Switch("Feature", "google-search",
    "If this switch is turned on then Google search is added to the sections nav.",
    safeState = On, sellByDate = never
  )

  val IdentityProfileNavigationSwitch = Switch("Feature", "id-profile-navigation",
    "If this switch is on you will see the link in the topbar taking you through to the users profile or sign in..",
    safeState = On, sellByDate = never
  )

  val IdentitySocialOAuthSwitch = Switch("Feature", "id-social-oauth",
    "If this switch is on then social sign-in attempts will be directed to Identity OAuth app, rather than the Webapp.",
    safeState = Off, sellByDate = never
  )

  val FacebookAutoSigninSwitch = Switch("Feature", "facebook-autosignin",
    "If this switch is on then users who have previously authorized the guardian app in facebook and who have not recently signed out are automatically signed in.",
    safeState = Off, sellByDate = never
  )

  val FacebookShareUseTrailPicFirstSwitch = Switch("Feature", "facebook-shareimage",
    "Facebook shares try to use article trail picture image first when switched ON, or largest available image when switched OFF.",
    safeState = On, sellByDate = never
  )

  val FacebookAppLinksSwitch = Switch("Feature", "facebook-applinks",
    "If this switch is on then shared links on the facebook mobile app will be opened in the native app instead of the mobile browser",
    safeState = Off, sellByDate = new LocalDate(2015, 4, 30)
  )

  val IdentityFormstackSwitch = Switch("Feature", "id-formstack",
    "If this switch is on, formstack forms will be available",
    safeState = Off, sellByDate = never
  )

  val IdentityAvatarUploadSwitch = Switch("Feature", "id-avatar-upload",
    "If this switch is on, users can upload avatars on their profile page",
    safeState = Off, sellByDate = never
  )

  val EnhanceTweetsSwitch = Switch("Feature", "enhance-tweets",
    "If this switch is turned on then embedded tweets will be enhanced using Twitter's widgets.",
    safeState = Off, sellByDate = never
  )

  val EnhancedMediaPlayerSwitch = Switch("Feature", "enhanced-media-player",
    "If this is switched on then videos are enhanced using our JavaScript player",
    safeState = On, sellByDate = never
  )

  val MediaPlayerSupportedBrowsers = Switch("Feature", "media-player-supported-browsers",
    "If this is switched on then a message will be displayed to UAs not supported by our media player",
    safeState = On, sellByDate = never
  )

  val BreakingNewsSwitch = Switch("Feature", "breaking-news",
    "If this is switched on then the breaking news feed is requested and articles are displayed",
    safeState = Off, sellByDate = never
  )

  val WeatherSwitch = Switch("Feature", "weather",
    "If this is switched on then the weather component is displayed",
    safeState = Off, sellByDate = never
  )

  val HistoryTags = Switch("Feature", "history-tags",
    "If this is switched on then personalised history tags are shown in the meganav",
    safeState = Off, sellByDate = never
  )

  val IdentityBlockSpamEmails = Switch("Feature", "id-block-spam-emails",
    "If switched on, any new registrations with emails from ae blacklisted domin will be blocked",
    safeState = On, sellByDate = never)

  val QuizScoresService = Switch("Feature", "quiz-scores-service",
    "If switched on, the diagnostics server will provide a service to store quiz results in memcached",
    safeState = Off, sellByDate = new LocalDate(2015, 4, 16))

  val IdentityLogRegistrationsFromTor = Switch("Feature", "id-log-tor-registrations",
    "If switched on, any user registrations from a known tor esit node will be logged",
    safeState = On, sellByDate = never)

  // A/B Tests

  val ABIdentitySocialOAuth = Switch("A/B Tests", "ab-id-social-oauth",
    "Switch to direct users to OAuth social sign-in app.",
    safeState = Off, sellByDate = new LocalDate(2015, 4, 25)
  )

  val ABAcrossTheCountry = Switch("A/B Tests", "ab-across-the-country",
    "Tests container placement on the US front",
    safeState = Off, sellByDate = new LocalDate(2015, 4, 19)
  )

  val ABHighCommercialComponent = Switch("A/B Tests", "ab-high-commercial-component",
    "Switch for the High Commercial Component A/B test.",
    safeState = Off, sellByDate = never
  )

  val ABMtMaster = Switch("A/B Tests", "ab-mt-master",
    "Switch for the Sticky mpu test.",
    safeState = Off, sellByDate = new LocalDate(2015, 5, 11)
  )

  val ABMtTopBelowNav = Switch("A/B Tests", "ab-mt-top-below-nav",
    "Top above nav ad placed below nav.",
    safeState = Off, sellByDate = new LocalDate(2015, 5, 17)
  )

  val ABMtTopBelowFirstContainer = Switch("A/B Tests", "ab-mt-top-below-first-container",
    "Top above nav ad placed below first container.",
    safeState = Off, sellByDate = new LocalDate(2015, 5, 18)
  )

  val ABMtStickyNav = Switch("A/B Tests", "ab-mt-sticky-nav",
    "Top navigation and top ad slot are sticky.",
    safeState = Off, sellByDate = new LocalDate(2015, 4, 26)
  )

  val ABMtStickyBtm = Switch("A/B Tests", "ab-mt-sticky-btm",
    "Top ad slot is sticky at the bottom of page.",
    safeState = Off, sellByDate = new LocalDate(2015, 5, 26)
  )

  val ABHeatmap = Switch("A/B Tests", "ab-heatmap",
    "Switch for the UK Network Front heatmap test.",
    safeState = Off, sellByDate = new LocalDate(2015, 5, 24)
  )

  val ABAdBlockMessage = Switch("A/B Tests", "ab-ad-block",
    "Switch for the Adblock Message A/B test.",
    safeState = Off, sellByDate = new LocalDate(2015, 4, 27)
  )

<<<<<<< HEAD
  //TODO - change safestate  #
  val ABSaveForLaterSwitch = Switch("A/B Tests", "ab-save-for-later",
    "It this switch is turned on, user are able to save article. Turn off if the identity API barfs" ,
    safeState = Off, sellByDate = never
=======
  val ABLiveblogBlocksOnFronts = Switch("A/B Tests", "ab-liveblog-blocks-on-fronts",
    "Switch for the latest liveblog blocks on fronts A/B test.",
    safeState = Off, sellByDate = new LocalDate(2015, 4, 23)
>>>>>>> 321378fa
  )

  val FootballFeedRecorderSwitch = Switch("Feature", "football-feed-recorder",
    "If switched on then football matchday feeds will be recorded every minute",
    safeState = Off, sellByDate = never)

  val CrosswordSvgThumbnailsSwitch = Switch("Feature", "crossword-svg-thumbnails",
    "If switched on, crossword thumbnails will be accurate SVGs",
    safeState = Off, sellByDate = never
  )

  val SudokuSwitch = Switch("Feature", "sudoku",
    "If switched on, sudokus will be available",
    safeState = Off, sellByDate = never
  )

  val CricketScoresSwitch = Switch("Feature", "cricket-scores",
    "If switched on, cricket score and scorecard link will be displayed",
    safeState = Off, sellByDate = never
  )

  val StocksWidgetSwitch = Switch("Feature", "stocks-widget",
    "If switched on, a stocks widget will be displayed on the business front",
    safeState = On, sellByDate = never
  )

  val DiscussionAllPageSizeSwitch = Switch("Feature", "discussion-all-page-size",
    "If this is switched on then users will have the option to load all comments",
    safeState = Off, sellByDate = never
  )

  val MissingVideoEndcodingsJobSwitch = Switch("Feature", "check-for-missing-video-encodings",
    "If this switch is switched on then the job will run which will check all video content for missing encodings",
     safeState = Off, sellByDate = never
  )

  // Facia

  val ToolDisable = Switch("Facia", "facia-tool-disable",
    "If this is switched on then the fronts tool is disabled",
    safeState = Off, sellByDate = never
  )

  val ToolSparklines = Switch("Facia", "facia-tool-sparklines",
    "If this is switched on then the fronts tool renders images from sparklines.ophan.co.uk",
    safeState = Off, sellByDate = never
  )

  val ContentApiPutSwitch = Switch("Facia", "facia-tool-contentapi-put",
    "If this switch is on facia tool will PUT all collection changes to content api",
    safeState = Off, sellByDate = never
  )

  val FaciaToolPressSwitch = Switch("Facia", "facia-tool-press-front",
    "If this switch is on facia tool will press fronts on each change",
    safeState = Off, sellByDate = never
  )

  val FaciaToolDraftContent = Switch("Facia", "facia-tool-draft-content",
    "If this switch is on facia tool will offer draft content to editors, and press draft fronts from draft content ",
    safeState = On, sellByDate = never
  )

  val FaciaToolCachedContentApiSwitch = Switch("Facia", "facia-tool-cached-capi-requests",
    "If this switch is on facia tool will cache responses from the content API and use them on failure",
    safeState = On, sellByDate = never
  )

  val FrontPressJobSwitch = Switch("Facia", "front-press-job-switch",
    "If this switch is on then the jobs to push and pull from SQS will run",
    safeState = Off, sellByDate = never
  )

  val IphoneConfidence = Switch("Performance", "iphone-confidence",
    "If this switch is on then some beacons will be dropped to gauge iPhone confidence",
    safeState = Off, sellByDate = new LocalDate(2015, 4, 30)
  )

  val FaciaDynamoArchive = Switch("Facia", "facia-tool-dynamo-archive",
    "If this switch is on, facia-tool will directly archive to DynamoDB. When this is about to expire, please check the DB size.",
    safeState = Off, sellByDate = new LocalDate(2015, 8, 31)
  )

  def all: Seq[SwitchTrait] = Switch.allSwitches

  def grouped: List[(String, Seq[SwitchTrait])] = {
    val sortedSwitches = all.groupBy(_.group).map { case (key, value) => (key, value.sortBy(_.name)) }
    sortedSwitches.toList.sortBy(_._1)
  }
}

class SwitchBoardPlugin(app: Application) extends SwitchBoardAgent(Configuration)
class SwitchBoardAgent(config: GuardianConfiguration) extends Plugin with ExecutionContexts with Logging {

  def refresh() {
    log.info("Refreshing switches")
    WS.url(config.switches.configurationUrl).get() foreach { response =>
      response.status match {
        case 200 =>
          val nextState = Properties(response.body)

          for (switch <- Switches.all) {
            nextState.get(switch.name) foreach {
              case "on" => switch.switchOn()
              case "off" => switch.switchOff()
              case other => log.warn(s"Badly configured switch ${switch.name} -> $other")
            }
          }

        case _ => log.warn(s"Could not load switch config ${response.status} ${response.statusText}")
      }
    }
  }

  override def onStart() {
    Jobs.deschedule("SwitchBoardRefreshJob")
    Jobs.schedule("SwitchBoardRefreshJob", "0 * * * * ?") {
      refresh()
    }

    AkkaAsync {
      refresh()
    }
  }

  override def onStop() {
    Jobs.deschedule("SwitchBoardRefreshJob")
  }
}<|MERGE_RESOLUTION|>--- conflicted
+++ resolved
@@ -531,16 +531,14 @@
     safeState = Off, sellByDate = new LocalDate(2015, 4, 27)
   )
 
-<<<<<<< HEAD
-  //TODO - change safestate  #
   val ABSaveForLaterSwitch = Switch("A/B Tests", "ab-save-for-later",
     "It this switch is turned on, user are able to save article. Turn off if the identity API barfs" ,
     safeState = Off, sellByDate = never
-=======
+  )
+
   val ABLiveblogBlocksOnFronts = Switch("A/B Tests", "ab-liveblog-blocks-on-fronts",
     "Switch for the latest liveblog blocks on fronts A/B test.",
     safeState = Off, sellByDate = new LocalDate(2015, 4, 23)
->>>>>>> 321378fa
   )
 
   val FootballFeedRecorderSwitch = Switch("Feature", "football-feed-recorder",
