package conf

import com.gu.management.{ DefaultSwitch, Switchable }
import common._
import org.apache.commons.io.IOUtils
import java.util.Properties
import play.api.Plugin
import akka.actor.Cancellable
import scala.concurrent.duration.FiniteDuration
import scala.concurrent.duration._
import play.api.{ Application => PlayApp }
import com.gu.management.play.RequestMetrics
import play.api.libs.ws.{Response, WS}

object CommonSwitches {

  val AutoRefreshSwitch = DefaultSwitch("auto-refresh",
    "Enables auto refresh in pages such as live blogs and live scores. Turn off to help handle exceptional load.",
    initiallyOn = true)

  val FontSwitch = DefaultSwitch("web-fonts",
    "If this is switched on then the custom Guardian web font will load.",
    initiallyOn = true)

  val AudienceScienceSwitch = DefaultSwitch("audience-science",
    "If this switch is on the Audience Science will be enabled.",
    initiallyOn = true)

  val DoubleCacheTimesSwitch = DefaultSwitch("double-cache-times",
    "If this switch is turned on it doubles the cache time of every endpoint. Turn on to help handle exceptional load.",
    initiallyOn = false)

  val RelatedContentSwitch = DefaultSwitch("related-content",
    "If this switch is turned on then related content will show. Turn off to help handle exceptional load.",
    initiallyOn = true)

  val NetworkFrontAppealSwitch = DefaultSwitch("network-front-appeal",
    "Switch to show the appeal trailblock on the network front.",
    initiallyOn = false)

  val WitnessVideoSwitch = DefaultSwitch("witness-video",
    "Switch this switch off to disable witness video embeds.",
    initiallyOn = true)

  val ExperimentStoryModule01Switch = DefaultSwitch("experiment-story-module-01",
    "Enable storified articles.",
    initiallyOn = false)

  val StoryVersionBSwitch = DefaultSwitch("story-version-b",
    "Switch to enable version B of story page.",
    initiallyOn = false)

  val StoryFrontTrails = DefaultSwitch("story-front-trails",
    "Switch on to enable front trails for latest stories.",
    initiallyOn = false)

  val SocialSwitch = DefaultSwitch("social-icons",
    "If this switch is enabled the icons to popular social media sites will be displayed",
    initiallyOn = false)

  val SearchSwitch = DefaultSwitch("google-search",
    "If this switch is turned on then Google search is added to the sections nav",
    initiallyOn = false)

  val QuantcastSwitch = DefaultSwitch("quantcast",
    "If this switch is enabled the Quantcast audience segment web bug will be embedded in all responses",
    initiallyOn = false)

  val HomescreenSwitch = DefaultSwitch("homescreen",
    "If this switch is enabled the add-to-homescreen popup will plague iOS users",
    initiallyOn = false)

  val AdvertSwitch = DefaultSwitch("adverts",
    "If this switch is on OAS adverts will be enabled.",
    initiallyOn = true)

  val VideoAdvertSwitch = DefaultSwitch("video-adverts",
    "If this switch is on OAS video adverts will be enabled.",
    initiallyOn = false)

  val ABRelatedContentV2 = DefaultSwitch("ab-related-content-v2",
    "If this switch is on related content AB test will be enabled.",
    initiallyOn = false)

  val AustraliaFrontSwitch = DefaultSwitch("australia-front",
    "If this switch is on the australia front will be available",
    initiallyOn = false)

  val ABStoryFrontTrail = DefaultSwitch("ab-story-front-trail",
    "If this switch is on story front trail AB test will be enabled.",
    initiallyOn = false)
  
  val ImageServerSwitch = DefaultSwitch("image-server",
    "If this switch is on then i.guim.co.uk serve as our image host. Otherwise, images will come from static.guim.co.uk",
    initiallyOn = false)
  
  val SwipeNav = DefaultSwitch("swipe-nav",
    "If this switch is on then swipe navigation is enabled",
    initiallyOn = false)
  
  val SwipeNavOnClick = DefaultSwitch("swipe-nav-on-click",
    "If this switch is also on then swipe navigation on clicks is enabled",
    initiallyOn = false)
  
  val all: Seq[Switchable] = Seq(
<<<<<<< HEAD
    AutoRefreshSwitch,
    FontSwitch,
    AudienceScienceSwitch,
    DoubleCacheTimesSwitch,
    RelatedContentSwitch,
    NetworkFrontAppealSwitch,
    WitnessVideoSwitch,
    ExperimentStoryModule01Switch,
    StoryVersionBSwitch,
    StoryFrontTrails,
    SocialSwitch,
    SearchSwitch,
    QuantcastSwitch,
    HomescreenSwitch,
    OptimizelySwitch,
    AdvertSwitch,
    VideoAdvertSwitch,
    ABRelatedContentV2,
    AustraliaFrontSwitch,
    ABStoryFrontTrail,
    ImageServerSwitch,
    SwipeNav,
    SwipeNavOnClick
=======
    FontSwitch, AutoRefreshSwitch, AudienceScienceSwitch, DoubleCacheTimesSwitch,
    RelatedContentSwitch, NetworkFrontAppealSwitch,
    ExperimentStoryModule01Switch, StoryVersionBSwitch, StoryFrontTrails, SocialSwitch,
    SearchSwitch, QuantcastSwitch, HomescreenSwitch, AdvertSwitch,
    VideoAdvertSwitch, ImageServerSwitch, ABRelatedContentV2, ABStoryFrontTrail,
    AustraliaFrontSwitch
>>>>>>> 091d0942
  )
}

class SwitchBoardAgent(config: GuardianConfiguration, val switches: Seq[Switchable]) extends AkkaSupport with Logging with Plugin {

  val configUrl = config.switches.configurationUrl

  private lazy val schedule = play_akka.scheduler.every(Duration(1, MINUTES), initialDelay = Duration(5, SECONDS)) {
    refresh()
  }

  def refresh() {
    log.info("Refreshing switches")
    WS.url(configUrl).get().foreach{ response =>
      response.status match {
        case 200 =>
          val properties = new Properties()
          properties.load(IOUtils.toInputStream(response.body))
          switches.foreach { switch =>
            Option(properties.getProperty(switch.name)).map {
              case "on" => switch.switchOn()
              case "off" => switch.switchOff()
              case other => log.warn(s"Badly configured switch ${switch.name} -> $other")
            }
          }
        case _ => log.warn(s"Could not load switch config ${response.status} ${response.statusText}")
      }
    }
  }

  override def onStart() = schedule

  override def onStop() = schedule.cancel()
}<|MERGE_RESOLUTION|>--- conflicted
+++ resolved
@@ -103,7 +103,6 @@
     initiallyOn = false)
   
   val all: Seq[Switchable] = Seq(
-<<<<<<< HEAD
     AutoRefreshSwitch,
     FontSwitch,
     AudienceScienceSwitch,
@@ -118,7 +117,6 @@
     SearchSwitch,
     QuantcastSwitch,
     HomescreenSwitch,
-    OptimizelySwitch,
     AdvertSwitch,
     VideoAdvertSwitch,
     ABRelatedContentV2,
@@ -127,14 +125,6 @@
     ImageServerSwitch,
     SwipeNav,
     SwipeNavOnClick
-=======
-    FontSwitch, AutoRefreshSwitch, AudienceScienceSwitch, DoubleCacheTimesSwitch,
-    RelatedContentSwitch, NetworkFrontAppealSwitch,
-    ExperimentStoryModule01Switch, StoryVersionBSwitch, StoryFrontTrails, SocialSwitch,
-    SearchSwitch, QuantcastSwitch, HomescreenSwitch, AdvertSwitch,
-    VideoAdvertSwitch, ImageServerSwitch, ABRelatedContentV2, ABStoryFrontTrail,
-    AustraliaFrontSwitch
->>>>>>> 091d0942
   )
 }
 
