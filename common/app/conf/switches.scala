--- conflicted
+++ resolved
@@ -234,13 +234,9 @@
     LightboxGalleriesSwitch,
     IdentityProfileNavigationSwitch,
     LiveCricketSwitch,
-<<<<<<< HEAD
-    ABLightboxGalleries
-=======
     ABLightboxGalleries,
     FilmFrontFacia,
     AdSlotImpressionStatsSwitch
->>>>>>> 48d62b5c
   )
 
   val grouped: List[(String, Seq[Switch])] = all.toList stableGroupBy { _.group }
