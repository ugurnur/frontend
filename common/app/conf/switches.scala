--- conflicted
+++ resolved
@@ -413,11 +413,6 @@
     GeoMostPopular,
     SeoEscapeFootballJsonPathLikeValuesSwitch,
     FaciaToolCachedContentApiSwitch,
-<<<<<<< HEAD
-    FaciaToolDraftPressSwitch,
-=======
-    FaciaToolCachedZippingContentApiSwitch,
->>>>>>> 000b5faf
     FaciaToolDraftContent,
     GuShiftCookieSwitch,
     ABHighCommercialComponent,
