--- conflicted
+++ resolved
@@ -400,7 +400,7 @@
   )
 
   val FeaturesAutoContainerSwitch = Switch("Facia Switches", "facia-features-auto-container",
-    "If this switch is turned on, the features auto container has the right to live.",
+    "If this switch is on, the features auto container has the right to live.",
     safeState = Off, sellByDate = new DateMidnight(2014, 6, 15)
   )
 
@@ -476,12 +476,8 @@
     TagLinkingSwitch,
     ABHeaderSearchText,
     ABHighRelevanceCommercialComponent,
-<<<<<<< HEAD
+    SmartBannerSwitch,
     FeaturesAutoContainerSwitch
-=======
-    SmartBannerSwitch,
-    NewFeaturesContainerSwitch
->>>>>>> 5fb67c18
   )
 
   val grouped: List[(String, Seq[Switch])] = all.toList stableGroupBy { _.group }
