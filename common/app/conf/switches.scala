--- conflicted
+++ resolved
@@ -127,16 +127,6 @@
     exposeClientSide = false
   )
 
-  val TributeSwitch = Switch(
-    "Feature",
-    "ar-tribute",
-    "If switched on will display the Alana tribute.",
-    safeState = Off,
-    sellByDate = new LocalDate(2015, 6, 5),
-    exposeClientSide = false
-  )
-
-<<<<<<< HEAD
   val IncludeBuildNumberInMemcachedKey = Switch(
     "Performance",
     "memcached-build-number",
@@ -146,8 +136,6 @@
     exposeClientSide = false
   )
 
-=======
->>>>>>> dcebaa8a
   val AutoRefreshSwitch = Switch(
     "Performance",
     "auto-refresh",
@@ -731,8 +719,6 @@
     exposeClientSide = true
   )
 
-<<<<<<< HEAD
-=======
   val TaboolaSwitch = Switch(
     "Feature",
     "taboola",
@@ -742,7 +728,6 @@
     exposeClientSide = true
   )
 
->>>>>>> dcebaa8a
   val ForeseeSwitch = Switch(
     "Feature",
     "foresee",
