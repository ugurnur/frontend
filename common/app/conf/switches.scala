--- conflicted
+++ resolved
@@ -291,40 +291,11 @@
     safeState = Off, sellByDate = endOfQ4
   )
 
-<<<<<<< HEAD
-<<<<<<< HEAD
-  val ABCommercialInArticleDesktop = Switch("A/B Tests", "ab-commercial-in-articles-desktop",
-    "If this is on an AB test inserts commercial components in the inline and MPU advert slots (scope to desktop)",
-    safeState = Off, sellByDate = new DateMidnight(2014, 1, 28)
-  )
-
-  val ABCommercialInArticleMobile = Switch("A/B Tests", "ab-commercial-in-articles-mobile",
-    "If this is on an AB test inserts commercial components in the inline and MPU advert slots (scope to mobile browsers)",
-    safeState = Off, sellByDate = new DateMidnight(2014, 1, 28)
-  )
-
-  val ABChartbeatDesktop = Switch("A/B Tests", "ab-chartbeat-desktop",
-    "This enables Chartbeat tracking on the site. ",
-    safeState = Off, sellByDate = new DateMidnight(2014, 1, 24)
-  )
-
-  val ABEmailSignup = Switch("A/B Tests", "ab-email-signup",
-    "If this is switched on an AB test runs to test article page email signups",
-    safeState = Off, sellByDate = new DateMidnight(2014, 1, 24)
-  )
-
-=======
->>>>>>> baa88878
   val ABGravityRecommendations = Switch("A/B Tests", "ab-gravity-recommendations",
     "Enables gravity beacon code on the site",
     safeState = Off, sellByDate = new DateMidnight(2014, 2, 24)
   )
 
-<<<<<<< HEAD
-=======
->>>>>>> origin/master
-=======
->>>>>>> baa88878
   val TagLinking = Switch("Feature Switches", "tag-linking",
     "If this is switched on articles that have no in body links will auto link to their tags where possible",
     safeState = Off, sellByDate = endOfQ4 
@@ -423,18 +394,7 @@
     IdentityEthicalAwardsSwitch,
     IdentityFilmAwardsSwitch,
     ABAa,
-<<<<<<< HEAD
-<<<<<<< HEAD
-    ABCommercialInArticleDesktop,
-    ABCommercialInArticleMobile,
-    ABChartbeatDesktop,
     ABGravityRecommendations,
-    ABEmailSignup,
-=======
->>>>>>> origin/master
-=======
-    ABGravityRecommendations,
->>>>>>> baa88878
     NetworkFrontUkAlpha,
     NetworkFrontUsAlpha,
     NetworkFrontAuAlpha,
