package conf

import com.gu.management.{ DefaultSwitch, Switchable }
import common._
import implicits.Collections
import play.api.Plugin
import play.api.libs.ws.WS

sealed trait SwitchState
case object On extends SwitchState
case object Off extends SwitchState

case class Switch(group: String, name: String, description: String, safeState: SwitchState) extends Switchable {
  val delegate = DefaultSwitch(name, description, initiallyOn = safeState == On)

  def isSwitchedOn: Boolean = delegate.isSwitchedOn

  def switchOn() {
    if (isSwitchedOff) {
      delegate.switchOn()
    }
  }
  def switchOff() {
    if (isSwitchedOn) {
      delegate.switchOff()
    }
  }
}

object Switches extends Collections {

  // Switch names can be letters numbers and hyphens only


  // Load Switches

  val AutoRefreshSwitch = Switch("Performance Switches", "auto-refresh",
    "Enables auto refresh in pages such as live blogs and live scores. Turn off to help handle exceptional load.",
    safeState = Off)

  val DoubleCacheTimesSwitch = Switch("Performance Switches", "double-cache-times",
    "Doubles the cache time of every endpoint. Turn on to help handle exceptional load.",
    safeState = On)

  val RelatedContentSwitch = Switch("Performance Switches", "related-content",
    "If this switch is turned on then related content will show. Turn off to help handle exceptional load.",
    safeState = On)

  val CssFromStorageSwitch = Switch("Performance Switches", "css-from-storage",
    "If this switch is on CSS will be cached in users localStorage and read from there on subsequent requests.",
    safeState = Off)

  val ElasticSearchSwitch = Switch("Performance Switches", "elastic-search-content-api",
    "If this switch is on then (parts of) the application will use the Elastic Search content api",
    safeState = On)

  val EditionRedirectLoggingSwitch = Switch("Performance Switches", "edition-redirect-logging",
    "If this switch is on, then extra logging will be done for edition redirects.",
    safeState = Off
  )

  // Advertising Switches

  val AdvertSwitch = Switch("Advertising", "adverts",
    "If this switch is on then OAS adverts will be loaded with JavaScript.",
    safeState = On)

  val VideoAdvertSwitch = Switch("Advertising", "video-adverts",
    "If this switch is on then OAS video adverts will be loaded with JavaScript.",
    safeState = Off)

  val iPhoneAppSwitch = Switch("Advertising", "iphone-app",
    "If this switch is on then the iPhone app upsell will be enabled.",
    safeState = Off)


  // Analytics Switches

  val AudienceScienceSwitch = Switch("Analytics", "audience-science",
    "If this switch is on the Audience Science will be enabled.",
    safeState = Off)

  val AdDwellTimeLoggerSwitch = Switch("Analytics", "ad-dwell-times-logging",
    "If this is on the in-view advert tracker will log some data to the Play logs",
    safeState = On)

  val QuantcastSwitch = Switch("Analytics", "quantcast",
    "Enable the Quantcast audience segment tracking.",
    safeState = Off)

  val AdSlotImpressionStatsSwitch = Switch("Analytics", "adslot-impression-stats",
    "Track when adslots (and possible ad slots) are scrolled into view.",
    safeState = Off)

  val LiveStatsSwitch = Switch("Analytics", "live-stats",
    "Turns on our real-time KPIs",
    safeState = On)

  val UserzoomSwitch = Switch("Analytics", "userzoom",
    "Turns on userzoom survey popups",
    safeState = Off)

  // Discussion Switches

  val DiscussionSwitch = Switch("Discussion", "discussion",
    "If this switch is on, comments are displayed on articles.",
    safeState = Off)

  val DiscussionCommentRecommend = Switch("Discussion", "discussion-comment-recommend",
    "If this switch is on, users can recommend comments",
    safeState = Off)

  val DiscussionPostCommentSwitch = Switch("Discussion", "discussion-post-comment",
    "If this switch is on, users will be able to post comments",
    safeState = Off)

  val DiscussionTopCommentsSwitch = Switch("Discussion", "discussion-top-comments",
    "If this switch is on, users will see top comments if there are any",
    safeState = Off)

  // Open

  val OpenCtaSwitch = Switch("Open", "open-cta",
    "If this switch is on, will see a CTA to comments on the right hand side",
    safeState = Off)


  // Swipe Switches

  val SwipeNav = Switch("Swipe Navigation", "swipe-nav",
    "If this switch is on then swipe navigation is enabled.",
    safeState = Off)

  val SwipeNavOnClick = Switch("Swipe Navigation", "swipe-nav-on-click",
    "If this switch is also on then swipe navigation on clicks is enabled.",
    safeState = Off)

  // Feature Switches

  val ReleaseMessageSwitch = Switch("Feature Switches", "release-message",
    "If this is switched on users will be messaged that they are inside the alpha/beta/whatever release",
    safeState = Off)


  val FontSwitch = Switch("Feature Switches", "web-fonts",
    "If this is switched on then the custom Guardian web font will load.",
    safeState = Off)

  val NetworkFrontAppealSwitch = Switch("Feature Switches", "network-front-appeal",
    "Switch to show the appeal trailblock on the network front.",
    safeState = Off)

  val WitnessVideoSwitch = Switch("Feature Switches", "witness-video",
    "Switch this switch off to disable witness video embeds.",
    safeState = Off)

  val SocialSwitch = Switch("Feature Switches", "social-icons",
    "Enable the social media share icons (Facebook, Twitter etc.)",
    safeState = Off)

  val SearchSwitch = Switch("Feature Switches", "google-search",
    "If this switch is turned on then Google search is added to the sections nav.",
    safeState = Off)

  val AustraliaFrontSwitch = Switch("Feature Switches", "australia-front",
    "If this switch is on the australia front will be available. Otherwise it will 404.",
    safeState = Off)

  val LocalNavSwitch = Switch("Feature Switches", "local-nav",
    "If this switch is on, a secondary local nav is shown.",
    safeState = Off)

  val LightboxGalleriesSwitch = Switch("Feature Switches", "lightbox-galleries",
    "If this switch is on, galleries open in a lightbox.",
    safeState = On)

  val IdentityProfileNavigationSwitch = Switch("Feature Switches", "id-profile-navigation",
    "If this switch is on you will see the link in the topbar taking you through to the users profile or sign in..",
    safeState = On)

  val ExternalLinksCardsSwitch = Switch("Feature Switches", "external-links-cards",
    "If this switch is on, external links are turned into cards in body content on wide viewports.",
    safeState = Off)

  val LiveSummarySwitch = Switch("Feature Switches", "live-summary",
    "If this is switched on the live events will show a summary at the beginning of the page on mobile next to the article on wider devices.",
    safeState = Off)

  val ShowUnsupportedEmbedsSwitch = Switch("Feature Switches", "unsupported-embeds",
    "If this is switched on then unsupported embeds will be included in article bodies.",
    safeState = Off)

  val ArticleKeywordsSwitch = Switch("Feature Switches", "article-keywords",
    "If this is switched on then keywords will be shown at the end of articles.",
    safeState = Off)

  val ClientSideErrorSwitch = Switch("Feature Switches", "client-side-errors",
    "If this is switch on the the browser will log JavaScript errors to the server (via a beacon)",
    safeState = Off)

  val FacebookAutoSigninSwitch = Switch("Feature Switches", "facebook-autosignin",
    "If this switch is on then users who have previously authorized the guardian app in facebook and who have not recently signed out are automatically signed in.",
    safeState = Off)

  val IdentityFormstackSwitch = Switch("Feature Switches", "id-formstack",
    "If this switch is on, formstack forms will be available",
    safeState = Off)

  // A/B Test Switches

  val ABAa = Switch("A/B Tests", "ab-abcd",
    "If this is switched on an AA test runs to prove the assignment of users in to segments is working reliably.",
    safeState = Off)

  val ABAlphaComm = Switch("A/B Tests", "ab-alpha-comm",
    "If this is switched on an AB test runs to trial new advertising user experiences and commercial models",
    safeState = Off)
  
  val ABCommercialInArticle = Switch("A/B Tests", "ab-commercial-in-articles",
    "If this is on an AB test inserts commercial components in the inline and MPU advert slots",
    safeState = On)

  val ABMobileFacebookAutosignin = Switch("A/B Tests", "ab-mobile-facebook-autosignin",
    "If this is switched on an AB test runs to test facebook autosignin for mobile users",
   safeState = Off)

  val ABOnwardIntrusive = Switch("A/B Tests", "ab-onward-intrusive",
    "If this is switched on an AB test runs to test intrusive onward components",
    safeState = Off)

  val ABOnwardHighlightsPanel = Switch("A/B Tests", "ab-onward-highlights-panel",
    "If this is switched on an AB test runs to test onward highlights panel",
    safeState = Off)

  val ABRightPopular = Switch("A/B Tests", "ab-right-popular",
    "If this is switched on an AB test runs to trail a right hand side most popular component",
    safeState = Off)

  val ABRightPopularControl = Switch("A/B Tests", "ab-right-popular-control",
    "If this is switched on an AB test runs as a control variant for right most popular",
    safeState = Off)

  // Sport Switch

  val LiveCricketSwitch = Switch("Live Cricket", "live-cricket",
    "If this is switched on the live cricket blocks are added to cricket articles, cricket tag and sport front.",
    safeState = Off)

  // Dummy Switch

  val IntegrationTestSwitch = Switch("Unwired Test Switch", "integration-test-switch",
    "Switch that is only used while running tests. You never need to change this switch.",
    safeState = Off)

  val UkAlphaSwitch = Switch("Facia", "facia-uk-alpha",
    "If this is switched on then UK-Alpha will be served for requests with the cookie GU_UK_ALPHA",
    safeState = Off
  )

  // Image Switch

  val ServeWebPImagesSwitch = Switch("Image Server", "serve-webp-images",
    "If this is switched on the Image server will use the webp format when requested.",
    safeState = On)

  val ImageServerSwitch = Switch("Image Server", "image-server",
    "If this switch is on images will be served off i.guim.co.uk (dynamic image host).",
    safeState = On)

  val all: List[Switch] = List(
    AutoRefreshSwitch,
    DoubleCacheTimesSwitch,
    RelatedContentSwitch,
    AdvertSwitch,
    VideoAdvertSwitch,
    AudienceScienceSwitch,
    QuantcastSwitch,
    DiscussionSwitch,
    DiscussionPostCommentSwitch,
    DiscussionTopCommentsSwitch,
    OpenCtaSwitch,
    SwipeNav,
    SwipeNavOnClick,
    FontSwitch,
    NetworkFrontAppealSwitch,
    WitnessVideoSwitch,
    SocialSwitch,
    SearchSwitch,
    ImageServerSwitch,
    ReleaseMessageSwitch,
    AustraliaFrontSwitch,
    IntegrationTestSwitch,
    iPhoneAppSwitch,
    ClientSideErrorSwitch,
    LocalNavSwitch,
    LightboxGalleriesSwitch,
    IdentityProfileNavigationSwitch,
    ExternalLinksCardsSwitch,
    LiveSummarySwitch,
    LiveCricketSwitch,
    LiveStatsSwitch,
    UserzoomSwitch,
    AdSlotImpressionStatsSwitch,
    CssFromStorageSwitch,
    ElasticSearchSwitch,
    ShowUnsupportedEmbedsSwitch,
    ServeWebPImagesSwitch,
    ArticleKeywordsSwitch,
    EditionRedirectLoggingSwitch,
    FacebookAutoSigninSwitch,
    IdentityFormstackSwitch,
    ABAa,
    ABOnwardIntrusive,
    ABOnwardHighlightsPanel,
    ABAlphaComm,
<<<<<<< HEAD
    ABCommercialInArticle,
    ABRightMostPopularControl,
=======
    ABRightPopularControl,
>>>>>>> 06996dc8
    ABMobileFacebookAutosignin,
    ABRightPopular,
    AdDwellTimeLoggerSwitch,
    UkAlphaSwitch
  )

  val grouped: List[(String, Seq[Switch])] = all.toList stableGroupBy { _.group }
}


class SwitchBoardAgent(config: GuardianConfiguration) extends Plugin with ExecutionContexts with Logging {

  def refresh() {
    log.info("Refreshing switches")
    WS.url(config.switches.configurationUrl).get() foreach { response =>
      response.status match {
        case 200 =>
          val nextState = Properties(response.body)

          for (switch <- Switches.all) {
            nextState.get(switch.name) foreach {
              case "on" => switch.switchOn()
              case "off" => switch.switchOff()
              case other => log.warn(s"Badly configured switch ${switch.name} -> $other")
            }
          }

        case _ => log.warn(s"Could not load switch config ${response.status} ${response.statusText}")
      }
    }
  }

  override def onStart() {
    Jobs.deschedule("SwitchBoardRefreshJob")
    Jobs.schedule("SwitchBoardRefreshJob", "0 * * * * ?") {
      refresh()
    }

    refresh()
  }

  override def onStop() {
    Jobs.deschedule("SwitchBoardRefreshJob")
  }
}<|MERGE_RESOLUTION|>--- conflicted
+++ resolved
@@ -313,12 +313,8 @@
     ABOnwardIntrusive,
     ABOnwardHighlightsPanel,
     ABAlphaComm,
-<<<<<<< HEAD
     ABCommercialInArticle,
-    ABRightMostPopularControl,
-=======
     ABRightPopularControl,
->>>>>>> 06996dc8
     ABMobileFacebookAutosignin,
     ABRightPopular,
     AdDwellTimeLoggerSwitch,
