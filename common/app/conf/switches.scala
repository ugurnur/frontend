package conf

import common._
import conf.Configuration.environment
import org.joda.time._
import play.api.Play.current
import play.api.libs.ws.WS
import play.api.{Application, Plugin}

sealed trait SwitchState
case object On extends SwitchState
case object Off extends SwitchState

trait SwitchTrait extends Switchable with Initializable[SwitchTrait] {
  val group: String
  val name: String
  val description: String
  val safeState: SwitchState
  val sellByDate: LocalDate
  val availableToJavaScript: Boolean

  val delegate = DefaultSwitch(name, description, initiallyOn = safeState == On)

  def isSwitchedOn: Boolean = delegate.isSwitchedOn && new LocalDate().isBefore(sellByDate)

  def switchOn() {
    if (isSwitchedOff) {
      delegate.switchOn()
    }
    initialized(this)
  }
  def switchOff() {
    if (isSwitchedOn) {
      delegate.switchOff()
    }
    initialized(this)
  }

  def daysToExpiry = Days.daysBetween(new DateTime(), sellByDate.toDateTimeAtStartOfDay).getDays

  def expiresSoon = daysToExpiry < 7

  def hasExpired = daysToExpiry == 0

  Switch.switches.send(this :: _)
}

case class Switch(
  group: String,
  name: String,
  description: String,
  safeState: SwitchState,
  sellByDate: LocalDate,
  availableToJavaScript: Boolean
) extends SwitchTrait

case class TimerSwitch(
  group: String,
  name: String,
  description: String,
  safeState: SwitchState,
  sellByDate: LocalDate,
  activePeriods: Seq[Interval],
  availableToJavaScript: Boolean
) extends SwitchTrait with Logging {

  def isSwitchedOnAndActive: Boolean = {
    val active = activePeriods.exists(_.containsNow())
    isSwitchedOn && (environment.isNonProd || active)
  }
}

object Switch {
  val switches = AkkaAgent[List[SwitchTrait]](Nil)
  def allSwitches: Seq[SwitchTrait] = switches.get()
}

object Switches {

  // Switch names can be letters numbers and hyphens only

  lazy val never = new LocalDate(2100, 1, 1)

  // Performance
  val LazyLoadContainersSwitch = Switch(
    "Performance",
    "lazy-load-containers",
    "If this switch is on, containers past the 8th will be lazily loaded on mobile and tablet",
    safeState = Off,
    sellByDate = never,
    availableToJavaScript = true
  )

  val TagPageSizeSwitch = Switch(
    "Performance",
    "tag-page-size",
    "If this switch is on then we will request more items for larger tag pages",
    safeState = Off,
    sellByDate = never,
    availableToJavaScript = false
  )

  val CircuitBreakerSwitch = Switch(
    "Performance",
    "circuit-breaker",
    "If this switch is switched on then the Content API circuit breaker will be operational",
    safeState = Off,
    sellByDate = never,
    availableToJavaScript = false
  )

  val MemcachedSwitch = Switch(
    "Performance",
    "memcached-action",
    "If this switch is switched on then the MemcacheAction will be operational",
    safeState = On,
    sellByDate = never,
    availableToJavaScript = false
  )

  val MemcachedFallbackSwitch = Switch(
    "Performance",
    "memcached-fallback",
    "If this switch is switched on then the MemcachedFallback will be operational",
    safeState = Off,
    sellByDate = never,
    availableToJavaScript = false
  )

  val IncludeBuildNumberInMemcachedKey = Switch(
    "Performance",
    "memcached-build-number",
    "If this switch is switched on then the MemcacheFilter will include the build number in the cache key",
    safeState = Off,
    sellByDate = never,
    availableToJavaScript = false
  )

  val EnableOauthOnPreview = Switch(
    "Performance",
    "enable-oauth-on-preview",
    "If this switch is switched on then the preview server requires login",
    safeState = On,
    sellByDate = new LocalDate(2015, 5, 31),
    availableToJavaScript = false
  )

  val PreviewAuthByCookie = Switch(
    "Performance",
    "preview-auth-by-cookie",
    "If this switch is switched on then preview auth will be lengthened by a cookie",
    safeState = Off,
    sellByDate = new LocalDate(2015, 5, 31),
    availableToJavaScript = false
  )

  val AutoRefreshSwitch = Switch(
    "Performance",
    "auto-refresh",
    "Enables auto refresh in pages such as live blogs and live scores. Turn off to help handle exceptional load.",
    safeState = Off,
    sellByDate = never,
    availableToJavaScript = true
  )

  val DoubleCacheTimesSwitch = Switch(
    "Performance",
    "double-cache-times",
    "Doubles the cache time of every endpoint. Turn on to help handle exceptional load.",
    safeState = On,
    sellByDate = never,
    availableToJavaScript = false
  )

  val RelatedContentSwitch = Switch(
    "Performance",
    "related-content",
    "If this switch is turned on then related content will show. Turn off to help handle exceptional load.",
    safeState = On,
    sellByDate = never,
    availableToJavaScript = true
  )

  val RichLinkSwitch = Switch(
    "Performance",
    "rich-links",
    "If this switch is turned off then rich links will not be shown. Turn off to help handle exceptional load.",
    safeState = On,
    sellByDate = never,
    availableToJavaScript = false
  )

  val InlineCriticalCss = Switch(
    "Performance",
    "inline-critical-css",
    "If this switch is on critical CSS will be inlined into the head of the document.",
    safeState = On,
    sellByDate = never,
    availableToJavaScript = false
  )

  val AsyncCss = Switch(
    "Performance",
    "async-css",
    "If this switch is on CSS will be loaded with media set to 'only x' and updated to 'all' when the stylesheet " +
      "has loaded using javascript. Disabling it will use standard link elements.",
    safeState = On,
    sellByDate = never,
    availableToJavaScript = false
  )

  val ShowAllArticleEmbedsSwitch = Switch(
    "Performance",
    "show-all-embeds",
    "If switched on then all embeds will be shown inside article bodies",
    safeState = On,
    sellByDate = never,
    availableToJavaScript = false
  )

  val ExternalVideoEmbeds = Switch(
    "Performance",
    "external-video-embeds",
    "If switched on then we will accept and display external video views",
    safeState = Off,
    sellByDate = never,
    availableToJavaScript = true
  )

  val DiscussionSwitch = Switch(
    "Performance",
    "discussion",
    "If this switch is on, comments are displayed on articles. Turn this off if the Discussion API is blowing up.",
    safeState = On,
    sellByDate = never,
    availableToJavaScript = true
  )

  val DiscussionPageSizeSwitch = Switch(
    "Performance",
    "discussion-page-size",
    "If this is switched on then users will have the option to change their discussion page size",
    safeState = Off,
    sellByDate = never,
    availableToJavaScript = true
  )

  val OpenCtaSwitch = Switch(
    "Performance",
    "open-cta",
    "If this switch is on, will see a CTA to comments on the right hand side. Turn this off if the Open API " +
      "is blowing up.",
    safeState = Off,
    sellByDate = never,
    availableToJavaScript = true
  )

  val ImageServerSwitch = Switch(
    "Performance",
    "image-server",
    "If this switch is on images will be served off i.guim.co.uk (dynamic image host).",
    safeState = On,
    sellByDate = never,
    availableToJavaScript = false
  )

  val PngResizingSwitch = Switch(
    "Performance",
    "png-resizing",
    "If this switch is on png images will be resized via the png-resizing server",
    safeState = Off,
    sellByDate = never,
    availableToJavaScript = false
  )

  // Commercial
<<<<<<< HEAD
  val OphanViewIdSwitch = Switch(
    "Commercial",
    "ophan-view-id",
    "Depeneding on ophan to pass view ID to the gdf targeting",
    safeState = On,
    sellByDate = new LocalDate(2015, 5, 31),
    availableToJavaScript = true
  )

  val DfpCachingSwitch = Switch(
    "Commercial",
    "dfp-caching",
=======
  val DfpCachingSwitch = Switch("Commercial", "dfp-caching",
>>>>>>> 00002aba
    "Have Admin will poll DFP to precache adserving data.",
    safeState = On,
    sellByDate = never,
    availableToJavaScript = false
  )

  val CommercialSwitch = Switch(
    "Commercial",
    "commercial",
    "If this switch is OFF, no calls will be made to the ad server. BEWARE!",
    safeState = On,
    sellByDate = never,
    availableToJavaScript = false
  )

  val StandardAdvertsSwitch = Switch(
    "Commercial",
    "standard-adverts",
    "Display 'standard' adverts, e.g. top banner ads, inline ads, MPUs, etc.",
    safeState = On,
    sellByDate = never,
    availableToJavaScript = true
  )

  val CommercialComponentsSwitch = Switch(
    "Commercial",
    "commercial-components",
    "Display commercial components, e.g. jobs, soulmates.",
    safeState = On,
    sellByDate = never,
    availableToJavaScript = true
  )

  val VideoAdvertsSwitch = Switch(
    "Commercial",
    "video-adverts",
    "Show adverts on videos.",
    safeState = On,
    sellByDate = never,
    availableToJavaScript = true
  )

  val VpaidAdvertsSwitch = Switch(
    "Commercial",
    "vpaid-adverts",
    "Turns on support for vpaid-format adverts on videos.",
    safeState = Off,
    sellByDate = never,
    availableToJavaScript = true
  )

  val SponsoredSwitch = Switch(
    "Commercial",
    "sponsored",
    "Show sponsored badges, logos, etc.",
    safeState = On,
    sellByDate = never,
    availableToJavaScript = true
  )

  val LiveblogAdvertsSwitch = Switch(
    "Commercial",
    "liveblog-adverts",
    "Show inline adverts on liveblogs",
    safeState = Off,
    sellByDate = never,
    availableToJavaScript = true
  )

  val AudienceScienceSwitch = Switch(
    "Commercial",
    "audience-science",
    "If this switch is on, Audience Science segments will be used to target ads.",
    safeState = Off,
    sellByDate = never,
    availableToJavaScript = true
  )

  val AudienceScienceGatewaySwitch = Switch(
    "Commercial",
    "audience-science-gateway",
    "If this switch is on, Audience Science Gateway segments will be used to target ads.",
    safeState = Off,
    sellByDate = never,
    availableToJavaScript = true
  )

  val CriteoSwitch = Switch(
    "Commercial",
    "criteo",
    "If this switch is on, Criteo segments will be used to target ads.",
    safeState = Off,
    sellByDate = never,
    availableToJavaScript = true
  )

  val ImrWorldwideSwitch = Switch(
    "Commercial",
    "imr-worldwide",
    "Enable the IMR Worldwide audience segment tracking.",
    safeState = Off,
    sellByDate = never,
    availableToJavaScript = true
  )

  val KruxSwitch = Switch(
    "Commercial",
    "krux",
    "Enable Krux Control Tag",
    safeState = Off,
    sellByDate = never,
    availableToJavaScript = true
  )

  val RemarketingSwitch = Switch(
    "Commercial",
    "remarketing",
    "Enable Remarketing tracking",
    safeState = Off,
    sellByDate = never,
    availableToJavaScript = true
  )

  val TravelOffersFeedSwitch = Switch(
    "Commercial",
    "gu-travel-offers",
    "If this switch is on, commercial components will be fed by travel offer feed.",
    safeState = Off,
    sellByDate = never,
    availableToJavaScript = false
  )

  val JobFeedSwitch = Switch(
    "Commercial",
    "gu-jobs",
    "If this switch is on, commercial components will be fed by job feed.",
    safeState = Off,
    sellByDate = never,
    availableToJavaScript = false
  )

  val MembersAreaSwitch = Switch(
    "Commercial",
    "gu-members-area",
    "If this switch is on, content flagged with membershipAccess will be protected",
    safeState = On,
    sellByDate = new LocalDate(2015, 8, 30),
    availableToJavaScript = false
  )

  val MasterclassFeedSwitch = Switch(
    "Commercial",
    "gu-masterclasses",
    "If this switch is on, commercial components will be fed by masterclass feed.",
    safeState = Off,
    sellByDate = never,
    availableToJavaScript = false
  )

  val SoulmatesFeedSwitch = Switch(
    "Commercial",
    "gu-soulmates",
    "If this switch is on, commercial components will be fed by soulmates feed.",
    safeState = Off,
    sellByDate = never,
    availableToJavaScript = false
  )

  val MoneysupermarketFeedsSwitch = Switch(
    "Commercial",
    "moneysupermarket",
    "If this switch is on, commercial components will be fed by Moneysupermarket feeds.",
    safeState = Off,
    sellByDate = never,
    availableToJavaScript = false
  )

  val LCMortgageFeedSwitch = Switch(
    "Commercial",
    "lc-mortgages",
    "If this switch is on, commercial components will be fed by London & Country mortgage feed.",
    safeState = Off,
    sellByDate = never,
    availableToJavaScript = false
  )

  val GuBookshopFeedsSwitch = Switch(
    "Commercial",
    "gu-bookshop",
    "If this switch is on, commercial components will be fed by the Guardian Bookshop feed.",
    safeState = Off,
    sellByDate = never,
    availableToJavaScript = false
  )

  val BookLookupSwitch = Switch(
    "Commercial",
    "book-lookup",
    "If this switch is on, book data will be looked up using a third-party service.",
    safeState = Off,
    sellByDate = never,
    availableToJavaScript = false
  )

  val AppleAdUkNetworkFrontSwitch = Switch(
    "Commercial",
    "apple-ads-on-uk-network-front",
    "If this switch is on, Apple ads will appear below nav on the UK network front.",
    safeState = Off,
    sellByDate = new LocalDate(2015, 6, 3),
    availableToJavaScript = false
  )

  val AppleAdUsNetworkFrontSwitch = Switch(
    "Commercial",
    "apple-ads-on-us-network-front",
    "If this switch is on, Apple ads will appear below nav on the US network front.",
    safeState = Off,
    sellByDate = new LocalDate(2015, 6, 3),
    availableToJavaScript = false
  )

  val AppleAdAuNetworkFrontSwitch = Switch(
    "Commercial",
    "apple-ads-on-au-network-front",
    "If this switch is on, Apple ads will appear below nav on the AU network front.",
    safeState = Off,
    sellByDate = new LocalDate(2015, 6, 3),
    availableToJavaScript = false
  )

  val AppleAdTechFrontSwitch = Switch(
    "Commercial",
    "apple-ads-on-tech-front",
    "If this switch is on, Apple ads will appear below nav on the tech section front.",
    safeState = Off,
    sellByDate = new LocalDate(2015, 6, 3),
    availableToJavaScript = false
  )

  val LazyLoadAds = Switch(
    "Commercial",
    "lz-ads",
    "If switched on then all ads are lazy loaded",
    safeState = Off,
    sellByDate = never,
    availableToJavaScript = true
  )

  val AdBlockMessage = Switch(
    "Commercial",
    "adblock",
    "Switch for the Adblock Message.",
    safeState = Off,
    sellByDate = never,
    availableToJavaScript = true
  )

  // Monitoring

  val OphanSwitch = Switch(
    "Monitoring",
    "ophan",
    "Enables the new Ophan tracking javascript",
    safeState = On,
    sellByDate = never,
    availableToJavaScript = true
  )

  val DiagnosticsLogging = Switch(
    "Monitoring",
    "enable-diagnostics-logging",
    "If this switch is on, then js error reports and requests sent to the Diagnostics servers will be logged.",
    safeState = On,
    never,
    availableToJavaScript = false
  )

  val MetricsSwitch = Switch(
    "Monitoring",
    "enable-metrics-non-prod",
    "If this switch is on, then metrics will be pushed to cloudwatch on DEV and CODE",
    safeState = Off,
    never,
    availableToJavaScript = false
  )

  val ScrollDepthSwitch = Switch(
    "Monitoring",
    "scroll-depth",
    "Enables tracking and measurement of scroll depth",
    safeState = Off,
    never,
    availableToJavaScript = true
  )

  val CssLogging = Switch(
    "Monitoring",
    "css-logging",
    "If this is on, then a subset of clients will post css selector information for diagnostics.",
    safeState = Off,
    never,
    availableToJavaScript = true
  )

  val ThirdPartyEmbedTracking = Switch(
    "Monitoring",
    "third-party-embed-tracking",
    "Enables tracking on our off-site third party embedded content. Such as: videos on embed.theguardian.com.",
    safeState = Off,
    never,
    availableToJavaScript = true
  )

  val FeedbackLink = Switch(
    "Monitoring",
    "tech-feedback",
    "decide by now if it's worth keeping the link in the footer soliciting clicks for technical problems",
    safeState = Off,
    new LocalDate(2015, 5, 23),
    availableToJavaScript = true
  )


  // Features
  val ABTestHeadlines = Switch(
    "Feature",
    "a-b-test-headlines",
    "A/B test headlines",
    safeState = Off,
    sellByDate = new LocalDate(2015, 6, 1),
    availableToJavaScript = true
  )

  val InternationalEditionSwitch = Switch(
    "Feature",
    "international-edition",
    "International edition A/B test on",
    safeState = Off,
    sellByDate = new LocalDate(2015, 6, 1),
    availableToJavaScript = true
  )

  val FixturesAndResultsContainerSwitch = Switch(
    "Feature",
    "fixtures-and-results-container",
    "Fixtures and results container on football tag pages",
    safeState = On,
    sellByDate = never,
    availableToJavaScript = false
  )

  val ImgixSwitch = Switch(
    "Feature",
    "imgix",
    "If this switch is on, then images will be served via the third party image resizing service Imgix.com",
    safeState = Off,
    sellByDate = new LocalDate(2015, 5, 29),
    availableToJavaScript = true
  )

  val BecomeAMemberSwitch = Switch(
    "Feature",
    "become-a-member",
    "If this switch is on the “Become a Member” button will be visible.",
    safeState = Off,
    sellByDate = new LocalDate(2015, 6, 15),
    availableToJavaScript = true
  )

  val Hmtl5MediaCompatibilityCheck = Switch(
    "Feature",
    "html-5-media-compatibility-check",
    "If switched on then will will infer the video player tech priority based on the video source codec",
    safeState = On,
    sellByDate = never,
    availableToJavaScript = true
  )

  val OutbrainSwitch = Switch(
    "Feature",
    "outbrain",
    "Enable the Outbrain content recommendation widget.",
    safeState = Off,
    sellByDate = never,
    availableToJavaScript = true
  )

  val ForeseeSwitch = Switch(
    "Feature",
    "foresee",
    "Enable Foresee surveys for a sample of our audience",
    safeState = Off,
    sellByDate = never,
    availableToJavaScript = true
  )

  val GeoMostPopular = Switch(
    "Feature",
    "geo-most-popular",
    "If this is switched on users then 'most popular' will be upgraded to geo targeted",
    safeState = On,
    sellByDate = never,
    availableToJavaScript = true
  )

  val FontSwitch = Switch(
    "Feature",
    "web-fonts",
    "If this is switched on then the custom Guardian web font will load.",
    safeState = On,
    sellByDate = never,
    availableToJavaScript = true
  )

  val SearchSwitch = Switch(
    "Feature",
    "google-search",
    "If this switch is turned on then Google search is added to the sections nav.",
    safeState = On,
    sellByDate = never,
    availableToJavaScript = true
  )

  val IdentityProfileNavigationSwitch = Switch(
    "Feature",
    "id-profile-navigation",
    "If this switch is on you will see the link in the topbar taking you through to the users profile or sign in..",
    safeState = On,
    sellByDate = never,
    availableToJavaScript = true
  )

  val IdentitySocialOAuthSwitch = Switch(
    "Feature",
    "id-social-oauth",
    "If this switch is on then social sign-in attempts will be directed to Identity OAuth app, rather than the Webapp.",
    safeState = Off,
    sellByDate = never,
    availableToJavaScript = false
  )

  val FacebookAutoSigninSwitch = Switch(
    "Feature",
    "facebook-autosignin",
    "If this switch is on then users who have previously authorized the guardian app in facebook and who have not " +
      "recently signed out are automatically signed in.",
    safeState = Off,
    sellByDate = never,
    availableToJavaScript = true
  )

  val FacebookShareUseTrailPicFirstSwitch = Switch(
    "Feature",
    "facebook-shareimage",
    "Facebook shares try to use article trail picture image first when switched ON, or largest available " +
      "image when switched OFF.",
    safeState = On,
    sellByDate = never,
    availableToJavaScript = false
  )

  val IdentityFormstackSwitch = Switch(
    "Feature",
    "id-formstack",
    "If this switch is on, formstack forms will be available",
    safeState = Off,
    sellByDate = never,
    availableToJavaScript = false
  )

  val IdentityAvatarUploadSwitch = Switch(
    "Feature",
    "id-avatar-upload",
    "If this switch is on, users can upload avatars on their profile page",
    safeState = Off,
    sellByDate = never,
    availableToJavaScript = false
  )

  val EnhanceTweetsSwitch = Switch(
    "Feature",
    "enhance-tweets",
    "If this switch is turned on then embedded tweets will be enhanced using Twitter's widgets.",
    safeState = Off,
    sellByDate = never,
    availableToJavaScript = true
  )

  val EnhancedMediaPlayerSwitch = Switch(
    "Feature",
    "enhanced-media-player",
    "If this is switched on then videos are enhanced using our JavaScript player",
    safeState = On,
    sellByDate = never,
    availableToJavaScript = true
  )

  val MediaPlayerSupportedBrowsers = Switch(
    "Feature",
    "media-player-supported-browsers",
    "If this is switched on then a message will be displayed to UAs not supported by our media player",
    safeState = On,
    sellByDate = never,
    availableToJavaScript = true
  )

  val BreakingNewsSwitch = Switch(
    "Feature",
    "breaking-news",
    "If this is switched on then the breaking news feed is requested and articles are displayed",
    safeState = Off,
    sellByDate = never,
    availableToJavaScript = true
  )

  val WeatherSwitch = Switch(
    "Feature",
    "weather",
    "If this is switched on then the weather component is displayed",
    safeState = Off,
    sellByDate = never,
    availableToJavaScript = true
  )

  val HistoryTags = Switch(
    "Feature",
    "history-tags",
    "If this is switched on then personalised history tags are shown in the meganav",
    safeState = Off,
    sellByDate = never,
    availableToJavaScript = true
  )

  val IdentityBlockSpamEmails = Switch(
    "Feature",
    "id-block-spam-emails",
    "If switched on, any new registrations with emails from ae blacklisted domin will be blocked",
    safeState = On,
    sellByDate = never,
    availableToJavaScript = false
  )

  val QuizScoresService = Switch(
    "Feature",
    "quiz-scores-service",
    "If switched on, the diagnostics server will provide a service to store quiz results in memcached",
    safeState = Off,
    sellByDate = new LocalDate(2015, 8, 16),
    availableToJavaScript = false
  )

  val IdentityLogRegistrationsFromTor = Switch(
    "Feature",
    "id-log-tor-registrations",
    "If switched on, any user registrations from a known tor exit node will be logged",
    safeState = On,
    sellByDate = never,
    availableToJavaScript = false
  )

  val LiveblogFrontUpdatesUk = Switch(
    "Feature",
    "liveblog-front-updates-uk",
    "Switch for the latest liveblog updates on the UK network front",
    safeState = Off,
    sellByDate = never,
    availableToJavaScript = true
  )

  val LiveblogFrontUpdatesUs = Switch(
    "Feature",
    "liveblog-front-updates-us",
    "Switch for the latest liveblog updates on the US network front",
    safeState = Off,
    sellByDate = never,
    availableToJavaScript = true
  )

  val LiveblogFrontUpdatesAu = Switch(
    "Feature",
    "liveblog-front-updates-au",
    "Switch for the latest liveblog updates on the AU network front",
    safeState = Off,
    sellByDate = never,
    availableToJavaScript = true
  )

  val LiveblogFrontUpdatesOther = Switch(
    "Feature",
    "liveblog-front-updates-other",
    "Switch for the latest liveblog updates on non-network fronts",
    safeState = Off,
    sellByDate = never,
    availableToJavaScript = true
  )

  // A/B Tests
  val ABStickyShares = Switch(
    "A/B Tests",
    "ab-sticky-shares",
    "Switch sticky share buttons on articles",
    safeState = Off,
    sellByDate = new LocalDate(2015, 5, 28),
    availableToJavaScript = true
  )

  val ABHighCommercialComponent = Switch(
    "A/B Tests",
    "ab-high-commercial-component",
    "Switch for the High Commercial Component A/B test.",
    safeState = Off,
    sellByDate = never,
    availableToJavaScript = false
  )

  val ABMtRec1 = Switch(
    "A/B Tests",
    "ab-mt-rec1",
    "Viewability results - Recommendation option 1",
    safeState = Off,
    sellByDate = new LocalDate(2015, 5, 25),
    availableToJavaScript = false
  )

  val ABMtRec2 = Switch(
    "A/B Tests",
    "ab-mt-rec2",
    "Viewability results - Recommendation option 2",
    safeState = Off,
    sellByDate = new LocalDate(2015, 5, 25),
    availableToJavaScript = false
  )

  val ABHeatmap = Switch(
    "A/B Tests",
    "ab-heatmap",
    "Switch for the UK Network Front heatmap test.",
    safeState = Off,
    sellByDate = new LocalDate(2015, 5, 24),
    availableToJavaScript = false
  )

  val ABSaveForLaterSwitch = Switch(
    "A/B Tests",
    "ab-save-for-later",
    "It this switch is turned on, user are able to save article. Turn off if the identity API barfs" ,
    safeState = Off,
    sellByDate = never,
    availableToJavaScript = false
  )

  val ABIdentityCookieRefresh = Switch(
    "A/B Tests",
    "ab-cookie-refresh",
    "It this switch is turned on, users cookies will be refreshed. Turn off if the identity API barfs" ,
    safeState = Off,
    sellByDate = never,
    availableToJavaScript = false
  )

  val ABLiveblogSportFrontUpdates = Switch(
    "A/B Tests",
    "ab-liveblog-sport-front-updates",
    "Switch for the latest liveblog updates on sport & football fronts A/B test.",
    safeState = Off,
    sellByDate = new LocalDate(2015, 5, 27),
    availableToJavaScript = true
  )

  val ABDeferSpacefinder = Switch(
    "A/B Tests",
    "ab-defer-spacefinder",
    "A/B test to defer execution of spacefinder until images and richlinks have been loaded.",
    safeState = Off,
    sellByDate = new LocalDate(2015, 5, 25),
    availableToJavaScript = false
  )

<<<<<<< HEAD
  val ABHistoryWithoutWhitelist = Switch(
    "A/B Tests",
    "ab-history-without-whitelist",
    "Switch for removing the whitelist from the user history tags",
    safeState = Off,
    sellByDate = new LocalDate(2015, 5, 21),
    availableToJavaScript = false
  )

=======
>>>>>>> 00002aba
  val ABHeadlineSwitches = (1 to 10) map { n =>
    Switch(
      "A/B Tests",
      s"ab-headline$n",
      s"Switch for headline $n",
      safeState = On,
      sellByDate = new LocalDate(2015, 6, 10),
      availableToJavaScript = true
    )
  }

  val FootballFeedRecorderSwitch = Switch(
    "Feature",
    "football-feed-recorder",
    "If switched on then football matchday feeds will be recorded every minute",
    safeState = Off,
    sellByDate = never,
    availableToJavaScript = false
  )

  val CrosswordSvgThumbnailsSwitch = Switch(
    "Feature",
    "crossword-svg-thumbnails",
    "If switched on, crossword thumbnails will be accurate SVGs",
    safeState = Off,
    sellByDate = never,
    availableToJavaScript = true
  )

  val SudokuSwitch = Switch(
    "Feature",
    "sudoku",
    "If switched on, sudokus will be available",
    safeState = Off,
    sellByDate = never,
    availableToJavaScript = false
  )

  val CricketScoresSwitch = Switch(
    "Feature",
    "cricket-scores",
    "If switched on, cricket score and scorecard link will be displayed",
    safeState = Off,
    sellByDate = never,
    availableToJavaScript = false
  )

  val StocksWidgetSwitch = Switch(
    "Feature",
    "stocks-widget",
    "If switched on, a stocks widget will be displayed on the business front",
    safeState = On,
    sellByDate = never,
    availableToJavaScript = false
  )

  val DiscussionAllPageSizeSwitch = Switch(
    "Feature",
    "discussion-all-page-size",
    "If this is switched on then users will have the option to load all comments",
    safeState = Off,
    sellByDate = never,
    availableToJavaScript = true
  )

  val MissingVideoEndcodingsJobSwitch = Switch(
    "Feature",
    "check-for-missing-video-encodings",
    "If this switch is switched on then the job will run which will check all video content for missing encodings",
    safeState = Off,
    sellByDate = never,
    availableToJavaScript = false
  )

  // Facia

  val ToolDisable = Switch(
    "Facia",
    "facia-tool-disable",
    "If this is switched on then the fronts tool is disabled",
    safeState = Off,
    sellByDate = never,
    availableToJavaScript = false
  )

  val ToolSparklines = Switch(
    "Facia",
    "facia-tool-sparklines",
    "If this is switched on then the fronts tool renders images from sparklines.ophan.co.uk",
    safeState = Off,
    sellByDate = never,
    availableToJavaScript = false
  )

  val ContentApiPutSwitch = Switch(
    "Facia",
    "facia-tool-contentapi-put",
    "If this switch is on facia tool will PUT all collection changes to content api",
    safeState = Off,
    sellByDate = never,
    availableToJavaScript = false
  )

  val FaciaToolPressSwitch = Switch(
    "Facia",
    "facia-tool-press-front",
    "If this switch is on facia tool will press fronts on each change",
    safeState = Off,
    sellByDate = never,
    availableToJavaScript = false
  )

  val FaciaToolDraftContent = Switch(
    "Facia",
    "facia-tool-draft-content",
    "If this switch is on facia tool will offer draft content to editors, and press draft fronts from draft content",
    safeState = On,
    sellByDate = never,
    availableToJavaScript = false
  )

  val FaciaToolCachedContentApiSwitch = Switch(
    "Facia",
    "facia-tool-cached-capi-requests",
    "If this switch is on facia tool will cache responses from the content API and use them on failure",
    safeState = On,
    sellByDate = never,
    availableToJavaScript = false
  )

  val FrontPressJobSwitch = Switch(
    "Facia",
    "front-press-job-switch",
    "If this switch is on then the jobs to push and pull from SQS will run",
    safeState = Off,
    sellByDate = never,
    availableToJavaScript = false
  )

  val IphoneConfidence = Switch(
    "Performance",
    "iphone-confidence",
    "If this switch is on then some beacons will be dropped to gauge iPhone confidence",
    safeState = Off,
    sellByDate = never,
    availableToJavaScript = false
  )

  val FaciaDynamoArchive = Switch(
    "Facia",
    "facia-tool-dynamo-archive",
    "If this switch is on, facia-tool will directly archive to DynamoDB. When this is about to expire, please " +
      "check the DB size.",
    safeState = Off,
    sellByDate = new LocalDate(2015, 8, 31),
    availableToJavaScript = false
  )

  val FaciaPressNewFormat = Switch(
    "Facia",
    "facia-press-fapi-client-format",
    "If this switch is on, facia-press will press in the new fapi-client JSON format",
    safeState = Off,
    sellByDate = new LocalDate(2015, 8, 31),
    availableToJavaScript = false
  )

  val FaciaPressOnDemand = Switch(
    "Facia",
    "facia-press-on-demand",
    "If this is switched on, you can force facia to press on demand (Leave off)",
    safeState = Off,
    sellByDate = new LocalDate(2015, 6, 30),
    availableToJavaScript = false
  )

  val FaciaServerNewFormat = Switch(
    "Facia",
    "facia-new-format",
    "If this is switched on, facia will serve off the new JSON format (It will fallback to old if it doesn't exist)",
    safeState = Off,
    sellByDate = new LocalDate(2015, 6, 30),
    availableToJavaScript = false
  )

  // Server-side A/B Tests
  val ServerSideTests = {
    // It's for the side effect. Blame agents.
    val tests = mvt.ActiveTests.tests

    Switch(
      "Server-side A/B Tests",
      "server-side-tests",
      "Enables the server side testing system",
      safeState = Off,
      sellByDate = never,
      availableToJavaScript = false
    )
  }

  def all: Seq[SwitchTrait] = Switch.allSwitches

  def grouped: List[(String, Seq[SwitchTrait])] = {
    val sortedSwitches = all.groupBy(_.group).map { case (key, value) => (key, value.sortBy(_.name)) }
    sortedSwitches.toList.sortBy(_._1)
  }
}

class SwitchBoardPlugin(app: Application) extends SwitchBoardAgent(Configuration)
class SwitchBoardAgent(config: GuardianConfiguration) extends Plugin with ExecutionContexts with Logging {

  def refresh() {
    log.info("Refreshing switches")
    WS.url(config.switches.configurationUrl).get() foreach { response =>
      response.status match {
        case 200 =>
          val nextState = Properties(response.body)

          for (switch <- Switches.all) {
            nextState.get(switch.name) foreach {
              case "on" => switch.switchOn()
              case "off" => switch.switchOff()
              case other => log.warn(s"Badly configured switch ${switch.name} -> $other")
            }
          }

        case _ => log.warn(s"Could not load switch config ${response.status} ${response.statusText}")
      }
    }
  }

  override def onStart() {
    Jobs.deschedule("SwitchBoardRefreshJob")
    Jobs.schedule("SwitchBoardRefreshJob", "0 * * * * ?") {
      refresh()
    }

    AkkaAsync {
      refresh()
    }
  }

  override def onStop() {
    Jobs.deschedule("SwitchBoardRefreshJob")
  }
}<|MERGE_RESOLUTION|>--- conflicted
+++ resolved
@@ -272,24 +272,10 @@
     sellByDate = never,
     availableToJavaScript = false
   )
-
-  // Commercial
-<<<<<<< HEAD
-  val OphanViewIdSwitch = Switch(
-    "Commercial",
-    "ophan-view-id",
-    "Depeneding on ophan to pass view ID to the gdf targeting",
-    safeState = On,
-    sellByDate = new LocalDate(2015, 5, 31),
-    availableToJavaScript = true
-  )
-
+  
   val DfpCachingSwitch = Switch(
     "Commercial",
     "dfp-caching",
-=======
-  val DfpCachingSwitch = Switch("Commercial", "dfp-caching",
->>>>>>> 00002aba
     "Have Admin will poll DFP to precache adserving data.",
     safeState = On,
     sellByDate = never,
@@ -969,18 +955,7 @@
     availableToJavaScript = false
   )
 
-<<<<<<< HEAD
-  val ABHistoryWithoutWhitelist = Switch(
-    "A/B Tests",
-    "ab-history-without-whitelist",
-    "Switch for removing the whitelist from the user history tags",
-    safeState = Off,
-    sellByDate = new LocalDate(2015, 5, 21),
-    availableToJavaScript = false
-  )
-
-=======
->>>>>>> 00002aba
+
   val ABHeadlineSwitches = (1 to 10) map { n =>
     Switch(
       "A/B Tests",
