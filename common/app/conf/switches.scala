--- conflicted
+++ resolved
@@ -457,19 +457,11 @@
     "If switched on, any user registrations from a known tor esit node will be logged",
     safeState = On, sellByDate = never)
 
-<<<<<<< HEAD
-=======
   val ABAcrossTheCountry = Switch("A/B Tests", "ab-across-the-country",
     "Tests container placement on the US front",
     safeState = Off, sellByDate = new LocalDate(2015, 4, 19)
   )
 
-  val ABIdentityBenefits = Switch("A/B Tests", "ab-identity-benefits",
-    "Switch for the Identity benefits A/B test.",
-    safeState = Off, sellByDate = new LocalDate(2015, 3, 31)
-  )
-
->>>>>>> 653f8b0b
   val ABHighCommercialComponent = Switch("A/B Tests", "ab-high-commercial-component",
     "Switch for the High Commercial Component A/B test.",
     safeState = Off, sellByDate = never
