package conf

import com.gu.management.{ DefaultSwitch, Switchable }
import common._
import implicits.Collections
import play.api.Plugin
import play.api.libs.ws.WS
import scala.concurrent.duration._

sealed trait SwitchState
case object On extends SwitchState
case object Off extends SwitchState

case class Switch(group: String, name: String, description: String, safeState: SwitchState) extends Switchable {
  val delegate = DefaultSwitch(name, description, initiallyOn = safeState == On)

  def isSwitchedOn: Boolean = delegate.isSwitchedOn
  def switchOn() { delegate.switchOn() }
  def switchOff() { delegate.switchOff() }
}

object Switches extends Collections {

  // Switch names can be letters numbers and hyphens only


  // Load Switches

  val AutoRefreshSwitch = Switch("Performance Switches", "auto-refresh",
    "Enables auto refresh in pages such as live blogs and live scores. Turn off to help handle exceptional load.",
    safeState = Off)

  val DoubleCacheTimesSwitch = Switch("Performance Switches", "double-cache-times",
    "Doubles the cache time of every endpoint. Turn on to help handle exceptional load.",
    safeState = On)

  val RelatedContentSwitch = Switch("Performance Switches", "related-content",
    "If this switch is turned on then related content will show. Turn off to help handle exceptional load.",
    safeState = Off)

  val ImageServerSwitch = Switch("Performance Switches", "image-server",
    "If this switch is on images will be served off i.guim.co.uk (dynamic image host).",
    safeState = Off)


  // Advertising Switches

  val AdvertSwitch = Switch("Advertising", "adverts",
    "If this switch is on then OAS adverts will be loaded with JavaScript.",
    safeState = On)

  val VideoAdvertSwitch = Switch("Advertising", "video-adverts",
    "If this switch is on then OAS video adverts will be loaded with JavaScript.",
    safeState = Off)

  val iPhoneAppSwitch = Switch("Advertising", "iphone-app",
    "If this switch is on then the iPhone app upsell will be enabled.",
    safeState = Off)


  // Analytics Switches

  val AudienceScienceSwitch = Switch("Analytics", "audience-science",
    "If this switch is on the Audience Science will be enabled.",
    safeState = Off)

  val QuantcastSwitch = Switch("Analytics", "quantcast",
    "Enable the Quantcast audience segment tracking.",
    safeState = Off)

  val OmnitureDomReadySwitch = Switch("Analytics", "omniture-dom-ready",
    "Initialise Omniture on dom-ready, rather than on page-load.",
    safeState = Off)


  // Discussion Switches

  val DiscussionSwitch = Switch("Discussion", "discussion",
    "If this switch is on, comments are displayed on articles.",
    safeState = Off)

  val ShortDiscussionSwitch = Switch("Discussion", "short-discussion",
    "If this switch is on, only 10 top level comments are requested from discussion api.",
    safeState = Off)


  // Storytelling Switches

  val ExperimentStoryModule01Switch = Switch("Storytelling", "experiment-story-module-01",
    "Enable storified articles.",
    safeState = Off)

  val StoryFrontTrails = Switch("Storytelling", "story-front-trails",
    "Switch on to enable front trails for latest stories.",
    safeState = Off)

  val StoryVersionBSwitch = Switch("Storytelling", "story-version-b",
    "Switch to enable version B of story page.",
    safeState = Off)

  val ABStoryArticleSwapV2 = Switch("Storytelling", "ab-story-article-swap-v2",
    "If this switch is on, swaps the latest article in a story for the story.",
    safeState = Off)

  val StoryArticleSwap = Switch("Storytelling", "story-article-swap",
    "If this switch is on, for the latest story, swaps it in in place of the latest article in that story. Confused?",
    safeState = Off)


  // Swipe Switches

  val SwipeNav = Switch("Swipe Navigation", "swipe-nav",
    "If this switch is on then swipe navigation is enabled.",
    safeState = Off)

  val SwipeNavOnClick = Switch("Swipe Navigation", "swipe-nav-on-click",
    "If this switch is also on then swipe navigation on clicks is enabled.",
    safeState = Off)


  // Feature Switches

  val FontSwitch = Switch("Feature Switches", "web-fonts",
    "If this is switched on then the custom Guardian web font will load.",
    safeState = Off)

  val NetworkFrontAppealSwitch = Switch("Feature Switches", "network-front-appeal",
    "Switch to show the appeal trailblock on the network front.",
    safeState = Off)

  val WitnessVideoSwitch = Switch("Feature Switches", "witness-video",
    "Switch this switch off to disable witness video embeds.",
    safeState = Off)

  val SocialSwitch = Switch("Feature Switches", "social-icons",
    "Enable the social media share icons (Facebook, Twitter etc.)",
    safeState = Off)

  val SearchSwitch = Switch("Feature Switches", "google-search",
    "If this switch is turned on then Google search is added to the sections nav.",
    safeState = Off)

  val AustraliaFrontSwitch = Switch("Feature Switches", "australia-front",
    "If this switch is on the australia front will be available. Otherwise it will 404.",
    safeState = Off)

  val LocalNavSwitch = Switch("Feature Switches", "local-nav",
    "If this switch is on, a secondary local nav is shown.",
    safeState = Off)

  val LightboxGalleriesSwitch = Switch("Feature Switches", "lightbox-galleries",
    "If this switch is on, gallery trails are opened in a lightbox.",
    safeState = Off)


  // A/B Test Switches

  val FontDelaySwitch = Switch("A/B Tests", "web-fonts-delay",
    "If this is switched on an AB test runs to measure the impact of not showing fallback fonts while fonts download.",
    safeState = Off)

  val ABParagraphSpacingSwitch = Switch("A/B Tests", "ab-paragraph-spacing",
    "If this is switched on an AB test runs to measure the impact of macro typography tweaks on readability.",
    safeState = Off)

  val ABAa = Switch("A/B Tests", "ab-aa",
    "If this is switched on an AA test runs to prove the assignment of users in to segments is working reliably.",
    safeState = Off)

  // Dummy Switch

  val IntegrationTestSwitch = Switch("Unwired Test Switch", "integration-test-switch",
    "Switch that is only used while running tests. You never need to change this switch.",
    safeState = Off)

  val all: List[Switch] = List(
    AutoRefreshSwitch,
    DoubleCacheTimesSwitch,
    RelatedContentSwitch,
    AdvertSwitch,
    VideoAdvertSwitch,
    AudienceScienceSwitch,
    QuantcastSwitch,
    OmnitureDomReadySwitch,
    DiscussionSwitch,
    ShortDiscussionSwitch,
    ExperimentStoryModule01Switch,
    StoryFrontTrails,
    StoryVersionBSwitch,
    ABStoryArticleSwapV2,
    StoryArticleSwap,
    SwipeNav,
    SwipeNavOnClick,
    FontSwitch,
    NetworkFrontAppealSwitch,
    WitnessVideoSwitch,
    SocialSwitch,
    SearchSwitch,
    ImageServerSwitch,
    AustraliaFrontSwitch,
    FontDelaySwitch,
    ABParagraphSpacingSwitch,
    IntegrationTestSwitch,
    iPhoneAppSwitch,
    LocalNavSwitch,
<<<<<<< HEAD
    ABAa
=======
    LightboxGalleriesSwitch
>>>>>>> 83c9a7d1
  )

  val grouped: List[(String, Seq[Switch])] = all.toList stableGroupBy { _.group }
}

class SwitchBoardAgent(config: GuardianConfiguration) extends AkkaSupport with Logging with Plugin {

  private lazy val refreshSwitches = play_akka.scheduler.every(Duration(1, MINUTES), initialDelay = Duration(5, SECONDS)) {
    log.info("Refreshing switches")
    WS.url(config.switches.configurationUrl).get() foreach { response =>
      response.status match {
        case 200 =>
          val nextState = Properties(response.body)

          for (switch <- Switches.all) {
            nextState.get(switch.name) foreach {
              case "on" => switch.switchOn()
              case "off" => switch.switchOff()
              case other => log.warn(s"Badly configured switch ${switch.name} -> $other")
            }
          }

        case _ => log.warn(s"Could not load switch config ${response.status} ${response.statusText}")
      }
    }
  }

  override def onStart() { refreshSwitches }
  override def onStop() { refreshSwitches.cancel() }
}<|MERGE_RESOLUTION|>--- conflicted
+++ resolved
@@ -203,11 +203,8 @@
     IntegrationTestSwitch,
     iPhoneAppSwitch,
     LocalNavSwitch,
-<<<<<<< HEAD
-    ABAa
-=======
+    ABAa,
     LightboxGalleriesSwitch
->>>>>>> 83c9a7d1
   )
 
   val grouped: List[(String, Seq[Switch])] = all.toList stableGroupBy { _.group }
