--- conflicted
+++ resolved
@@ -197,15 +197,7 @@
     "If this is switched on an AB test runs to trial the impact of only displaying 10 live blog blocks with a show more cta",
     safeState = Off)
 
-<<<<<<< HEAD
-  val ABUltimateParagraphSpacing = Switch("A/B Tests", "ab-ultimate-paragraph-spacing",
-    "If this is switched on an AB test runs to trial the impact of spacing and indents between paragraphs on user engagement",
-    safeState = Off)
-
   val ABAlphaAdverts = Switch("A/B Tests", "ab-alpha-adverts",
-=======
-  val ABAlphaAdvertsData = Switch("A/B Tests", "ab-alpha-adverts-data",
->>>>>>> c76df3fa
     "If this is switched on an AB test runs to trial new advertising user experiences and commercial models",
     safeState = Off)
 
