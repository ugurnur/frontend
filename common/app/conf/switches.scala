--- conflicted
+++ resolved
@@ -920,15 +920,9 @@
   )
 
   // A/B Tests
-<<<<<<< HEAD
   val ABShareButtons2 = Switch(
     "A/B Tests", 
     "ab-share-buttons-2",
-=======
-  val ABShareButtons = Switch(
-    "A/B Tests",
-    "ab-share-buttons",
->>>>>>> 285a2e26
     "Switch for test of combinations of referrer-based size, visibility, and stickiness for article share buttons",
     safeState = Off,
     sellByDate = new LocalDate(2015, 6, 4),
