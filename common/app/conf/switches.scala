package conf

import com.gu.management.{ DefaultSwitch, Switchable }
import common._
import org.apache.commons.io.IOUtils
import java.util.Properties
import play.api.Plugin
import akka.actor.Cancellable
import scala.concurrent.duration.FiniteDuration
import scala.concurrent.duration._
import play.api.{ Application => PlayApp }
import com.gu.management.play.RequestMetrics
import play.api.libs.ws.{Response, WS}

object CommonSwitches {

  val AutoRefreshSwitch = DefaultSwitch("auto-refresh",
    "Enables auto refresh in pages such as live blogs and live scores. Turn off to help handle exceptional load.",
    initiallyOn = true)

  val FontSwitch = DefaultSwitch("web-fonts",
    "If this is switched on then the custom Guardian web font will load.",
    initiallyOn = true)

  val FontDelaySwitch = DefaultSwitch("web-fonts-delay",
    "If this is switched on an AB test runs to measure the impact of not showing fallback fonts while fonts download.",
    initiallyOn = false)

  val AudienceScienceSwitch = DefaultSwitch("audience-science",
    "If this switch is on the Audience Science will be enabled.",
    initiallyOn = true)

  val DoubleCacheTimesSwitch = DefaultSwitch("double-cache-times",
    "If this switch is turned on it doubles the cache time of every endpoint. Turn on to help handle exceptional load.",
    initiallyOn = false)

  val RelatedContentSwitch = DefaultSwitch("related-content",
    "If this switch is turned on then related content will show. Turn off to help handle exceptional load.",
    initiallyOn = true)

  val NetworkFrontAppealSwitch = DefaultSwitch("network-front-appeal",
    "Switch to show the appeal trailblock on the network front.",
    initiallyOn = false)

  val WitnessVideoSwitch = DefaultSwitch("witness-video",
    "Switch this switch off to disable witness video embeds.",
    initiallyOn = true)

  val ExperimentStoryModule01Switch = DefaultSwitch("experiment-story-module-01",
    "Enable storified articles.",
    initiallyOn = false)

  val StoryVersionBSwitch = DefaultSwitch("story-version-b",
    "Switch to enable version B of story page.",
    initiallyOn = false)

  val StoryFrontTrails = DefaultSwitch("story-front-trails",
    "Switch on to enable front trails for latest stories.",
    initiallyOn = false)

  val SocialSwitch = DefaultSwitch("social-icons",
    "If this switch is enabled the icons to popular social media sites will be displayed",
    initiallyOn = false)

  val SearchSwitch = DefaultSwitch("google-search",
    "If this switch is turned on then Google search is added to the sections nav",
    initiallyOn = false)

  val QuantcastSwitch = DefaultSwitch("quantcast",
    "If this switch is enabled the Quantcast audience segment web bug will be embedded in all responses",
    initiallyOn = false)

  val HomescreenSwitch = DefaultSwitch("homescreen",
    "If this switch is enabled the add-to-homescreen popup will plague iOS users",
    initiallyOn = false)

  val AdvertSwitch = DefaultSwitch("adverts",
    "If this switch is on OAS adverts will be enabled.",
    initiallyOn = true)

  val VideoAdvertSwitch = DefaultSwitch("video-adverts",
    "If this switch is on OAS video adverts will be enabled.",
    initiallyOn = false)

  val ABRelatedContentV2 = DefaultSwitch("ab-related-content-v2",
    "If this switch is on related content AB test will be enabled.",
    initiallyOn = false)

  val AustraliaFrontSwitch = DefaultSwitch("australia-front",
    "If this switch is on the australia front will be available",
    initiallyOn = false)

  val ABStoryFrontTrail = DefaultSwitch("ab-story-front-trail",
    "If this switch is on story front trail AB test will be enabled.",
    initiallyOn = false)

  val ImageServerSwitch = DefaultSwitch("image-server",
    "If this switch is on then i.guim.co.uk serve as our image host. Otherwise, images will come from static.guim.co.uk",
    initiallyOn = false)
<<<<<<< HEAD
  
  val SwipeNav = DefaultSwitch("swipe-nav",
    "If this switch is on then swipe navigation is enabled",
    initiallyOn = false)
  
  val SwipeNavOnClick = DefaultSwitch("swipe-nav-on-click",
    "If this switch is also on then swipe navigation on clicks is enabled",
    initiallyOn = false)
  
=======

>>>>>>> 14d46d06
  val all: Seq[Switchable] = Seq(
    AutoRefreshSwitch,
    FontDelaySwitch,
    FontSwitch,
    AudienceScienceSwitch,
    DoubleCacheTimesSwitch,
    RelatedContentSwitch,
    NetworkFrontAppealSwitch,
    WitnessVideoSwitch,
    ExperimentStoryModule01Switch,
    StoryVersionBSwitch,
    StoryFrontTrails,
    SocialSwitch,
    SearchSwitch,
    QuantcastSwitch,
    HomescreenSwitch,
    AdvertSwitch,
    VideoAdvertSwitch,
    ABRelatedContentV2,
    AustraliaFrontSwitch,
    ABStoryFrontTrail,
    ImageServerSwitch,
    SwipeNav,
    SwipeNavOnClick
  )
}

class SwitchBoardAgent(config: GuardianConfiguration, val switches: Seq[Switchable]) extends AkkaSupport with Logging with Plugin {

  val configUrl = config.switches.configurationUrl

  private lazy val schedule = play_akka.scheduler.every(Duration(1, MINUTES), initialDelay = Duration(5, SECONDS)) {
    refresh()
  }

  def refresh() {
    log.info("Refreshing switches")
    WS.url(configUrl).get().foreach{ response =>
      response.status match {
        case 200 =>
          val properties = new Properties()
          properties.load(IOUtils.toInputStream(response.body))
          switches.foreach { switch =>
            Option(properties.getProperty(switch.name)).map {
              case "on" => switch.switchOn()
              case "off" => switch.switchOff()
              case other => log.warn(s"Badly configured switch ${switch.name} -> $other")
            }
          }
        case _ => log.warn(s"Could not load switch config ${response.status} ${response.statusText}")
      }
    }
  }

  override def onStart() = schedule

  override def onStop() = schedule.cancel()
}<|MERGE_RESOLUTION|>--- conflicted
+++ resolved
@@ -97,7 +97,6 @@
   val ImageServerSwitch = DefaultSwitch("image-server",
     "If this switch is on then i.guim.co.uk serve as our image host. Otherwise, images will come from static.guim.co.uk",
     initiallyOn = false)
-<<<<<<< HEAD
   
   val SwipeNav = DefaultSwitch("swipe-nav",
     "If this switch is on then swipe navigation is enabled",
@@ -107,9 +106,6 @@
     "If this switch is also on then swipe navigation on clicks is enabled",
     initiallyOn = false)
   
-=======
-
->>>>>>> 14d46d06
   val all: Seq[Switchable] = Seq(
     AutoRefreshSwitch,
     FontDelaySwitch,
