package conf

import com.gu.management.{ DefaultSwitch, Switchable }
import common._
import implicits.Collections
import org.joda.time.{Days, DateTime, DateMidnight}
import play.api.libs.ws.WS
import play.api.{Application, Plugin}

sealed trait SwitchState
case object On extends SwitchState
case object Off extends SwitchState

case class Switch( group: String,
                   name: String,
                   description: String,
                   safeState: SwitchState,
                   sellByDate: DateMidnight
                 ) extends Switchable {

  val delegate = DefaultSwitch(name, description, initiallyOn = safeState == On)

  def isSwitchedOn: Boolean = delegate.isSwitchedOn && new DateMidnight().isBefore(sellByDate)

  def switchOn() {
    if (isSwitchedOff) {
      delegate.switchOn()
    }
  }
  def switchOff() {
    if (isSwitchedOn) {
      delegate.switchOff()
    }
  }

  def daysToExpiry = Days.daysBetween(new DateTime(), sellByDate).getDays

  def expiresSoon = daysToExpiry < 7
}

object Switches extends Collections {

  // Switch names can be letters numbers and hyphens only

  private lazy val never = new DateMidnight(2100, 1, 1)

  // this is 3 months - at the end of this a decision is expected
  // and one (or both) of the 2 needs to go.
  private lazy val profilingEvalDeadline = new DateMidnight(2014, 6, 4)


  // Load Switches

  val MemcachedSwitch = Switch("Performance Switches", "memcached",
    "If this switch is switched on then the MemcacheAction will be operational",
    safeState = Off,
    sellByDate = never
  )

  val IncludeBuildNumberInMemcachedKey = Switch("Performance Switches", "memcached-build-number",
    "If this switch is switched on then the MemcacheFilter will include the build number in the cache key",
    safeState = Off,
    sellByDate = never
  )

  val AutoRefreshSwitch = Switch("Performance Switches", "auto-refresh",
    "Enables auto refresh in pages such as live blogs and live scores. Turn off to help handle exceptional load.",
    safeState = Off, sellByDate = never
  )

  val GzipSwitch = Switch("Performance Switches", "gzip",
    "If switched on then http responses will be gzipped",
    safeState = Off, sellByDate = new DateMidnight(2014, 5, 31)
  )

  val DoubleCacheTimesSwitch = Switch("Performance Switches", "double-cache-times",
    "Doubles the cache time of every endpoint. Turn on to help handle exceptional load.",
    safeState = On, sellByDate = never
  )

  val RelatedContentSwitch = Switch("Performance Switches", "related-content",
    "If this switch is turned on then related content will show. Turn off to help handle exceptional load.",
    safeState = On, sellByDate = never
  )

  val CssFromStorageSwitch = Switch("Performance Switches", "css-from-storage",
    "If this switch is on CSS will be cached in users localStorage and read from there on subsequent requests.",
    safeState = Off, sellByDate = never
  )

  val ShowAllArticleEmbedsSwitch = Switch("Performance Switches", "show-all-embeds",
    "If switched on then all embeds will be shown inside article bodies",
    safeState = On, sellByDate = never
  )

  val DiscussionSwitch = Switch("Performance Switches", "discussion",
    "If this switch is on, comments are displayed on articles. Turn this off if the Discussion API is blowing up.",
    safeState = Off, sellByDate = never
  )

  val OpenCtaSwitch = Switch("Performance Switches", "open-cta",
    "If this switch is on, will see a CTA to comments on the right hand side. Turn this off if the Open API is blowing up.",
    safeState = Off, sellByDate = never
  )

  // Advertising Switches

  val StandardAdvertsSwitch = Switch("Advertising", "standard-adverts",
    "Display 'standard' adverts, e.g. top banner ads, inline ads, MPUs, etc.",
    safeState = On, sellByDate = never
  )

  val CommercialComponentsSwitch = Switch("Advertising", "commercial-components",
    "Display commercial components, e.g. jobs, soulmates.",
    safeState = On, sellByDate = never
  )

  val VideoAdvertsSwitch = Switch("Advertising", "video-adverts",
    "Show adverts on videos.",
    safeState = On, sellByDate = never
  )

  val SponsoredSwitch = Switch("Advertising", "sponsored",
    "Show sponsored badges, logos, etc.",
    safeState = On, sellByDate = never
  )

  val SmartBannerSwitch = Switch("Advertising", "smart-banner",
    "Display smart app banner onboarding message to iOS and Android users",
    safeState = Off, sellByDate = new DateMidnight(2014, 6, 30)
  )

  // Ad Targeting
  /*
    These switches are to control length of request to DFP
    while there's a problem with the maximum length constraint
  */

  val AudienceScienceSwitch = Switch("Ad Targeting", "audience-science",
    "If this switch is on, Audience Science segments will be used to target ads.",
    safeState = Off, sellByDate = new DateMidnight(2014, 11, 1))

  val AudienceScienceGatewaySwitch = Switch("Ad Targeting", "audience-science-gateway",
    "If this switch is on, Audience Science Gateway segments will be used to target ads.",
    safeState = Off, sellByDate = new DateMidnight(2014, 11, 1))

  val CriteoSwitch = Switch("Ad Targeting", "criteo",
    "If this switch is on, Criteo segments will be used to target ads.",
    safeState = Off, sellByDate = new DateMidnight(2014, 11, 1))

  // Commercial Tags

  val ImrWorldwideSwitch = Switch("Commercial Tags", "imr-worldwide",
    "Enable the IMR Worldwide audience segment tracking.",
    safeState = Off, sellByDate = profilingEvalDeadline)

  val EffectiveMeasureSwitch = Switch("Commercial Tags", "effective-measure",
    "Enable the Effective Measure audience segment tracking.",
    safeState = Off, sellByDate = profilingEvalDeadline)

  // We don't foresee this service being switched off
  val ForeseeSwitch = Switch("Performance Switches", "foresee",
    "Enable Foresee surveys for a sample of our audience",
    safeState = Off, sellByDate = never)

  val MediaMathSwitch = Switch("Commercial Tags", "media-math",
    "Enable Media Math audience segment tracking",
    safeState = Off, sellByDate = never)

  // Commercial Feeds

  val TravelOffersFeedSwitch = Switch("Performance Switches", "gu-travel-offers",
    "If this switch is on, commercial components will be fed by travel offer feed.",
    safeState = Off, sellByDate = never)

  val JobFeedSwitch = Switch("Performance Switches", "gu-jobs",
    "If this switch is on, commercial components will be fed by job feed.",
    safeState = Off, sellByDate = never)

  val MasterclassFeedSwitch = Switch("Performance Switches", "gu-masterclasses",
    "If this switch is on, commercial components will be fed by masterclass feed.",
    safeState = Off, sellByDate = never)

  val SoulmatesFeedSwitch = Switch("Performance Switches", "gu-soulmates",
    "If this switch is on, commercial components will be fed by soulmates feed.",
    safeState = Off, sellByDate = never)

  val MoneysupermarketFeedsSwitch = Switch("Performance Switches", "moneysupermarket",
    "If this switch is on, commercial components will be fed by Moneysupermarket feeds.",
    safeState = Off, sellByDate = never)

  val LCMortgageFeedSwitch = Switch("Performance Switches", "lc-mortgages",
    "If this switch is on, commercial components will be fed by London & Country mortgage feed.",
    safeState = Off, sellByDate = never)

  val GuBookshopFeedsSwitch = Switch("Performance Switches", "gu-bookshop",
    "If this switch is on, commercial components will be fed by the Guardian Bookshop feed.",
    safeState = Off, sellByDate = never)


  // Analytics Switches

  val OphanSwitch = Switch("Analytics", "ophan",
    "Enables the new Ophan tracking javascript",
    safeState = On, never
  )

  val DiagnosticsLogging = Switch("Diagnostics", "enable-diagnostics-logging",
    "If this switch is on, then js error reports and requests sent to the Diagnostics servers will be logged.",
    safeState = Off, never
  )

  val ScrollDepthSwitch = Switch("Analytics", "scroll-depth",
    "Enables tracking and measurement of scroll depth",
    safeState = Off, never
  )

  // Feature Switches

  val ReleaseMessageSwitch = Switch("Feature Switches", "release-message",
    "If this is switched on users will be messaged that they are inside the beta release",
    safeState = Off, sellByDate = new DateMidnight(2014, 6, 1)
  )

  val GeoMostPopular = Switch("Feature Switches", "geo-most-popular",
    "If this is switched on users then 'most popular' will be upgraded to geo targeted",
    safeState = On, sellByDate = never
  )

  val FontSwitch = Switch("Feature Switches", "web-fonts",
    "If this is switched on then the custom Guardian web font will load.",
    safeState = Off, sellByDate = never
  )

  val SearchSwitch = Switch("Feature Switches", "google-search",
    "If this switch is turned on then Google search is added to the sections nav.",
    safeState = Off, sellByDate = never
  )

  val IdentityProfileNavigationSwitch = Switch("Feature Switches", "id-profile-navigation",
    "If this switch is on you will see the link in the topbar taking you through to the users profile or sign in..",
    safeState = On, sellByDate = never
  )

  val ClientSideErrorSwitch = Switch("Feature Switches", "client-side-errors",
    "If this is switch on the the browser will log JavaScript errors to the server (via a beacon)",
    safeState = Off, sellByDate = never
  )

  val FacebookAutoSigninSwitch = Switch("Feature Switches", "facebook-autosignin",
    "If this switch is on then users who have previously authorized the guardian app in facebook and who have not recently signed out are automatically signed in.",
    safeState = Off, sellByDate = never
  )

  val IdentityFormstackSwitch = Switch("Feature Switches", "id-formstack",
    "If this switch is on, formstack forms will be available",
    safeState = Off, sellByDate = never
  )

  val IdentityAvatarUploadSwitch = Switch("Feature Switches", "id-avatar-upload",
    "If this switch is on, users can upload avatars on their profile page",
    safeState = Off, sellByDate = never
  )

  val NetworkFrontOptIn = Switch("Feature Switches", "network-front-opt-in",
    "If this is switched on then an opt-in message will be displayed to users coming from the R2 network front",
    safeState = Off, sellByDate = new DateMidnight(2014, 5, 31)
  )

  val ArticleSlotsSwitch = Switch("Feature Switches", "article-slots",
    "If this switch is on, inline content slots (for stories, ads, etc) will be generated in article bodies",
    safeState = Off, sellByDate = new DateMidnight(2014, 5, 31)
  )

  val IndiaRegionSwitch = Switch("Feature Switches", "india-region",
    "If this switch is switched on then the India region will be enabled",
    safeState = Off,
    // I know this is far away, but this will lie dormant for a while (other than testing) while
    // the planets align for the rest of the project
    sellByDate = new DateMidnight(2014, 10, 30)
  )

  val LayoutHintsSwitch = Switch("Feature Switches", "layout-hints",
    "If this switch is on, JavaScript will enable the inline-hinting css experiments",
    safeState = Off, sellByDate = new DateMidnight(2014, 6, 1)
  )

  val RssLinkSwitch = Switch("Feature Switches", "rss-link",
    "If this switch is on a link to the RSS is rendered in the HTML",
    safeState = Off, sellByDate = new DateMidnight(2014, 6, 30)
  )

  val TagLinkingSwitch = Switch("Feature Switches", "tag-linking",
    "If this switch is turned on then tags will be 'auto' linked to where possible in article bodies",
    safeState = On, sellByDate = new DateMidnight(2014, 6, 30)
  )

  val EnhanceTweetsSwitch = Switch("Feature Switches", "enhance-tweets",
    "If this switch is turned on then embedded tweets will be enhanced using Twitter's widgets.",
    safeState = Off, sellByDate = never
  )

  val WorldCupWallchartEmbedSwitch = Switch("Feature Switches", "worldcup-wallchart-embed",
    "If this switch is turned on JavaScript will load. It will be removed after the new Premier League session starts.",
    safeState = Off, sellByDate = new DateMidnight(2014, 8, 10)
  )

  val AdTransitionSwitch = Switch("Feature Switches", "ad-transition",
    "If this switch is turned on, we use css transitions to handle loading of different sized ads.",
    safeState = Off, sellByDate = new DateMidnight(2014, 5, 29)
  )

  // A/B Tests

  val ABHeaderSearchText = Switch("A/B Tests", "ab-header-search-text",
    "If this switch is turned on then the header search box will display a label for tablet and desktop.",
    safeState = Off, sellByDate = new DateMidnight(2014, 6, 9)
  )

  val ABHighRelevanceCommercialComponent = Switch("A/B Tests", "ab-high-relevance-commercial-component",
    "If this switch is turned on, run the HighRelevanceCommercialComponent A/B test.",
    safeState = Off, sellByDate = new DateMidnight(2014, 6, 5)
  )

  // Dummy Switches

  val IntegrationTestSwitch = Switch("Unwired Test Switch", "integration-test-switch",
    "Switch that is only used while running tests. You never need to change this switch.",
    safeState = Off, sellByDate = never
  )

  val NeverExpiredSwitch = Switch("Unwired Test Switch", "never-expired-switch",
    "Switch that is only used while running tests. You never need to change this switch.",
    safeState = On, sellByDate = never
  )

  val AlwaysExpiredSwitch = Switch("Unwired Test Switch", "always-expired",
    "Switch that is only used while running tests. You never need to change this switch.",
    safeState = On, new DateMidnight().minusDays(1)
  )

  // Facia Switches

  val NewFeaturesContainerSwitch = Switch("Facia", "facia-new-features-container",
    "If this switch is turned on, the new features container has the right to live.",
    safeState = Off, sellByDate = new DateMidnight(2014, 6, 15)
  )

  // Facia Tool Switches

  val ToolDisable = Switch("Facia Tool", "facia-tool-disable",
    "If this is switched on then the fronts tool is disabled",
    safeState = Off, sellByDate = never
  )

  val ToolConfigurationDisable = Switch("Facia Tool", "facia-tool-configuration-disable",
    "If this is switched on then the fronts configuration tool is disabled",
    safeState = Off, sellByDate = never
  )

  val ToolCheckPressLastmodified = Switch("Facia Tool", "facia-tool-check-press-lastmodified",
    "If this switch is on facia tool will alert the user if a front is not pressed withing 10 secs of an edit/publish",
    safeState = Off, sellByDate = never
  )

  val ToolSnaps = Switch("Facia Tool", "facia-tool-snaps",
    "If this is switched on then snaps can be created by dragging arbitrary links into the tool",
    safeState = Off, sellByDate = never
  )

  val ToolImageOverride = Switch("Facia Tool", "facia-tool-image-override",
    "If this is switched on then images can be overridden in the fronts tool",
    safeState = Off, sellByDate = never
  )

  val ToolSparklines = Switch("Facia Tool", "facia-tool-sparklines",
    "If this is switched on then the fronts tool renders images from sparklines.ophan.co.uk",
    safeState = Off, sellByDate = never
  )

  val ContentApiPutSwitch = Switch("Facia Tool", "facia-tool-contentapi-put",
    "If this switch is on facia tool will PUT all collection changes to content api",
    safeState = Off, sellByDate = never
  )

  val FaciaToolPressSwitch = Switch("Front Press Switches", "facia-tool-press-front",
    "If this switch is on facia tool will press fronts on each change",
    safeState = Off, sellByDate = never
  )

  // Front Press Switches
  val FrontPressJobSwitch = Switch("Front Press Switches", "front-press-job-switch",
    "If this switch is on then the jobs to push and pull from SQS will run",
    safeState = Off, sellByDate = never
  )

  val NewSeoSwitch = Switch("Facia Switches", "new-seo-switch",
    "If this switch is on then the SEO elements for pages will be take from the tool, content api and generated",
    safeState = Off, sellByDate = new DateMidnight(2014, 5, 30)
  )

  val FaciaToolContainerTagsSwitch = Switch("Facia Tool", "facia-tool-tags",
    "If this switch is on the container configuration will allow articles to show their tags or sections",
    safeState = Off, sellByDate = new DateMidnight(2014, 6, 7)
  )

  // Image Switch

  val ImageServerSwitch = Switch("Image Server", "image-server",
    "If this switch is on images will be served off i.guim.co.uk (dynamic image host).",
    safeState = On, sellByDate = never // this is a performance related switch, not a feature switch
  )

  val all: List[Switch] = List(
    AutoRefreshSwitch,
    DoubleCacheTimesSwitch,
    RelatedContentSwitch,
    StandardAdvertsSwitch,
    CommercialComponentsSwitch,
    VideoAdvertsSwitch,
    SponsoredSwitch,
    AudienceScienceSwitch,
    AudienceScienceGatewaySwitch,
    CriteoSwitch,
    DiscussionSwitch,
    OpenCtaSwitch,
    FontSwitch,
    SearchSwitch,
    ReleaseMessageSwitch,
    IntegrationTestSwitch,
    ClientSideErrorSwitch,
    IdentityProfileNavigationSwitch,
    CssFromStorageSwitch,
    FacebookAutoSigninSwitch,
    IdentityFormstackSwitch,
    IdentityAvatarUploadSwitch,
    ToolDisable,
    ToolConfigurationDisable,
    ToolCheckPressLastmodified,
    ToolSnaps,
    ToolImageOverride,
    ToolSparklines,
    OphanSwitch,
    ScrollDepthSwitch,
    ContentApiPutSwitch,
    EffectiveMeasureSwitch,
    ImrWorldwideSwitch,
    ForeseeSwitch,
    MediaMathSwitch,
    DiagnosticsLogging,
    TravelOffersFeedSwitch,
    JobFeedSwitch,
    MasterclassFeedSwitch,
    SoulmatesFeedSwitch,
    MoneysupermarketFeedsSwitch,
    LCMortgageFeedSwitch,
    GuBookshopFeedsSwitch,
    NetworkFrontOptIn,
    ArticleSlotsSwitch,
    ImageServerSwitch,
    FaciaToolPressSwitch,
    ShowAllArticleEmbedsSwitch,
    FrontPressJobSwitch,
    FaciaToolContainerTagsSwitch,
    LayoutHintsSwitch,
    RssLinkSwitch,
    EnhanceTweetsSwitch,
    WorldCupWallchartEmbedSwitch,
    AdTransitionSwitch,
    IndiaRegionSwitch,
    MemcachedSwitch,
    IncludeBuildNumberInMemcachedKey,
    NewSeoSwitch,
    GzipSwitch,
    GeoMostPopular,
    TagLinkingSwitch,
    ABHeaderSearchText,
    ABHighRelevanceCommercialComponent,
<<<<<<< HEAD
    SmartBannerSwitch
=======
    NewFeaturesContainerSwitch
>>>>>>> 2de16753
  )

  val grouped: List[(String, Seq[Switch])] = all.toList stableGroupBy { _.group }

  def byName(name: String): Option[Switch] = all.find(_.name.equals(name))
}

class SwitchBoardPlugin(app: Application) extends SwitchBoardAgent(Configuration)
class SwitchBoardAgent(config: GuardianConfiguration) extends Plugin with ExecutionContexts with Logging {

  def refresh() {
    log.info("Refreshing switches")
    WS.url(config.switches.configurationUrl).get() foreach { response =>
      response.status match {
        case 200 =>
          val nextState = Properties(response.body)

          for (switch <- Switches.all) {
            nextState.get(switch.name) foreach {
              case "on" => switch.switchOn()
              case "off" => switch.switchOff()
              case other => log.warn(s"Badly configured switch ${switch.name} -> $other")
            }
          }

        case _ => log.warn(s"Could not load switch config ${response.status} ${response.statusText}")
      }
    }
  }

  override def onStart() {
    Jobs.deschedule("SwitchBoardRefreshJob")
    Jobs.schedule("SwitchBoardRefreshJob", "0 * * * * ?") {
      refresh()
    }

    AkkaAsync {
      refresh()
    }
  }

  override def onStop() {
    Jobs.deschedule("SwitchBoardRefreshJob")
  }
}<|MERGE_RESOLUTION|>--- conflicted
+++ resolved
@@ -476,11 +476,8 @@
     TagLinkingSwitch,
     ABHeaderSearchText,
     ABHighRelevanceCommercialComponent,
-<<<<<<< HEAD
-    SmartBannerSwitch
-=======
+    SmartBannerSwitch,
     NewFeaturesContainerSwitch
->>>>>>> 2de16753
   )
 
   val grouped: List[(String, Seq[Switch])] = all.toList stableGroupBy { _.group }
