package conf

import com.gu.management.{ DefaultSwitch, Switchable }
import common._
import implicits.Collections
import play.api.{Application, Plugin}
import play.api.libs.ws.WS
import org.joda.time.DateMidnight

sealed trait SwitchState
case object On extends SwitchState
case object Off extends SwitchState

case class Switch( group: String,
                   name: String,
                   description: String,
                   safeState: SwitchState,
                   sellByDate: DateMidnight
                 ) extends Switchable {

  val delegate = DefaultSwitch(name, description, initiallyOn = safeState == On)

  def isSwitchedOn: Boolean = delegate.isSwitchedOn && new DateMidnight().isBefore(sellByDate)

  def switchOn() {
    if (isSwitchedOff) {
      delegate.switchOn()
    }
  }
  def switchOff() {
    if (isSwitchedOn) {
      delegate.switchOff()
    }
  }
}

object Switches extends Collections {

  // Switch names can be letters numbers and hyphens only

  private lazy val never = new DateMidnight(2100, 1, 1)
  private lazy val endOfQ4 = new DateMidnight(2014, 4, 1)

  // Load Switches

  val AutoRefreshSwitch = Switch("Performance Switches", "auto-refresh",
    "Enables auto refresh in pages such as live blogs and live scores. Turn off to help handle exceptional load.",
    safeState = Off, sellByDate = never
  )

  val DogpileSwitch = Switch("Performance Switches", "dogpile",
    "If switched on this will enable the anti-dogpile cache, which will help absorb large spikes on single pieces of content e.g. live blogs",
    safeState = Off, sellByDate = new DateMidnight(2014, 2, 28)
  )

  val DoubleCacheTimesSwitch = Switch("Performance Switches", "double-cache-times",
    "Doubles the cache time of every endpoint. Turn on to help handle exceptional load.",
    safeState = On, sellByDate = never
  )

  val RelatedContentSwitch = Switch("Performance Switches", "related-content",
    "If this switch is turned on then related content will show. Turn off to help handle exceptional load.",
    safeState = On, sellByDate = endOfQ4
  )

  val CssFromStorageSwitch = Switch("Performance Switches", "css-from-storage",
    "If this switch is on CSS will be cached in users localStorage and read from there on subsequent requests.",
    safeState = Off, sellByDate = endOfQ4
  )

  val ElasticSearchSwitch = Switch("Performance Switches", "elastic-search-content-api",
    "If this switch is on then (parts of) the application will use the Elastic Search content api",
    safeState = On, sellByDate = never
  )

  val EditionRedirectLoggingSwitch = Switch("Performance Switches", "edition-redirect-logging",
    "If this switch is on, then extra logging will be done for edition redirects.",
    safeState = Off, sellByDate = endOfQ4
  )


  // Advertising Switches

  val AdvertSwitch = Switch("Advertising", "adverts",
    "If this switch is on then OAS adverts will be loaded with JavaScript.",
    safeState = On, sellByDate = never
  )

  val VideoAdvertSwitch = Switch("Advertising", "video-adverts",
    "If this switch is on then OAS video adverts will be loaded with JavaScript.",
    safeState = Off, sellByDate = endOfQ4
  )

  // Commercial Tags

  val AudienceScienceSwitch = Switch("Commercial Tags", "audience-science",
    "If this switch is on the Audience Science will be enabled.",
    safeState = Off, sellByDate = endOfQ4)

  val ImrWorldwideSwitch = Switch("Commercial Tags", "imr-worldwide",
    "Enable the IMR Worldwide audience segment tracking.",
    safeState = Off, sellByDate = endOfQ4)

  val AmaaSwitch = Switch("Commercial Tags", "amaa",
    "Enable the AMAA audience segment tracking.",
    safeState = Off, sellByDate = endOfQ4)

  val EffectiveMeasureSwitch = Switch("Commercial Tags", "effective-measure",
    "Enable the Effective Measure audience segment tracking.",
    safeState = Off, sellByDate = endOfQ4)

  // Commercial Feeds

  val TravelOffersFeedSwitch = Switch("Commercial Feeds", "gu-travel-offers",
    "If this switch is on, commercial components will be fed by travel offer feed.",
    safeState = Off, sellByDate = endOfQ4)

  val JobFeedSwitch = Switch("Commercial Feeds", "gu-jobs",
    "If this switch is on, commercial components will be fed by job feed.",
    safeState = Off, sellByDate = endOfQ4)

  val MasterclassFeedSwitch = Switch("Commercial Feeds", "gu-masterclasses",
    "If this switch is on, commercial components will be fed by masterclass feed.",
    safeState = Off, sellByDate = endOfQ4)

  val SoulmatesFeedSwitch = Switch("Commercial Feeds", "gu-soulmates",
    "If this switch is on, commercial components will be fed by soulmates feed.",
    safeState = Off, sellByDate = endOfQ4)

  val MoneysupermarketFeedsSwitch = Switch("Commercial Feeds", "moneysupermarket",
    "If this switch is on, commercial components will be fed by Moneysupermarket feeds.",
    safeState = Off, sellByDate = endOfQ4)

  val LCMortgageFeedSwitch = Switch("Commercial Feeds", "lc-mortgages",
    "If this switch is on, commercial components will be fed by London & Country mortgage feed.",
    safeState = Off, sellByDate = endOfQ4)

  val GuBookshopFeedsSwitch = Switch("Commercial Feeds", "gu-bookshop",
    "If this switch is on, commercial components will be fed by the Guardian Bookshop feed.",
    safeState = Off, sellByDate = endOfQ4)


  // Analytics Switches

  val LiveStatsSwitch = Switch("Analytics", "live-stats",
    "Turns on our real-time KPIs",
    safeState = Off, sellByDate = endOfQ4
  )

  val LiveAbTestStatsSwitch = Switch("Analytics", "live-ab-test-stats",
    "Turns on our real-time ab test logging",
    safeState = Off, sellByDate = endOfQ4
  )

  val OphanSwitch = Switch("Analytics", "ophan",
    "Enables the new Ophan tracking javascript",
    safeState = On, never
  )

  val OmnitureVerificationSwitch = Switch("Analytics", "omniture-verification",
    "Enables the new Ophan tracking javascript which support multiple events per page",
    safeState = Off, new DateMidnight(2014, 2, 28)
  )

  val DiagnosticsRequestLogging = Switch("Diagnostics", "enable-diagnostics-request-logging",
    "If this switch is on, then requests to the Diagnostics servers will be logged.",
    safeState = Off, endOfQ4
  )

  val DiagnosticsJavascriptErrorLogging = Switch("Diagnostics", "enable-diagnostics-js-error-logging",
    "If this switch is on, then js error reports sent to the Diagnostics servers will be logged.",
    safeState = Off, endOfQ4
  )

  val ScrollDepthSwitch = Switch("Analytics", "scroll-depth",
    "Enables tracking and measurement of scroll depth",
    safeState = Off, never
  )

  // Discussion Switches

  val DiscussionSwitch = Switch("Discussion", "discussion",
    "If this switch is on, comments are displayed on articles. Turn this off if the Discussion API is blowing up.",
    safeState = Off, sellByDate = never
  )

  val DiscussionVerifiedEmailPosting = Switch("Discussion", "discussion-verified-email-posting",
    "If this switch is on, posters to discussions must have a verified email address.",
    safeState = Off, sellByDate = endOfQ4
  )

  // Identity Switches

  val IdentityEmailVerificationSwitch = Switch("Identity Email verification", "id-email-verification",
    "If this switch is on, the option to resend your verification email is displayed.",
    safeState = Off, sellByDate = endOfQ4
  )

  // Open

  val OpenCtaSwitch = Switch("Open", "open-cta",
    "If this switch is on, will see a CTA to comments on the right hand side. Turn this off if the Open API is blowing up.",
    safeState = Off, sellByDate = never
  )

  // Feature Switches

  val ShowAllArticleEmbedsSwitch = Switch("Feature Switches", "show-all-embeds",
    "If switched on then all embeds will be shown inside article bodies",
    safeState = Off, sellByDate = new DateMidnight(2014, 2, 28)
  )

  val ReleaseMessageSwitch = Switch("Feature Switches", "release-message",
    "If this is switched on users will be messaged that they are inside the alpha/beta/whatever release",
    safeState = Off, sellByDate = endOfQ4
  )

  val RainbowLogo = Switch("Feature Switches", "rainbow-logo",
    "If this is switched on the guardian logo will be replaced with a rainbow version",
    safeState = Off, sellByDate = endOfQ4
  )

  val FontSwitch = Switch("Feature Switches", "web-fonts",
    "If this is switched on then the custom Guardian web font will load.",
    safeState = Off, sellByDate = endOfQ4
  )

  val SponsoredContentSwitch = Switch("Feature Switches", "sponsored-content",
    "If this is switched on the articles will display a simple 'Advertisement feature' notice.",
    safeState = Off, sellByDate = endOfQ4
  )

  val SocialSwitch = Switch("Feature Switches", "social-icons",
    "Enable the social media share icons (Facebook, Twitter etc.)",
    safeState = Off, sellByDate = endOfQ4
  )

  val SearchSwitch = Switch("Feature Switches", "google-search",
    "If this switch is turned on then Google search is added to the sections nav.",
    safeState = Off, sellByDate = endOfQ4
  )

  val LocalNavSwitch = Switch("Feature Switches", "local-nav",
    "If this switch is on, a secondary local nav is shown.",
    safeState = Off, sellByDate = new DateMidnight(2014, 2, 28)
  )

  val LightboxGalleriesSwitch = Switch("Feature Switches", "lightbox-galleries",
    "If this switch is on, galleries open in a lightbox.",
    safeState = On, sellByDate = endOfQ4
  )

  val IdentityProfileNavigationSwitch = Switch("Feature Switches", "id-profile-navigation",
    "If this switch is on you will see the link in the topbar taking you through to the users profile or sign in..",
    safeState = On, sellByDate = endOfQ4
  )

  val ExternalLinksCardsSwitch = Switch("Feature Switches", "external-links-cards",
    "If this switch is on, external links are turned into cards in body content on wide viewports.",
    safeState = Off,

    // WARNING - this has had one extension, no more.
    // if we cannot make a decision next time it goes
    sellByDate = new DateMidnight(2014, 2, 28)
  )

  val LiveSummarySwitch = Switch("Feature Switches", "live-summary",
    "If this is switched on the live events will show a summary at the beginning of the page on mobile next to the article on wider devices.",
    safeState = Off, sellByDate = new DateMidnight(2014, 2, 28)
  )

  val ArticleKeywordsSwitch = Switch("Feature Switches", "article-keywords",
    "If this is switched on then keywords will be shown at the end of articles.",
    safeState = On, sellByDate = endOfQ4
  )

  val ClientSideErrorSwitch = Switch("Feature Switches", "client-side-errors",
    "If this is switch on the the browser will log JavaScript errors to the server (via a beacon)",
    safeState = Off, sellByDate = endOfQ4
  )

  val FacebookAutoSigninSwitch = Switch("Feature Switches", "facebook-autosignin",
    "If this switch is on then users who have previously authorized the guardian app in facebook and who have not recently signed out are automatically signed in.",
    safeState = Off, sellByDate = endOfQ4
  )

  val IdentityFormstackSwitch = Switch("Feature Switches", "id-formstack",
    "If this switch is on, formstack forms will be available",
    safeState = Off, sellByDate = never
  )

  val RightHandMostPopularSwitch = Switch("Feature Switches", "right-hand-most-popular",
    "If this switch is on, a component with most popular content from around the Guardian is displayed in the article right hand column at desktop breakpoints.",
    safeState = On, sellByDate = endOfQ4
  )

  val IdentityEthicalAwardsSwitch = Switch("Feature Switches", "id-ethical-awards",
    "If this switch is on, Ethical awards forms will be available",
    safeState = Off, sellByDate = endOfQ4)

  val IdentityFilmAwardsSwitch = Switch("Feature Switches", "id-film-awards",
    "If this switch is on, Film awards forms will be available",
    safeState = Off, sellByDate = endOfQ4)

  val NetworkFrontOptIn = Switch("Feature Switches", "network-front-opt-in",
    "If this is switched on then an opt-in message will be displayed to users coming from the R2 network front",
    safeState = Off, sellByDate = new DateMidnight(2014, 4, 30)
  )

  // A/B Test Switches

  val ABAa = Switch("A/B Tests", "ab-abcd",
    "If this is switched on an AA test runs to prove the assignment of users in to segments is working reliably.",
    safeState = Off, sellByDate = endOfQ4
  )

  val ABGravityRecommendations = Switch("A/B Tests", "ab-gravity-recommendations",
    "Enables gravity beacon code on the site",
    safeState = Off, sellByDate = new DateMidnight(2014, 2, 24)
  )

  val ABAdLabels = Switch("A/B Tests", "ab-ad-labels",
    "Testing if putting labels next to ads impacts the CTR",
    safeState = Off, sellByDate = new DateMidnight(2014, 2, 27)
  )

  val TagLinking = Switch("Feature Switches", "tag-linking",
    "If this is switched on articles that have no in body links will auto link to their tags where possible",
    safeState = Off, sellByDate = endOfQ4
  )

  val ArticleTruncation = Switch("A/B Tests", "ab-article-truncation",
    "If this is switched on an A/B test runs to prove the effectiveness of truncatiung articles.",
    safeState = Off, sellByDate = new DateMidnight(2014, 2, 28)
  )

  // Sport Switch

  val LiveCricketSwitch = Switch("Live Cricket", "live-cricket",
    "If this is switched on the live cricket blocks are added to cricket articles, cricket tag and sport front.",
    safeState = Off, sellByDate = endOfQ4
  )

  // Dummy Switches

  val IntegrationTestSwitch = Switch("Unwired Test Switch", "integration-test-switch",
    "Switch that is only used while running tests. You never need to change this switch.",
    safeState = Off, sellByDate = never
  )

  val NeverExpiredSwitch = Switch("Unwired Test Switch", "never-expired-switch",
    "Switch that is only used while running tests. You never need to change this switch.",
    safeState = On, sellByDate = never
  )

  val AlwaysExpiredSwitch = Switch("Unwired Test Switch", "always-expired",
    "Switch that is only used while running tests. You never need to change this switch.",
    safeState = On, new DateMidnight().minusDays(1)
  )

  // Facia

  val NetworkFrontUkAlpha = Switch("Facia", "network-front-uk-alpha",
    "If this is switched on then the uk alpha network fronts will be served if a GU_UK_ALPHA cookie has been dropped",
    safeState = Off, sellByDate = new DateMidnight(2014, 2, 17)
  )

  val NetworkFrontUsAlpha = Switch("Facia", "network-front-us-alpha",
    "If this is switched on then the us alpha network fronts will be served if a GU_US_ALPHA cookie has been dropped",
    safeState = Off, sellByDate = new DateMidnight(2014, 2, 17)
  )

  val NetworkFrontAuAlpha = Switch("Facia", "network-front-au-alpha",
    "If this is switched on then the au alpha network fronts will be served if a GU_AU_ALPHA cookie has been dropped",
    safeState = Off, sellByDate = new DateMidnight(2014, 2, 17)
  )

  // Facia Tool Switches

  val ToolDisable = Switch("Facia Tool", "facia-tool-disable",
    "If this is switched on then the fronts tool is disabled",
    safeState = Off, sellByDate = never
  )

  val ToolSparklines = Switch("Facia Tool", "facia-tool-sparklines",
    "If this is switched on then the fronts tool renders images from sparklines.ophan.co.uk",
    safeState = Off, sellByDate = never
  )

  val ContentApiPutSwitch = Switch("Facia Tool", "facia-tool-contentapi-put",
    "If this switch is on facia tool will PUT all collection changes to content api",
    safeState = Off, sellByDate = never
  )

  val FaciaToolPressSwitch = Switch("Facia Tool", "facia-tool-press-front",
    "If this switch is on facia tool will press fronts on each change",
    safeState = Off, sellByDate = never
  )

  // Image Switch

  val ImageServerSwitch = Switch("Image Server", "image-server",
    "If this switch is on images will be served off i.guim.co.uk (dynamic image host).",
    safeState = On, sellByDate = never // this is a performance related switch, not a feature switch
  )

  val all: List[Switch] = List(
    AutoRefreshSwitch,
    DoubleCacheTimesSwitch,
    RelatedContentSwitch,
    AdvertSwitch,
    VideoAdvertSwitch,
    AudienceScienceSwitch,
    DiscussionSwitch,
    DiscussionVerifiedEmailPosting,
    IdentityEmailVerificationSwitch,
    OpenCtaSwitch,
    FontSwitch,
    SocialSwitch,
    SearchSwitch,
    ReleaseMessageSwitch,
    IntegrationTestSwitch,
    ClientSideErrorSwitch,
    LocalNavSwitch,
    LightboxGalleriesSwitch,
    IdentityProfileNavigationSwitch,
    ExternalLinksCardsSwitch,
    LiveSummarySwitch,
    LiveCricketSwitch,
    LiveStatsSwitch,
    LiveAbTestStatsSwitch,
    CssFromStorageSwitch,
    ElasticSearchSwitch,
    ArticleKeywordsSwitch,
    EditionRedirectLoggingSwitch,
    FacebookAutoSigninSwitch,
    IdentityFormstackSwitch,
    RightHandMostPopularSwitch,
    IdentityEthicalAwardsSwitch,
    IdentityFilmAwardsSwitch,
    ABAa,
    ABGravityRecommendations,
<<<<<<< HEAD
    ABEmailSignup,
    ArticleTruncation,
=======
>>>>>>> 7b0468d0
    ABAdLabels,
    NetworkFrontUkAlpha,
    NetworkFrontUsAlpha,
    NetworkFrontAuAlpha,
    ToolDisable,
    ToolSparklines,
    TagLinking,
    SponsoredContentSwitch,
    OphanSwitch,
    ScrollDepthSwitch,
    ContentApiPutSwitch,
    AmaaSwitch,
    EffectiveMeasureSwitch,
    ImrWorldwideSwitch,
    DiagnosticsRequestLogging,
    DiagnosticsJavascriptErrorLogging,
    OmnitureVerificationSwitch,
    TravelOffersFeedSwitch,
    JobFeedSwitch,
    MasterclassFeedSwitch,
    SoulmatesFeedSwitch,
    MoneysupermarketFeedsSwitch,
    LCMortgageFeedSwitch,
    GuBookshopFeedsSwitch,
    NetworkFrontOptIn,
    ImageServerSwitch,
    FaciaToolPressSwitch,
    DogpileSwitch,
    ShowAllArticleEmbedsSwitch,
    ImageServerSwitch,
    RainbowLogo
  )

  val grouped: List[(String, Seq[Switch])] = all.toList stableGroupBy { _.group }

  def byName(name: String): Option[Switch] = all.find(_.name.equals(name))
}

class SwitchBoardPlugin(app: Application) extends SwitchBoardAgent(Configuration)
class SwitchBoardAgent(config: GuardianConfiguration) extends Plugin with ExecutionContexts with Logging {

  def refresh() {
    log.info("Refreshing switches")
    WS.url(config.switches.configurationUrl).get() foreach { response =>
      response.status match {
        case 200 =>
          val nextState = Properties(response.body)

          for (switch <- Switches.all) {
            nextState.get(switch.name) foreach {
              case "on" => switch.switchOn()
              case "off" => switch.switchOff()
              case other => log.warn(s"Badly configured switch ${switch.name} -> $other")
            }
          }

        case _ => log.warn(s"Could not load switch config ${response.status} ${response.statusText}")
      }
    }
  }

  override def onStart() {
    Jobs.deschedule("SwitchBoardRefreshJob")
    Jobs.schedule("SwitchBoardRefreshJob", "0 * * * * ?") {
      refresh()
    }

    refresh()
  }

  override def onStop() {
    Jobs.deschedule("SwitchBoardRefreshJob")
  }
}<|MERGE_RESOLUTION|>--- conflicted
+++ resolved
@@ -440,11 +440,7 @@
     IdentityFilmAwardsSwitch,
     ABAa,
     ABGravityRecommendations,
-<<<<<<< HEAD
-    ABEmailSignup,
     ArticleTruncation,
-=======
->>>>>>> 7b0468d0
     ABAdLabels,
     NetworkFrontUkAlpha,
     NetworkFrontUsAlpha,
