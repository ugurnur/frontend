package conf

import com.gu.management.{ DefaultSwitch, Switchable }
import common._
import implicits.Collections
import org.joda.time.{Days, DateTime, DateMidnight}
import play.api.libs.ws.WS
import play.api.{Application, Plugin}

sealed trait SwitchState
case object On extends SwitchState
case object Off extends SwitchState

case class Switch( group: String,
                   name: String,
                   description: String,
                   safeState: SwitchState,
                   sellByDate: DateMidnight
                 ) extends Switchable {

  val delegate = DefaultSwitch(name, description, initiallyOn = safeState == On)

  def isSwitchedOn: Boolean = delegate.isSwitchedOn && new DateMidnight().isBefore(sellByDate)

  def switchOn() {
    if (isSwitchedOff) {
      delegate.switchOn()
    }
  }
  def switchOff() {
    if (isSwitchedOn) {
      delegate.switchOff()
    }
  }

  def daysToExpiry = Days.daysBetween(new DateTime(), sellByDate).getDays

  def expiresSoon = daysToExpiry < 7
}

object Switches extends Collections {

  // Switch names can be letters numbers and hyphens only

  private lazy val never = new DateMidnight(2100, 1, 1)

  // this is 3 months - at the end of this a decision is expected
  // and one (or both) of the 2 needs to go.
  private lazy val profilingEvalDeadline = new DateMidnight(2014, 6, 4)


  // Load Switches

  val MemcachedSwitch = Switch("Performance Switches", "memcached",
    "If this switch is switched on then the MemcacheAction will be operational",
    safeState = Off,
    sellByDate = never
  )

  val IncludeBuildNumberInMemcachedKey = Switch("Performance Switches", "memcached-build-number",
    "If this switch is switched on then the MemcacheFilter will include the build number in the cache key",
    safeState = Off,
    sellByDate = never
  )

  val AutoRefreshSwitch = Switch("Performance Switches", "auto-refresh",
    "Enables auto refresh in pages such as live blogs and live scores. Turn off to help handle exceptional load.",
    safeState = Off, sellByDate = never
  )

  val GzipSwitch = Switch("Performance Switches", "gzip",
    "If switched on then http responses will be gzipped",
    safeState = Off, sellByDate = new DateMidnight(2014, 5, 31)
  )

  val DoubleCacheTimesSwitch = Switch("Performance Switches", "double-cache-times",
    "Doubles the cache time of every endpoint. Turn on to help handle exceptional load.",
    safeState = On, sellByDate = never
  )

  val RelatedContentSwitch = Switch("Performance Switches", "related-content",
    "If this switch is turned on then related content will show. Turn off to help handle exceptional load.",
    safeState = On, sellByDate = never
  )

  val CssFromStorageSwitch = Switch("Performance Switches", "css-from-storage",
    "If this switch is on CSS will be cached in users localStorage and read from there on subsequent requests.",
    safeState = Off, sellByDate = never
  )

  val ShowAllArticleEmbedsSwitch = Switch("Performance Switches", "show-all-embeds",
    "If switched on then all embeds will be shown inside article bodies",
    safeState = On, sellByDate = never
  )

  val DiscussionSwitch = Switch("Performance Switches", "discussion",
    "If this switch is on, comments are displayed on articles. Turn this off if the Discussion API is blowing up.",
    safeState = Off, sellByDate = never
  )

  val OpenCtaSwitch = Switch("Performance Switches", "open-cta",
    "If this switch is on, will see a CTA to comments on the right hand side. Turn this off if the Open API is blowing up.",
    safeState = Off, sellByDate = never
  )

  // Advertising Switches

  val StandardAdvertsSwitch = Switch("Advertising", "standard-adverts",
    "Display 'standard' adverts, e.g. top banner ads, inline ads, MPUs, etc.",
    safeState = On, sellByDate = never
  )

  val CommercialComponentsSwitch = Switch("Advertising", "commercial-components",
    "Display commercial components, e.g. jobs, soulmates.",
    safeState = On, sellByDate = never
  )

  val VideoAdvertsSwitch = Switch("Advertising", "video-adverts",
    "Show adverts on videos.",
    safeState = On, sellByDate = never
  )

  val SponsoredSwitch = Switch("Advertising", "sponsored",
    "Show sponsored badges, logos, etc.",
    safeState = On, sellByDate = never
  )

  // Ad Targeting
  /*
    These switches are to control length of request to DFP
    while there's a problem with the maximum length constraint
  */

  val AudienceScienceSwitch = Switch("Ad Targeting", "audience-science",
    "If this switch is on, Audience Science segments will be used to target ads.",
    safeState = Off, sellByDate = new DateMidnight(2014, 11, 1))

  val AudienceScienceGatewaySwitch = Switch("Ad Targeting", "audience-science-gateway",
    "If this switch is on, Audience Science Gateway segments will be used to target ads.",
    safeState = Off, sellByDate = new DateMidnight(2014, 11, 1))

  val CriteoSwitch = Switch("Ad Targeting", "criteo",
    "If this switch is on, Criteo segments will be used to target ads.",
    safeState = Off, sellByDate = new DateMidnight(2014, 11, 1))

  val LifeAndStyleHackSwitch = Switch("Ad Targeting", "life-and-style",
    "If this switch is on, ads will work on Life and Style front while waiting for fix from Front Tools team.",
    safeState = On, sellByDate = new DateMidnight(2014, 5, 21))

  // Commercial Tags

  val ImrWorldwideSwitch = Switch("Commercial Tags", "imr-worldwide",
    "Enable the IMR Worldwide audience segment tracking.",
    safeState = Off, sellByDate = profilingEvalDeadline)

  val EffectiveMeasureSwitch = Switch("Commercial Tags", "effective-measure",
    "Enable the Effective Measure audience segment tracking.",
    safeState = Off, sellByDate = profilingEvalDeadline)

  // We don't foresee this service being switched off
  val ForeseeSwitch = Switch("Performance Switches", "foresee",
    "Enable Foresee surveys for a sample of our audience",
    safeState = Off, sellByDate = never)

  val MediaMathSwitch = Switch("Commercial Tags", "media-math",
    "Enable Media Math audience segment tracking",
    safeState = Off, sellByDate = never)

  // Commercial Feeds

  val TravelOffersFeedSwitch = Switch("Performance Switches", "gu-travel-offers",
    "If this switch is on, commercial components will be fed by travel offer feed.",
    safeState = Off, sellByDate = never)

  val JobFeedSwitch = Switch("Performance Switches", "gu-jobs",
    "If this switch is on, commercial components will be fed by job feed.",
    safeState = Off, sellByDate = never)

  val MasterclassFeedSwitch = Switch("Performance Switches", "gu-masterclasses",
    "If this switch is on, commercial components will be fed by masterclass feed.",
    safeState = Off, sellByDate = never)

  val SoulmatesFeedSwitch = Switch("Performance Switches", "gu-soulmates",
    "If this switch is on, commercial components will be fed by soulmates feed.",
    safeState = Off, sellByDate = never)

  val MoneysupermarketFeedsSwitch = Switch("Performance Switches", "moneysupermarket",
    "If this switch is on, commercial components will be fed by Moneysupermarket feeds.",
    safeState = Off, sellByDate = never)

  val LCMortgageFeedSwitch = Switch("Performance Switches", "lc-mortgages",
    "If this switch is on, commercial components will be fed by London & Country mortgage feed.",
    safeState = Off, sellByDate = never)

  val GuBookshopFeedsSwitch = Switch("Performance Switches", "gu-bookshop",
    "If this switch is on, commercial components will be fed by the Guardian Bookshop feed.",
    safeState = Off, sellByDate = never)


  // Analytics Switches

  val OphanSwitch = Switch("Analytics", "ophan",
    "Enables the new Ophan tracking javascript",
    safeState = On, never
  )

  val DiagnosticsLogging = Switch("Diagnostics", "enable-diagnostics-logging",
    "If this switch is on, then js error reports and requests sent to the Diagnostics servers will be logged.",
    safeState = Off, never
  )

  val ScrollDepthSwitch = Switch("Analytics", "scroll-depth",
    "Enables tracking and measurement of scroll depth",
    safeState = Off, never
  )

  // Feature Switches

  val ReleaseMessageSwitch = Switch("Feature Switches", "release-message",
    "If this is switched on users will be messaged that they are inside the beta release",
    safeState = Off, sellByDate = new DateMidnight(2014, 6, 1)
  )

  val GeoMostPopular = Switch("Feature Switches", "geo-most-popular",
    "If this is switched on users then 'most popular' will be upgraded to geo targeted",
    safeState = On, sellByDate = never
  )

  val FontSwitch = Switch("Feature Switches", "web-fonts",
    "If this is switched on then the custom Guardian web font will load.",
    safeState = Off, sellByDate = never
  )

  val SearchSwitch = Switch("Feature Switches", "google-search",
    "If this switch is turned on then Google search is added to the sections nav.",
    safeState = Off, sellByDate = never
  )

  val IdentityProfileNavigationSwitch = Switch("Feature Switches", "id-profile-navigation",
    "If this switch is on you will see the link in the topbar taking you through to the users profile or sign in..",
    safeState = On, sellByDate = never
  )

  val ClientSideErrorSwitch = Switch("Feature Switches", "client-side-errors",
    "If this is switch on the the browser will log JavaScript errors to the server (via a beacon)",
    safeState = Off, sellByDate = never
  )

  val FacebookAutoSigninSwitch = Switch("Feature Switches", "facebook-autosignin",
    "If this switch is on then users who have previously authorized the guardian app in facebook and who have not recently signed out are automatically signed in.",
    safeState = Off, sellByDate = never
  )

  val IdentityFormstackSwitch = Switch("Feature Switches", "id-formstack",
    "If this switch is on, formstack forms will be available",
    safeState = Off, sellByDate = never
  )

  val IdentityAvatarUploadSwitch = Switch("Feature Switches", "id-avatar-upload",
    "If this switch is on, users can upload avatars on their profile page",
    safeState = Off, sellByDate = never
  )

  val IdentityEthicalAwardsSwitch = Switch("Feature Switches", "id-ethical-awards",
    "If this switch is on, Ethical awards forms will be available",
    safeState = Off, sellByDate = new DateMidnight(2014, 5, 15))

  val NetworkFrontOptIn = Switch("Feature Switches", "network-front-opt-in",
    "If this is switched on then an opt-in message will be displayed to users coming from the R2 network front",
    safeState = Off, sellByDate = new DateMidnight(2014, 5, 31)
  )

  val ArticleSlotsSwitch = Switch("Feature Switches", "article-slots",
    "If this switch is on, inline content slots (for stories, ads, etc) will be generated in article bodies",
    safeState = Off, sellByDate = new DateMidnight(2014, 5, 31)
  )

  val IndiaRegionSwitch = Switch("Feature Switches", "india-region",
    "If this switch is switched on then the India region will be enabled",
    safeState = Off,
    // I know this is far away, but this will lie dormant for a while (other than testing) while
    // the planets align for the rest of the project
    sellByDate = new DateMidnight(2014, 10, 30)
  )

  val LayoutHintsSwitch = Switch("Feature Switches", "layout-hints",
    "If this switch is on, JavaScript will enable the inline-hinting css experiments",
    safeState = Off, sellByDate = new DateMidnight(2014, 6, 1)
  )

  val RssLinkSwitch = Switch("Feature Switches", "rss-link",
    "If this switch is on a link to the RSS is rendered in the HTML",
    safeState = Off, sellByDate = new DateMidnight(2014, 6, 30)
  )

<<<<<<< HEAD
  val PopularInTagSwitch = Switch("Feature Switches", "popular-in-tag",
    "If this switch is turned on then popular-in-tag will override related content for the selected tags.",
    safeState = Off, sellByDate = new DateMidnight(2014, 5, 14)
  )

  val TagLinkingSwitch = Switch("Feature Switches", "tag-linking",
    "If this switch is turned on then tags will be 'auto' linked to where possible in article bodies",
    safeState = On, sellByDate = new DateMidnight(2014, 6, 30)
  )

=======
>>>>>>> ea63c186
  val EnhanceTweetsSwitch = Switch("Feature Switches", "enhance-tweets",
    "If this switch is turned on then embedded tweets will be enhanced using Twitter's widgets.",
    safeState = Off, sellByDate = never
  )

  val ABHeaderSearchText = Switch("A/B Tests", "ab-header-search-text",
    "If this switch is turned on then the header search box will display a label for tablet and desktop.",
    safeState = Off, sellByDate = new DateMidnight(2014, 6, 9)
  )

  // Dummy Switches

  val IntegrationTestSwitch = Switch("Unwired Test Switch", "integration-test-switch",
    "Switch that is only used while running tests. You never need to change this switch.",
    safeState = Off, sellByDate = never
  )

  val NeverExpiredSwitch = Switch("Unwired Test Switch", "never-expired-switch",
    "Switch that is only used while running tests. You never need to change this switch.",
    safeState = On, sellByDate = never
  )

  val AlwaysExpiredSwitch = Switch("Unwired Test Switch", "always-expired",
    "Switch that is only used while running tests. You never need to change this switch.",
    safeState = On, new DateMidnight().minusDays(1)
  )

  // Facia Tool Switches
  val ToolDisable = Switch("Facia Tool", "facia-tool-disable",
    "If this is switched on then the fronts tool is disabled",
    safeState = Off, sellByDate = never
  )

  val ToolConfigurationDisable = Switch("Facia Tool", "facia-tool-configuration-disable",
    "If this is switched on then the fronts configuration tool is disabled",
    safeState = Off, sellByDate = never
  )

  val ToolCheckPressLastmodified = Switch("Facia Tool", "facia-tool-check-press-lastmodified",
    "If this switch is on facia tool will alert the user if a front is not pressed withing 10 secs of an edit/publish",
    safeState = Off, sellByDate = never
  )

  val ToolSnaps = Switch("Facia Tool", "facia-tool-snaps",
    "If this is switched on then snaps can be created by dragging arbitrary links into the tool",
    safeState = Off, sellByDate = never
  )

  val ToolSparklines = Switch("Facia Tool", "facia-tool-sparklines",
    "If this is switched on then the fronts tool renders images from sparklines.ophan.co.uk",
    safeState = Off, sellByDate = never
  )

  val ContentApiPutSwitch = Switch("Facia Tool", "facia-tool-contentapi-put",
    "If this switch is on facia tool will PUT all collection changes to content api",
    safeState = Off, sellByDate = never
  )

  val FaciaToolPressSwitch = Switch("Front Press Switches", "facia-tool-press-front",
    "If this switch is on facia tool will press fronts on each change",
    safeState = Off, sellByDate = never
  )

  // Front Press Switches
  val FrontPressJobSwitch = Switch("Front Press Switches", "front-press-job-switch",
    "If this switch is on then the jobs to push and pull from SQS will run",
    safeState = Off, sellByDate = never
  )

  val FaciaToolContainerTagsSwitch = Switch("Facia Tool", "facia-tool-tags",
    "If this switch is on the container configuration will allow articles to show their tags or sections",
    safeState = Off, sellByDate = new DateMidnight(2014, 6, 7)
  )

  // Image Switch

  val ImageServerSwitch = Switch("Image Server", "image-server",
    "If this switch is on images will be served off i.guim.co.uk (dynamic image host).",
    safeState = On, sellByDate = never // this is a performance related switch, not a feature switch
  )

  val all: List[Switch] = List(
    AutoRefreshSwitch,
    DoubleCacheTimesSwitch,
    RelatedContentSwitch,
    StandardAdvertsSwitch,
    CommercialComponentsSwitch,
    VideoAdvertsSwitch,
    SponsoredSwitch,
    AudienceScienceSwitch,
    AudienceScienceGatewaySwitch,
    CriteoSwitch,
    LifeAndStyleHackSwitch,
    DiscussionSwitch,
    OpenCtaSwitch,
    FontSwitch,
    SearchSwitch,
    ReleaseMessageSwitch,
    IntegrationTestSwitch,
    ClientSideErrorSwitch,
    IdentityProfileNavigationSwitch,
    CssFromStorageSwitch,
    FacebookAutoSigninSwitch,
    IdentityFormstackSwitch,
    IdentityEthicalAwardsSwitch,
    IdentityAvatarUploadSwitch,
    ToolDisable,
    ToolConfigurationDisable,
    ToolCheckPressLastmodified,
    ToolSnaps,
    ToolSparklines,
    OphanSwitch,
    ScrollDepthSwitch,
    ContentApiPutSwitch,
    EffectiveMeasureSwitch,
    ImrWorldwideSwitch,
    ForeseeSwitch,
    MediaMathSwitch,
    DiagnosticsLogging,
    TravelOffersFeedSwitch,
    JobFeedSwitch,
    MasterclassFeedSwitch,
    SoulmatesFeedSwitch,
    MoneysupermarketFeedsSwitch,
    LCMortgageFeedSwitch,
    GuBookshopFeedsSwitch,
    NetworkFrontOptIn,
    ArticleSlotsSwitch,
    ImageServerSwitch,
    FaciaToolPressSwitch,
    ShowAllArticleEmbedsSwitch,
    FrontPressJobSwitch,
    FaciaToolContainerTagsSwitch,
    LayoutHintsSwitch,
    RssLinkSwitch,
    EnhanceTweetsSwitch,
    IndiaRegionSwitch,
    MemcachedSwitch,
    IncludeBuildNumberInMemcachedKey,
    GzipSwitch,
    GeoMostPopular,
    TagLinkingSwitch,
    ABHeaderSearchText
  )

  val grouped: List[(String, Seq[Switch])] = all.toList stableGroupBy { _.group }

  def byName(name: String): Option[Switch] = all.find(_.name.equals(name))
}

class SwitchBoardPlugin(app: Application) extends SwitchBoardAgent(Configuration)
class SwitchBoardAgent(config: GuardianConfiguration) extends Plugin with ExecutionContexts with Logging {

  def refresh() {
    log.info("Refreshing switches")
    WS.url(config.switches.configurationUrl).get() foreach { response =>
      response.status match {
        case 200 =>
          val nextState = Properties(response.body)

          for (switch <- Switches.all) {
            nextState.get(switch.name) foreach {
              case "on" => switch.switchOn()
              case "off" => switch.switchOff()
              case other => log.warn(s"Badly configured switch ${switch.name} -> $other")
            }
          }

        case _ => log.warn(s"Could not load switch config ${response.status} ${response.statusText}")
      }
    }
  }

  override def onStart() {
    Jobs.deschedule("SwitchBoardRefreshJob")
    Jobs.schedule("SwitchBoardRefreshJob", "0 * * * * ?") {
      refresh()
    }

    AkkaAsync {
      refresh()
    }
  }

  override def onStop() {
    Jobs.deschedule("SwitchBoardRefreshJob")
  }
}<|MERGE_RESOLUTION|>--- conflicted
+++ resolved
@@ -293,19 +293,11 @@
     safeState = Off, sellByDate = new DateMidnight(2014, 6, 30)
   )
 
-<<<<<<< HEAD
-  val PopularInTagSwitch = Switch("Feature Switches", "popular-in-tag",
-    "If this switch is turned on then popular-in-tag will override related content for the selected tags.",
-    safeState = Off, sellByDate = new DateMidnight(2014, 5, 14)
-  )
-
   val TagLinkingSwitch = Switch("Feature Switches", "tag-linking",
     "If this switch is turned on then tags will be 'auto' linked to where possible in article bodies",
     safeState = On, sellByDate = new DateMidnight(2014, 6, 30)
   )
 
-=======
->>>>>>> ea63c186
   val EnhanceTweetsSwitch = Switch("Feature Switches", "enhance-tweets",
     "If this switch is turned on then embedded tweets will be enhanced using Twitter's widgets.",
     safeState = Off, sellByDate = never
