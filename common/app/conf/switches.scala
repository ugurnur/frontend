--- conflicted
+++ resolved
@@ -798,8 +798,6 @@
     exposeClientSide = false
   )
 
-<<<<<<< HEAD
-=======
   val IdentityCookieRefreshSwitch = Switch(
     "Identity",
     "id-cookie-refresh",
@@ -809,7 +807,6 @@
     exposeClientSide = true
   )
 
->>>>>>> 4863af68
   val EnhanceTweetsSwitch = Switch(
     "Feature",
     "enhance-tweets",
