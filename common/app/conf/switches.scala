--- conflicted
+++ resolved
@@ -308,11 +308,8 @@
     ABAlphaAdverts,
     ABCommercialComponents,
     EditionRedirectLoggingSwitch,
-<<<<<<< HEAD
     FacebookAutoSigninSwitch,
-=======
     ABStoryPackageQuestion,
->>>>>>> e102bf3d
     ABInitialShowMore
   )
 
