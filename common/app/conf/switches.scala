--- conflicted
+++ resolved
@@ -471,20 +471,16 @@
     safeState = Off, sellByDate = new LocalDate(2015, 5, 11)
   )
 
-<<<<<<< HEAD
   val ABMtTopBelowNav = Switch("A/B Tests", "ab-mt-top-below-nav",
     "Top above nav ad placed below nav.",
     safeState = Off, sellByDate = new LocalDate(2015, 5, 17)
   )
 
-=======
   val ABHeatmap = Switch("A/B Tests", "ab-heatmap",
     "Switch for the UK Network Front heatmap test.",
     safeState = Off, sellByDate = new LocalDate(2015, 3, 24)
   )
 
-
->>>>>>> da234e5a
   val ABSignedOut = Switch("A/B Tests", "ab-signed-out",
     "Switch for the Signed Out messaging test.",
     safeState = Off, sellByDate = new LocalDate(2015, 3, 31)
