--- conflicted
+++ resolved
@@ -333,26 +333,7 @@
     safeState = Off, sellByDate = never
   )
 
-<<<<<<< HEAD
   val ToolSparklines = Switch("Facia", "facia-tool-sparklines",
-=======
-  val ToolConfigurationDisable = Switch("Facia", "facia-tool-configuration-disable",
-    "If this is switched on then the fronts configuration tool is disabled",
-    safeState = Off, sellByDate = never
-  )
-
-  val ToolCheckPressLastmodified = Switch("Facia", "facia-tool-check-press-lastmodified",
-    "If this switch is on facia tool will alert the user if a front is not pressed withing 10 secs of an edit/publish",
-    safeState = Off, sellByDate = never
-  )
-
-  val ToolSnaps = Switch("Facia", "facia-tool-snaps",
-    "If this is switched on then snaps can be created by dragging arbitrary links into the tool",
-    safeState = Off, sellByDate = never
-  )
-
-  val ToolSparklines = Switch("Facia Tool", "facia-tool-sparklines",
->>>>>>> 1ea6240f
     "If this is switched on then the fronts tool renders images from sparklines.ophan.co.uk",
     safeState = Off, sellByDate = never
   )
@@ -406,12 +387,6 @@
     IdentityFormstackSwitch,
     IdentityAvatarUploadSwitch,
     ToolDisable,
-<<<<<<< HEAD
-=======
-    ToolConfigurationDisable,
-    ToolCheckPressLastmodified,
-    ToolSnaps,
->>>>>>> 1ea6240f
     ToolSparklines,
     OphanSwitch,
     ScrollDepthSwitch,
