--- conflicted
+++ resolved
@@ -78,13 +78,12 @@
     safeState = Off, sellByDate = endOfQ4
   )
 
-<<<<<<< HEAD
   // Front Press Switches
   val FrontPressJobSwitch = Switch("Front Press Switches", "front-press-job-switch",
     "If this switch is on then the jobs to push and pull from SQS will run",
     safeState = Off, sellByDate = never
   )
-=======
+
   val SpdyAjaxServicesSwitch = Switch("Performance Switches", "spdy-ajax-services",
     "If this switch is on, all ajax api endpoints will route through Akamai's SPDY service.",
     safeState = Off, sellByDate = new DateMidnight(2014,2,28)
@@ -94,8 +93,6 @@
     "If this switch is on, all image endpoints will route through Akamai's SPDY service.",
     safeState = Off, sellByDate = new DateMidnight(2014,2,28)
   )
-
->>>>>>> 0a7aec34
 
   // Advertising Switches
 
