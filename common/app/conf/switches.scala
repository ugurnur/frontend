package conf

import com.gu.management.{ DefaultSwitch, Switchable }
import common._
import implicits.Collections
import play.api.{Application, Plugin}
import play.api.libs.ws.WS
import org.joda.time.DateMidnight

sealed trait SwitchState
case object On extends SwitchState
case object Off extends SwitchState

case class Switch( group: String,
                   name: String,
                   description: String,
                   safeState: SwitchState,
                   sellByDate: DateMidnight
                 ) extends Switchable {

  val delegate = DefaultSwitch(name, description, initiallyOn = safeState == On)

  def isSwitchedOn: Boolean = delegate.isSwitchedOn && new DateMidnight().isBefore(sellByDate)

  def switchOn() {
    if (isSwitchedOff) {
      delegate.switchOn()
    }
  }
  def switchOff() {
    if (isSwitchedOn) {
      delegate.switchOff()
    }
  }
}

object Switches extends Collections {

  // Switch names can be letters numbers and hyphens only

  private lazy val never = new DateMidnight(2100, 1, 1)
  private lazy val endOfQ4 = new DateMidnight(2014, 4, 1)

  // Load Switches

  val AutoRefreshSwitch = Switch("Performance Switches", "auto-refresh",
    "Enables auto refresh in pages such as live blogs and live scores. Turn off to help handle exceptional load.",
    safeState = Off, sellByDate = never
  )

  val DogpileSwitch = Switch("Performance Switches", "dogpile",
    "If switched on this will enable the anti-dogpile cache, which will help absorb large spikes on single pieces of content e.g. live blogs",
    safeState = Off,

    //extended to end of March 2014 we will reevaluate once we see how successful it is with the pressed fronts
    sellByDate = new DateMidnight(2014, 3, 31)
  )

  val DoubleCacheTimesSwitch = Switch("Performance Switches", "double-cache-times",
    "Doubles the cache time of every endpoint. Turn on to help handle exceptional load.",
    safeState = On, sellByDate = never
  )

  val RelatedContentSwitch = Switch("Performance Switches", "related-content",
    "If this switch is turned on then related content will show. Turn off to help handle exceptional load.",
    safeState = On, sellByDate = endOfQ4
  )

  val CssFromStorageSwitch = Switch("Performance Switches", "css-from-storage",
    "If this switch is on CSS will be cached in users localStorage and read from there on subsequent requests.",
    safeState = Off, sellByDate = endOfQ4
  )

  val ElasticSearchSwitch = Switch("Performance Switches", "elastic-search-content-api",
    "If this switch is on then (parts of) the application will use the Elastic Search content api",
    safeState = On, sellByDate = never
  )

  val EditionRedirectLoggingSwitch = Switch("Performance Switches", "edition-redirect-logging",
    "If this switch is on, then extra logging will be done for edition redirects.",
    safeState = Off, sellByDate = endOfQ4
  )

  // Front Press Switches
  val FrontPressJobSwitch = Switch("Front Press Switches", "front-press-job-switch",
    "If this switch is on then the jobs to push and pull from SQS will run",
    safeState = Off, sellByDate = never
  )

  val SpdyAjaxServicesSwitch = Switch("Performance Switches", "spdy-ajax-services",
    "If this switch is on, all ajax api endpoints will route through Akamai's SPDY service.",
    safeState = Off, sellByDate = new DateMidnight(2014,2,28)
  )

  val SpdyImageServicesSwitch = Switch("Performance Switches", "spdy-image-services",
    "If this switch is on, all image endpoints will route through Akamai's SPDY service.",
    safeState = Off, sellByDate = new DateMidnight(2014,2,28)
  )

  // Advertising Switches

  val AdvertSwitch = Switch("Advertising", "adverts",
    "If this switch is on then OAS adverts will be loaded with JavaScript.",
    safeState = On, sellByDate = never
  )

  val VideoAdvertSwitch = Switch("Advertising", "video-adverts",
    "If this switch is on then OAS video adverts will be loaded with JavaScript.",
    safeState = Off, sellByDate = endOfQ4
  )

  // Commercial Tags

  val AudienceScienceSwitch = Switch("Commercial Tags", "audience-science",
    "If this switch is on the Audience Science will be enabled.",
    safeState = Off, sellByDate = endOfQ4)

  val ImrWorldwideSwitch = Switch("Commercial Tags", "imr-worldwide",
    "Enable the IMR Worldwide audience segment tracking.",
    safeState = Off, sellByDate = endOfQ4)

  val AmaaSwitch = Switch("Commercial Tags", "amaa",
    "Enable the AMAA audience segment tracking.",
    safeState = Off, sellByDate = endOfQ4)

  val EffectiveMeasureSwitch = Switch("Commercial Tags", "effective-measure",
    "Enable the Effective Measure audience segment tracking.",
    safeState = Off, sellByDate = endOfQ4)

  // Commercial Feeds

  val TravelOffersFeedSwitch = Switch("Commercial Feeds", "gu-travel-offers",
    "If this switch is on, commercial components will be fed by travel offer feed.",
    safeState = Off, sellByDate = endOfQ4)

  val JobFeedSwitch = Switch("Commercial Feeds", "gu-jobs",
    "If this switch is on, commercial components will be fed by job feed.",
    safeState = Off, sellByDate = endOfQ4)

  val MasterclassFeedSwitch = Switch("Commercial Feeds", "gu-masterclasses",
    "If this switch is on, commercial components will be fed by masterclass feed.",
    safeState = Off, sellByDate = endOfQ4)

  val SoulmatesFeedSwitch = Switch("Commercial Feeds", "gu-soulmates",
    "If this switch is on, commercial components will be fed by soulmates feed.",
    safeState = Off, sellByDate = endOfQ4)

  val MoneysupermarketFeedsSwitch = Switch("Commercial Feeds", "moneysupermarket",
    "If this switch is on, commercial components will be fed by Moneysupermarket feeds.",
    safeState = Off, sellByDate = endOfQ4)

  val LCMortgageFeedSwitch = Switch("Commercial Feeds", "lc-mortgages",
    "If this switch is on, commercial components will be fed by London & Country mortgage feed.",
    safeState = Off, sellByDate = endOfQ4)

  val GuBookshopFeedsSwitch = Switch("Commercial Feeds", "gu-bookshop",
    "If this switch is on, commercial components will be fed by the Guardian Bookshop feed.",
    safeState = Off, sellByDate = endOfQ4)


  // Analytics Switches

  val LiveStatsSwitch = Switch("Analytics", "live-stats",
    "Turns on our real-time KPIs",
    safeState = Off, sellByDate = endOfQ4
  )

  val LiveAbTestStatsSwitch = Switch("Analytics", "live-ab-test-stats",
    "Turns on our real-time ab test logging",
    safeState = Off, sellByDate = endOfQ4
  )

  val OphanSwitch = Switch("Analytics", "ophan",
    "Enables the new Ophan tracking javascript",
    safeState = On, never
  )

  val DiagnosticsRequestLogging = Switch("Diagnostics", "enable-diagnostics-request-logging",
    "If this switch is on, then requests to the Diagnostics servers will be logged.",
    safeState = Off, endOfQ4
  )

  val DiagnosticsJavascriptErrorLogging = Switch("Diagnostics", "enable-diagnostics-js-error-logging",
    "If this switch is on, then js error reports sent to the Diagnostics servers will be logged.",
    safeState = Off, endOfQ4
  )

  val ScrollDepthSwitch = Switch("Analytics", "scroll-depth",
    "Enables tracking and measurement of scroll depth",
    safeState = Off, never
  )

  // Discussion Switches

  val DiscussionSwitch = Switch("Discussion", "discussion",
    "If this switch is on, comments are displayed on articles. Turn this off if the Discussion API is blowing up.",
    safeState = Off, sellByDate = never
  )

  val DiscussionVerifiedEmailPosting = Switch("Discussion", "discussion-verified-email-posting",
    "If this switch is on, posters to discussions must have a verified email address.",
    safeState = Off, sellByDate = endOfQ4
  )

  // Identity Switches

  val IdentityEmailVerificationSwitch = Switch("Identity Email verification", "id-email-verification",
    "If this switch is on, the option to resend your verification email is displayed.",
    safeState = Off, sellByDate = endOfQ4
  )

  // Open

  val OpenCtaSwitch = Switch("Open", "open-cta",
    "If this switch is on, will see a CTA to comments on the right hand side. Turn this off if the Open API is blowing up.",
    safeState = Off, sellByDate = never
  )

  // Feature Switches

  val ShowAllArticleEmbedsSwitch = Switch("Feature Switches", "show-all-embeds",
    "If switched on then all embeds will be shown inside article bodies",
    safeState = Off, sellByDate = new DateMidnight(2014, 2, 28)
  )

  val ReleaseMessageSwitch = Switch("Feature Switches", "release-message",
    "If this is switched on users will be messaged that they are inside the alpha/beta/whatever release",
    safeState = Off, sellByDate = endOfQ4
  )

  val FontSwitch = Switch("Feature Switches", "web-fonts",
    "If this is switched on then the custom Guardian web font will load.",
    safeState = Off, sellByDate = endOfQ4
  )

  val SponsoredContentSwitch = Switch("Feature Switches", "sponsored-content",
    "If this is switched on the articles will display a simple 'Advertisement feature' notice.",
    safeState = Off, sellByDate = endOfQ4
  )

  val SocialSwitch = Switch("Feature Switches", "social-icons",
    "Enable the social media share icons (Facebook, Twitter etc.)",
    safeState = Off, sellByDate = endOfQ4
  )

  val SearchSwitch = Switch("Feature Switches", "google-search",
    "If this switch is turned on then Google search is added to the sections nav.",
    safeState = Off, sellByDate = endOfQ4
  )

  val LocalNavSwitch = Switch("Feature Switches", "local-nav",
    "If this switch is on, a secondary local nav is shown.",
    safeState = Off,
    // extend by a week, GK is working on the replacement
    sellByDate = new DateMidnight(2014, 3, 7)
  )

  val LightboxGalleriesSwitch = Switch("Feature Switches", "lightbox-galleries",
    "If this switch is on, galleries open in a lightbox.",
    safeState = On, sellByDate = endOfQ4
  )

  val IdentityProfileNavigationSwitch = Switch("Feature Switches", "id-profile-navigation",
    "If this switch is on you will see the link in the topbar taking you through to the users profile or sign in..",
    safeState = On, sellByDate = endOfQ4
  )

  val ExternalLinksCardsSwitch = Switch("Feature Switches", "external-links-cards",
    "If this switch is on, external links are turned into cards in body content on wide viewports.",
    safeState = Off,

    // WARNING - this has had one extension, no more.
    // if we cannot make a decision next time it goes
    sellByDate = new DateMidnight(2014, 2, 28)
  )

  val LiveSummarySwitch = Switch("Feature Switches", "live-summary",
    "If this is switched on the live events will show a summary at the beginning of the page on mobile next to the article on wider devices.",
    safeState = Off, sellByDate = new DateMidnight(2014, 2, 28)
  )

  val ArticleKeywordsSwitch = Switch("Feature Switches", "article-keywords",
    "If this is switched on then keywords will be shown at the end of articles.",
    safeState = On, sellByDate = endOfQ4
  )

  val ClientSideErrorSwitch = Switch("Feature Switches", "client-side-errors",
    "If this is switch on the the browser will log JavaScript errors to the server (via a beacon)",
    safeState = Off, sellByDate = endOfQ4
  )

  val FacebookAutoSigninSwitch = Switch("Feature Switches", "facebook-autosignin",
    "If this switch is on then users who have previously authorized the guardian app in facebook and who have not recently signed out are automatically signed in.",
    safeState = Off, sellByDate = endOfQ4
  )

  val IdentityFormstackSwitch = Switch("Feature Switches", "id-formstack",
    "If this switch is on, formstack forms will be available",
    safeState = Off, sellByDate = never
  )

  val RightHandMostPopularSwitch = Switch("Feature Switches", "right-hand-most-popular",
    "If this switch is on, a component with most popular content from around the Guardian is displayed in the article right hand column at desktop breakpoints.",
    safeState = On, sellByDate = endOfQ4
  )

  val IdentityEthicalAwardsSwitch = Switch("Feature Switches", "id-ethical-awards",
    "If this switch is on, Ethical awards forms will be available",
    safeState = Off, sellByDate = endOfQ4)

  val IdentityFilmAwardsSwitch = Switch("Feature Switches", "id-film-awards",
    "If this switch is on, Film awards forms will be available",
    safeState = Off, sellByDate = endOfQ4)

  val NetworkFrontOptIn = Switch("Feature Switches", "network-front-opt-in",
    "If this is switched on then an opt-in message will be displayed to users coming from the R2 network front",
    safeState = Off, sellByDate = new DateMidnight(2014, 4, 30)
  )

  val ArticleSlotsSwitch = Switch("Feature Switches", "article-slots",
    "If this switch is on, inline content slots (for stories, ads, etc) will be generated in article bodies",
    safeState = Off, sellByDate = new DateMidnight(2014, 4, 30)
  )

  val DogeSwitch = Switch("Feature Switches", "doge",
    "Makes article headline Doge style",
    safeState = Off, sellByDate = new DateMidnight(2014, 2, 28)
  )

  // A/B Test Switches

  val ABAa = Switch("A/B Tests", "ab-abcd",
    "If this is switched on an AA test runs to prove the assignment of users in to segments is working reliably.",
    safeState = Off, sellByDate = endOfQ4
  )

  val ABRightHandRecommendations = Switch("A/B Tests", "ab-right-hand-recommendations",
    "Sets different recommendation providers against each other for the right hand component",
    safeState = Off, sellByDate = new DateMidnight(2014, 2, 28)
  )

  val ABAdLabels = Switch("A/B Tests", "ab-ad-labels",
    "Testing if putting labels next to ads impacts the CTR",
    safeState = Off, sellByDate = new DateMidnight(2014, 2, 27)
  )

  val ABInlineElements = Switch("A/B Tests", "ab-onward-inline-elements",
    "If this switch is on the ab inline elements test is run",
    safeState = Off, sellByDate = new DateMidnight(2014, 2, 28)
  )

  val TagLinking = Switch("Feature Switches", "tag-linking",
    "If this is switched on articles that have no in body links will auto link to their tags where possible",
    safeState = Off, sellByDate = endOfQ4
  )

  val GeoMostPopular = Switch("A/B Tests", "ab-geo-most-popular",
    "If this is switched on an A/B test runs to test if locally popular articles yield better click-through.",
    safeState = Off, sellByDate = new DateMidnight(2014, 3, 14)
  )

<<<<<<< HEAD
  val FootballTablePosition = Switch("A/B Tests", "ab-football-table-position",
    "If this swith is on, the football table will vary in position throughout the football tagged pages.",
    safeState = Off, sellByDate = new DateMidnight(2014, 3, 7)
=======
  val ABUkContainers = Switch("A/B Tests", "ab-uk-containers",
    "If this is switched on an A/B test runs that tries a variation of the containers on the UK network front.",
    safeState = Off, sellByDate = new DateMidnight(2014, 3, 8)
>>>>>>> e301882d
  )

  // Sport Switch

  val LiveCricketSwitch = Switch("Live Cricket", "live-cricket",
    "If this is switched on the live cricket blocks are added to cricket articles, cricket tag and sport front.",
    safeState = Off, sellByDate = endOfQ4
  )

  // Dummy Switches

  val IntegrationTestSwitch = Switch("Unwired Test Switch", "integration-test-switch",
    "Switch that is only used while running tests. You never need to change this switch.",
    safeState = Off, sellByDate = never
  )

  val NeverExpiredSwitch = Switch("Unwired Test Switch", "never-expired-switch",
    "Switch that is only used while running tests. You never need to change this switch.",
    safeState = On, sellByDate = never
  )

  val AlwaysExpiredSwitch = Switch("Unwired Test Switch", "always-expired",
    "Switch that is only used while running tests. You never need to change this switch.",
    safeState = On, new DateMidnight().minusDays(1)
  )

  // Facia

  val NetworkFrontUkAlpha = Switch("Facia", "network-front-uk-alpha",
    "If this is switched on then the uk alpha network fronts will be served if a GU_UK_ALPHA cookie has been dropped",
    safeState = Off, sellByDate = new DateMidnight(2014, 2, 26)
  )

  val NetworkFrontUsAlpha = Switch("Facia", "network-front-us-alpha",
    "If this is switched on then the us alpha network fronts will be served if a GU_US_ALPHA cookie has been dropped",
    safeState = Off, sellByDate = new DateMidnight(2014, 2, 26)
  )

  val NetworkFrontAuAlpha = Switch("Facia", "network-front-au-alpha",
    "If this is switched on then the au alpha network fronts will be served if a GU_AU_ALPHA cookie has been dropped",
    safeState = Off, sellByDate = new DateMidnight(2014, 2, 26)
  )

  // Facia Tool Switches

  val ToolDisable = Switch("Facia Tool", "facia-tool-disable",
    "If this is switched on then the fronts tool is disabled",
    safeState = Off, sellByDate = never
  )

  val ToolSparklines = Switch("Facia Tool", "facia-tool-sparklines",
    "If this is switched on then the fronts tool renders images from sparklines.ophan.co.uk",
    safeState = Off, sellByDate = never
  )

  val ContentApiPutSwitch = Switch("Facia Tool", "facia-tool-contentapi-put",
    "If this switch is on facia tool will PUT all collection changes to content api",
    safeState = Off, sellByDate = never
  )

  val FaciaToolPressSwitch = Switch("Facia Tool", "facia-tool-press-front",
    "If this switch is on facia tool will press fronts on each change",
    safeState = Off, sellByDate = never
  )

  // Image Switch

  val ImageServerSwitch = Switch("Image Server", "image-server",
    "If this switch is on images will be served off i.guim.co.uk (dynamic image host).",
    safeState = On, sellByDate = never // this is a performance related switch, not a feature switch
  )

  val all: List[Switch] = List(
    AutoRefreshSwitch,
    DoubleCacheTimesSwitch,
    RelatedContentSwitch,
    SpdyAjaxServicesSwitch,
    SpdyImageServicesSwitch,
    AdvertSwitch,
    VideoAdvertSwitch,
    AudienceScienceSwitch,
    DiscussionSwitch,
    DiscussionVerifiedEmailPosting,
    IdentityEmailVerificationSwitch,
    OpenCtaSwitch,
    FontSwitch,
    SocialSwitch,
    SearchSwitch,
    ReleaseMessageSwitch,
    IntegrationTestSwitch,
    ClientSideErrorSwitch,
    LocalNavSwitch,
    LightboxGalleriesSwitch,
    IdentityProfileNavigationSwitch,
    ExternalLinksCardsSwitch,
    LiveSummarySwitch,
    LiveCricketSwitch,
    LiveStatsSwitch,
    LiveAbTestStatsSwitch,
    CssFromStorageSwitch,
    ElasticSearchSwitch,
    ArticleKeywordsSwitch,
    EditionRedirectLoggingSwitch,
    FacebookAutoSigninSwitch,
    IdentityFormstackSwitch,
    RightHandMostPopularSwitch,
    IdentityEthicalAwardsSwitch,
    IdentityFilmAwardsSwitch,
    ABAa,
    ABRightHandRecommendations,
    GeoMostPopular,
    FootballTablePosition,
    ABAdLabels,
    ABInlineElements,
    NetworkFrontUkAlpha,
    NetworkFrontUsAlpha,
    NetworkFrontAuAlpha,
    ToolDisable,
    ToolSparklines,
    TagLinking,
    SponsoredContentSwitch,
    OphanSwitch,
    ScrollDepthSwitch,
    ContentApiPutSwitch,
    AmaaSwitch,
    EffectiveMeasureSwitch,
    ImrWorldwideSwitch,
    DiagnosticsRequestLogging,
    DiagnosticsJavascriptErrorLogging,
    TravelOffersFeedSwitch,
    JobFeedSwitch,
    MasterclassFeedSwitch,
    SoulmatesFeedSwitch,
    MoneysupermarketFeedsSwitch,
    LCMortgageFeedSwitch,
    GuBookshopFeedsSwitch,
    NetworkFrontOptIn,
    ArticleSlotsSwitch,
    ImageServerSwitch,
    FaciaToolPressSwitch,
    DogpileSwitch,
    ShowAllArticleEmbedsSwitch,
    ImageServerSwitch,
    FrontPressJobSwitch,
    DogeSwitch,
    FrontPressJobSwitch,
    ABUkContainers
  )

  val grouped: List[(String, Seq[Switch])] = all.toList stableGroupBy { _.group }

  def byName(name: String): Option[Switch] = all.find(_.name.equals(name))
}

class SwitchBoardPlugin(app: Application) extends SwitchBoardAgent(Configuration)
class SwitchBoardAgent(config: GuardianConfiguration) extends Plugin with ExecutionContexts with Logging {

  def refresh() {
    log.info("Refreshing switches")
    WS.url(config.switches.configurationUrl).get() foreach { response =>
      response.status match {
        case 200 =>
          val nextState = Properties(response.body)

          for (switch <- Switches.all) {
            nextState.get(switch.name) foreach {
              case "on" => switch.switchOn()
              case "off" => switch.switchOff()
              case other => log.warn(s"Badly configured switch ${switch.name} -> $other")
            }
          }

        case _ => log.warn(s"Could not load switch config ${response.status} ${response.statusText}")
      }
    }
  }

  override def onStart() {
    Jobs.deschedule("SwitchBoardRefreshJob")
    Jobs.schedule("SwitchBoardRefreshJob", "0 * * * * ?") {
      refresh()
    }

    refresh()
  }

  override def onStop() {
    Jobs.deschedule("SwitchBoardRefreshJob")
  }
}<|MERGE_RESOLUTION|>--- conflicted
+++ resolved
@@ -359,15 +359,14 @@
     safeState = Off, sellByDate = new DateMidnight(2014, 3, 14)
   )
 
-<<<<<<< HEAD
+  val ABUkContainers = Switch("A/B Tests", "ab-uk-containers",
+    "If this is switched on an A/B test runs that tries a variation of the containers on the UK network front.",
+    safeState = Off, sellByDate = new DateMidnight(2014, 3, 8)
+  )
+
   val FootballTablePosition = Switch("A/B Tests", "ab-football-table-position",
     "If this swith is on, the football table will vary in position throughout the football tagged pages.",
     safeState = Off, sellByDate = new DateMidnight(2014, 3, 7)
-=======
-  val ABUkContainers = Switch("A/B Tests", "ab-uk-containers",
-    "If this is switched on an A/B test runs that tries a variation of the containers on the UK network front.",
-    safeState = Off, sellByDate = new DateMidnight(2014, 3, 8)
->>>>>>> e301882d
   )
 
   // Sport Switch
