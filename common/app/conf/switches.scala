package conf

import com.gu.management.{ DefaultSwitch, Switchable }
import common._
import implicits.Collections
import play.api.{Application, Plugin}
import play.api.libs.ws.WS
import org.joda.time.DateMidnight

sealed trait SwitchState
case object On extends SwitchState
case object Off extends SwitchState

case class Switch( group: String,
                   name: String,
                   description: String,
                   safeState: SwitchState,
                   sellByDate: DateMidnight
                 ) extends Switchable {

  val delegate = DefaultSwitch(name, description, initiallyOn = safeState == On)

  def isSwitchedOn: Boolean = delegate.isSwitchedOn && new DateMidnight().isBefore(sellByDate)

  def switchOn() {
    if (isSwitchedOff) {
      delegate.switchOn()
    }
  }
  def switchOff() {
    if (isSwitchedOn) {
      delegate.switchOff()
    }
  }
}

object Switches extends Collections {

  // Switch names can be letters numbers and hyphens only

  private lazy val never = new DateMidnight(2100, 1, 1)
  private lazy val endOfQ4 = new DateMidnight(2014, 4, 1)

  // Load Switches

  val AutoRefreshSwitch = Switch("Performance Switches", "auto-refresh",
    "Enables auto refresh in pages such as live blogs and live scores. Turn off to help handle exceptional load.",
    safeState = Off, sellByDate = never
  )

  val DogpileSwitch = Switch("Performance Switches", "dogpile",
    "If switched on this will enable the anti-dogpile cache, which will help absorb large spikes on single pieces of content e.g. live blogs",
    safeState = Off, sellByDate = new DateMidnight(2014, 2, 28)
  )

  val DoubleCacheTimesSwitch = Switch("Performance Switches", "double-cache-times",
    "Doubles the cache time of every endpoint. Turn on to help handle exceptional load.",
    safeState = On, sellByDate = never
  )

  val RelatedContentSwitch = Switch("Performance Switches", "related-content",
    "If this switch is turned on then related content will show. Turn off to help handle exceptional load.",
    safeState = On, sellByDate = endOfQ4
  )

  val CssFromStorageSwitch = Switch("Performance Switches", "css-from-storage",
    "If this switch is on CSS will be cached in users localStorage and read from there on subsequent requests.",
    safeState = Off, sellByDate = endOfQ4
  )

  val ElasticSearchSwitch = Switch("Performance Switches", "elastic-search-content-api",
    "If this switch is on then (parts of) the application will use the Elastic Search content api",
    safeState = On, sellByDate = never
  )

  val EditionRedirectLoggingSwitch = Switch("Performance Switches", "edition-redirect-logging",
    "If this switch is on, then extra logging will be done for edition redirects.",
    safeState = Off, sellByDate = endOfQ4
  )


  // Advertising Switches

  val AdvertSwitch = Switch("Advertising", "adverts",
    "If this switch is on then OAS adverts will be loaded with JavaScript.",
    safeState = On, sellByDate = never
  )

  val VideoAdvertSwitch = Switch("Advertising", "video-adverts",
    "If this switch is on then OAS video adverts will be loaded with JavaScript.",
    safeState = Off, sellByDate = endOfQ4
  )

  // Commercial Tags

  val AudienceScienceSwitch = Switch("Commercial Tags", "audience-science",
    "If this switch is on the Audience Science will be enabled.",
    safeState = Off, sellByDate = endOfQ4)

  val ImrWorldwideSwitch = Switch("Commercial Tags", "imr-worldwide",
    "Enable the IMR Worldwide audience segment tracking.",
    safeState = Off, sellByDate = endOfQ4)

  val AmaaSwitch = Switch("Commercial Tags", "amaa",
    "Enable the AMAA audience segment tracking.",
    safeState = Off, sellByDate = endOfQ4)

  val EffectiveMeasureSwitch = Switch("Commercial Tags", "effective-measure",
    "Enable the Effective Measure audience segment tracking.",
    safeState = Off, sellByDate = endOfQ4)

  // Commercial Feeds

  val TravelOffersFeedSwitch = Switch("Commercial Feeds", "gu-travel-offers",
    "If this switch is on, commercial components will be fed by travel offer feed.",
    safeState = Off, sellByDate = endOfQ4)

  val JobFeedSwitch = Switch("Commercial Feeds", "gu-jobs",
    "If this switch is on, commercial components will be fed by job feed.",
    safeState = Off, sellByDate = endOfQ4)

  val MasterclassFeedSwitch = Switch("Commercial Feeds", "gu-masterclasses",
    "If this switch is on, commercial components will be fed by masterclass feed.",
    safeState = Off, sellByDate = endOfQ4)

  val SoulmatesFeedSwitch = Switch("Commercial Feeds", "gu-soulmates",
    "If this switch is on, commercial components will be fed by soulmates feed.",
    safeState = Off, sellByDate = endOfQ4)

  val MoneysupermarketFeedsSwitch = Switch("Commercial Feeds", "moneysupermarket",
    "If this switch is on, commercial components will be fed by Moneysupermarket feeds.",
    safeState = Off, sellByDate = endOfQ4)

  val LCMortgageFeedSwitch = Switch("Commercial Feeds", "lc-mortgages",
    "If this switch is on, commercial components will be fed by London & Country mortgage feed.",
    safeState = Off, sellByDate = endOfQ4)

  val GuBookshopFeedsSwitch = Switch("Commercial Feeds", "gu-bookshop",
    "If this switch is on, commercial components will be fed by the Guardian Bookshop feed.",
    safeState = Off, sellByDate = endOfQ4)


  // Analytics Switches

  val LiveStatsSwitch = Switch("Analytics", "live-stats",
    "Turns on our real-time KPIs",
    safeState = Off, sellByDate = endOfQ4
  )

  val LiveAbTestStatsSwitch = Switch("Analytics", "live-ab-test-stats",
    "Turns on our real-time ab test logging",
    safeState = Off, sellByDate = endOfQ4
  )

  val UserzoomSwitch = Switch("Analytics", "userzoom",
    "Turns on userzoom survey popups",
    safeState = Off, sellByDate = new DateMidnight(2014, 2, 15)
  )

  val OphanSwitch = Switch("Analytics", "ophan",
    "Enables the new Ophan tracking javascript",
    safeState = On, never
  )

  val OmnitureVerificationSwitch = Switch("Analytics", "omniture-verification",
    "Enables the new Ophan tracking javascript which support multiple events per page",
    safeState = Off, new DateMidnight(2014, 2, 28)
  )

  val DiagnosticsRequestLogging = Switch("Diagnostics", "enable-diagnostics-request-logging",
    "If this switch is on, then requests to the Diagnostics servers will be logged.",
    safeState = Off, endOfQ4
  )

  val DiagnosticsJavascriptErrorLogging = Switch("Diagnostics", "enable-diagnostics-js-error-logging",
    "If this switch is on, then js error reports sent to the Diagnostics servers will be logged.",
    safeState = Off, endOfQ4
  )

  val ScrollDepthSwitch = Switch("Analytics", "scroll-depth",
    "Enables tracking and measurement of scroll depth",
    safeState = Off, never
  )

  // Discussion Switches

  val DiscussionSwitch = Switch("Discussion", "discussion",
    "If this switch is on, comments are displayed on articles. Turn this off if the Discussion API is blowing up.",
    safeState = Off, sellByDate = never
  )

  // Identity Switches

  val IdentityEmailVerificationSwitch = Switch("Identity Email verification", "id-email-verification",
    "If this switch is on, the option to resend your verification email is displayed.",
    safeState = Off, sellByDate = endOfQ4
  )

  // Open

  val OpenCtaSwitch = Switch("Open", "open-cta",
    "If this switch is on, will see a CTA to comments on the right hand side. Turn this off if the Open API is blowing up.",
    safeState = Off, sellByDate = never
  )

  // Feature Switches

  val ShowAllArticleEmbedsSwitch = Switch("Feature Switches", "show-all-embeds",
    "If switched on then all embeds will be shown inside article bodies",
    safeState = Off, sellByDate = new DateMidnight(2014, 2, 28)
  )

  val ReleaseMessageSwitch = Switch("Feature Switches", "release-message",
    "If this is switched on users will be messaged that they are inside the alpha/beta/whatever release",
    safeState = Off, sellByDate = endOfQ4
  )

  val RainbowLogo = Switch("Feature Switches", "rainbow-logo",
    "If this is switched on the guardian logo will be replaced with a rainbow version",
    safeState = Off, sellByDate = endOfQ4
  )

  val FontSwitch = Switch("Feature Switches", "web-fonts",
    "If this is switched on then the custom Guardian web font will load.",
    safeState = Off, sellByDate = endOfQ4
  )

  val SponsoredContentSwitch = Switch("Feature Switches", "sponsored-content",
    "If this is switched on the articles will display a simple 'Advertisement feature' notice.",
    safeState = Off, sellByDate = endOfQ4
  )

  val SocialSwitch = Switch("Feature Switches", "social-icons",
    "Enable the social media share icons (Facebook, Twitter etc.)",
    safeState = Off, sellByDate = endOfQ4
  )

  val SearchSwitch = Switch("Feature Switches", "google-search",
    "If this switch is turned on then Google search is added to the sections nav.",
    safeState = Off, sellByDate = endOfQ4
  )

  val LocalNavSwitch = Switch("Feature Switches", "local-nav",
    "If this switch is on, a secondary local nav is shown.",
    safeState = Off, sellByDate = new DateMidnight(2014, 2, 28)
  )

  val LightboxGalleriesSwitch = Switch("Feature Switches", "lightbox-galleries",
    "If this switch is on, galleries open in a lightbox.",
    safeState = On, sellByDate = endOfQ4
  )

  val IdentityProfileNavigationSwitch = Switch("Feature Switches", "id-profile-navigation",
    "If this switch is on you will see the link in the topbar taking you through to the users profile or sign in..",
    safeState = On, sellByDate = endOfQ4
  )

  val ExternalLinksCardsSwitch = Switch("Feature Switches", "external-links-cards",
    "If this switch is on, external links are turned into cards in body content on wide viewports.",
    safeState = Off,

    // WARNING - this has had one extension, no more.
    // if we cannot make a decision next time it goes
    sellByDate = new DateMidnight(2014, 2, 28)
  )

  val LiveSummarySwitch = Switch("Feature Switches", "live-summary",
    "If this is switched on the live events will show a summary at the beginning of the page on mobile next to the article on wider devices.",
    safeState = Off, sellByDate = new DateMidnight(2014, 2, 28)
  )

  val ArticleKeywordsSwitch = Switch("Feature Switches", "article-keywords",
    "If this is switched on then keywords will be shown at the end of articles.",
    safeState = On, sellByDate = endOfQ4
  )

  val ClientSideErrorSwitch = Switch("Feature Switches", "client-side-errors",
    "If this is switch on the the browser will log JavaScript errors to the server (via a beacon)",
    safeState = Off, sellByDate = endOfQ4
  )

  val FacebookAutoSigninSwitch = Switch("Feature Switches", "facebook-autosignin",
    "If this switch is on then users who have previously authorized the guardian app in facebook and who have not recently signed out are automatically signed in.",
    safeState = Off, sellByDate = new DateMidnight(2014, 2, 15)
  )

  val IdentityFormstackSwitch = Switch("Feature Switches", "id-formstack",
    "If this switch is on, formstack forms will be available",
    safeState = Off, sellByDate = never
  )

  val RightHandMostPopularSwitch = Switch("Feature Switches", "right-hand-most-popular",
    "If this switch is on, a component with most popular content from around the Guardian is displayed in the article right hand column at desktop breakpoints.",
    safeState = On, sellByDate = endOfQ4
  )

  val IdentityEthicalAwardsSwitch = Switch("Feature Switches", "id-ethical-awards",
    "If this switch is on, Ethical awards forms will be available",
    safeState = Off, sellByDate = endOfQ4)

  val IdentityFilmAwardsSwitch = Switch("Feature Switches", "id-film-awards",
    "If this switch is on, Film awards forms will be available",
    safeState = Off, sellByDate = endOfQ4)

  val NetworkFrontOptIn = Switch("Feature Switches", "network-front-opt-in",
    "If this is switched on then an opt-in message will be displayed to users coming from the R2 network front",
    safeState = Off, sellByDate = new DateMidnight(2014, 4, 30)
  )

  // A/B Test Switches

  val ABAa = Switch("A/B Tests", "ab-abcd",
    "If this is switched on an AA test runs to prove the assignment of users in to segments is working reliably.",
    safeState = Off, sellByDate = endOfQ4
  )

  val ABEmailSignup = Switch("A/B Tests", "ab-email-signup",
    "If this is switched on an AB test runs to test article page email signups",
    safeState = Off, sellByDate = new DateMidnight(2014, 2, 14)
  )

  val ABGravityRecommendations = Switch("A/B Tests", "ab-gravity-recommendations",
    "Enables gravity beacon code on the site",
    safeState = Off, sellByDate = new DateMidnight(2014, 2, 24)
  )

  val ABAdLabels = Switch("A/B Tests", "ab-ad-labels",
    "Testing if putting labels next to ads impacts the CTR",
    safeState = Off, sellByDate = new DateMidnight(2014, 2, 27)
  )

  val TagLinking = Switch("Feature Switches", "tag-linking",
    "If this is switched on articles that have no in body links will auto link to their tags where possible",
    safeState = Off, sellByDate = endOfQ4
  )

  val ArticleTruncation = Switch("A/B Tests", "ab-article-truncation",
    "If this is switched on an A/B test runs to prove the effectiveness of truncatiung articles.",
    safeState = Off, sellByDate = new DateMidnight(2014, 2, 28)
  )

  // Sport Switch

  val LiveCricketSwitch = Switch("Live Cricket", "live-cricket",
    "If this is switched on the live cricket blocks are added to cricket articles, cricket tag and sport front.",
    safeState = Off, sellByDate = endOfQ4
  )

  // Dummy Switches

  val IntegrationTestSwitch = Switch("Unwired Test Switch", "integration-test-switch",
    "Switch that is only used while running tests. You never need to change this switch.",
    safeState = Off, sellByDate = never
  )

  val NeverExpiredSwitch = Switch("Unwired Test Switch", "never-expired-switch",
    "Switch that is only used while running tests. You never need to change this switch.",
    safeState = On, sellByDate = never
  )

  val AlwaysExpiredSwitch = Switch("Unwired Test Switch", "always-expired",
    "Switch that is only used while running tests. You never need to change this switch.",
    safeState = On, new DateMidnight().minusDays(1)
  )

  // Facia

  val NetworkFrontUkAlpha = Switch("Facia", "network-front-uk-alpha",
    "If this is switched on then the uk alpha network fronts will be served if a GU_UK_ALPHA cookie has been dropped",
    safeState = Off, sellByDate = new DateMidnight(2014, 2, 13)
  )

  val NetworkFrontUsAlpha = Switch("Facia", "network-front-us-alpha",
    "If this is switched on then the us alpha network fronts will be served if a GU_US_ALPHA cookie has been dropped",
    safeState = Off, sellByDate = new DateMidnight(2014, 2, 13)
  )

  val NetworkFrontAuAlpha = Switch("Facia", "network-front-au-alpha",
    "If this is switched on then the au alpha network fronts will be served if a GU_AU_ALPHA cookie has been dropped",
    safeState = Off, sellByDate = new DateMidnight(2014, 2, 13)
  )

  // Facia Tool Switches

  val ToolDisable = Switch("Facia Tool", "facia-tool-disable",
    "If this is switched on then the fronts tool is disabled",
    safeState = Off, sellByDate = never
  )

  val ToolSparklines = Switch("Facia Tool", "facia-tool-sparklines",
    "If this is switched on then the fronts tool renders images from sparklines.ophan.co.uk",
    safeState = Off, sellByDate = never
  )

  val ContentApiPutSwitch = Switch("Facia Tool", "facia-tool-contentapi-put",
    "If this switch is on facia tool will PUT all collection changes to content api",
    safeState = Off, sellByDate = never
  )

  val FaciaToolPressSwitch = Switch("Facia Tool", "facia-tool-press-front",
    "If this switch is on facia tool will press fronts on each change",
    safeState = Off, sellByDate = never
  )

  // Image Switch

  val ImageServerSwitch = Switch("Image Server", "image-server",
    "If this switch is on images will be served off i.guim.co.uk (dynamic image host).",
    safeState = On, sellByDate = never // this is a performance related switch, not a feature switch
  )

  val all: List[Switch] = List(
    AutoRefreshSwitch,
    DoubleCacheTimesSwitch,
    RelatedContentSwitch,
    AdvertSwitch,
    VideoAdvertSwitch,
    AudienceScienceSwitch,
    DiscussionSwitch,
    IdentityEmailVerificationSwitch,
    OpenCtaSwitch,
    FontSwitch,
    SocialSwitch,
    SearchSwitch,
    ReleaseMessageSwitch,
    IntegrationTestSwitch,
    ClientSideErrorSwitch,
    LocalNavSwitch,
    LightboxGalleriesSwitch,
    IdentityProfileNavigationSwitch,
    ExternalLinksCardsSwitch,
    LiveSummarySwitch,
    LiveCricketSwitch,
    LiveStatsSwitch,
    LiveAbTestStatsSwitch,
    UserzoomSwitch,
    CssFromStorageSwitch,
    ElasticSearchSwitch,
    ArticleKeywordsSwitch,
    EditionRedirectLoggingSwitch,
    FacebookAutoSigninSwitch,
    IdentityFormstackSwitch,
    RightHandMostPopularSwitch,
    IdentityEthicalAwardsSwitch,
    IdentityFilmAwardsSwitch,
    ABAa,
    ABGravityRecommendations,
    ABEmailSignup,
<<<<<<< HEAD
    ArticleTruncation,
=======
    ABAdLabels,
>>>>>>> 689e88c6
    NetworkFrontUkAlpha,
    NetworkFrontUsAlpha,
    NetworkFrontAuAlpha,
    ToolDisable,
    ToolSparklines,
    TagLinking,
    SponsoredContentSwitch,
    OphanSwitch,
    ScrollDepthSwitch,
    ContentApiPutSwitch,
    AmaaSwitch,
    EffectiveMeasureSwitch,
    ImrWorldwideSwitch,
    DiagnosticsRequestLogging,
    DiagnosticsJavascriptErrorLogging,
    OmnitureVerificationSwitch,
    TravelOffersFeedSwitch,
    JobFeedSwitch,
    MasterclassFeedSwitch,
    SoulmatesFeedSwitch,
    MoneysupermarketFeedsSwitch,
    LCMortgageFeedSwitch,
    GuBookshopFeedsSwitch,
    NetworkFrontOptIn,
    ImageServerSwitch,
    FaciaToolPressSwitch,
    DogpileSwitch,
    ShowAllArticleEmbedsSwitch,
    ImageServerSwitch,
    RainbowLogo
  )

  val grouped: List[(String, Seq[Switch])] = all.toList stableGroupBy { _.group }

  def byName(name: String): Option[Switch] = all.find(_.name.equals(name))
}

class SwitchBoardPlugin(app: Application) extends SwitchBoardAgent(Configuration)
class SwitchBoardAgent(config: GuardianConfiguration) extends Plugin with ExecutionContexts with Logging {

  def refresh() {
    log.info("Refreshing switches")
    WS.url(config.switches.configurationUrl).get() foreach { response =>
      response.status match {
        case 200 =>
          val nextState = Properties(response.body)

          for (switch <- Switches.all) {
            nextState.get(switch.name) foreach {
              case "on" => switch.switchOn()
              case "off" => switch.switchOff()
              case other => log.warn(s"Badly configured switch ${switch.name} -> $other")
            }
          }

        case _ => log.warn(s"Could not load switch config ${response.status} ${response.statusText}")
      }
    }
  }

  override def onStart() {
    Jobs.deschedule("SwitchBoardRefreshJob")
    Jobs.schedule("SwitchBoardRefreshJob", "0 * * * * ?") {
      refresh()
    }

    refresh()
  }

  override def onStop() {
    Jobs.deschedule("SwitchBoardRefreshJob")
  }
}<|MERGE_RESOLUTION|>--- conflicted
+++ resolved
@@ -446,11 +446,8 @@
     ABAa,
     ABGravityRecommendations,
     ABEmailSignup,
-<<<<<<< HEAD
     ArticleTruncation,
-=======
     ABAdLabels,
->>>>>>> 689e88c6
     NetworkFrontUkAlpha,
     NetworkFrontUsAlpha,
     NetworkFrontAuAlpha,
