--- conflicted
+++ resolved
@@ -90,15 +90,11 @@
     "If this switch is on related content AB test will be enabled.",
     initiallyOn = false)
 
-<<<<<<< HEAD
   val AustraliaFrontSwitch = DefaultSwitch("australia-front",
     "If this switch is on the australia front will be available",
     initiallyOn = false)
 
-  val ABLocalElectionStory = DefaultSwitch("ab-local-election-story",
-=======
   val ABLocalElectionStoryV2 = DefaultSwitch("ab-local-election-story-v2",
->>>>>>> a7013965
     "If this switch is on local election story AB test will be enabled.",
     initiallyOn = false)
   
@@ -111,12 +107,8 @@
     RelatedContentSwitch, OmnitureVerificationSwitch, NetworkFrontAppealSwitch,
     ExperimentStoryModule01Switch, StoryVersionBSwitch, StoryFrontTrails, SocialSwitch,
     SearchSwitch, QuantcastSwitch, HomescreenSwitch, OptimizelySwitch, AdvertSwitch,
-<<<<<<< HEAD
-    VideoAdvertSwitch, ImageServerSwitch, ABRelatedContentV2, ABLocalElectionStory,
+    VideoAdvertSwitch, ImageServerSwitch, ABRelatedContentV2, ABLocalElectionStoryV2,
     AustraliaFrontSwitch
-=======
-    VideoAdvertSwitch, ImageServerSwitch, ABRelatedContentV2, ABLocalElectionStoryV2
->>>>>>> a7013965
   )
 }
 
