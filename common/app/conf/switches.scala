--- conflicted
+++ resolved
@@ -314,12 +314,8 @@
     ArticleKeywordsSwitch,
     EditionRedirectLoggingSwitch,
     FacebookAutoSigninSwitch,
-<<<<<<< HEAD
     IdentityFormstackSwitch,
-    ABImproveOnwardTrails,
-=======
     ABAa,
->>>>>>> a3e45583
     ABOnwardIntrusive,
     ABOnwardHighlightsPanel,
     ABAlphaComm,
