package conf

import com.gu.management.{ DefaultSwitch, Switchable }
import common._
import org.apache.commons.io.IOUtils
import java.util.Properties
import play.api.Plugin
import akka.actor.Cancellable
import scala.concurrent.duration.FiniteDuration
import scala.concurrent.duration._
import play.api.{ Application => PlayApp }
import com.gu.management.play.RequestMetrics
import play.api.libs.ws.{Response, WS}

object CommonSwitches {

  val AutoRefreshSwitch = DefaultSwitch("auto-refresh",
    "Enables auto refresh in pages such as live blogs and live scores. Turn off to help handle exceptional load.",
    initiallyOn = true)

  val FontSwitch = DefaultSwitch("web-fonts",
    "If this is switched on then the custom Guardian web font will load.",
    initiallyOn = true)

  val AudienceScienceSwitch = DefaultSwitch("audience-science",
    "If this switch is on the Audience Science will be enabled.",
    initiallyOn = true)

  val DoubleCacheTimesSwitch = DefaultSwitch("double-cache-times",
    "If this switch is turned on it doubles the cache time of every endpoint. Turn on to help handle exceptional load.",
    initiallyOn = false)

  val RelatedContentSwitch = DefaultSwitch("related-content",
    "If this switch is turned on then related content will show. Turn off to help handle exceptional load.",
    initiallyOn = true)

  val OmnitureVerificationSwitch = DefaultSwitch("omniture-verification",
    "If this switch is turned on then a separate call to Omniture will be made to help verify our tracking.",
    initiallyOn = false)

  val NetworkFrontAppealSwitch = DefaultSwitch("network-front-appeal",
    "Switch to show the appeal trailblock on the network front.",
    initiallyOn = false)

  val WitnessVideoSwitch = DefaultSwitch("witness-video",
    "Switch this switch off to disable witness video embeds.",
    initiallyOn = true)

  val ExperimentStoryModule01Switch = DefaultSwitch("experiment-story-module-01",
    "Enable storified articles.",
    initiallyOn = false)

  val StoryVersionBSwitch = DefaultSwitch("story-version-b",
    "Switch to enable version B of story page.",
    initiallyOn = false)

  val StoryFrontTrails = DefaultSwitch("story-front-trails",
    "Switch on to enable front trails for latest stories.",
    initiallyOn = false)

  val SocialSwitch = DefaultSwitch("social-icons",
    "If this switch is enabled the icons to popular social media sites will be displayed",
    initiallyOn = false)

  val SearchSwitch = DefaultSwitch("google-search",
    "If this switch is turned on then Google search is added to the sections nav",
    initiallyOn = false)

  val QuantcastSwitch = DefaultSwitch("quantcast",
    "If this switch is enabled the Quantcast audience segment web bug will be embedded in all responses",
    initiallyOn = false)

  val HomescreenSwitch = DefaultSwitch("homescreen",
    "If this switch is enabled the add-to-homescreen popup will plague iOS users",
    initiallyOn = false)

  val OptimizelySwitch = DefaultSwitch("optimizely",
    "If this switch is on Optimizely will be enabled.",
    initiallyOn = false)

  val AdvertSwitch = DefaultSwitch("adverts",
    "If this switch is on OAS adverts will be enabled.",
    initiallyOn = true)

  val VideoAdvertSwitch = DefaultSwitch("video-adverts",
    "If this switch is on OAS video adverts will be enabled.",
    initiallyOn = false)

  val ABRelatedContentV2 = DefaultSwitch("ab-related-content-v2",
    "If this switch is on related content AB test will be enabled.",
    initiallyOn = false)

<<<<<<< HEAD
  val AustraliaFrontSwitch = DefaultSwitch("australia-front",
    "If this switch is on the australia front will be available",
=======
  val ABLocalElectionStory = DefaultSwitch("ab-local-election-story",
    "If this switch is on local election story AB test will be enabled.",
>>>>>>> f1a19c12
    initiallyOn = false)
  
  val ImageServerSwitch = DefaultSwitch("image-server",
    "If this switch is on then i.guim.co.uk serve as our image host. Otherwise, images will come from static.guim.co.uk",
    initiallyOn = false)
  
  val all: Seq[Switchable] = Seq(
    FontSwitch, AutoRefreshSwitch, AudienceScienceSwitch, DoubleCacheTimesSwitch,
    RelatedContentSwitch, OmnitureVerificationSwitch, NetworkFrontAppealSwitch,
    ExperimentStoryModule01Switch, StoryVersionBSwitch, StoryFrontTrails, SocialSwitch,
    SearchSwitch, QuantcastSwitch, HomescreenSwitch, OptimizelySwitch, AdvertSwitch,
<<<<<<< HEAD
    VideoAdvertSwitch, ImageServerSwitch, ABRelatedContentV2, CssLazyLoadSwitch,
    AustraliaFrontSwitch
=======
    VideoAdvertSwitch, ImageServerSwitch, ABRelatedContentV2, ABLocalElectionStory
>>>>>>> f1a19c12
  )
}

class SwitchBoardAgent(config: GuardianConfiguration, val switches: Seq[Switchable]) extends AkkaSupport with Logging with Plugin {

  import play.api.libs.concurrent.Execution.Implicits._

  val configUrl = config.switches.configurationUrl

  private lazy val schedule = play_akka.scheduler.every(Duration(1, MINUTES), initialDelay = Duration(5, SECONDS)) {
    refresh()
  }

  def refresh() {
    log.info("Refreshing switches")
    WS.url(configUrl).get().foreach{ response =>
      response.status match {
        case 200 =>
          val properties = new Properties()
          properties.load(IOUtils.toInputStream(response.body))
          switches.foreach { switch =>
            Option(properties.getProperty(switch.name)).map {
              case "on" => switch.switchOn()
              case "off" => switch.switchOff()
              case other => log.warn(s"Badly configured switch ${switch.name} -> $other")
            }
          }
        case _ => log.warn(s"Could not load switch config ${response.status} ${response.statusText}")
      }
    }
  }

  override def onStart() = schedule

  override def onStop() = schedule.cancel()
}<|MERGE_RESOLUTION|>--- conflicted
+++ resolved
@@ -90,13 +90,12 @@
     "If this switch is on related content AB test will be enabled.",
     initiallyOn = false)
 
-<<<<<<< HEAD
   val AustraliaFrontSwitch = DefaultSwitch("australia-front",
     "If this switch is on the australia front will be available",
-=======
+    initiallyOn = false)
+
   val ABLocalElectionStory = DefaultSwitch("ab-local-election-story",
     "If this switch is on local election story AB test will be enabled.",
->>>>>>> f1a19c12
     initiallyOn = false)
   
   val ImageServerSwitch = DefaultSwitch("image-server",
@@ -108,12 +107,8 @@
     RelatedContentSwitch, OmnitureVerificationSwitch, NetworkFrontAppealSwitch,
     ExperimentStoryModule01Switch, StoryVersionBSwitch, StoryFrontTrails, SocialSwitch,
     SearchSwitch, QuantcastSwitch, HomescreenSwitch, OptimizelySwitch, AdvertSwitch,
-<<<<<<< HEAD
-    VideoAdvertSwitch, ImageServerSwitch, ABRelatedContentV2, CssLazyLoadSwitch,
+    VideoAdvertSwitch, ImageServerSwitch, ABRelatedContentV2, ABLocalElectionStory,
     AustraliaFrontSwitch
-=======
-    VideoAdvertSwitch, ImageServerSwitch, ABRelatedContentV2, ABLocalElectionStory
->>>>>>> f1a19c12
   )
 }
 
