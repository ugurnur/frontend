--- conflicted
+++ resolved
@@ -226,16 +226,12 @@
     "If this is switched on an AB test runs to test the new commercial components",
     safeState = Off)
 
-<<<<<<< HEAD
- val ABIdentityFacebookMobileAutoSignin = Switch("A/B Tests", "ab-mobile-facebook-autosignin",
+  val ABIdentityFacebookMobileAutoSignin = Switch("A/B Tests", "ab-mobile-facebook-autosignin",
     "If this is switched on an AB test runs to test facebook autosignin for facebook users",
    safeState = Off)
 
-  val ABStoryPackageQuestion = Switch("A/B Tests", "ab-story-package-question",
-=======
   val ABImproveOnwardTrails = Switch("A/B Tests", "ab-improve-onward-trails",
->>>>>>> 33557cde
-    "If this is switched on an AB test runs to test re-ordering story packages",
+    "If this is switched on an AB test runs txo test re-ordering story packages",
     safeState = Off)
 
   val ABInitialShowMore = Switch("A/B Tests", "ab-initial-show-more",
@@ -325,12 +321,8 @@
     ABAlphaAdverts,
     ABCommercialComponents,
     EditionRedirectLoggingSwitch,
-<<<<<<< HEAD
     FacebookAutoSigninSwitch,
-    ABStoryPackageQuestion,
-=======
     ABImproveOnwardTrails,
->>>>>>> 33557cde
     ABInitialShowMore,
     ABShowMoreLayout
   )
