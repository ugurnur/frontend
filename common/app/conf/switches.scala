package conf

import com.gu.management.{ DefaultSwitch, Switchable }
import common._
import org.apache.commons.io.IOUtils
import java.util.Properties
import play.api.Plugin
import akka.actor.Cancellable
import scala.concurrent.duration.FiniteDuration
import scala.concurrent.duration._
import play.api.{ Application => PlayApp }
import com.gu.management.play.RequestMetrics

object CommonSwitches {

  val AutoRefreshSwitch = DefaultSwitch("auto-refresh",
    "Enables auto refresh in pages such as live blogs and live scores. Turn off to help handle exceptional load.",
    initiallyOn = true)

  val FontSwitch = DefaultSwitch("web-fonts",
    "If this is switched on then the custom Guardian web font will load.",
    initiallyOn = true)

  val AudienceScienceSwitch = DefaultSwitch("audience-science",
    "If this switch is on the Audience Science will be enabled.",
    initiallyOn = true)

  val DoubleCacheTimesSwitch = DefaultSwitch("double-cache-times",
    "If this switch is turned on it doubles the cache time of every endpoint. Turn on to help handle exceptional load.",
    initiallyOn = false)

  val RelatedContentSwitch = DefaultSwitch("related-content",
    "If this switch is turned on then related content will show. Turn off to help handle exceptional load.",
    initiallyOn = true)

  val OmnitureVerificationSwitch = DefaultSwitch("omniture-verification",
    "If this switch is turned on then a separate call to Omniture will be made to help verify our tracking.",
    initiallyOn = false)

  val NetworkFrontAppealSwitch = DefaultSwitch("network-front-appeal",
    "Switch to show the appeal trailblock on the network front.",
    initiallyOn = false)

  val WitnessVideoSwitch = DefaultSwitch("witness-video",
    "Switch this switch off to disable witness video embeds.",
    initiallyOn = true)

  val ExperimentStoryModule01Switch = DefaultSwitch("experiment-story-module-01",
    "Enable storified articles.",
    initiallyOn = false)

  val StoryVersionBSwitch = DefaultSwitch("story-version-b",
    "Switch to enable version B of story page.",
    initiallyOn = false)

  val StoryFrontTrails = DefaultSwitch("story-front-trails",
    "Switch on to enable front trails for latest stories.",
    initiallyOn = false)

  val SocialSwitch = DefaultSwitch("social-icons",
    "If this switch is enabled the icons to popular social media sites will be displayed",
    initiallyOn = false)

<<<<<<< HEAD
  val SearchSwitch = DefaultSwitch("google-search",
    "If this switch is turned on then Google search is added to the sections nav",
=======
  val QuantcastSwitch = DefaultSwitch("quantcast",
    "If this switch is enabled the Quantcast audience segment web bug will be embedded in all responses",
>>>>>>> 7c4c88c9
    initiallyOn = false)

  val all: Seq[Switchable] = Seq(
    FontSwitch, AutoRefreshSwitch, AudienceScienceSwitch, DoubleCacheTimesSwitch,
    RelatedContentSwitch, OmnitureVerificationSwitch, NetworkFrontAppealSwitch,
<<<<<<< HEAD
    ExperimentStoryModule01Switch, StoryVersionBSwitch, StoryFrontTrails, SocialSwitch, SearchSwitch
=======
    ExperimentStoryModule01Switch, StoryVersionBSwitch, StoryFrontTrails, SocialSwitch,
    QuantcastSwitch
>>>>>>> 7c4c88c9
  )
}

class SwitchBoardAgent(config: GuardianConfiguration, val switches: Seq[Switchable]) extends AkkaSupport with Logging with HttpSupport with Plugin {

  val configUrl = config.switches.configurationUrl

  override val proxy = Proxy(config)

  private var schedule: Option[Cancellable] = None

  def refresh() {
    log.info("Refreshing switches")
    loadConfig.foreach { config =>
      val properties = new Properties()
      properties.load(IOUtils.toInputStream(config))
      switches.foreach { switch =>
        Option(properties.getProperty(switch.name)).map {
          case "on" => switch.switchOn()
          case "off" => switch.switchOff()
          case other => log.warn("Badly configured switch %s -> %s" format (switch.name, other))
        }
      }
    }
  }

  private def loadConfig: Option[String] = http.GET(configUrl) match {
    case Response(200, body, _) => Some(body)
    case Response(error, _, status) =>
      log.warn("Could not load switch config %s %s" format (error, status))
      None
  }

  override def onStart() = schedule = Some(play_akka.scheduler.every(Duration(1, MINUTES), initialDelay = Duration(5, SECONDS)) {
    refresh()
  })

  override def onStop() = schedule.foreach(_.cancel())
}<|MERGE_RESOLUTION|>--- conflicted
+++ resolved
@@ -61,24 +61,19 @@
     "If this switch is enabled the icons to popular social media sites will be displayed",
     initiallyOn = false)
 
-<<<<<<< HEAD
   val SearchSwitch = DefaultSwitch("google-search",
     "If this switch is turned on then Google search is added to the sections nav",
-=======
+    initiallyOn = false)
+
   val QuantcastSwitch = DefaultSwitch("quantcast",
     "If this switch is enabled the Quantcast audience segment web bug will be embedded in all responses",
->>>>>>> 7c4c88c9
     initiallyOn = false)
 
   val all: Seq[Switchable] = Seq(
     FontSwitch, AutoRefreshSwitch, AudienceScienceSwitch, DoubleCacheTimesSwitch,
     RelatedContentSwitch, OmnitureVerificationSwitch, NetworkFrontAppealSwitch,
-<<<<<<< HEAD
-    ExperimentStoryModule01Switch, StoryVersionBSwitch, StoryFrontTrails, SocialSwitch, SearchSwitch
-=======
-    ExperimentStoryModule01Switch, StoryVersionBSwitch, StoryFrontTrails, SocialSwitch,
-    QuantcastSwitch
->>>>>>> 7c4c88c9
+    ExperimentStoryModule01Switch, StoryVersionBSwitch, StoryFrontTrails, SocialSwitch, 
+    SearchSwitch, QuantcastSwitch
   )
 }
 
