package conf

import com.gu.management.{ DefaultSwitch, Switchable }
import common._
import implicits.Collections
import org.joda.time.{Days, DateTime, LocalDate}
import play.api.libs.ws.WS
import play.api.{Application, Plugin}
import play.api.Play.current

sealed trait SwitchState
case object On extends SwitchState
case object Off extends SwitchState

case class Switch( group: String,
                   name: String,
                   description: String,
                   safeState: SwitchState,
                   sellByDate: LocalDate
                 ) extends Switchable {

  val delegate = DefaultSwitch(name, description, initiallyOn = safeState == On)

  def isSwitchedOn: Boolean = delegate.isSwitchedOn && new LocalDate().isBefore(sellByDate)

  def switchOn() {
    if (isSwitchedOff) {
      delegate.switchOn()
    }
  }
  def switchOff() {
    if (isSwitchedOn) {
      delegate.switchOff()
    }
  }

  def daysToExpiry = Days.daysBetween(new DateTime(), sellByDate.toDateTimeAtStartOfDay).getDays

  def expiresSoon = daysToExpiry < 7
}

object Switches extends Collections {

  // Switch names can be letters numbers and hyphens only

  private lazy val never = new LocalDate(2100, 1, 1)

  // Load Switches

  val MemcachedSwitch = Switch("Performance Switches", "memcached-action",
    "If this switch is switched on then the MemcacheAction will be operational",
    safeState = On,
    sellByDate = never
  )

  val MemcachedFallbackSwitch = Switch("Performance Switches", "memcached-fallback",
    "If this switch is switched on then the MemcachedFallback will be operational",
    safeState = Off,
    sellByDate = never
  )

  val IncludeBuildNumberInMemcachedKey = Switch("Performance Switches", "memcached-build-number",
    "If this switch is switched on then the MemcacheFilter will include the build number in the cache key",
    safeState = Off,
    sellByDate = never
  )

  val AutoRefreshSwitch = Switch("Performance Switches", "auto-refresh",
    "Enables auto refresh in pages such as live blogs and live scores. Turn off to help handle exceptional load.",
    safeState = Off, sellByDate = never
  )

  val DoubleCacheTimesSwitch = Switch("Performance Switches", "double-cache-times",
    "Doubles the cache time of every endpoint. Turn on to help handle exceptional load.",
    safeState = On, sellByDate = never
  )

  val RelatedContentSwitch = Switch("Performance Switches", "related-content",
    "If this switch is turned on then related content will show. Turn off to help handle exceptional load.",
    safeState = On, sellByDate = never
  )

  val CssFromStorageSwitch = Switch("Performance Switches", "css-from-storage",
    "If this switch is on CSS will be cached in users localStorage and read from there on subsequent requests.",
    safeState = On, sellByDate = never
  )

  val ShowAllArticleEmbedsSwitch = Switch("Performance Switches", "show-all-embeds",
    "If switched on then all embeds will be shown inside article bodies",
    safeState = On, sellByDate = never
  )

  val DiscussionSwitch = Switch("Performance Switches", "discussion",
    "If this switch is on, comments are displayed on articles. Turn this off if the Discussion API is blowing up.",
    safeState = Off, sellByDate = never
  )

  val OpenCtaSwitch = Switch("Performance Switches", "open-cta",
    "If this switch is on, will see a CTA to comments on the right hand side. Turn this off if the Open API is blowing up.",
    safeState = Off, sellByDate = never
  )

  // Advertising Switches

  val CommercialSwitch = Switch("Advertising", "commercial",
    "Kill switch for all commercial JS.",
    safeState = On, sellByDate = never
  )

  val StandardAdvertsSwitch = Switch("Advertising", "standard-adverts",
    "Display 'standard' adverts, e.g. top banner ads, inline ads, MPUs, etc.",
    safeState = On, sellByDate = never
  )

  val CommercialComponentsSwitch = Switch("Advertising", "commercial-components",
    "Display commercial components, e.g. jobs, soulmates.",
    safeState = On, sellByDate = never
  )

  val VideoAdvertsSwitch = Switch("Advertising", "video-adverts",
    "Show adverts on videos.",
    safeState = On, sellByDate = never
  )

  val SponsoredSwitch = Switch("Advertising", "sponsored",
    "Show sponsored badges, logos, etc.",
    safeState = On, sellByDate = never
  )

  val SmartBannerSwitch = Switch("Advertising", "smart-banner",
    "Display smart app banner onboarding message to iOS and Android users",
    safeState = Off, sellByDate = new LocalDate(2014, 8, 31)
  )

  // Ad Targeting
  /*
    These switches are to control length of request to DFP
    while there's a problem with the maximum length constraint
  */

  val AudienceScienceSwitch = Switch("Ad Targeting", "audience-science",
    "If this switch is on, Audience Science segments will be used to target ads.",
    safeState = Off, sellByDate = new LocalDate(2014, 11, 1))

  val AudienceScienceGatewaySwitch = Switch("Ad Targeting", "audience-science-gateway",
    "If this switch is on, Audience Science Gateway segments will be used to target ads.",
    safeState = Off, sellByDate = new LocalDate(2014, 11, 1))

  val CriteoSwitch = Switch("Ad Targeting", "criteo",
    "If this switch is on, Criteo segments will be used to target ads.",
    safeState = Off, sellByDate = new LocalDate(2014, 11, 1))

  // Commercial Tags

  val ImrWorldwideSwitch = Switch("Commercial Tags", "imr-worldwide",
    "Enable the IMR Worldwide audience segment tracking.",
    safeState = Off, sellByDate = never)

  val EffectiveMeasureSwitch = Switch("Commercial Tags", "effective-measure",
    "Enable the Effective Measure audience segment tracking.",
    safeState = Off, sellByDate = never)

  // We don't foresee this service being switched off
  val ForeseeSwitch = Switch("Performance Switches", "foresee",
    "Enable Foresee surveys for a sample of our audience",
    safeState = Off, sellByDate = never)

  val MediaMathSwitch = Switch("Commercial Tags", "media-math",
    "Enable Media Math audience segment tracking",
    safeState = Off, sellByDate = never)

  val RemarketingSwitch = Switch("Commercial Tags", "remarketing",
    "Enable Remarketing tracking",
    safeState = Off, sellByDate = never)

  // Commercial Feeds

  val TravelOffersFeedSwitch = Switch("Performance Switches", "gu-travel-offers",
    "If this switch is on, commercial components will be fed by travel offer feed.",
    safeState = Off, sellByDate = never)

  val JobFeedSwitch = Switch("Performance Switches", "gu-jobs",
    "If this switch is on, commercial components will be fed by job feed.",
    safeState = Off, sellByDate = never)

  val MasterclassFeedSwitch = Switch("Performance Switches", "gu-masterclasses",
    "If this switch is on, commercial components will be fed by masterclass feed.",
    safeState = Off, sellByDate = never)

  val SoulmatesFeedSwitch = Switch("Performance Switches", "gu-soulmates",
    "If this switch is on, commercial components will be fed by soulmates feed.",
    safeState = Off, sellByDate = never)

  val MoneysupermarketFeedsSwitch = Switch("Performance Switches", "moneysupermarket",
    "If this switch is on, commercial components will be fed by Moneysupermarket feeds.",
    safeState = Off, sellByDate = never)

  val LCMortgageFeedSwitch = Switch("Performance Switches", "lc-mortgages",
    "If this switch is on, commercial components will be fed by London & Country mortgage feed.",
    safeState = Off, sellByDate = never)

  val GuBookshopFeedsSwitch = Switch("Performance Switches", "gu-bookshop",
    "If this switch is on, commercial components will be fed by the Guardian Bookshop feed.",
    safeState = Off, sellByDate = never)


  // Analytics Switches

  val OphanSwitch = Switch("Analytics", "ophan",
    "Enables the new Ophan tracking javascript",
    safeState = On, never
  )

  val DiagnosticsLogging = Switch("Diagnostics", "enable-diagnostics-logging",
    "If this switch is on, then js error reports and requests sent to the Diagnostics servers will be logged.",
    safeState = Off, never
  )

  val ScrollDepthSwitch = Switch("Analytics", "scroll-depth",
    "Enables tracking and measurement of scroll depth",
    safeState = Off, never
  )

  // Feature Switches

  val ReleaseMessageSwitch = Switch("Feature Switches", "release-message",
    "If this is switched on users will be messaged that they are inside the beta release",
    safeState = Off, sellByDate = new LocalDate(2014, 8, 31)
  )

  val GeoMostPopular = Switch("Feature Switches", "geo-most-popular",
    "If this is switched on users then 'most popular' will be upgraded to geo targeted",
    safeState = On, sellByDate = never
  )

  val FontSwitch = Switch("Feature Switches", "web-fonts",
    "If this is switched on then the custom Guardian web font will load.",
    safeState = On, sellByDate = never
  )

  val SearchSwitch = Switch("Feature Switches", "google-search",
    "If this switch is turned on then Google search is added to the sections nav.",
    safeState = Off, sellByDate = never
  )

  val IdentityProfileNavigationSwitch = Switch("Feature Switches", "id-profile-navigation",
    "If this switch is on you will see the link in the topbar taking you through to the users profile or sign in..",
    safeState = On, sellByDate = never
  )

  val FacebookAutoSigninSwitch = Switch("Feature Switches", "facebook-autosignin",
    "If this switch is on then users who have previously authorized the guardian app in facebook and who have not recently signed out are automatically signed in.",
    safeState = Off, sellByDate = never
  )

  val IdentityFormstackSwitch = Switch("Feature Switches", "id-formstack",
    "If this switch is on, formstack forms will be available",
    safeState = Off, sellByDate = never
  )

  val IdentityAvatarUploadSwitch = Switch("Feature Switches", "id-avatar-upload",
    "If this switch is on, users can upload avatars on their profile page",
    safeState = Off, sellByDate = never
  )

  val NetworkFrontOptIn = Switch("Feature Switches", "network-front-opt-in",
    "If this is switched on then an opt-in message will be displayed to users coming from the R2 network front",
    safeState = Off, sellByDate = new LocalDate(2014, 8, 31)
  )

  val IndiaRegionSwitch = Switch("Feature Switches", "india-region",
    "If this switch is switched on then the India region will be enabled",
    safeState = Off,
    // I know this is far away, but this will lie dormant for a while (other than testing) while
    // the planets align for the rest of the project
    sellByDate = new LocalDate(2014, 10, 30)
  )

  val GuardianServicesLinksSwitch = Switch("Feature Switches", "guardian-services-links",
    "If this switch is switched on then Jobs and Soulmates links will be displayed on page headers",
    safeState = Off,sellByDate = new LocalDate(2014, 8, 12))

  val EnhanceTweetsSwitch = Switch("Feature Switches", "enhance-tweets",
    "If this switch is turned on then embedded tweets will be enhanced using Twitter's widgets.",
    safeState = Off, sellByDate = never
  )

  val WorldCupWallchartEmbedSwitch = Switch("Feature Switches", "worldcup-wallchart-embed",
    "If this switch is turned on JavaScript will load. It will be removed after the new Premier League session starts.",
    safeState = Off, sellByDate = new LocalDate(2014, 8, 10)
  )

  val WorldCupArticleContainerSwitch = Switch("Feature Switches", "worldcup-article-container",
    "If this switch is turned on world cup articles will have an extra container.",
    safeState = Off, sellByDate = new LocalDate(2014, 8, 10)
  )

  val ProfileCommentsSearchSwitch = Switch("Feature Switches", "profile-comments-search",
    "If this switch is on, you will be able to search for a user's comments.",
    safeState = Off, sellByDate = new LocalDate(2014, 7, 31)
  )

  val SentimentalCommentsSwitch = Switch("Feature Switches", "sentimental-comments",
    "When this switch is on, you will be able to put sentiment into your comments.",
    safeState = Off, sellByDate = new LocalDate(2014, 9, 1)
  )

  val NewNavigationHighlightingSwitch = Switch("Feature Switches", "nav-highlight",
    "When this switch is on, navigation highlighting will become more relevant as they will be based on tags.",
    safeState = Off, sellByDate = new LocalDate(2014, 9, 1)
  )

  // A/B Tests

  val ABHighCommercialComponent = Switch("A/B Tests", "ab-high-commercial-component",
    "Switch for the High Commercial Component A/B test.",
    safeState = Off, sellByDate = never
  )

  // Dummy Switches

  val IntegrationTestSwitch = Switch("Unwired Test Switch", "integration-test-switch",
    "Switch that is only used while running tests. You never need to change this switch.",
    safeState = Off, sellByDate = never
  )

  val NeverExpiredSwitch = Switch("Unwired Test Switch", "never-expired-switch",
    "Switch that is only used while running tests. You never need to change this switch.",
    safeState = On, sellByDate = never
  )

  val AlwaysExpiredSwitch = Switch("Unwired Test Switch", "always-expired",
    "Switch that is only used while running tests. You never need to change this switch.",
    safeState = On, new LocalDate().minusDays(1)
  )

  // Facia Tool Switches

  val ToolDisable = Switch("Facia Tool", "facia-tool-disable",
    "If this is switched on then the fronts tool is disabled",
    safeState = Off, sellByDate = never
  )

  val ToolConfigurationDisable = Switch("Facia Tool", "facia-tool-configuration-disable",
    "If this is switched on then the fronts configuration tool is disabled",
    safeState = Off, sellByDate = never
  )

  val ToolCheckPressLastmodified = Switch("Facia Tool", "facia-tool-check-press-lastmodified",
    "If this switch is on facia tool will alert the user if a front is not pressed withing 10 secs of an edit/publish",
    safeState = Off, sellByDate = never
  )

  val ToolSnaps = Switch("Facia Tool", "facia-tool-snaps",
    "If this is switched on then snaps can be created by dragging arbitrary links into the tool",
    safeState = Off, sellByDate = never
  )

  val ToolImageOverride = Switch("Facia Tool", "facia-tool-image-override",
    "If this is switched on then images can be overridden in the fronts tool",
    safeState = Off, sellByDate = never
  )

  val ToolSparklines = Switch("Facia Tool", "facia-tool-sparklines",
    "If this is switched on then the fronts tool renders images from sparklines.ophan.co.uk",
    safeState = Off, sellByDate = never
  )

  val ContentApiPutSwitch = Switch("Facia Tool", "facia-tool-contentapi-put",
    "If this switch is on facia tool will PUT all collection changes to content api",
    safeState = Off, sellByDate = never
  )

  val FaciaToolPressSwitch = Switch("Front Press Switches", "facia-tool-press-front",
    "If this switch is on facia tool will press fronts on each change",
    safeState = Off, sellByDate = never
  )

  val FaciaToolDraftPressSwitch = Switch("Front Press Switches", "facia-tool-press-draft-front",
    "If this switch is on facia tool will press draft fronts on each change",
    safeState = Off, sellByDate = never
  )

  val FaciaToolDraftContent = Switch("Front Press Switches", "facia-tool-draft-content",
    "If this switch is on facia tool will offer draft content to editors, and press draft fronts from draft content ",
    safeState = Off, sellByDate = never
  )

  val FaciaToolCachedContentApiSwitch = Switch("Front Press Switches", "facia-tool-cached-capi-requests",
    "If this switch is on facia tool will cache responses from the content API and use them on failure",
    safeState = On, sellByDate = never
  )

  val FaciaToolCachedZippingContentApiSwitch = Switch("Front Press Switches", "facia-tool-zipcached-capi-requests",
    "If this switch is on facia tool will zip cache responses from the content API and use them on failure",
    safeState = On, sellByDate = never
  )

  // Front Press Switches
  val FrontPressJobSwitch = Switch("Front Press Switches", "front-press-job-switch",
    "If this switch is on then the jobs to push and pull from SQS will run",
    safeState = Off, sellByDate = never
  )

  val FaciaToolContainerTagsSwitch = Switch("Facia Tool", "facia-tool-tags",
    "If this switch is on the container configuration will allow articles to show their tags or sections",
    safeState = Off, sellByDate = new LocalDate(2014, 8, 5)
  )

  val ImageServerSwitch = Switch("Image Server", "image-server",
    "If this switch is on images will be served off i.guim.co.uk (dynamic image host).",
    safeState = On, sellByDate = never // this is a performance related switch, not a feature switch
  )

  val ParameterlessImagesSwitch = Switch("Image Server", "parameterless-images",
    "If this switch is on images then image resize fields (width, height, quality) will be in the url and not in parameters.",
    safeState = Off, sellByDate = new LocalDate(2014, 7, 31)
  )

  val SeoOptimisedContentImageSwitch = Switch("Image Server", "seo-optimised-article-image",
    "If this switch is on images then articles will get a 460px on static.guim.co.uk image as the low-res version.",
    safeState = On, sellByDate = new LocalDate(2014, 8, 30)
  )

  // actually just here to make us remove this in the future
  val GuShiftCookieSwitch = Switch("Feature Switches", "gu-shift-cookie",
    "If switched on, the GU_SHIFT cookie will be updated when users opt into or out of Next Gen",
    safeState = On, sellByDate = new LocalDate(2014, 9, 30)
  )

  // google crawler switches
  val SeoBlockGooglebotFromJSPathsSwitch = Switch("Feature Switches", "seo-block-googlebot-js-paths",
    "If switched on, relative paths in JS files become concatenated string segments to stop googlebot following them",
    safeState = Off, sellByDate = new LocalDate(2014, 8, 29)
  )

  val all: List[Switch] = List(
    AutoRefreshSwitch,
    DoubleCacheTimesSwitch,
    RelatedContentSwitch,
    CommercialSwitch,
    StandardAdvertsSwitch,
    CommercialComponentsSwitch,
    VideoAdvertsSwitch,
    SponsoredSwitch,
    AudienceScienceSwitch,
    AudienceScienceGatewaySwitch,
    CriteoSwitch,
    DiscussionSwitch,
    OpenCtaSwitch,
    FontSwitch,
    SearchSwitch,
    ReleaseMessageSwitch,
    IntegrationTestSwitch,
    IdentityProfileNavigationSwitch,
    CssFromStorageSwitch,
    FacebookAutoSigninSwitch,
    IdentityFormstackSwitch,
    IdentityAvatarUploadSwitch,
    ToolDisable,
    ToolConfigurationDisable,
    ToolCheckPressLastmodified,
    ToolSnaps,
    ToolImageOverride,
    ToolSparklines,
    OphanSwitch,
    ScrollDepthSwitch,
    ContentApiPutSwitch,
    EffectiveMeasureSwitch,
    ImrWorldwideSwitch,
    ForeseeSwitch,
    MediaMathSwitch,
    RemarketingSwitch,
    DiagnosticsLogging,
    TravelOffersFeedSwitch,
    JobFeedSwitch,
    MasterclassFeedSwitch,
    SoulmatesFeedSwitch,
    MoneysupermarketFeedsSwitch,
    LCMortgageFeedSwitch,
    GuBookshopFeedsSwitch,
    NetworkFrontOptIn,
    ImageServerSwitch,
    FaciaToolPressSwitch,
    ShowAllArticleEmbedsSwitch,
    FrontPressJobSwitch,
    FaciaToolContainerTagsSwitch,
    EnhanceTweetsSwitch,
    WorldCupWallchartEmbedSwitch,
    WorldCupArticleContainerSwitch,
    ProfileCommentsSearchSwitch,
    SentimentalCommentsSwitch,
    GuardianServicesLinksSwitch,
    IndiaRegionSwitch,
    MemcachedSwitch,
    MemcachedFallbackSwitch,
    IncludeBuildNumberInMemcachedKey,
    GeoMostPopular,
    NewNavigationHighlightingSwitch,
    SmartBannerSwitch,
    ParameterlessImagesSwitch,
    SeoOptimisedContentImageSwitch,
    FaciaToolCachedContentApiSwitch,
    FaciaToolCachedZippingContentApiSwitch,
    FaciaToolDraftPressSwitch,
    FaciaToolDraftContent,
    GuShiftCookieSwitch,
<<<<<<< HEAD
    SeoBlockGooglebotFromJSPathsSwitch
=======
    ABHighCommercialComponent
>>>>>>> 80fe0b2a
  )

  val httpSwitches: List[Switch] = List(
    NewNavigationHighlightingSwitch,
    GuardianServicesLinksSwitch
  )

  val grouped: List[(String, Seq[Switch])] = all.toList stableGroupBy { _.group }

  def byName(name: String): Option[Switch] = all.find(_.name.equals(name))
}

class SwitchBoardPlugin(app: Application) extends SwitchBoardAgent(Configuration)
class SwitchBoardAgent(config: GuardianConfiguration) extends Plugin with ExecutionContexts with Logging {

  def refresh() {
    log.info("Refreshing switches")
    WS.url(config.switches.configurationUrl).get() foreach { response =>
      response.status match {
        case 200 =>
          val nextState = Properties(response.body)

          for (switch <- Switches.all) {
            nextState.get(switch.name) foreach {
              case "on" => switch.switchOn()
              case "off" => switch.switchOff()
              case other => log.warn(s"Badly configured switch ${switch.name} -> $other")
            }
          }

        case _ => log.warn(s"Could not load switch config ${response.status} ${response.statusText}")
      }
    }
  }

  override def onStart() {
    Jobs.deschedule("SwitchBoardRefreshJob")
    Jobs.schedule("SwitchBoardRefreshJob", "0 * * * * ?") {
      refresh()
    }

    AkkaAsync {
      refresh()
    }
  }

  override def onStop() {
    Jobs.deschedule("SwitchBoardRefreshJob")
  }
}<|MERGE_RESOLUTION|>--- conflicted
+++ resolved
@@ -505,11 +505,8 @@
     FaciaToolDraftPressSwitch,
     FaciaToolDraftContent,
     GuShiftCookieSwitch,
-<<<<<<< HEAD
+    ABHighCommercialComponent,
     SeoBlockGooglebotFromJSPathsSwitch
-=======
-    ABHighCommercialComponent
->>>>>>> 80fe0b2a
   )
 
   val httpSwitches: List[Switch] = List(
