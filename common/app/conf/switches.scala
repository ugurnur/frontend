package conf

import com.gu.management.{ DefaultSwitch, Switchable }
import common._
import implicits.Collections
import play.api.Plugin
import play.api.libs.ws.WS
import org.joda.time.DateMidnight

sealed trait SwitchState
case object On extends SwitchState
case object Off extends SwitchState

case class Switch( group: String, 
                   name: String,
                   description: String,
                   safeState: SwitchState,
                   sellByDate: DateMidnight
                 ) extends Switchable {
                   
  val delegate = DefaultSwitch(name, description, initiallyOn = safeState == On)

  def isSwitchedOn: Boolean = delegate.isSwitchedOn && new DateMidnight().isBefore(sellByDate)

  def switchOn() {
    if (isSwitchedOff) {
      delegate.switchOn()
    }
  }
  def switchOff() {
    if (isSwitchedOn) {
      delegate.switchOff()
    }
  }
}

object Switches extends Collections {

  // Switch names can be letters numbers and hyphens only
  
  private lazy val never = new DateMidnight(2100, 1, 1)
  private lazy val endOfQ4 = new DateMidnight(2014, 4, 1)
<<<<<<< HEAD
  
=======

>>>>>>> b55eff48
  // Load Switches

  val AutoRefreshSwitch = Switch("Performance Switches", "auto-refresh",
    "Enables auto refresh in pages such as live blogs and live scores. Turn off to help handle exceptional load.",
    safeState = Off, sellByDate = never
  )

  val DoubleCacheTimesSwitch = Switch("Performance Switches", "double-cache-times",
    "Doubles the cache time of every endpoint. Turn on to help handle exceptional load.",
    safeState = On, sellByDate = never
  )

  val RelatedContentSwitch = Switch("Performance Switches", "related-content",
    "If this switch is turned on then related content will show. Turn off to help handle exceptional load.",
    safeState = On, sellByDate = endOfQ4
  )

  val CssFromStorageSwitch = Switch("Performance Switches", "css-from-storage",
    "If this switch is on CSS will be cached in users localStorage and read from there on subsequent requests.",
    safeState = Off, sellByDate = endOfQ4
  )

  val ElasticSearchSwitch = Switch("Performance Switches", "elastic-search-content-api",
    "If this switch is on then (parts of) the application will use the Elastic Search content api",
    safeState = On, sellByDate = never
  )

  val EditionRedirectLoggingSwitch = Switch("Performance Switches", "edition-redirect-logging",
    "If this switch is on, then extra logging will be done for edition redirects.",
    safeState = Off, sellByDate = endOfQ4
  )


  // Advertising Switches

  val AdvertSwitch = Switch("Advertising", "adverts",
    "If this switch is on then OAS adverts will be loaded with JavaScript.",
    safeState = On, sellByDate = never
  )

  val VideoAdvertSwitch = Switch("Advertising", "video-adverts",
    "If this switch is on then OAS video adverts will be loaded with JavaScript.",
    safeState = Off, sellByDate = endOfQ4
  )

  val iPhoneAppSwitch = Switch("Advertising", "iphone-app",
    "If this switch is on then the iPhone app upsell will be enabled.",
    safeState = Off, sellByDate = new DateMidnight(2014, 1, 30)
  )

  // Analytics Switches

  val AudienceScienceSwitch = Switch("Analytics", "audience-science",
    "If this switch is on the Audience Science will be enabled.",
    safeState = Off, sellByDate = endOfQ4
  )

  val AdDwellTimeLoggerSwitch = Switch("Analytics", "ad-dwell-times-logging",
    "If this is on the in-view advert tracker will log some data to the Play logs",
    safeState = On, sellByDate = new DateMidnight(2014, 1, 20)
  )

  val QuantcastSwitch = Switch("Analytics", "quantcast",
    "Enable the Quantcast audience segment tracking.",
    safeState = Off, sellByDate = new DateMidnight(2014, 1, 20)
  )

  val AdSlotImpressionStatsSwitch = Switch("Analytics", "adslot-impression-stats",
    "Track when adslots (and possible ad slots) are scrolled into view.",
    safeState = Off, sellByDate = new DateMidnight(2014, 1, 20)
  )

  val LiveStatsSwitch = Switch("Analytics", "live-stats",
    "Turns on our real-time KPIs",
<<<<<<< HEAD
    safeState = On, sellByDate = endOfQ4
=======
    safeState = Off, sellByDate = endOfQ4
  )

  val LiveAbTestStatsSwitch = Switch("Analytics", "live-ab-test-stats",
    "Turns on our real-time ab test logging",
    safeState = Off, sellByDate = endOfQ4
>>>>>>> b55eff48
  )

  val UserzoomSwitch = Switch("Analytics", "userzoom",
    "Turns on userzoom survey popups",
    safeState = Off, sellByDate = new DateMidnight(2014, 2, 15)
  )

  val OphanMultiEventSwitch = Switch("Analytics", "ophan-multi-event",
    "Enables the new Ophan tracking javascript which support multiple events per page",
    safeState = Off, endOfQ4
  )
<<<<<<< HEAD
=======

  val OmnitureVerificationSwitch = Switch("Analytics", "omniture-verification",
    "Enables the new Ophan tracking javascript which support multiple events per page",
    safeState = Off, new DateMidnight(2014, 2, 28)
  )

  val BeaconRequestLogging = Switch("Performance Switches", "enable-beacon-request-logging",
    "If this switch is on, then extra logging will be done for beacon redirects.",
    safeState = Off, new DateMidnight(2014, 2, 28)
  )
>>>>>>> b55eff48

  // Discussion Switches

  val DiscussionSwitch = Switch("Discussion", "discussion",
    "If this switch is on, comments are displayed on articles.",
    safeState = Off, sellByDate = endOfQ4
  )

  val DiscussionCommentRecommend = Switch("Discussion", "discussion-comment-recommend",
    "If this switch is on, users can recommend comments",
    safeState = Off, sellByDate = endOfQ4
  )

  val DiscussionPostCommentSwitch = Switch("Discussion", "discussion-post-comment",
    "If this switch is on, users will be able to post comments",
    safeState = Off, sellByDate = endOfQ4
  )

  val DiscussionTopCommentsSwitch = Switch("Discussion", "discussion-top-comments",
    "If this switch is on, users will see top comments if there are any",
    safeState = Off, sellByDate = new DateMidnight(2014, 2, 15)
  )

  // Open

  val OpenCtaSwitch = Switch("Open", "open-cta",
    "If this switch is on, will see a CTA to comments on the right hand side",
    safeState = Off, sellByDate = new DateMidnight(2014, 2, 15)
  )

  // Swipe Switches

  val SwipeNav = Switch("Swipe Navigation", "swipe-nav",
    "If this switch is on then swipe navigation is enabled.",
    safeState = Off, sellByDate = new DateMidnight(2014, 1, 20)
  )

  val SwipeNavOnClick = Switch("Swipe Navigation", "swipe-nav-on-click",
    "If this switch is also on then swipe navigation on clicks is enabled.",
    safeState = Off, sellByDate = new DateMidnight(2014, 1, 20)
  )

  // Feature Switches

  val ReleaseMessageSwitch = Switch("Feature Switches", "release-message",
    "If this is switched on users will be messaged that they are inside the alpha/beta/whatever release",
    safeState = Off, sellByDate = endOfQ4
  )

  val FontSwitch = Switch("Feature Switches", "web-fonts",
    "If this is switched on then the custom Guardian web font will load.",
    safeState = Off, sellByDate = endOfQ4
  )

  val SponsoredContentSwitch = Switch("Feature Switches", "sponsored-content",
    "If this is switched on the articles will display a simple 'Advertisement feature' notice.",
    safeState = Off, sellByDate = endOfQ4
  )

  val NetworkFrontAppealSwitch = Switch("Feature Switches", "network-front-appeal",
    "Switch to show the appeal trailblock on the network front.",
    safeState = Off, sellByDate = new DateMidnight(2014, 1, 30)
  )

  val WitnessVideoSwitch = Switch("Feature Switches", "witness-video",
    "Switch this switch off to disable witness video embeds.",
    safeState = Off, sellByDate = new DateMidnight(2014, 1, 30)
  )

  val SocialSwitch = Switch("Feature Switches", "social-icons",
    "Enable the social media share icons (Facebook, Twitter etc.)",
    safeState = Off, sellByDate = endOfQ4
  )

  val SearchSwitch = Switch("Feature Switches", "google-search",
    "If this switch is turned on then Google search is added to the sections nav.",
    safeState = Off, sellByDate = endOfQ4
  )

  val AustraliaFrontSwitch = Switch("Feature Switches", "australia-front",
    "If this switch is on the australia front will be available. Otherwise it will 404.",
    safeState = Off, sellByDate = new DateMidnight(2014, 1, 20)
  )

  val LocalNavSwitch = Switch("Feature Switches", "local-nav",
    "If this switch is on, a secondary local nav is shown.",
    safeState = Off, sellByDate = new DateMidnight(2014, 2, 28)
  )

  val LightboxGalleriesSwitch = Switch("Feature Switches", "lightbox-galleries",
    "If this switch is on, galleries open in a lightbox.",
    safeState = On, sellByDate = endOfQ4
  )

  val IdentityProfileNavigationSwitch = Switch("Feature Switches", "id-profile-navigation",
    "If this switch is on you will see the link in the topbar taking you through to the users profile or sign in..",
    safeState = On, sellByDate = endOfQ4
  )

  val ExternalLinksCardsSwitch = Switch("Feature Switches", "external-links-cards",
    "If this switch is on, external links are turned into cards in body content on wide viewports.",
    safeState = Off, sellByDate = new DateMidnight(2014, 1, 31)
  )

  val LiveSummarySwitch = Switch("Feature Switches", "live-summary",
    "If this is switched on the live events will show a summary at the beginning of the page on mobile next to the article on wider devices.",
    safeState = Off, sellByDate = new DateMidnight(2014, 2, 28)
  )

  val ShowUnsupportedEmbedsSwitch = Switch("Feature Switches", "unsupported-embeds",
    "If this is switched on then unsupported embeds will be included in article bodies.",
    safeState = Off, sellByDate = new DateMidnight(2014, 1, 31)
  )

  val ArticleKeywordsSwitch = Switch("Feature Switches", "article-keywords",
    "If this is switched on then keywords will be shown at the end of articles.",
    safeState = On, sellByDate = endOfQ4
  )

  val ClientSideErrorSwitch = Switch("Feature Switches", "client-side-errors",
    "If this is switch on the the browser will log JavaScript errors to the server (via a beacon)",
    safeState = Off, sellByDate = endOfQ4
  )

  val FacebookAutoSigninSwitch = Switch("Feature Switches", "facebook-autosignin",
    "If this switch is on then users who have previously authorized the guardian app in facebook and who have not recently signed out are automatically signed in.",
    safeState = Off, sellByDate = new DateMidnight(2014, 2, 15)
  )

  val IdentityFormstackSwitch = Switch("Feature Switches", "id-formstack",
    "If this switch is on, formstack forms will be available",
    safeState = Off, sellByDate = never
  )
<<<<<<< HEAD
=======

  val IdentityEthicalAwardsSwitch = Switch("Feature Switches", "id-ethical-awards",
    "If this switch is on, Ethical awards forms will be available",
    safeState = Off, sellByDate = endOfQ4)

  val IdentityFilmAwardsSwitch = Switch("Feature Switches", "id-film-awards",
    "If this switch is on, Film awards forms will be available",
    safeState = Off, sellByDate = endOfQ4)
>>>>>>> b55eff48

  // A/B Test Switches

  val ABAa = Switch("A/B Tests", "ab-abcd",
    "If this is switched on an AA test runs to prove the assignment of users in to segments is working reliably.",
    safeState = Off, sellByDate = endOfQ4
  )

  val ABAlphaComm = Switch("A/B Tests", "ab-alpha-comm",
    "If this is switched on an AB test runs to trial new advertising user experiences and commercial models",
    safeState = Off, sellByDate = new DateMidnight(2014, 1, 24)
  )

  val ABCommercialInArticleDesktop = Switch("A/B Tests", "ab-commercial-in-articles-desktop",
    "If this is on an AB test inserts commercial components in the inline and MPU advert slots (scope to desktop)",
    safeState = Off, sellByDate = new DateMidnight(2014, 1, 21)
  )

  val ABCommercialInArticleMobile = Switch("A/B Tests", "ab-commercial-in-articles-mobile",
    "If this is on an AB test inserts commercial components in the inline and MPU advert slots (scope to mobile browsers)",
    safeState = Off, sellByDate = new DateMidnight(2014, 1, 21)
  )

  val ABChartbeatDesktop = Switch("A/B Tests", "ab-chartbeat-desktop",
    "This enables Chartbeat tracking on the site. ",
    safeState = Off, sellByDate = new DateMidnight(2014, 1, 24)
  )

  val ABMobileFacebookAutosignin = Switch("A/B Tests", "ab-mobile-facebook-autosignin",
    "If this is switched on an AB test runs to test facebook autosignin for mobile users",
    safeState = Off, sellByDate = new DateMidnight(2014, 1, 20)
  )

  val ABOnwardIntrusive = Switch("A/B Tests", "ab-onward-intrusive",
    "If this is switched on an AB test runs to test intrusive onward components",
    safeState = Off, sellByDate = new DateMidnight(2014, 1, 20)
  )

  val ABOnwardHighlightsPanel = Switch("A/B Tests", "ab-onward-highlights-panel",
    "If this is switched on an AB test runs to test onward highlights panel",
    safeState = Off, sellByDate = new DateMidnight(2014, 1, 20)
  )

  val ABEmailSignup = Switch("A/B Tests", "ab-email-signup",
    "If this is switched on an AB test runs to test article page email signups",
    safeState = Off, sellByDate = new DateMidnight(2014, 1, 24)
  )

  val ABRightPopular = Switch("A/B Tests", "ab-right-popular",
    "If this is switched on an AB test runs to trail a right hand side most popular component",
    safeState = Off, sellByDate = new DateMidnight(2014, 1, 20)
  )

  val ABRightPopularControl = Switch("A/B Tests", "ab-right-popular-control",
    "If this is switched on an AB test runs as a control variant for right most popular",
    safeState = Off, sellByDate = new DateMidnight(2014, 1, 20)
  )

  val TagLinking = Switch("Feature Switches", "tag-linking",
    "If this is switched on articles that have no in body links will auto link to their tags where possible",
    safeState = Off, sellByDate = new DateMidnight(2014, 1, 20)
  )

  val ABUnderlineLinks = Switch("A/B Tests", "ab-underline-links",
    "If this is switched on an AB test runs whereby links in articles are underline (with CSS)",
    safeState = Off, sellByDate = new DateMidnight(2014, 1, 20)
  )

  // Sport Switch

  val LiveCricketSwitch = Switch("Live Cricket", "live-cricket",
    "If this is switched on the live cricket blocks are added to cricket articles, cricket tag and sport front.",
    safeState = Off, sellByDate = endOfQ4
  )

  // Dummy Switches

  val IntegrationTestSwitch = Switch("Unwired Test Switch", "integration-test-switch",
    "Switch that is only used while running tests. You never need to change this switch.",
    safeState = Off, sellByDate = never
  )

  val NeverExpiredSwitch = Switch("Unwired Test Switch", "never-expired-switch",
    "Switch that is only used while running tests. You never need to change this switch.",
    safeState = On, sellByDate = never
  )
  
  val AlwaysExpiredSwitch = Switch("Unwired Test Switch", "always-expired",
    "Switch that is only used while running tests. You never need to change this switch.",
    safeState = On, new DateMidnight().minusDays(1)
<<<<<<< HEAD
  )

  // Facia 
  
  val NetworkFrontUkAlpha = Switch("Facia", "network-front-uk-alpha",
    "If this is switched on then the uk alpha network fronts will be served if a GU_UK_ALPHA cookie has been dropped",
    safeState = Off, sellByDate = new DateMidnight(2014, 2, 7)
  )

  val NetworkFrontUsAlpha = Switch("Facia", "network-front-us-alpha",
    "If this is switched on then the us alpha network fronts will be served if a GU_US_ALPHA cookie has been dropped",
    safeState = Off, sellByDate = new DateMidnight(2014, 2, 7)
  )

=======
  )

  // Facia 
  
  val NetworkFrontUkAlpha = Switch("Facia", "network-front-uk-alpha",
    "If this is switched on then the uk alpha network fronts will be served if a GU_UK_ALPHA cookie has been dropped",
    safeState = Off, sellByDate = new DateMidnight(2014, 2, 7)
  )

  val NetworkFrontUsAlpha = Switch("Facia", "network-front-us-alpha",
    "If this is switched on then the us alpha network fronts will be served if a GU_US_ALPHA cookie has been dropped",
    safeState = Off, sellByDate = new DateMidnight(2014, 2, 7)
  )

>>>>>>> b55eff48
  val NetworkFrontAuAlpha = Switch("Facia", "network-front-au-alpha",
    "If this is switched on then the au alpha network fronts will be served if a GU_AU_ALPHA cookie has been dropped",
    safeState = Off, sellByDate = new DateMidnight(2014, 2, 7)
  )
  
  // Image Switch

  val ServeWebPImagesSwitch = Switch("Image Server", "serve-webp-images",
    "If this is switched on the Image server will use the webp format when requested.",
    safeState = On, sellByDate = new DateMidnight(2014, 2, 15)
  )

  val ImageServerSwitch = Switch("Image Server", "image-server",
    "If this switch is on images will be served off i.guim.co.uk (dynamic image host).",
    safeState = On, sellByDate = new DateMidnight(2014, 2, 7)
  )

  val all: List[Switch] = List(
    AutoRefreshSwitch,
    DoubleCacheTimesSwitch,
    RelatedContentSwitch,
    AdvertSwitch,
    VideoAdvertSwitch,
    AudienceScienceSwitch,
    QuantcastSwitch,
    DiscussionSwitch,
    DiscussionPostCommentSwitch,
    DiscussionTopCommentsSwitch,
    OpenCtaSwitch,
    SwipeNav,
    SwipeNavOnClick,
    FontSwitch,
    NetworkFrontAppealSwitch,
    WitnessVideoSwitch,
    SocialSwitch,
    SearchSwitch,
    ImageServerSwitch,
    ReleaseMessageSwitch,
    AustraliaFrontSwitch,
    IntegrationTestSwitch,
    iPhoneAppSwitch,
    ClientSideErrorSwitch,
    LocalNavSwitch,
    LightboxGalleriesSwitch,
    IdentityProfileNavigationSwitch,
    ExternalLinksCardsSwitch,
    LiveSummarySwitch,
    LiveCricketSwitch,
    LiveStatsSwitch,
    LiveAbTestStatsSwitch,
    UserzoomSwitch,
    AdSlotImpressionStatsSwitch,
    CssFromStorageSwitch,
    ElasticSearchSwitch,
    ShowUnsupportedEmbedsSwitch,
    ServeWebPImagesSwitch,
    ArticleKeywordsSwitch,
    EditionRedirectLoggingSwitch,
    FacebookAutoSigninSwitch,
    IdentityFormstackSwitch,
    IdentityEthicalAwardsSwitch,
    IdentityFilmAwardsSwitch,
    ABAa,
    ABOnwardIntrusive,
    ABOnwardHighlightsPanel,
    ABAlphaComm,
    ABCommercialInArticleDesktop,
    ABCommercialInArticleMobile,
    ABChartbeatDesktop,
    ABRightPopularControl,
    ABMobileFacebookAutosignin,
    ABRightPopular,
    AdDwellTimeLoggerSwitch,
    ABEmailSignup,
    NetworkFrontUkAlpha,
    NetworkFrontUsAlpha,
    NetworkFrontAuAlpha,
    TagLinking,
    ABUnderlineLinks,
    SponsoredContentSwitch,
<<<<<<< HEAD
    OphanMultiEventSwitch
=======
    OphanMultiEventSwitch,
    BeaconRequestLogging,
    OmnitureVerificationSwitch
>>>>>>> b55eff48
  )

  val grouped: List[(String, Seq[Switch])] = all.toList stableGroupBy { _.group }

  def byName(name: String): Option[Switch] = all.find(_.name.equals(name))
}


class SwitchBoardAgent(config: GuardianConfiguration) extends Plugin with ExecutionContexts with Logging {

  def refresh() {
    log.info("Refreshing switches")
    WS.url(config.switches.configurationUrl).get() foreach { response =>
      response.status match {
        case 200 =>
          val nextState = Properties(response.body)

          for (switch <- Switches.all) {
            nextState.get(switch.name) foreach {
              case "on" => switch.switchOn()
              case "off" => switch.switchOff()
              case other => log.warn(s"Badly configured switch ${switch.name} -> $other")
            }
          }

        case _ => log.warn(s"Could not load switch config ${response.status} ${response.statusText}")
      }
    }
  }

  override def onStart() {
    Jobs.deschedule("SwitchBoardRefreshJob")
    Jobs.schedule("SwitchBoardRefreshJob", "0 * * * * ?") {
      refresh()
    }

    refresh()
  }

  override def onStop() {
    Jobs.deschedule("SwitchBoardRefreshJob")
  }
}<|MERGE_RESOLUTION|>--- conflicted
+++ resolved
@@ -40,11 +40,7 @@
   
   private lazy val never = new DateMidnight(2100, 1, 1)
   private lazy val endOfQ4 = new DateMidnight(2014, 4, 1)
-<<<<<<< HEAD
-  
-=======
-
->>>>>>> b55eff48
+
   // Load Switches
 
   val AutoRefreshSwitch = Switch("Performance Switches", "auto-refresh",
@@ -119,16 +115,12 @@
 
   val LiveStatsSwitch = Switch("Analytics", "live-stats",
     "Turns on our real-time KPIs",
-<<<<<<< HEAD
-    safeState = On, sellByDate = endOfQ4
-=======
     safeState = Off, sellByDate = endOfQ4
   )
 
   val LiveAbTestStatsSwitch = Switch("Analytics", "live-ab-test-stats",
     "Turns on our real-time ab test logging",
     safeState = Off, sellByDate = endOfQ4
->>>>>>> b55eff48
   )
 
   val UserzoomSwitch = Switch("Analytics", "userzoom",
@@ -140,8 +132,6 @@
     "Enables the new Ophan tracking javascript which support multiple events per page",
     safeState = Off, endOfQ4
   )
-<<<<<<< HEAD
-=======
 
   val OmnitureVerificationSwitch = Switch("Analytics", "omniture-verification",
     "Enables the new Ophan tracking javascript which support multiple events per page",
@@ -152,7 +142,6 @@
     "If this switch is on, then extra logging will be done for beacon redirects.",
     safeState = Off, new DateMidnight(2014, 2, 28)
   )
->>>>>>> b55eff48
 
   // Discussion Switches
 
@@ -286,8 +275,6 @@
     "If this switch is on, formstack forms will be available",
     safeState = Off, sellByDate = never
   )
-<<<<<<< HEAD
-=======
 
   val IdentityEthicalAwardsSwitch = Switch("Feature Switches", "id-ethical-awards",
     "If this switch is on, Ethical awards forms will be available",
@@ -296,7 +283,6 @@
   val IdentityFilmAwardsSwitch = Switch("Feature Switches", "id-film-awards",
     "If this switch is on, Film awards forms will be available",
     safeState = Off, sellByDate = endOfQ4)
->>>>>>> b55eff48
 
   // A/B Test Switches
 
@@ -387,7 +373,6 @@
   val AlwaysExpiredSwitch = Switch("Unwired Test Switch", "always-expired",
     "Switch that is only used while running tests. You never need to change this switch.",
     safeState = On, new DateMidnight().minusDays(1)
-<<<<<<< HEAD
   )
 
   // Facia 
@@ -402,22 +387,6 @@
     safeState = Off, sellByDate = new DateMidnight(2014, 2, 7)
   )
 
-=======
-  )
-
-  // Facia 
-  
-  val NetworkFrontUkAlpha = Switch("Facia", "network-front-uk-alpha",
-    "If this is switched on then the uk alpha network fronts will be served if a GU_UK_ALPHA cookie has been dropped",
-    safeState = Off, sellByDate = new DateMidnight(2014, 2, 7)
-  )
-
-  val NetworkFrontUsAlpha = Switch("Facia", "network-front-us-alpha",
-    "If this is switched on then the us alpha network fronts will be served if a GU_US_ALPHA cookie has been dropped",
-    safeState = Off, sellByDate = new DateMidnight(2014, 2, 7)
-  )
-
->>>>>>> b55eff48
   val NetworkFrontAuAlpha = Switch("Facia", "network-front-au-alpha",
     "If this is switched on then the au alpha network fronts will be served if a GU_AU_ALPHA cookie has been dropped",
     safeState = Off, sellByDate = new DateMidnight(2014, 2, 7)
@@ -498,13 +467,9 @@
     TagLinking,
     ABUnderlineLinks,
     SponsoredContentSwitch,
-<<<<<<< HEAD
-    OphanMultiEventSwitch
-=======
     OphanMultiEventSwitch,
     BeaconRequestLogging,
     OmnitureVerificationSwitch
->>>>>>> b55eff48
   )
 
   val grouped: List[(String, Seq[Switch])] = all.toList stableGroupBy { _.group }
