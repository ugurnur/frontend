--- conflicted
+++ resolved
@@ -633,9 +633,6 @@
     exposeClientSide = true
   )
 
-<<<<<<< HEAD
-  val InternationalEditionBetaSwitch = Switch(
-=======
   val OfflinePageSwitch = Switch(
     "Feature",
     "offline-page",
@@ -645,13 +642,12 @@
     exposeClientSide = true
   )
 
-  val InternationalEditionSwitch = Switch(
->>>>>>> bc2ec5b3
-    "Feature",
-    "international-edition",
+  val InternationalEditionBetaSwitch = Switch(
+    "Feature",
+    "international-edition-beta",
     "International edition A/B test on",
     safeState = On,
-    sellByDate = new LocalDate(2015, 9, 30),
+    sellByDate = new LocalDate(2015, 12, 5),
     exposeClientSide = true
   )
 
