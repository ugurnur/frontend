--- conflicted
+++ resolved
@@ -1219,42 +1219,4 @@
     val sortedSwitches = all.groupBy(_.group).map { case (key, value) => (key, value.sortBy(_.name)) }
     sortedSwitches.toList.sortBy(_._1)
   }
-<<<<<<< HEAD
-=======
-}
-
-class SwitchBoardPlugin(app: Application) extends SwitchBoardAgent(Configuration)
-class SwitchBoardAgent(config: GuardianConfiguration) extends Plugin with ExecutionContexts with Logging {
-
-  def refresh() {
-    log.info("Refreshing switches")
-    services.S3.get(config.switches.key) foreach { response =>
-
-      val nextState = Properties(response)
-
-      for (switch <- Switches.all) {
-        nextState.get(switch.name) foreach {
-          case "on" => switch.switchOn()
-          case "off" => switch.switchOff()
-          case other => log.warn(s"Badly configured switch ${switch.name} -> $other")
-        }
-      }
-    }
-  }
-
-  override def onStart() {
-    Jobs.deschedule("SwitchBoardRefreshJob")
-    Jobs.schedule("SwitchBoardRefreshJob", "0 * * * * ?") {
-      refresh()
-    }
-
-    AkkaAsync {
-      refresh()
-    }
-  }
-
-  override def onStop() {
-    Jobs.deschedule("SwitchBoardRefreshJob")
-  }
->>>>>>> 99ebbe82
 }