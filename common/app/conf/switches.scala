package conf

import com.gu.management.{ DefaultSwitch, Switchable }
import common._
import implicits.Collections
import org.joda.time.{Days, DateTime, LocalDate}
import play.api.libs.ws.WS
import play.api.{Application, Plugin}
import play.api.Play.current

sealed trait SwitchState
case object On extends SwitchState
case object Off extends SwitchState

case class Switch( group: String,
                   name: String,
                   description: String,
                   safeState: SwitchState,
                   sellByDate: LocalDate
                 ) extends Switchable {

  val delegate = DefaultSwitch(name, description, initiallyOn = safeState == On)

  def isSwitchedOn: Boolean = delegate.isSwitchedOn && new LocalDate().isBefore(sellByDate)

  def switchOn() {
    if (isSwitchedOff) {
      delegate.switchOn()
    }
  }
  def switchOff() {
    if (isSwitchedOn) {
      delegate.switchOff()
    }
  }

  def daysToExpiry = Days.daysBetween(new DateTime(), sellByDate.toDateTimeAtStartOfDay).getDays

  def expiresSoon = daysToExpiry < 7
}

object Switches extends Collections {

  // Switch names can be letters numbers and hyphens only

  private lazy val never = new LocalDate(2100, 1, 1)

  // Load Switches

  val MemcachedSwitch = Switch("Performance Switches", "memcached-action",
    "If this switch is switched on then the MemcacheAction will be operational",
    safeState = On,
    sellByDate = never
  )

  val MemcachedFallbackSwitch = Switch("Performance Switches", "memcached-fallback",
    "If this switch is switched on then the MemcachedFallback will be operational",
    safeState = Off,
    sellByDate = never
  )

  val IncludeBuildNumberInMemcachedKey = Switch("Performance Switches", "memcached-build-number",
    "If this switch is switched on then the MemcacheFilter will include the build number in the cache key",
    safeState = Off,
    sellByDate = never
  )

  val AutoRefreshSwitch = Switch("Performance Switches", "auto-refresh",
    "Enables auto refresh in pages such as live blogs and live scores. Turn off to help handle exceptional load.",
    safeState = Off, sellByDate = never
  )

  val DoubleCacheTimesSwitch = Switch("Performance Switches", "double-cache-times",
    "Doubles the cache time of every endpoint. Turn on to help handle exceptional load.",
    safeState = On, sellByDate = never
  )

  val RelatedContentSwitch = Switch("Performance Switches", "related-content",
    "If this switch is turned on then related content will show. Turn off to help handle exceptional load.",
    safeState = On, sellByDate = never
  )

  val CssFromStorageSwitch = Switch("Performance Switches", "css-from-storage",
    "If this switch is on CSS will be cached in users localStorage and read from there on subsequent requests.",
    safeState = On, sellByDate = never
  )

  val ShowAllArticleEmbedsSwitch = Switch("Performance Switches", "show-all-embeds",
    "If switched on then all embeds will be shown inside article bodies",
    safeState = On, sellByDate = never
  )

  val DiscussionSwitch = Switch("Performance Switches", "discussion",
    "If this switch is on, comments are displayed on articles. Turn this off if the Discussion API is blowing up.",
    safeState = Off, sellByDate = never
  )

  val OpenCtaSwitch = Switch("Performance Switches", "open-cta",
    "If this switch is on, will see a CTA to comments on the right hand side. Turn this off if the Open API is blowing up.",
    safeState = Off, sellByDate = never
  )

  // Advertising Switches

  val CommercialSwitch = Switch("Advertising", "commercial",
    "Kill switch for all commercial JS.",
    safeState = On, sellByDate = never
  )

  val StandardAdvertsSwitch = Switch("Advertising", "standard-adverts",
    "Display 'standard' adverts, e.g. top banner ads, inline ads, MPUs, etc.",
    safeState = On, sellByDate = never
  )

  val CommercialComponentsSwitch = Switch("Advertising", "commercial-components",
    "Display commercial components, e.g. jobs, soulmates.",
    safeState = On, sellByDate = never
  )

  val VideoAdvertsSwitch = Switch("Advertising", "video-adverts",
    "Show adverts on videos.",
    safeState = On, sellByDate = never
  )

  val SponsoredSwitch = Switch("Advertising", "sponsored",
    "Show sponsored badges, logos, etc.",
    safeState = On, sellByDate = never
  )

  val SmartBannerSwitch = Switch("Advertising", "smart-banner",
    "Display smart app banner onboarding message to iOS and Android users",
    safeState = Off, sellByDate = new LocalDate(2014, 8, 31)
  )

  // Ad Targeting
  /*
    These switches are to control length of request to DFP
    while there's a problem with the maximum length constraint
  */

  val AudienceScienceSwitch = Switch("Ad Targeting", "audience-science",
    "If this switch is on, Audience Science segments will be used to target ads.",
    safeState = Off, sellByDate = new LocalDate(2014, 11, 1))

  val AudienceScienceGatewaySwitch = Switch("Ad Targeting", "audience-science-gateway",
    "If this switch is on, Audience Science Gateway segments will be used to target ads.",
    safeState = Off, sellByDate = new LocalDate(2014, 11, 1))

  val CriteoSwitch = Switch("Ad Targeting", "criteo",
    "If this switch is on, Criteo segments will be used to target ads.",
    safeState = Off, sellByDate = new LocalDate(2014, 11, 1))

  // Commercial Tags

  val ImrWorldwideSwitch = Switch("Commercial Tags", "imr-worldwide",
    "Enable the IMR Worldwide audience segment tracking.",
    safeState = Off, sellByDate = never)

  val EffectiveMeasureSwitch = Switch("Commercial Tags", "effective-measure",
    "Enable the Effective Measure audience segment tracking.",
    safeState = Off, sellByDate = never)

  // We don't foresee this service being switched off
  val ForeseeSwitch = Switch("Performance Switches", "foresee",
    "Enable Foresee surveys for a sample of our audience",
    safeState = Off, sellByDate = never)

  val MediaMathSwitch = Switch("Commercial Tags", "media-math",
    "Enable Media Math audience segment tracking",
    safeState = Off, sellByDate = never)

  val RemarketingSwitch = Switch("Commercial Tags", "remarketing",
    "Enable Remarketing tracking",
    safeState = Off, sellByDate = never)

  val OutbrainSwitch = Switch("Content Recommendation", "outbrain",
    "Enable the Outbrain content recommendation widget.",
    safeState = Off, sellByDate = never)

  // Commercial Feeds

  val TravelOffersFeedSwitch = Switch("Performance Switches", "gu-travel-offers",
    "If this switch is on, commercial components will be fed by travel offer feed.",
    safeState = Off, sellByDate = never)

  val JobFeedSwitch = Switch("Performance Switches", "gu-jobs",
    "If this switch is on, commercial components will be fed by job feed.",
    safeState = Off, sellByDate = never)

  val MasterclassFeedSwitch = Switch("Performance Switches", "gu-masterclasses",
    "If this switch is on, commercial components will be fed by masterclass feed.",
    safeState = Off, sellByDate = never)

  val SoulmatesFeedSwitch = Switch("Performance Switches", "gu-soulmates",
    "If this switch is on, commercial components will be fed by soulmates feed.",
    safeState = Off, sellByDate = never)

  val MoneysupermarketFeedsSwitch = Switch("Performance Switches", "moneysupermarket",
    "If this switch is on, commercial components will be fed by Moneysupermarket feeds.",
    safeState = Off, sellByDate = never)

  val LCMortgageFeedSwitch = Switch("Performance Switches", "lc-mortgages",
    "If this switch is on, commercial components will be fed by London & Country mortgage feed.",
    safeState = Off, sellByDate = never)

  val GuBookshopFeedsSwitch = Switch("Performance Switches", "gu-bookshop",
    "If this switch is on, commercial components will be fed by the Guardian Bookshop feed.",
    safeState = Off, sellByDate = never)


  // Analytics Switches

  val OphanSwitch = Switch("Analytics", "ophan",
    "Enables the new Ophan tracking javascript",
    safeState = On, never
  )

  val DiagnosticsLogging = Switch("Diagnostics", "enable-diagnostics-logging",
    "If this switch is on, then js error reports and requests sent to the Diagnostics servers will be logged.",
    safeState = Off, never
  )

  val ScrollDepthSwitch = Switch("Analytics", "scroll-depth",
    "Enables tracking and measurement of scroll depth",
    safeState = Off, never
  )

  // Feature Switches

  val ReleaseMessageSwitch = Switch("Feature Switches", "release-message",
    "If this is switched on users will be messaged that they are inside the beta release",
    safeState = Off, sellByDate = new LocalDate(2014, 8, 31)
  )

  val GeoMostPopular = Switch("Feature Switches", "geo-most-popular",
    "If this is switched on users then 'most popular' will be upgraded to geo targeted",
    safeState = On, sellByDate = never
  )

  val FontSwitch = Switch("Feature Switches", "web-fonts",
    "If this is switched on then the custom Guardian web font will load.",
    safeState = On, sellByDate = never
  )

  val SearchSwitch = Switch("Feature Switches", "google-search",
    "If this switch is turned on then Google search is added to the sections nav.",
    safeState = Off, sellByDate = never
  )

  val IdentityProfileNavigationSwitch = Switch("Feature Switches", "id-profile-navigation",
    "If this switch is on you will see the link in the topbar taking you through to the users profile or sign in..",
    safeState = On, sellByDate = never
  )

  val FacebookAutoSigninSwitch = Switch("Feature Switches", "facebook-autosignin",
    "If this switch is on then users who have previously authorized the guardian app in facebook and who have not recently signed out are automatically signed in.",
    safeState = Off, sellByDate = never
  )

  val IdentityFormstackSwitch = Switch("Feature Switches", "id-formstack",
    "If this switch is on, formstack forms will be available",
    safeState = Off, sellByDate = never
  )

  val IdentityAvatarUploadSwitch = Switch("Feature Switches", "id-avatar-upload",
    "If this switch is on, users can upload avatars on their profile page",
    safeState = Off, sellByDate = never
  )

  val NetworkFrontOptIn = Switch("Feature Switches", "network-front-opt-in",
    "If this is switched on then an opt-in message will be displayed to users coming from the R2 network front",
    safeState = Off, sellByDate = new LocalDate(2014, 8, 31)
  )

  val IndiaRegionSwitch = Switch("Feature Switches", "india-region",
    "If this switch is switched on then the India region will be enabled",
    safeState = Off,
    // I know this is far away, but this will lie dormant for a while (other than testing) while
    // the planets align for the rest of the project
    sellByDate = new LocalDate(2014, 10, 30)
  )

  val GuardianServicesLinksSwitch = Switch("Feature Switches", "guardian-services-links",
    "If this switch is switched on then Jobs and Soulmates links will be displayed on page headers",
    safeState = Off,sellByDate = new LocalDate(2014, 8, 12))

  val EnhanceTweetsSwitch = Switch("Feature Switches", "enhance-tweets",
    "If this switch is turned on then embedded tweets will be enhanced using Twitter's widgets.",
    safeState = Off, sellByDate = never
  )

  val WorldCupWallchartEmbedSwitch = Switch("Feature Switches", "worldcup-wallchart-embed",
    "If this switch is turned on JavaScript will load. It will be removed after the new Premier League session starts.",
    safeState = Off, sellByDate = new LocalDate(2014, 8, 10)
  )

  val WorldCupArticleContainerSwitch = Switch("Feature Switches", "worldcup-article-container",
    "If this switch is turned on world cup articles will have an extra container.",
    safeState = Off, sellByDate = new LocalDate(2014, 8, 10)
  )

  val SentimentalCommentsSwitch = Switch("Feature Switches", "sentimental-comments",
    "When this switch is on, you will be able to put sentiment into your comments.",
    safeState = Off, sellByDate = new LocalDate(2014, 9, 1)
  )

  val NewNavigationHighlightingSwitch = Switch("Feature Switches", "nav-highlight",
    "When this switch is on, navigation highlighting will become more relevant as they will be based on tags.",
    safeState = Off, sellByDate = new LocalDate(2014, 9, 1)
  )

  val EnhancedMediaPlayerSwitch = Switch("Feature Switches", "enhanced-media-player",
    "If this is switched on then videos are enhanced using our JavaScript player",
    safeState = On, sellByDate = never
  )

  // A/B Tests

  val ABHighCommercialComponent = Switch("A/B Tests", "ab-high-commercial-component",
    "Switch for the High Commercial Component A/B test.",
    safeState = Off, sellByDate = never
  )

  val ABRightMostPopularText = Switch("A/B Tests", "ab-right-most-popular-text",
    "If this switch is turned on, run the RightMostPopularText A/B test",
   safeState = Off, sellByDate = new LocalDate(2014, 8, 12)
  )

  // Dummy Switches

  val IntegrationTestSwitch = Switch("Unwired Test Switch", "integration-test-switch",
    "Switch that is only used while running tests. You never need to change this switch.",
    safeState = Off, sellByDate = never
  )

  val NeverExpiredSwitch = Switch("Unwired Test Switch", "never-expired-switch",
    "Switch that is only used while running tests. You never need to change this switch.",
    safeState = On, sellByDate = never
  )

  val AlwaysExpiredSwitch = Switch("Unwired Test Switch", "always-expired",
    "Switch that is only used while running tests. You never need to change this switch.",
    safeState = On, new LocalDate().minusDays(1)
  )

  // Facia Tool Switches

  val ToolDisable = Switch("Facia Tool", "facia-tool-disable",
    "If this is switched on then the fronts tool is disabled",
    safeState = Off, sellByDate = never
  )

  val ToolConfigurationDisable = Switch("Facia Tool", "facia-tool-configuration-disable",
    "If this is switched on then the fronts configuration tool is disabled",
    safeState = Off, sellByDate = never
  )

  val ToolCheckPressLastmodified = Switch("Facia Tool", "facia-tool-check-press-lastmodified",
    "If this switch is on facia tool will alert the user if a front is not pressed withing 10 secs of an edit/publish",
    safeState = Off, sellByDate = never
  )

  val ToolSnaps = Switch("Facia Tool", "facia-tool-snaps",
    "If this is switched on then snaps can be created by dragging arbitrary links into the tool",
    safeState = Off, sellByDate = never
  )

  val ToolImageOverride = Switch("Facia Tool", "facia-tool-image-override",
    "If this is switched on then images can be overridden in the fronts tool",
    safeState = Off, sellByDate = never
  )

  val ToolSparklines = Switch("Facia Tool", "facia-tool-sparklines",
    "If this is switched on then the fronts tool renders images from sparklines.ophan.co.uk",
    safeState = Off, sellByDate = never
  )

  val ContentApiPutSwitch = Switch("Facia Tool", "facia-tool-contentapi-put",
    "If this switch is on facia tool will PUT all collection changes to content api",
    safeState = Off, sellByDate = never
  )

  val FaciaToolPressSwitch = Switch("Front Press Switches", "facia-tool-press-front",
    "If this switch is on facia tool will press fronts on each change",
    safeState = Off, sellByDate = never
  )

  val FaciaToolDraftPressSwitch = Switch("Front Press Switches", "facia-tool-press-draft-front",
    "If this switch is on facia tool will press draft fronts on each change",
    safeState = Off, sellByDate = never
  )

  val FaciaToolDraftContent = Switch("Front Press Switches", "facia-tool-draft-content",
    "If this switch is on facia tool will offer draft content to editors, and press draft fronts from draft content ",
    safeState = Off, sellByDate = never
  )

  val FaciaToolCachedContentApiSwitch = Switch("Front Press Switches", "facia-tool-cached-capi-requests",
    "If this switch is on facia tool will cache responses from the content API and use them on failure",
    safeState = On, sellByDate = never
  )

  val FaciaToolCachedZippingContentApiSwitch = Switch("Front Press Switches", "facia-tool-zipcached-capi-requests",
    "If this switch is on facia tool will zip cache responses from the content API and use them on failure",
    safeState = On, sellByDate = never
  )

  // Front Press Switches
  val FrontPressJobSwitch = Switch("Front Press Switches", "front-press-job-switch",
    "If this switch is on then the jobs to push and pull from SQS will run",
    safeState = Off, sellByDate = never
  )

  val FaciaToolContainerTagsSwitch = Switch("Facia Tool", "facia-tool-tags",
    "If this switch is on the container configuration will allow articles to show their tags or sections",
    safeState = Off, sellByDate = new LocalDate(2014, 8, 5)
  )

  val ImageServerSwitch = Switch("Image Server", "image-server",
    "If this switch is on images will be served off i.guim.co.uk (dynamic image host).",
    safeState = On, sellByDate = never // this is a performance related switch, not a feature switch
  )

  val SeoOptimisedContentImageSwitch = Switch("Image Server", "seo-optimised-article-image",
    "If this switch is on images then articles will get a 460px on static.guim.co.uk image as the low-res version.",
    safeState = On, sellByDate = new LocalDate(2014, 8, 30)
  )

  // actually just here to make us remove this in the future
  val GuShiftCookieSwitch = Switch("Feature Switches", "gu-shift-cookie",
    "If switched on, the GU_SHIFT cookie will be updated when users opt into or out of Next Gen",
    safeState = On, sellByDate = new LocalDate(2014, 9, 30)
  )

  // google crawler switches
  val SeoBlockGooglebotFromJSPathsSwitch = Switch("Feature Switches", "seo-block-googlebot-js-paths",
    "If switched on, relative paths in JS files become concatenated string segments to stop googlebot following them",
    safeState = Off, sellByDate = new LocalDate(2014, 8, 29)
  )

  val all: List[Switch] = List(
    AutoRefreshSwitch,
    DoubleCacheTimesSwitch,
    RelatedContentSwitch,
    CommercialSwitch,
    StandardAdvertsSwitch,
    CommercialComponentsSwitch,
    VideoAdvertsSwitch,
    SponsoredSwitch,
    AudienceScienceSwitch,
    AudienceScienceGatewaySwitch,
    CriteoSwitch,
    DiscussionSwitch,
    OpenCtaSwitch,
    FontSwitch,
    SearchSwitch,
    ReleaseMessageSwitch,
    IntegrationTestSwitch,
    IdentityProfileNavigationSwitch,
    CssFromStorageSwitch,
    FacebookAutoSigninSwitch,
    IdentityFormstackSwitch,
    IdentityAvatarUploadSwitch,
    ToolDisable,
    ToolConfigurationDisable,
    ToolCheckPressLastmodified,
    ToolSnaps,
    ToolImageOverride,
    ToolSparklines,
    OphanSwitch,
    ScrollDepthSwitch,
    ContentApiPutSwitch,
    EffectiveMeasureSwitch,
    ImrWorldwideSwitch,
    ForeseeSwitch,
    MediaMathSwitch,
    RemarketingSwitch,
    OutbrainSwitch,
    DiagnosticsLogging,
    TravelOffersFeedSwitch,
    JobFeedSwitch,
    MasterclassFeedSwitch,
    SoulmatesFeedSwitch,
    MoneysupermarketFeedsSwitch,
    LCMortgageFeedSwitch,
    GuBookshopFeedsSwitch,
    NetworkFrontOptIn,
    ImageServerSwitch,
    FaciaToolPressSwitch,
    ShowAllArticleEmbedsSwitch,
    FrontPressJobSwitch,
    FaciaToolContainerTagsSwitch,
    EnhanceTweetsSwitch,
    WorldCupWallchartEmbedSwitch,
    WorldCupArticleContainerSwitch,
    SentimentalCommentsSwitch,
    GuardianServicesLinksSwitch,
    IndiaRegionSwitch,
    MemcachedSwitch,
    MemcachedFallbackSwitch,
    IncludeBuildNumberInMemcachedKey,
    GeoMostPopular,
    NewNavigationHighlightingSwitch,
    SmartBannerSwitch,
    SeoOptimisedContentImageSwitch,
    FaciaToolCachedContentApiSwitch,
    FaciaToolCachedZippingContentApiSwitch,
    FaciaToolDraftPressSwitch,
    FaciaToolDraftContent,
    GuShiftCookieSwitch,
    ABHighCommercialComponent,
    SeoBlockGooglebotFromJSPathsSwitch,
<<<<<<< HEAD
    EnhancedMediaPlayerSwitch
=======
    ABRightMostPopularText
>>>>>>> db08ce2d
  )

  val httpSwitches: List[Switch] = List(
    NewNavigationHighlightingSwitch,
    GuardianServicesLinksSwitch
  )

  val grouped: List[(String, Seq[Switch])] = all.toList stableGroupBy { _.group }

  def byName(name: String): Option[Switch] = all.find(_.name.equals(name))
}

class SwitchBoardPlugin(app: Application) extends SwitchBoardAgent(Configuration)
class SwitchBoardAgent(config: GuardianConfiguration) extends Plugin with ExecutionContexts with Logging {

  def refresh() {
    log.info("Refreshing switches")
    WS.url(config.switches.configurationUrl).get() foreach { response =>
      response.status match {
        case 200 =>
          val nextState = Properties(response.body)

          for (switch <- Switches.all) {
            nextState.get(switch.name) foreach {
              case "on" => switch.switchOn()
              case "off" => switch.switchOff()
              case other => log.warn(s"Badly configured switch ${switch.name} -> $other")
            }
          }

        case _ => log.warn(s"Could not load switch config ${response.status} ${response.statusText}")
      }
    }
  }

  override def onStart() {
    Jobs.deschedule("SwitchBoardRefreshJob")
    Jobs.schedule("SwitchBoardRefreshJob", "0 * * * * ?") {
      refresh()
    }

    AkkaAsync {
      refresh()
    }
  }

  override def onStop() {
    Jobs.deschedule("SwitchBoardRefreshJob")
  }
}<|MERGE_RESOLUTION|>--- conflicted
+++ resolved
@@ -510,11 +510,8 @@
     GuShiftCookieSwitch,
     ABHighCommercialComponent,
     SeoBlockGooglebotFromJSPathsSwitch,
-<<<<<<< HEAD
-    EnhancedMediaPlayerSwitch
-=======
+    EnhancedMediaPlayerSwitch,
     ABRightMostPopularText
->>>>>>> db08ce2d
   )
 
   val httpSwitches: List[Switch] = List(
