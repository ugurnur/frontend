--- conflicted
+++ resolved
@@ -507,13 +507,10 @@
     safeState = On, sellByDate = never)
 
   // A/B Tests
-<<<<<<< HEAD
   val ABMtLzAdsDepth = Switch("A/B Tests", "ab-mt-lz-ads-depth", "Depth for lazy loaded ads.",
     safeState = Off, sellByDate = new LocalDate(2015, 5, 15)
   )
 
-=======
->>>>>>> ce284e34
   val ABIdentitySocialOAuth = Switch("A/B Tests", "ab-id-social-oauth",
     "Switch to direct users to OAuth social sign-in app.",
     safeState = Off, sellByDate = new LocalDate(2015, 4, 25)
