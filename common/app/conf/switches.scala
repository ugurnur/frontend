package conf

import com.gu.management.{ DefaultSwitch, Switchable }
import common._
import org.apache.commons.io.IOUtils
import java.util.Properties
import play.api.Plugin
import akka.actor.Cancellable
import scala.concurrent.duration.FiniteDuration
import scala.concurrent.duration._
import play.api.{ Application => PlayApp }
import com.gu.management.play.RequestMetrics
import play.api.libs.ws.{Response, WS}

object CommonSwitches {

  val AutoRefreshSwitch = DefaultSwitch("auto-refresh",
    "Enables auto refresh in pages such as live blogs and live scores. Turn off to help handle exceptional load.",
    initiallyOn = true)

  val FontSwitch = DefaultSwitch("web-fonts",
    "If this is switched on then the custom Guardian web font will load.",
    initiallyOn = true)

  val AudienceScienceSwitch = DefaultSwitch("audience-science",
    "If this switch is on the Audience Science will be enabled.",
    initiallyOn = true)

  val DoubleCacheTimesSwitch = DefaultSwitch("double-cache-times",
    "If this switch is turned on it doubles the cache time of every endpoint. Turn on to help handle exceptional load.",
    initiallyOn = false)

  val RelatedContentSwitch = DefaultSwitch("related-content",
    "If this switch is turned on then related content will show. Turn off to help handle exceptional load.",
    initiallyOn = true)

  val NetworkFrontAppealSwitch = DefaultSwitch("network-front-appeal",
    "Switch to show the appeal trailblock on the network front.",
    initiallyOn = false)

  val WitnessVideoSwitch = DefaultSwitch("witness-video",
    "Switch this switch off to disable witness video embeds.",
    initiallyOn = true)

  val ExperimentStoryModule01Switch = DefaultSwitch("experiment-story-module-01",
    "Enable storified articles.",
    initiallyOn = false)

  val StoryVersionBSwitch = DefaultSwitch("story-version-b",
    "Switch to enable version B of story page.",
    initiallyOn = false)

  val StoryFrontTrails = DefaultSwitch("story-front-trails",
    "Switch on to enable front trails for latest stories.",
    initiallyOn = false)

  val SocialSwitch = DefaultSwitch("social-icons",
    "If this switch is enabled the icons to popular social media sites will be displayed",
    initiallyOn = false)

  val SearchSwitch = DefaultSwitch("google-search",
    "If this switch is turned on then Google search is added to the sections nav",
    initiallyOn = false)

  val QuantcastSwitch = DefaultSwitch("quantcast",
    "If this switch is enabled the Quantcast audience segment web bug will be embedded in all responses",
    initiallyOn = false)

  val HomescreenSwitch = DefaultSwitch("homescreen",
    "If this switch is enabled the add-to-homescreen popup will plague iOS users",
    initiallyOn = false)

  val OptimizelySwitch = DefaultSwitch("optimizely",
    "If this switch is on Optimizely will be enabled.",
    initiallyOn = false)

  val AdvertSwitch = DefaultSwitch("adverts",
    "If this switch is on OAS adverts will be enabled.",
    initiallyOn = true)

  val VideoAdvertSwitch = DefaultSwitch("video-adverts",
    "If this switch is on OAS video adverts will be enabled.",
    initiallyOn = false)

  val ABRelatedContentV2 = DefaultSwitch("ab-related-content-v2",
    "If this switch is on related content AB test will be enabled.",
    initiallyOn = false)

  val AustraliaFrontSwitch = DefaultSwitch("australia-front",
    "If this switch is on the australia front will be available",
    initiallyOn = false)

  val ABStoryFrontTrail = DefaultSwitch("ab-story-front-trail",
    "If this switch is on story front trail AB test will be enabled.",
    initiallyOn = false)
  
  val ImageServerSwitch = DefaultSwitch("image-server",
    "If this switch is on then i.guim.co.uk serve as our image host. Otherwise, images will come from static.guim.co.uk",
    initiallyOn = false)
  
  val SwipeNav = DefaultSwitch("swipe-nav",
    "If this switch is on then swipe navigation is enabled",
    initiallyOn = false)
  
  val SwipeNavOnClick = DefaultSwitch("swipe-nav-on-click",
    "If this switch is also on then swipe navigation on clicks is enabled",
    initiallyOn = false)
  
  val all: Seq[Switchable] = Seq(
    FontSwitch, AutoRefreshSwitch, AudienceScienceSwitch, DoubleCacheTimesSwitch,
    RelatedContentSwitch, NetworkFrontAppealSwitch,
    ExperimentStoryModule01Switch, StoryVersionBSwitch, StoryFrontTrails, SocialSwitch,
    SearchSwitch, QuantcastSwitch, HomescreenSwitch, OptimizelySwitch, AdvertSwitch,
<<<<<<< HEAD
    VideoAdvertSwitch, ImageServerSwitch, ABRelatedContentV2, ABLocalElectionStoryV2,
    AustraliaFrontSwitch, SwipeNav, SwipeNavOnClick
=======
    VideoAdvertSwitch, ImageServerSwitch, ABRelatedContentV2, ABStoryFrontTrail,
    AustraliaFrontSwitch
>>>>>>> f25df397
  )
}

class SwitchBoardAgent(config: GuardianConfiguration, val switches: Seq[Switchable]) extends AkkaSupport with Logging with Plugin {

  val configUrl = config.switches.configurationUrl

  private lazy val schedule = play_akka.scheduler.every(Duration(1, MINUTES), initialDelay = Duration(5, SECONDS)) {
    refresh()
  }

  def refresh() {
    log.info("Refreshing switches")
    WS.url(configUrl).get().foreach{ response =>
      response.status match {
        case 200 =>
          val properties = new Properties()
          properties.load(IOUtils.toInputStream(response.body))
          switches.foreach { switch =>
            Option(properties.getProperty(switch.name)).map {
              case "on" => switch.switchOn()
              case "off" => switch.switchOff()
              case other => log.warn(s"Badly configured switch ${switch.name} -> $other")
            }
          }
        case _ => log.warn(s"Could not load switch config ${response.status} ${response.statusText}")
      }
    }
  }

  override def onStart() = schedule

  override def onStop() = schedule.cancel()
}<|MERGE_RESOLUTION|>--- conflicted
+++ resolved
@@ -107,17 +107,29 @@
     initiallyOn = false)
   
   val all: Seq[Switchable] = Seq(
-    FontSwitch, AutoRefreshSwitch, AudienceScienceSwitch, DoubleCacheTimesSwitch,
-    RelatedContentSwitch, NetworkFrontAppealSwitch,
-    ExperimentStoryModule01Switch, StoryVersionBSwitch, StoryFrontTrails, SocialSwitch,
-    SearchSwitch, QuantcastSwitch, HomescreenSwitch, OptimizelySwitch, AdvertSwitch,
-<<<<<<< HEAD
-    VideoAdvertSwitch, ImageServerSwitch, ABRelatedContentV2, ABLocalElectionStoryV2,
-    AustraliaFrontSwitch, SwipeNav, SwipeNavOnClick
-=======
-    VideoAdvertSwitch, ImageServerSwitch, ABRelatedContentV2, ABStoryFrontTrail,
-    AustraliaFrontSwitch
->>>>>>> f25df397
+    AutoRefreshSwitch,
+    FontSwitch,
+    AudienceScienceSwitch,
+    DoubleCacheTimesSwitch,
+    RelatedContentSwitch,
+    NetworkFrontAppealSwitch,
+    WitnessVideoSwitch,
+    ExperimentStoryModule01Switch,
+    StoryVersionBSwitch,
+    StoryFrontTrails,
+    SocialSwitch,
+    SearchSwitch,
+    QuantcastSwitch,
+    HomescreenSwitch,
+    OptimizelySwitch,
+    AdvertSwitch,
+    VideoAdvertSwitch,
+    ABRelatedContentV2,
+    AustraliaFrontSwitch,
+    ABStoryFrontTrail,
+    ImageServerSwitch,
+    SwipeNav,
+    SwipeNavOnClick
   )
 }
 
