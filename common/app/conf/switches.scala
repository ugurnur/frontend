package conf

import com.gu.management.{ DefaultSwitch, Switchable }
import common._
import implicits.Collections
import play.api.{Application, Plugin}
import play.api.libs.ws.WS
import org.joda.time.DateMidnight

sealed trait SwitchState
case object On extends SwitchState
case object Off extends SwitchState

case class Switch( group: String,
                   name: String,
                   description: String,
                   safeState: SwitchState,
                   sellByDate: DateMidnight
                 ) extends Switchable {

  val delegate = DefaultSwitch(name, description, initiallyOn = safeState == On)

  def isSwitchedOn: Boolean = delegate.isSwitchedOn && new DateMidnight().isBefore(sellByDate)

  def switchOn() {
    if (isSwitchedOff) {
      delegate.switchOn()
    }
  }
  def switchOff() {
    if (isSwitchedOn) {
      delegate.switchOff()
    }
  }
}

object Switches extends Collections {

  // Switch names can be letters numbers and hyphens only

  private lazy val never = new DateMidnight(2100, 1, 1)
  private lazy val endOfQ4 = new DateMidnight(2014, 4, 1)

  // Load Switches

  val AutoRefreshSwitch = Switch("Performance Switches", "auto-refresh",
    "Enables auto refresh in pages such as live blogs and live scores. Turn off to help handle exceptional load.",
    safeState = Off, sellByDate = never
  )

  val DogpileSwitch = Switch("Performance Switches", "dogpile",
    "If switched on this will enable the anti-dogpile cache, which will help absorb large spikes on single pieces of content e.g. live blogs",
    safeState = Off, sellByDate = new DateMidnight(2014, 2, 28)
  )

  val DoubleCacheTimesSwitch = Switch("Performance Switches", "double-cache-times",
    "Doubles the cache time of every endpoint. Turn on to help handle exceptional load.",
    safeState = On, sellByDate = never
  )

  val RelatedContentSwitch = Switch("Performance Switches", "related-content",
    "If this switch is turned on then related content will show. Turn off to help handle exceptional load.",
    safeState = On, sellByDate = endOfQ4
  )

  val CssFromStorageSwitch = Switch("Performance Switches", "css-from-storage",
    "If this switch is on CSS will be cached in users localStorage and read from there on subsequent requests.",
    safeState = Off, sellByDate = endOfQ4
  )

  val ElasticSearchSwitch = Switch("Performance Switches", "elastic-search-content-api",
    "If this switch is on then (parts of) the application will use the Elastic Search content api",
    safeState = On, sellByDate = never
  )

  val EditionRedirectLoggingSwitch = Switch("Performance Switches", "edition-redirect-logging",
    "If this switch is on, then extra logging will be done for edition redirects.",
    safeState = Off, sellByDate = endOfQ4
  )


  // Advertising Switches

  val AdvertSwitch = Switch("Advertising", "adverts",
    "If this switch is on then OAS adverts will be loaded with JavaScript.",
    safeState = On, sellByDate = never
  )

  val VideoAdvertSwitch = Switch("Advertising", "video-adverts",
    "If this switch is on then OAS video adverts will be loaded with JavaScript.",
    safeState = Off, sellByDate = endOfQ4
  )

  // Commercial Tags

  val AudienceScienceSwitch = Switch("Commercial Tags", "audience-science",
    "If this switch is on the Audience Science will be enabled.",
    safeState = Off, sellByDate = endOfQ4)

  val ImrWorldwideSwitch = Switch("Commercial Tags", "imr-worldwide",
    "Enable the IMR Worldwide audience segment tracking.",
    safeState = Off, sellByDate = endOfQ4)

  val AmaaSwitch = Switch("Commercial Tags", "amaa",
    "Enable the AMAA audience segment tracking.",
    safeState = Off, sellByDate = endOfQ4)

  val EffectiveMeasureSwitch = Switch("Commercial Tags", "effective-measure",
    "Enable the Effective Measure audience segment tracking.",
    safeState = Off, sellByDate = endOfQ4)

  // Commercial Feeds

  val TravelOffersFeedSwitch = Switch("Commercial Feeds", "gu-travel-offers",
    "If this switch is on, commercial components will be fed by travel offer feed.",
    safeState = Off, sellByDate = endOfQ4)

  val JobFeedSwitch = Switch("Commercial Feeds", "gu-jobs",
    "If this switch is on, commercial components will be fed by job feed.",
    safeState = Off, sellByDate = endOfQ4)

  val MasterclassFeedSwitch = Switch("Commercial Feeds", "gu-masterclasses",
    "If this switch is on, commercial components will be fed by masterclass feed.",
    safeState = Off, sellByDate = endOfQ4)

  val SoulmatesFeedSwitch = Switch("Commercial Feeds", "gu-soulmates",
    "If this switch is on, commercial components will be fed by soulmates feed.",
    safeState = Off, sellByDate = endOfQ4)

  val MoneysupermarketFeedsSwitch = Switch("Commercial Feeds", "moneysupermarket",
    "If this switch is on, commercial components will be fed by Moneysupermarket feeds.",
    safeState = Off, sellByDate = endOfQ4)

  val LCMortgageFeedSwitch = Switch("Commercial Feeds", "lc-mortgages",
    "If this switch is on, commercial components will be fed by London & Country mortgage feed.",
    safeState = Off, sellByDate = endOfQ4)

  val GuBookshopFeedsSwitch = Switch("Commercial Feeds", "gu-bookshop",
    "If this switch is on, commercial components will be fed by the Guardian Bookshop feed.",
    safeState = Off, sellByDate = endOfQ4)


  // Analytics Switches

  val LiveStatsSwitch = Switch("Analytics", "live-stats",
    "Turns on our real-time KPIs",
    safeState = Off, sellByDate = endOfQ4
  )

  val LiveAbTestStatsSwitch = Switch("Analytics", "live-ab-test-stats",
    "Turns on our real-time ab test logging",
    safeState = Off, sellByDate = endOfQ4
  )

  val UserzoomSwitch = Switch("Analytics", "userzoom",
    "Turns on userzoom survey popups",
    safeState = Off, sellByDate = new DateMidnight(2014, 2, 15)
  )

  val OphanSwitch = Switch("Analytics", "ophan",
    "Enables the new Ophan tracking javascript",
    safeState = On, never
  )

  val OmnitureVerificationSwitch = Switch("Analytics", "omniture-verification",
    "Enables the new Ophan tracking javascript which support multiple events per page",
    safeState = Off, new DateMidnight(2014, 2, 28)
  )

  val DiagnosticsRequestLogging = Switch("Diagnostics", "enable-diagnostics-request-logging",
    "If this switch is on, then requests to the Diagnostics servers will be logged.",
    safeState = Off, endOfQ4
  )

  val DiagnosticsJavascriptErrorLogging = Switch("Diagnostics", "enable-diagnostics-js-error-logging",
    "If this switch is on, then js error reports sent to the Diagnostics servers will be logged.",
    safeState = Off, endOfQ4
  )

  val ScrollDepthSwitch = Switch("Analytics", "scroll-depth",
    "Enables tracking and measurement of scroll depth",
    safeState = Off, never
  )

  // Discussion Switches

  val DiscussionSwitch = Switch("Discussion", "discussion",
    "If this switch is on, comments are displayed on articles. Turn this off if the Discussion API is blowing up.",
    safeState = Off, sellByDate = never
  )

  val DiscussionVerifiedEmailPosting = Switch("Discussion", "discussion-verified-email-posting",
    "If this switch is on, posters to discussions must have a verified email address.",
    safeState = Off, sellByDate = endOfQ4
  )

  // Identity Switches

  val IdentityEmailVerificationSwitch = Switch("Identity Email verification", "id-email-verification",
    "If this switch is on, the option to resend your verification email is displayed.",
    safeState = Off, sellByDate = endOfQ4
  )

  // Open

  val OpenCtaSwitch = Switch("Open", "open-cta",
    "If this switch is on, will see a CTA to comments on the right hand side. Turn this off if the Open API is blowing up.",
    safeState = Off, sellByDate = never
  )

  // Feature Switches

  val ShowAllArticleEmbedsSwitch = Switch("Feature Switches", "show-all-embeds",
    "If switched on then all embeds will be shown inside article bodies",
    safeState = Off, sellByDate = new DateMidnight(2014, 2, 28)
  )
<<<<<<< HEAD

  val ParagraphIndentsSwitch = Switch("Feature Switches", "paragraph-indents",
    "If switched on whitespace between paragraphs will be reduced.",
    safeState = Off, sellByDate = new DateMidnight(2014, 2, 28)
  )
=======
>>>>>>> 3533b1d1

  val ReleaseMessageSwitch = Switch("Feature Switches", "release-message",
    "If this is switched on users will be messaged that they are inside the alpha/beta/whatever release",
    safeState = Off, sellByDate = endOfQ4
  )

  val RainbowLogo = Switch("Feature Switches", "rainbow-logo",
    "If this is switched on the guardian logo will be replaced with a rainbow version",
    safeState = Off, sellByDate = endOfQ4
  )

  val FontSwitch = Switch("Feature Switches", "web-fonts",
    "If this is switched on then the custom Guardian web font will load.",
    safeState = Off, sellByDate = endOfQ4
  )

  val SponsoredContentSwitch = Switch("Feature Switches", "sponsored-content",
    "If this is switched on the articles will display a simple 'Advertisement feature' notice.",
    safeState = Off, sellByDate = endOfQ4
  )

  val SocialSwitch = Switch("Feature Switches", "social-icons",
    "Enable the social media share icons (Facebook, Twitter etc.)",
    safeState = Off, sellByDate = endOfQ4
  )

  val SearchSwitch = Switch("Feature Switches", "google-search",
    "If this switch is turned on then Google search is added to the sections nav.",
    safeState = Off, sellByDate = endOfQ4
  )

  val LocalNavSwitch = Switch("Feature Switches", "local-nav",
    "If this switch is on, a secondary local nav is shown.",
    safeState = Off, sellByDate = new DateMidnight(2014, 2, 28)
  )

  val LightboxGalleriesSwitch = Switch("Feature Switches", "lightbox-galleries",
    "If this switch is on, galleries open in a lightbox.",
    safeState = On, sellByDate = endOfQ4
  )

  val IdentityProfileNavigationSwitch = Switch("Feature Switches", "id-profile-navigation",
    "If this switch is on you will see the link in the topbar taking you through to the users profile or sign in..",
    safeState = On, sellByDate = endOfQ4
  )

  val ExternalLinksCardsSwitch = Switch("Feature Switches", "external-links-cards",
    "If this switch is on, external links are turned into cards in body content on wide viewports.",
    safeState = Off,

    // WARNING - this has had one extension, no more.
    // if we cannot make a decision next time it goes
    sellByDate = new DateMidnight(2014, 2, 28)
  )

  val LiveSummarySwitch = Switch("Feature Switches", "live-summary",
    "If this is switched on the live events will show a summary at the beginning of the page on mobile next to the article on wider devices.",
    safeState = Off, sellByDate = new DateMidnight(2014, 2, 28)
  )

  val ArticleKeywordsSwitch = Switch("Feature Switches", "article-keywords",
    "If this is switched on then keywords will be shown at the end of articles.",
    safeState = On, sellByDate = endOfQ4
  )

  val ClientSideErrorSwitch = Switch("Feature Switches", "client-side-errors",
    "If this is switch on the the browser will log JavaScript errors to the server (via a beacon)",
    safeState = Off, sellByDate = endOfQ4
  )

  val FacebookAutoSigninSwitch = Switch("Feature Switches", "facebook-autosignin",
    "If this switch is on then users who have previously authorized the guardian app in facebook and who have not recently signed out are automatically signed in.",
    safeState = Off, sellByDate = new DateMidnight(2014, 2, 15)
  )

  val IdentityFormstackSwitch = Switch("Feature Switches", "id-formstack",
    "If this switch is on, formstack forms will be available",
    safeState = Off, sellByDate = never
  )

  val RightHandMostPopularSwitch = Switch("Feature Switches", "right-hand-most-popular",
    "If this switch is on, a component with most popular content from around the Guardian is displayed in the article right hand column at desktop breakpoints.",
    safeState = On, sellByDate = endOfQ4
  )

  val IdentityEthicalAwardsSwitch = Switch("Feature Switches", "id-ethical-awards",
    "If this switch is on, Ethical awards forms will be available",
    safeState = Off, sellByDate = endOfQ4)

  val IdentityFilmAwardsSwitch = Switch("Feature Switches", "id-film-awards",
    "If this switch is on, Film awards forms will be available",
    safeState = Off, sellByDate = endOfQ4)

  val NetworkFrontOptIn = Switch("Feature Switches", "network-front-opt-in",
    "If this is switched on then an opt-in message will be displayed to users coming from the R2 network front",
    safeState = Off, sellByDate = new DateMidnight(2014, 4, 30)
  )

  // A/B Test Switches

  val ABAa = Switch("A/B Tests", "ab-abcd",
    "If this is switched on an AA test runs to prove the assignment of users in to segments is working reliably.",
    safeState = Off, sellByDate = endOfQ4
  )

  val ABEmailSignup = Switch("A/B Tests", "ab-email-signup",
    "If this is switched on an AB test runs to test article page email signups",
    safeState = Off, sellByDate = new DateMidnight(2014, 2, 14)
  )

  val ABGravityRecommendations = Switch("A/B Tests", "ab-gravity-recommendations",
    "Enables gravity beacon code on the site",
    safeState = Off, sellByDate = new DateMidnight(2014, 2, 24)
  )

  val ABAdLabels = Switch("A/B Tests", "ab-ad-labels",
    "Testing if putting labels next to ads impacts the CTR",
    safeState = Off, sellByDate = new DateMidnight(2014, 2, 27)
  )

  val TagLinking = Switch("Feature Switches", "tag-linking",
    "If this is switched on articles that have no in body links will auto link to their tags where possible",
    safeState = Off, sellByDate = endOfQ4
  )

  // Sport Switch

  val LiveCricketSwitch = Switch("Live Cricket", "live-cricket",
    "If this is switched on the live cricket blocks are added to cricket articles, cricket tag and sport front.",
    safeState = Off, sellByDate = endOfQ4
  )

  // Dummy Switches

  val IntegrationTestSwitch = Switch("Unwired Test Switch", "integration-test-switch",
    "Switch that is only used while running tests. You never need to change this switch.",
    safeState = Off, sellByDate = never
  )

  val NeverExpiredSwitch = Switch("Unwired Test Switch", "never-expired-switch",
    "Switch that is only used while running tests. You never need to change this switch.",
    safeState = On, sellByDate = never
  )

  val AlwaysExpiredSwitch = Switch("Unwired Test Switch", "always-expired",
    "Switch that is only used while running tests. You never need to change this switch.",
    safeState = On, new DateMidnight().minusDays(1)
  )

  // Facia

  val NetworkFrontUkAlpha = Switch("Facia", "network-front-uk-alpha",
    "If this is switched on then the uk alpha network fronts will be served if a GU_UK_ALPHA cookie has been dropped",
    safeState = Off, sellByDate = new DateMidnight(2014, 2, 13)
  )

  val NetworkFrontUsAlpha = Switch("Facia", "network-front-us-alpha",
    "If this is switched on then the us alpha network fronts will be served if a GU_US_ALPHA cookie has been dropped",
    safeState = Off, sellByDate = new DateMidnight(2014, 2, 13)
  )

  val NetworkFrontAuAlpha = Switch("Facia", "network-front-au-alpha",
    "If this is switched on then the au alpha network fronts will be served if a GU_AU_ALPHA cookie has been dropped",
    safeState = Off, sellByDate = new DateMidnight(2014, 2, 13)
  )

  // Facia Tool Switches

  val ToolDisable = Switch("Facia Tool", "facia-tool-disable",
    "If this is switched on then the fronts tool is disabled",
    safeState = Off, sellByDate = never
  )

  val ToolSparklines = Switch("Facia Tool", "facia-tool-sparklines",
    "If this is switched on then the fronts tool renders images from sparklines.ophan.co.uk",
    safeState = Off, sellByDate = never
  )

  val ContentApiPutSwitch = Switch("Facia Tool", "facia-tool-contentapi-put",
    "If this switch is on facia tool will PUT all collection changes to content api",
    safeState = Off, sellByDate = never
  )

  val FaciaToolPressSwitch = Switch("Facia Tool", "facia-tool-press-front",
    "If this switch is on facia tool will press fronts on each change",
    safeState = Off, sellByDate = never
  )

  // Image Switch

  val ImageServerSwitch = Switch("Image Server", "image-server",
    "If this switch is on images will be served off i.guim.co.uk (dynamic image host).",
    safeState = On, sellByDate = never // this is a performance related switch, not a feature switch
  )

  val all: List[Switch] = List(
    AutoRefreshSwitch,
    DoubleCacheTimesSwitch,
    RelatedContentSwitch,
    AdvertSwitch,
    VideoAdvertSwitch,
    AudienceScienceSwitch,
    DiscussionSwitch,
    DiscussionVerifiedEmailPosting,
    IdentityEmailVerificationSwitch,
    OpenCtaSwitch,
    FontSwitch,
    SocialSwitch,
    SearchSwitch,
    ReleaseMessageSwitch,
    IntegrationTestSwitch,
    ClientSideErrorSwitch,
    LocalNavSwitch,
    LightboxGalleriesSwitch,
    IdentityProfileNavigationSwitch,
    ExternalLinksCardsSwitch,
    LiveSummarySwitch,
    LiveCricketSwitch,
    LiveStatsSwitch,
    LiveAbTestStatsSwitch,
    UserzoomSwitch,
    CssFromStorageSwitch,
    ElasticSearchSwitch,
    ArticleKeywordsSwitch,
    EditionRedirectLoggingSwitch,
    FacebookAutoSigninSwitch,
    IdentityFormstackSwitch,
    RightHandMostPopularSwitch,
    IdentityEthicalAwardsSwitch,
    IdentityFilmAwardsSwitch,
    ABAa,
    ABGravityRecommendations,
    ABEmailSignup,
    ABAdLabels,
    NetworkFrontUkAlpha,
    NetworkFrontUsAlpha,
    NetworkFrontAuAlpha,
    ToolDisable,
    ToolSparklines,
    TagLinking,
    SponsoredContentSwitch,
    OphanSwitch,
    ScrollDepthSwitch,
    ContentApiPutSwitch,
    AmaaSwitch,
    EffectiveMeasureSwitch,
    ImrWorldwideSwitch,
    DiagnosticsRequestLogging,
    DiagnosticsJavascriptErrorLogging,
    OmnitureVerificationSwitch,
    TravelOffersFeedSwitch,
    JobFeedSwitch,
    MasterclassFeedSwitch,
    SoulmatesFeedSwitch,
    MoneysupermarketFeedsSwitch,
    LCMortgageFeedSwitch,
    GuBookshopFeedsSwitch,
    NetworkFrontOptIn,
    ImageServerSwitch,
    FaciaToolPressSwitch,
    DogpileSwitch,
    ShowAllArticleEmbedsSwitch,
    ImageServerSwitch,
    RainbowLogo
  )

  val grouped: List[(String, Seq[Switch])] = all.toList stableGroupBy { _.group }

  def byName(name: String): Option[Switch] = all.find(_.name.equals(name))
}

class SwitchBoardPlugin(app: Application) extends SwitchBoardAgent(Configuration)
class SwitchBoardAgent(config: GuardianConfiguration) extends Plugin with ExecutionContexts with Logging {

  def refresh() {
    log.info("Refreshing switches")
    WS.url(config.switches.configurationUrl).get() foreach { response =>
      response.status match {
        case 200 =>
          val nextState = Properties(response.body)

          for (switch <- Switches.all) {
            nextState.get(switch.name) foreach {
              case "on" => switch.switchOn()
              case "off" => switch.switchOff()
              case other => log.warn(s"Badly configured switch ${switch.name} -> $other")
            }
          }

        case _ => log.warn(s"Could not load switch config ${response.status} ${response.statusText}")
      }
    }
  }

  override def onStart() {
    Jobs.deschedule("SwitchBoardRefreshJob")
    Jobs.schedule("SwitchBoardRefreshJob", "0 * * * * ?") {
      refresh()
    }

    refresh()
  }

  override def onStop() {
    Jobs.deschedule("SwitchBoardRefreshJob")
  }
}<|MERGE_RESOLUTION|>--- conflicted
+++ resolved
@@ -214,14 +214,6 @@
     "If switched on then all embeds will be shown inside article bodies",
     safeState = Off, sellByDate = new DateMidnight(2014, 2, 28)
   )
-<<<<<<< HEAD
-
-  val ParagraphIndentsSwitch = Switch("Feature Switches", "paragraph-indents",
-    "If switched on whitespace between paragraphs will be reduced.",
-    safeState = Off, sellByDate = new DateMidnight(2014, 2, 28)
-  )
-=======
->>>>>>> 3533b1d1
 
   val ReleaseMessageSwitch = Switch("Feature Switches", "release-message",
     "If this is switched on users will be messaged that they are inside the alpha/beta/whatever release",
