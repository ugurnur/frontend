--- conflicted
+++ resolved
@@ -661,18 +661,6 @@
     exposeClientSide = true
   )
 
-<<<<<<< HEAD
-=======
-  val ImgixSwitch = Switch(
-    "Feature",
-    "imgix",
-    "If this switch is on, then images will be served via the third party image resizing service Imgix.com",
-    safeState = Off,
-    sellByDate = never,
-    exposeClientSide = true
-  )
-
->>>>>>> 149d5dca
   val Hmtl5MediaCompatibilityCheck = Switch(
     "Feature",
     "html-5-media-compatibility-check",
