package conf

import com.gu.management.{ DefaultSwitch, Switchable }
import common._
import implicits.Collections
import play.api.Plugin
import play.api.libs.ws.WS


sealed trait SwitchState
case object On extends SwitchState
case object Off extends SwitchState

case class Switch(group: String, name: String, description: String, safeState: SwitchState) extends Switchable {
  val delegate = DefaultSwitch(name, description, initiallyOn = safeState == On)

  def isSwitchedOn: Boolean = delegate.isSwitchedOn

  def switchOn() {
    if (isSwitchedOff) {
      delegate.switchOn()
    }
  }
  def switchOff() {
    if (isSwitchedOn) {
      delegate.switchOff()
    }
  }
}

object Switches extends Collections {

  // Switch names can be letters numbers and hyphens only


  // Load Switches

  val AutoRefreshSwitch = Switch("Performance Switches", "auto-refresh",
    "Enables auto refresh in pages such as live blogs and live scores. Turn off to help handle exceptional load.",
    safeState = Off)

  val DoubleCacheTimesSwitch = Switch("Performance Switches", "double-cache-times",
    "Doubles the cache time of every endpoint. Turn on to help handle exceptional load.",
    safeState = On)

  val RelatedContentSwitch = Switch("Performance Switches", "related-content",
    "If this switch is turned on then related content will show. Turn off to help handle exceptional load.",
    safeState = Off)

  val CssFromStorageSwitch = Switch("Performance Switches", "css-from-storage",
    "If this switch is on CSS will be cached in users localStorage and read from there on subsequent requests.",
    safeState = Off)

  val ElasticSearchSwitch = Switch("Performance Switches", "elastic-search-content-api",
    "If this switch is on then (parts of) the application will use the Elastic Search content api",
    safeState = Off)

  val EditionRedirectLoggingSwitch = Switch("Performance Switches", "edition-redirect-logging",
    "If this switch is on, then extra logging will be done for edition redirects.",
    safeState = Off
  )

  // Advertising Switches

  val AdvertSwitch = Switch("Advertising", "adverts",
    "If this switch is on then OAS adverts will be loaded with JavaScript.",
    safeState = On)

  val VideoAdvertSwitch = Switch("Advertising", "video-adverts",
    "If this switch is on then OAS video adverts will be loaded with JavaScript.",
    safeState = Off)

  val iPhoneAppSwitch = Switch("Advertising", "iphone-app",
    "If this switch is on then the iPhone app upsell will be enabled.",
    safeState = Off)


  // Analytics Switches

  val AudienceScienceSwitch = Switch("Analytics", "audience-science",
    "If this switch is on the Audience Science will be enabled.",
    safeState = Off)

  val QuantcastSwitch = Switch("Analytics", "quantcast",
    "Enable the Quantcast audience segment tracking.",
    safeState = Off)

  val OmnitureDomReadySwitch = Switch("Analytics", "analytics-dom-ready",
    "Initialise Omniture on dom-ready, rather than on page-load.",
    safeState = Off)

  val AdSlotImpressionStatsSwitch = Switch("Analytics", "adslot-impression-stats",
    "Track when adslots (and possible ad slots) are scrolled into view.",
    safeState = Off)

  val LiveStatsSwitch = Switch("Analytics", "live-stats",
    "Turns on our real-time KPIs",
    safeState = On)

  // Discussion Switches

  val DiscussionSwitch = Switch("Discussion", "discussion",
    "If this switch is on, comments are displayed on articles.",
    safeState = Off)

  val ShortDiscussionSwitch = Switch("Discussion", "short-discussion",
    "If this switch is on, only 10 top level comments are requested from discussion api.",
    safeState = Off)

  val DiscussionCommentRecommend = Switch("Discussion", "discussion-comment-recommend",
    "If this switch is on, users can recommend comments",
    safeState = Off)

  val DiscussionPostCommentSwitch = Switch("Discussion", "discussion-post-comment",
    "If this switch is on, users will be able to post comments",
    safeState = Off)

  // Swipe Switches

  val SwipeNav = Switch("Swipe Navigation", "swipe-nav",
    "If this switch is on then swipe navigation is enabled.",
    safeState = Off)

  val SwipeNavOnClick = Switch("Swipe Navigation", "swipe-nav-on-click",
    "If this switch is also on then swipe navigation on clicks is enabled.",
    safeState = Off)

  // Feature Switches

  val ReleaseMessageSwitch = Switch("Feature Switches", "release-message",
    "If this is switched on users will be messaged that they are inside the alpha/beta/whatever release",
    safeState = Off)


  val FontSwitch = Switch("Feature Switches", "web-fonts",
    "If this is switched on then the custom Guardian web font will load.",
    safeState = Off)

  val NetworkFrontAppealSwitch = Switch("Feature Switches", "network-front-appeal",
    "Switch to show the appeal trailblock on the network front.",
    safeState = Off)

  val WitnessVideoSwitch = Switch("Feature Switches", "witness-video",
    "Switch this switch off to disable witness video embeds.",
    safeState = Off)

  val SocialSwitch = Switch("Feature Switches", "social-icons",
    "Enable the social media share icons (Facebook, Twitter etc.)",
    safeState = Off)

  val SearchSwitch = Switch("Feature Switches", "google-search",
    "If this switch is turned on then Google search is added to the sections nav.",
    safeState = Off)

  val AustraliaFrontSwitch = Switch("Feature Switches", "australia-front",
    "If this switch is on the australia front will be available. Otherwise it will 404.",
    safeState = Off)

  val NewsContainerSwitch = Switch("Feature Switches", "news-container",
    "If this switch is on the news container will be on the network front. Otherwise fronts will display a normal facia container.",
    safeState = Off)

  val LocalNavSwitch = Switch("Feature Switches", "local-nav",
    "If this switch is on, a secondary local nav is shown.",
    safeState = Off)

  val LightboxGalleriesSwitch = Switch("Feature Switches", "lightbox-galleries",
    "If this switch is on, galleries open in a lightbox.",
    safeState = Off)

  val IdentityProfileNavigationSwitch = Switch("Feature Switches", "id-profile-navigation",
    "If this switch is on you will see the link in the topbar taking you through to the users profile or sign in..",
    safeState = On)

  val ExternalLinksCardsSwitch = Switch("Feature Switches", "external-links-cards",
    "If this switch is on, external links are turned into cards in body content on wide viewports.",
    safeState = Off)

  val LiveSummarySwitch = Switch("Feature Switches", "live-summary",
    "If this is switched on the live events will show a summary at the beginning of the page on mobile next to the article on wider devices.",
    safeState = Off)

  val ShowUnsupportedEmbedsSwitch = Switch("Feature Switches", "unsupported-embeds",
    "If this is switched on then unsupported embeds will be included in article bodies.",
    safeState = Off)

  val ArticleKeywordsSwitch = Switch("Feature Switches", "article-keywords",
    "If this is switched on then keywords will be shown at the end of articles.",
    safeState = Off)

  val ClientSideErrorSwitch = Switch("Feature Switches", "client-side-errors",
    "If this is switch on the the browser will log JavaScript errors to the server (via a beacon)",
    safeState = Off)

  val FacebookAutoSigninSwitch = Switch("Feature Switches", "facebook-autosignin",
    "If this switch is on then users who have previously authorized the guardian app in facebook and who have not recently signed out are automatically signed in.",
    safeState = Off)

  // A/B Test Switches

  val FontDelaySwitch = Switch("A/B Tests", "web-fonts-delay",
    "If this is switched on an AB test runs to measure the impact of not showing fallback fonts while fonts download.",
    safeState = Off)

  val ABParagraphSpacingSwitch = Switch("A/B Tests", "ab-paragraph-spacing",
    "If this is switched on an AB test runs to measure the impact of macro typography tweaks on readability.",
    safeState = Off)

  val ABInlineLinkCardSwitch = Switch("A/B Tests", "ab-inline-link-card",
    "If this is switched on an AB test runs to measure the impact of cardifying inline links on number of linked stories read.",
    safeState = Off)

  val ABAa = Switch("A/B Tests", "ab-aa",
    "If this is switched on an AA test runs to prove the assignment of users in to segments is working reliably.",
    safeState = Off)

  val ABLiveBlogShowMore = Switch("A/B Tests", "ab-live-blog-show-more",
    "If this is switched on an AB test runs to trial the impact of only displaying 10 live blog blocks with a show more cta",
    safeState = Off)

  val ABAlphaAdverts = Switch("A/B Tests", "ab-alpha-adverts",
    "If this is switched on an AB test runs to trial new advertising user experiences and commercial models",
    safeState = Off)

  val ABCommercialComponents = Switch("A/B Tests", "ab-commercial-components",
    "If this is switched on an AB test runs to test the new commercial components",
    safeState = Off)

  val ABImproveOnwardTrails = Switch("A/B Tests", "ab-improve-onward-trails",
    "If this is switched on an AB test runs to test re-ordering story packages",
    safeState = Off)

  val ABInitialShowMore = Switch("A/B Tests", "ab-initial-show-more",
    "If this is switched on an AB test runs to test how many items to initially show in news container",
    safeState = Off)

  val ABShowMoreLayout = Switch("A/B Tests", "ab-show-more-layout",
    "If this is switched on an AB test runs that's repeats initial layout of a collection when clicking 'show more'",
    safeState = Off)

  // Sport Switch

  val LiveCricketSwitch = Switch("Live Cricket", "live-cricket",
    "If this is switched on the live cricket blocks are added to cricket articles, cricket tag and sport front.",
    safeState = Off)

  // Dummy Switch

  val IntegrationTestSwitch = Switch("Unwired Test Switch", "integration-test-switch",
    "Switch that is only used while running tests. You never need to change this switch.",
    safeState = Off)

  val FaciaSwitch = Switch("Facia", "facia",
    "Switch to redirect to facia if request has X-Gu-Facia=true",
    safeState = Off  )

  // Image Switch

  val ServeWebPImagesSwitch = Switch("Image Server", "serve-webp-images",
    "If this is switched on the Image server will use the webp format when requested.",
    safeState = Off)

  val AddVaryAcceptHeader = Switch("Image Server", "add-vary-accept-header",
    "If this is switched on the Image server will add vary-accept to responses.",
    safeState = Off)

  val ImageServerSwitch = Switch("Image Server", "image-server",
    "If this switch is on images will be served off i.guim.co.uk (dynamic image host).",
    safeState = Off)

  val all: List[Switch] = List(
    AutoRefreshSwitch,
    DoubleCacheTimesSwitch,
    RelatedContentSwitch,
    AdvertSwitch,
    VideoAdvertSwitch,
    AudienceScienceSwitch,
    QuantcastSwitch,
    OmnitureDomReadySwitch,
    DiscussionSwitch,
    DiscussionPostCommentSwitch,
    ShortDiscussionSwitch,
    SwipeNav,
    SwipeNavOnClick,
    FontSwitch,
    NetworkFrontAppealSwitch,
    WitnessVideoSwitch,
    SocialSwitch,
    SearchSwitch,
    ImageServerSwitch,
    ReleaseMessageSwitch,
    AustraliaFrontSwitch,
    NewsContainerSwitch,
    FontDelaySwitch,
    ABParagraphSpacingSwitch,
    ABInlineLinkCardSwitch,
    IntegrationTestSwitch,
    iPhoneAppSwitch,
    ClientSideErrorSwitch,
    LocalNavSwitch,
    ABAa,
    LightboxGalleriesSwitch,
    IdentityProfileNavigationSwitch,
    ExternalLinksCardsSwitch,
    LiveSummarySwitch,
    LiveCricketSwitch,
    LiveStatsSwitch,
    FaciaSwitch,
    AdSlotImpressionStatsSwitch,
    ABLiveBlogShowMore,
    CssFromStorageSwitch,
    ElasticSearchSwitch,
    ShowUnsupportedEmbedsSwitch,
    ServeWebPImagesSwitch,
    AddVaryAcceptHeader,
    ArticleKeywordsSwitch,
    ABAlphaAdverts,
    ABCommercialComponents,
    EditionRedirectLoggingSwitch,
<<<<<<< HEAD
    FacebookAutoSigninSwitch,
    ABStoryPackageQuestion,
=======
    ABImproveOnwardTrails,
>>>>>>> 33557cde
    ABInitialShowMore,
    ABShowMoreLayout
  )

  val grouped: List[(String, Seq[Switch])] = all.toList stableGroupBy { _.group }
}


class SwitchBoardAgent(config: GuardianConfiguration) extends Plugin with ExecutionContexts with Logging {

  def refresh() {
    log.info("Refreshing switches")
    WS.url(config.switches.configurationUrl).get() foreach { response =>
      response.status match {
        case 200 =>
          val nextState = Properties(response.body)

          for (switch <- Switches.all) {
            nextState.get(switch.name) foreach {
              case "on" => switch.switchOn()
              case "off" => switch.switchOff()
              case other => log.warn(s"Badly configured switch ${switch.name} -> $other")
            }
          }

        case _ => log.warn(s"Could not load switch config ${response.status} ${response.statusText}")
      }
    }
  }

  override def onStart() {
    Jobs.deschedule("SwitchBoardRefreshJob")
    Jobs.schedule("SwitchBoardRefreshJob", "0 * * * * ?") {
      refresh()
    }

    refresh()
  }

  override def onStop() {
    Jobs.deschedule("SwitchBoardRefreshJob")
  }
}<|MERGE_RESOLUTION|>--- conflicted
+++ resolved
@@ -317,12 +317,8 @@
     ABAlphaAdverts,
     ABCommercialComponents,
     EditionRedirectLoggingSwitch,
-<<<<<<< HEAD
     FacebookAutoSigninSwitch,
-    ABStoryPackageQuestion,
-=======
     ABImproveOnwardTrails,
->>>>>>> 33557cde
     ABInitialShowMore,
     ABShowMoreLayout
   )
