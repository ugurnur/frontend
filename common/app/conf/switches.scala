package conf

import com.gu.management.{ DefaultSwitch, Switchable }
import common._
import org.apache.commons.io.IOUtils
import java.util.Properties
import play.api.Plugin
import akka.actor.Cancellable
import scala.concurrent.duration.FiniteDuration
import scala.concurrent.duration._
import play.api.{ Application => PlayApp }
import com.gu.management.play.RequestMetrics
import play.api.libs.ws.{Response, WS}

object CommonSwitches {

  val AutoRefreshSwitch = DefaultSwitch("auto-refresh",
    "Enables auto refresh in pages such as live blogs and live scores. Turn off to help handle exceptional load.",
    initiallyOn = true)

  val FontSwitch = DefaultSwitch("web-fonts",
    "If this is switched on then the custom Guardian web font will load.",
    initiallyOn = true)

  val FontDelaySwitch = DefaultSwitch("web-fonts-delay",
    "If this is switched on an AB test runs to measure the impact of not showing fallback fonts while fonts download.",
    initiallyOn = false)

  val AudienceScienceSwitch = DefaultSwitch("audience-science",
    "If this switch is on the Audience Science will be enabled.",
    initiallyOn = true)

  val DoubleCacheTimesSwitch = DefaultSwitch("double-cache-times",
    "If this switch is turned on it doubles the cache time of every endpoint. Turn on to help handle exceptional load.",
    initiallyOn = false)

  val RelatedContentSwitch = DefaultSwitch("related-content",
    "If this switch is turned on then related content will show. Turn off to help handle exceptional load.",
    initiallyOn = true)

  val NetworkFrontAppealSwitch = DefaultSwitch("network-front-appeal",
    "Switch to show the appeal trailblock on the network front.",
    initiallyOn = false)

  val WitnessVideoSwitch = DefaultSwitch("witness-video",
    "Switch this switch off to disable witness video embeds.",
    initiallyOn = true)

  val ExperimentStoryModule01Switch = DefaultSwitch("experiment-story-module-01",
    "Enable storified articles.",
    initiallyOn = false)

  val StoryVersionBSwitch = DefaultSwitch("story-version-b",
    "Switch to enable version B of story page.",
    initiallyOn = false)

  val StoryFrontTrails = DefaultSwitch("story-front-trails",
    "Switch on to enable front trails for latest stories.",
    initiallyOn = false)

  val SocialSwitch = DefaultSwitch("social-icons",
    "If this switch is enabled the icons to popular social media sites will be displayed",
    initiallyOn = false)

  val SearchSwitch = DefaultSwitch("google-search",
    "If this switch is turned on then Google search is added to the sections nav",
    initiallyOn = false)

  val QuantcastSwitch = DefaultSwitch("quantcast",
    "If this switch is enabled the Quantcast audience segment web bug will be embedded in all responses",
    initiallyOn = false)

  val HomescreenSwitch = DefaultSwitch("homescreen",
    "If this switch is enabled the add-to-homescreen popup will plague iOS users",
    initiallyOn = false)

  val AdvertSwitch = DefaultSwitch("adverts",
    "If this switch is on OAS adverts will be enabled.",
    initiallyOn = true)

  val VideoAdvertSwitch = DefaultSwitch("video-adverts",
    "If this switch is on OAS video adverts will be enabled.",
    initiallyOn = false)

  val AustraliaSwitch = DefaultSwitch("australia-edition",
      "If this switch is on then the Australia edition will be enabled.",
      initiallyOn = false)

  val ABRelatedContentV2 = DefaultSwitch("ab-related-content-v2",
    "If this switch is on related content AB test will be enabled.",
    initiallyOn = false)

  val AustraliaFrontSwitch = DefaultSwitch("australia-front",
    "If this switch is on the australia front will be available",
    initiallyOn = false)

  val ABStoryFrontTrail = DefaultSwitch("ab-story-front-trail",
    "If this switch is on story front trail AB test will be enabled.",
    initiallyOn = false)
  
  val ImageServerSwitch = DefaultSwitch("image-server",
    "If this switch is on then i.guim.co.uk serve as our image host. Otherwise, images will come from static.guim.co.uk",
    initiallyOn = false)
  
  val all: Seq[Switchable] = Seq(
    FontSwitch, FontDelaySwitch, AutoRefreshSwitch, AudienceScienceSwitch, DoubleCacheTimesSwitch,
    RelatedContentSwitch, NetworkFrontAppealSwitch,
    ExperimentStoryModule01Switch, StoryVersionBSwitch, StoryFrontTrails, SocialSwitch,
<<<<<<< HEAD
    SearchSwitch, QuantcastSwitch, HomescreenSwitch, OptimizelySwitch, AdvertSwitch,
    VideoAdvertSwitch, ImageServerSwitch, ABRelatedContentV2, CssLazyLoadSwitch, AustraliaSwitch
=======
    SearchSwitch, QuantcastSwitch, HomescreenSwitch, AdvertSwitch,
    VideoAdvertSwitch, ImageServerSwitch, ABRelatedContentV2, ABStoryFrontTrail,
    AustraliaFrontSwitch
>>>>>>> 9d81260f
  )
}

class SwitchBoardAgent(config: GuardianConfiguration, val switches: Seq[Switchable]) extends AkkaSupport with Logging with Plugin {

  val configUrl = config.switches.configurationUrl

  private lazy val schedule = play_akka.scheduler.every(Duration(1, MINUTES), initialDelay = Duration(5, SECONDS)) {
    refresh()
  }

  def refresh() {
    log.info("Refreshing switches")
    WS.url(configUrl).get().foreach{ response =>
      response.status match {
        case 200 =>
          val properties = new Properties()
          properties.load(IOUtils.toInputStream(response.body))
          switches.foreach { switch =>
            Option(properties.getProperty(switch.name)).map {
              case "on" => switch.switchOn()
              case "off" => switch.switchOff()
              case other => log.warn(s"Badly configured switch ${switch.name} -> $other")
            }
          }
        case _ => log.warn(s"Could not load switch config ${response.status} ${response.statusText}")
      }
    }
  }

  override def onStart() = schedule

  override def onStop() = schedule.cancel()
}<|MERGE_RESOLUTION|>--- conflicted
+++ resolved
@@ -82,10 +82,6 @@
     "If this switch is on OAS video adverts will be enabled.",
     initiallyOn = false)
 
-  val AustraliaSwitch = DefaultSwitch("australia-edition",
-      "If this switch is on then the Australia edition will be enabled.",
-      initiallyOn = false)
-
   val ABRelatedContentV2 = DefaultSwitch("ab-related-content-v2",
     "If this switch is on related content AB test will be enabled.",
     initiallyOn = false)
@@ -97,23 +93,18 @@
   val ABStoryFrontTrail = DefaultSwitch("ab-story-front-trail",
     "If this switch is on story front trail AB test will be enabled.",
     initiallyOn = false)
-  
+
   val ImageServerSwitch = DefaultSwitch("image-server",
     "If this switch is on then i.guim.co.uk serve as our image host. Otherwise, images will come from static.guim.co.uk",
     initiallyOn = false)
-  
+
   val all: Seq[Switchable] = Seq(
     FontSwitch, FontDelaySwitch, AutoRefreshSwitch, AudienceScienceSwitch, DoubleCacheTimesSwitch,
     RelatedContentSwitch, NetworkFrontAppealSwitch,
     ExperimentStoryModule01Switch, StoryVersionBSwitch, StoryFrontTrails, SocialSwitch,
-<<<<<<< HEAD
-    SearchSwitch, QuantcastSwitch, HomescreenSwitch, OptimizelySwitch, AdvertSwitch,
-    VideoAdvertSwitch, ImageServerSwitch, ABRelatedContentV2, CssLazyLoadSwitch, AustraliaSwitch
-=======
     SearchSwitch, QuantcastSwitch, HomescreenSwitch, AdvertSwitch,
     VideoAdvertSwitch, ImageServerSwitch, ABRelatedContentV2, ABStoryFrontTrail,
     AustraliaFrontSwitch
->>>>>>> 9d81260f
   )
 }
 
