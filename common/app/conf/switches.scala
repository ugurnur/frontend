--- conflicted
+++ resolved
@@ -388,11 +388,7 @@
     FacebookAutoSigninSwitch,
     IdentityFormstackSwitch,
     IdentityEthicalAwardsSwitch,
-<<<<<<< HEAD
-    ABLiveBlogFollowButton,
     ABBlendedContainers,
-=======
->>>>>>> 0a4af41a
     ToolDisable,
     ToolConfigurationDisable,
     ToolSparklines,
