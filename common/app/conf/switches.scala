package conf

import com.gu.management.{ DefaultSwitch, Switchable }
import common._
import implicits.Collections
import play.api.Plugin
import play.api.libs.ws.WS
import scala.concurrent.duration._

sealed trait SwitchState
case object On extends SwitchState
case object Off extends SwitchState

case class Switch(group: String, name: String, description: String, safeState: SwitchState) extends Switchable {
  val delegate = DefaultSwitch(name, description, initiallyOn = safeState == On)

  def isSwitchedOn: Boolean = delegate.isSwitchedOn
  def switchOn() { delegate.switchOn() }
  def switchOff() { delegate.switchOff() }
}

object Switches extends Collections {

  // Switch names can be letters numbers and hyphens only


  // Load Switches

  val AutoRefreshSwitch = Switch("Performance Switches", "auto-refresh",
    "Enables auto refresh in pages such as live blogs and live scores. Turn off to help handle exceptional load.",
    safeState = Off)

  val DoubleCacheTimesSwitch = Switch("Performance Switches", "double-cache-times",
    "Doubles the cache time of every endpoint. Turn on to help handle exceptional load.",
    safeState = On)

  val RelatedContentSwitch = Switch("Performance Switches", "related-content",
    "If this switch is turned on then related content will show. Turn off to help handle exceptional load.",
    safeState = Off)

  val ImageServerSwitch = Switch("Performance Switches", "image-server",
    "If this switch is on images will be served off i.guim.co.uk (dynamic image host).",
    safeState = Off)


  // Advertising Switches

  val AdvertSwitch = Switch("Advertising", "adverts",
    "If this switch is on then OAS adverts will be loaded with JavaScript.",
    safeState = On)

  val VideoAdvertSwitch = Switch("Advertising", "video-adverts",
    "If this switch is on then OAS video adverts will be loaded with JavaScript.",
    safeState = Off)


  // Analytics Switches

  val AudienceScienceSwitch = Switch("Analytics", "audience-science",
    "If this switch is on the Audience Science will be enabled.",
    safeState = Off)

  val QuantcastSwitch = Switch("Analytics", "quantcast",
    "Enable the Quantcast audience segment tracking.",
    safeState = Off)


  // Discussion Switches

  val DiscussionSwitch = Switch("Discussion", "discussion",
    "If this switch is on, comments are displayed on articles.",
    safeState = Off)

  val ShortDiscussionSwitch = Switch("Discussion", "short-discussion",
    "If this switch is on, only 10 top level comments are requested from discussion api.",
    safeState = Off)


  // Storytelling Switches

  val ExperimentStoryModule01Switch = Switch("Storytelling", "experiment-story-module-01",
    "Enable storified articles.",
    safeState = Off)

  val StoryFrontTrails = Switch("Storytelling", "story-front-trails",
    "Switch on to enable front trails for latest stories.",
    safeState = Off)

  val StoryVersionBSwitch = Switch("Storytelling", "story-version-b",
    "Switch to enable version B of story page.",
    safeState = Off)

  val ABStoryArticleSwapV2 = Switch("Storytelling", "ab-story-article-swap-v2",
    "If this switch is on, swaps the latest article in a story for the story.",
    safeState = Off)

  val StoryArticleSwap = Switch("Storytelling", "story-article-swap",
    "If this switch is on, for the latest story, swaps it in in place of the latest article in that story. Confused?",
    safeState = Off)


  // Swipe Switches

  val SwipeNav = Switch("Swipe Navigation", "swipe-nav",
    "If this switch is on then swipe navigation is enabled.",
    safeState = Off)

  val SwipeNavOnClick = Switch("Swipe Navigation", "swipe-nav-on-click",
    "If this switch is also on then swipe navigation on clicks is enabled.",
    safeState = Off)


  // Feature Switches

  val FontSwitch = Switch("Feature Switches", "web-fonts",
    "If this is switched on then the custom Guardian web font will load.",
    safeState = Off)

  val NetworkFrontAppealSwitch = Switch("Feature Switches", "network-front-appeal",
    "Switch to show the appeal trailblock on the network front.",
    safeState = Off)

  val WitnessVideoSwitch = Switch("Feature Switches", "witness-video",
    "Switch this switch off to disable witness video embeds.",
    safeState = Off)

  val SocialSwitch = Switch("Feature Switches", "social-icons",
    "Enable the social media share icons (Facebook, Twitter etc.)",
    safeState = Off)

  val SearchSwitch = Switch("Feature Switches", "google-search",
    "If this switch is turned on then Google search is added to the sections nav.",
    safeState = Off)

  val HomescreenSwitch = Switch("Feature Switches", "homescreen",
    "If this switch is enabled the add-to-homescreen popup will plague iOS users.",
    safeState = Off)

  val AustraliaFrontSwitch = Switch("Feature Switches", "australia-front",
    "If this switch is on the australia front will be available. Otherwise it will 404.",
    safeState = Off)

  val LocalNavSwitch = Switch("Feature Switches", "local-nav",
    "If this switch is on, a secondary local nav is shown.",
    safeState = Off)


  // A/B Test Switches

  val FontDelaySwitch = Switch("A/B Tests", "web-fonts-delay",
    "If this is switched on an AB test runs to measure the impact of not showing fallback fonts while fonts download.",
    safeState = Off)

  val ABParagraphSpacingSwitch = Switch("A/B Tests", "ab-paragraph-spacing",
    "If this is switched on an AB test runs to measure the impact of macro typography tweaks on readability.",
    safeState = Off)


  // Dummy Switch

  val IntegrationTestSwitch = Switch("Unwired Test Switch", "integration-test-switch",
    "Switch that is only used while running tests. You never need to change this switch.",
    safeState = Off)

  val all: List[Switch] = List(
    AutoRefreshSwitch,
    DoubleCacheTimesSwitch,
    RelatedContentSwitch,
    AdvertSwitch,
    VideoAdvertSwitch,
    AudienceScienceSwitch,
    QuantcastSwitch,
    DiscussionSwitch,
    ShortDiscussionSwitch,
    ExperimentStoryModule01Switch,
    StoryFrontTrails,
    StoryVersionBSwitch,
    ABStoryArticleSwapV2,
    StoryArticleSwap,
    SwipeNav,
    SwipeNavOnClick,
    FontSwitch,
    NetworkFrontAppealSwitch,
    WitnessVideoSwitch,
    SocialSwitch,
    SearchSwitch,
    HomescreenSwitch,
    ImageServerSwitch,
    AustraliaFrontSwitch,
    FontDelaySwitch,
<<<<<<< HEAD
    IntegrationTestSwitch,
    LocalNavSwitch
=======
    ABParagraphSpacingSwitch,
    IntegrationTestSwitch
>>>>>>> 0f89fa65
  )

  val grouped: List[(String, Seq[Switch])] = all.toList stableGroupBy { _.group }
}

class SwitchBoardAgent(config: GuardianConfiguration) extends AkkaSupport with Logging with Plugin {

  private lazy val refreshSwitches = play_akka.scheduler.every(Duration(1, MINUTES), initialDelay = Duration(5, SECONDS)) {
    log.info("Refreshing switches")
    WS.url(config.switches.configurationUrl).get() foreach { response =>
      response.status match {
        case 200 =>
          val nextState = Properties(response.body)

          for (switch <- Switches.all) {
            nextState.get(switch.name) foreach {
              case "on" => switch.switchOn()
              case "off" => switch.switchOff()
              case other => log.warn(s"Badly configured switch ${switch.name} -> $other")
            }
          }

        case _ => log.warn(s"Could not load switch config ${response.status} ${response.statusText}")
      }
    }
  }

  override def onStart() { refreshSwitches }
  override def onStop() { refreshSwitches.cancel() }
}<|MERGE_RESOLUTION|>--- conflicted
+++ resolved
@@ -188,13 +188,9 @@
     ImageServerSwitch,
     AustraliaFrontSwitch,
     FontDelaySwitch,
-<<<<<<< HEAD
+    ABParagraphSpacingSwitch,
     IntegrationTestSwitch,
     LocalNavSwitch
-=======
-    ABParagraphSpacingSwitch,
-    IntegrationTestSwitch
->>>>>>> 0f89fa65
   )
 
   val grouped: List[(String, Seq[Switch])] = all.toList stableGroupBy { _.group }
