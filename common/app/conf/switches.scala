package conf

import common._
import implicits.Collections
import org.joda.time.{Days, DateTime, LocalDate}
import play.api.libs.ws.WS
import play.api.{Application, Plugin}
import play.api.Play.current

sealed trait SwitchState
case object On extends SwitchState
case object Off extends SwitchState

case class Switch( group: String,
                   name: String,
                   description: String,
                   safeState: SwitchState,
                   sellByDate: LocalDate
                 ) extends Switchable {

  val delegate = DefaultSwitch(name, description, initiallyOn = safeState == On)

  def isSwitchedOn: Boolean = delegate.isSwitchedOn && new LocalDate().isBefore(sellByDate)

  def switchOn() {
    if (isSwitchedOff) {
      delegate.switchOn()
    }
  }
  def switchOff() {
    if (isSwitchedOn) {
      delegate.switchOff()
    }
  }

  def daysToExpiry = Days.daysBetween(new DateTime(), sellByDate.toDateTimeAtStartOfDay).getDays

  def expiresSoon = daysToExpiry < 7
}

object Switches extends Collections {

  // Switch names can be letters numbers and hyphens only

  private lazy val never = new LocalDate(2100, 1, 1)

  // Performance
  val CircuitBreakerSwitch = Switch("Performance", "circuit-breaker",
    "If this switch is switched on then the Content API circuit breaker will be operational",
    safeState = Off,
    sellByDate = new LocalDate(2014, 9, 28)
  )

  val LiveblogCachingSwitch = Switch("Performance", "live-blog-caching",
    "If this switch is switched on live blog cache times will be lowered",
    safeState = Off,
    sellByDate = new LocalDate(2014, 9, 28)
  )

  val MemcachedSwitch = Switch("Performance", "memcached-action",
    "If this switch is switched on then the MemcacheAction will be operational",
    safeState = On,
    sellByDate = never
  )

  val MemcachedFallbackSwitch = Switch("Performance", "memcached-fallback",
    "If this switch is switched on then the MemcachedFallback will be operational",
    safeState = Off,
    sellByDate = never
  )

  val IncludeBuildNumberInMemcachedKey = Switch("Performance", "memcached-build-number",
    "If this switch is switched on then the MemcacheFilter will include the build number in the cache key",
    safeState = Off,
    sellByDate = never
  )

  val AutoRefreshSwitch = Switch("Performance", "auto-refresh",
    "Enables auto refresh in pages such as live blogs and live scores. Turn off to help handle exceptional load.",
    safeState = Off, sellByDate = never
  )

  val DoubleCacheTimesSwitch = Switch("Performance", "double-cache-times",
    "Doubles the cache time of every endpoint. Turn on to help handle exceptional load.",
    safeState = On, sellByDate = never
  )

  val RelatedContentSwitch = Switch("Performance", "related-content",
    "If this switch is turned on then related content will show. Turn off to help handle exceptional load.",
    safeState = On, sellByDate = never
  )

  val AjaxRelatedContentSwitch = Switch("Performance", "ajax-related-content",
    "If this switch is turned on then related be loaded via ajax and not inline. Also requires related-content switch to be on.",
    safeState = On, sellByDate = never
  )

  val InlineCriticalCss = Switch("Performance", "inline-critical-css",
    "If this switch is on critical CSS will be inlined into the head of the document.",
    safeState = On, sellByDate = never
  )

  val ShowAllArticleEmbedsSwitch = Switch("Performance", "show-all-embeds",
    "If switched on then all embeds will be shown inside article bodies",
    safeState = On, sellByDate = never
  )

  val DiscussionSwitch = Switch("Performance", "discussion",
    "If this switch is on, comments are displayed on articles. Turn this off if the Discussion API is blowing up.",
    safeState = Off, sellByDate = never
  )

  val OpenCtaSwitch = Switch("Performance", "open-cta",
    "If this switch is on, will see a CTA to comments on the right hand side. Turn this off if the Open API is blowing up.",
    safeState = Off, sellByDate = never
  )

  val ImageServerSwitch = Switch("Performance", "image-server",
    "If this switch is on images will be served off i.guim.co.uk (dynamic image host).",
    safeState = On, sellByDate = never
  )

  // Commercial

  val CommercialSwitch = Switch("Commercial", "commercial",
    "Kill switch for all commercial JS.",
    safeState = On, sellByDate = never
  )

  val StandardAdvertsSwitch = Switch("Commercial", "standard-adverts",
    "Display 'standard' adverts, e.g. top banner ads, inline ads, MPUs, etc.",
    safeState = On, sellByDate = never
  )

  val CommercialComponentsSwitch = Switch("Commercial", "commercial-components",
    "Display commercial components, e.g. jobs, soulmates.",
    safeState = On, sellByDate = never
  )

  val VideoAdvertsSwitch = Switch("Commercial", "video-adverts",
    "Show adverts on videos.",
    safeState = On, sellByDate = never
  )

  val SponsoredSwitch = Switch("Commercial", "sponsored",
    "Show sponsored badges, logos, etc.",
    safeState = On, sellByDate = never
  )

  val LiveblogAdvertsSwitch = Switch("Commercial", "liveblog-adverts",
    "Show inline adverts on liveblogs",
    safeState = Off, sellByDate = new LocalDate(2014, 9, 27)
  )

  val AudienceScienceSwitch = Switch("Commercial", "audience-science",
    "If this switch is on, Audience Science segments will be used to target ads.",
    safeState = Off, sellByDate = new LocalDate(2014, 11, 1))

  val AudienceScienceGatewaySwitch = Switch("Commercial", "audience-science-gateway",
    "If this switch is on, Audience Science Gateway segments will be used to target ads.",
    safeState = Off, sellByDate = new LocalDate(2014, 11, 1))

  val CriteoSwitch = Switch("Commercial", "criteo",
    "If this switch is on, Criteo segments will be used to target ads.",
    safeState = Off, sellByDate = new LocalDate(2014, 11, 1))

  val EffectiveMeasureSwitch = Switch("Commercial", "effective-measure",
    "Enable the Effective Measure audience segment tracking.",
    safeState = Off, sellByDate = never)

  val ImrWorldwideSwitch = Switch("Commercial", "imr-worldwide",
    "Enable the IMR Worldwide audience segment tracking.",
    safeState = Off, sellByDate = never)

  val MediaMathSwitch = Switch("Commercial", "media-math",
    "Enable Media Math audience segment tracking",
    safeState = Off, sellByDate = never)

  val RemarketingSwitch = Switch("Commercial", "remarketing",
    "Enable Remarketing tracking",
    safeState = Off, sellByDate = never)

  val TravelOffersFeedSwitch = Switch("Commercial", "gu-travel-offers",
    "If this switch is on, commercial components will be fed by travel offer feed.",
    safeState = Off, sellByDate = never)

  val JobFeedSwitch = Switch("Commercial", "gu-jobs",
    "If this switch is on, commercial components will be fed by job feed.",
    safeState = Off, sellByDate = never)

  val MasterclassFeedSwitch = Switch("Commercial", "gu-masterclasses",
    "If this switch is on, commercial components will be fed by masterclass feed.",
    safeState = Off, sellByDate = never)

  val SoulmatesFeedSwitch = Switch("Commercial", "gu-soulmates",
    "If this switch is on, commercial components will be fed by soulmates feed.",
    safeState = Off, sellByDate = never)

  val MoneysupermarketFeedsSwitch = Switch("Commercial", "moneysupermarket",
    "If this switch is on, commercial components will be fed by Moneysupermarket feeds.",
    safeState = Off, sellByDate = never)

  val LCMortgageFeedSwitch = Switch("Commercial", "lc-mortgages",
    "If this switch is on, commercial components will be fed by London & Country mortgage feed.",
    safeState = Off, sellByDate = never)

  val GuBookshopFeedsSwitch = Switch("Commercial", "gu-bookshop",
    "If this switch is on, commercial components will be fed by the Guardian Bookshop feed.",
    safeState = Off, sellByDate = never)

  val MagentoServiceSwitch = Switch("Commercial", "magento",
    "If this switch is on, Guardian Bookshop components will be fed by Magento instead of Bertrams.",
    safeState = Off, sellByDate = new LocalDate(2014, 10, 1))


  // Monitoring

  val OphanSwitch = Switch("Monitoring", "ophan",
    "Enables the new Ophan tracking javascript",
    safeState = On, never
  )

  val DiagnosticsLogging = Switch("Monitoring", "enable-diagnostics-logging",
    "If this switch is on, then js error reports and requests sent to the Diagnostics servers will be logged.",
    safeState = On, never
  )

  val MetricsSwitch = Switch("Monitoring", "enable-metrics-non-prod",
    "If this switch is on, then metrics will be pushed to cloudwatch on DEV and CODE",
    safeState = Off, never
  )

  val ScrollDepthSwitch = Switch("Monitoring", "scroll-depth",
    "Enables tracking and measurement of scroll depth",
    safeState = Off, never
  )

  // Features

  val OutbrainSwitch = Switch("Feature", "outbrain",
    "Enable the Outbrain content recommendation widget.",
    safeState = Off, sellByDate = never)

  val ForeseeSwitch = Switch("Feature", "foresee",
    "Enable Foresee surveys for a sample of our audience",
    safeState = Off, sellByDate = never)

  val ReleaseMessageSwitch = Switch("Feature", "release-message",
    "If this is switched on users will be messaged that they are inside the beta release",
    safeState = Off, sellByDate = new LocalDate(2014, 9, 30)
  )

  val GeoMostPopular = Switch("Feature", "geo-most-popular",
    "If this is switched on users then 'most popular' will be upgraded to geo targeted",
    safeState = On, sellByDate = never
  )

  val FontSwitch = Switch("Feature", "web-fonts",
    "If this is switched on then the custom Guardian web font will load.",
    safeState = On, sellByDate = never
  )

  val SearchSwitch = Switch("Feature", "google-search",
    "If this switch is turned on then Google search is added to the sections nav.",
    safeState = Off, sellByDate = never
  )

  val IdentityProfileNavigationSwitch = Switch("Feature", "id-profile-navigation",
    "If this switch is on you will see the link in the topbar taking you through to the users profile or sign in..",
    safeState = On, sellByDate = never
  )

  val FacebookAutoSigninSwitch = Switch("Feature", "facebook-autosignin",
    "If this switch is on then users who have previously authorized the guardian app in facebook and who have not recently signed out are automatically signed in.",
    safeState = Off, sellByDate = never
  )

  val IdentityFormstackSwitch = Switch("Feature", "id-formstack",
    "If this switch is on, formstack forms will be available",
    safeState = Off, sellByDate = never
  )

  val IdentityAvatarUploadSwitch = Switch("Feature", "id-avatar-upload",
    "If this switch is on, users can upload avatars on their profile page",
    safeState = Off, sellByDate = never
  )

  val IndiaRegionSwitch = Switch("Feature", "india-region",
    "If this switch is switched on then the India region will be enabled",
    safeState = Off,
    // I know this is far away, but this will lie dormant for a while (other than testing) while
    // the planets align for the rest of the project
    sellByDate = new LocalDate(2014, 10, 30)
  )

  val EnhanceTweetsSwitch = Switch("Feature", "enhance-tweets",
    "If this switch is turned on then embedded tweets will be enhanced using Twitter's widgets.",
    safeState = Off, sellByDate = never
  )

  val EnhancedMediaPlayerSwitch = Switch("Feature", "enhanced-media-player",
    "If this is switched on then videos are enhanced using our JavaScript player",
    safeState = On, sellByDate = never
  )

  val BreakingNewsSwitch = Switch("Feature", "breaking-news",
    "If this is switched on then the breaking news feed is requested and articles are displayed",
    safeState = Off, sellByDate = new LocalDate(2014, 9, 30)
  )

  // actually just here to make us remove this in the future
  val GuShiftCookieSwitch = Switch("Feature", "gu-shift-cookie",
    "If switched on, the GU_SHIFT cookie will be updated when users opt into or out of Next Gen",
    safeState = On, sellByDate = new LocalDate(2014, 9, 30)
  )

  val CentreTopBannerAd = Switch("Feature", "centre-top-banner-ad",
    "Center the top banner ad, allows more ad sizes to be used at smaller breakpoints.",
    safeState = Off, sellByDate = new LocalDate(2014, 10, 4))

  // A/B Tests

  val ABHighCommercialComponent = Switch("A/B Tests", "ab-high-commercial-component",
    "Switch for the High Commercial Component A/B test.",
    safeState = Off, sellByDate = never
  )

  // Facia

  val ToolDisable = Switch("Facia", "facia-tool-disable",
    "If this is switched on then the fronts tool is disabled",
    safeState = Off, sellByDate = never
  )

  val ToolSparklines = Switch("Facia", "facia-tool-sparklines",
    "If this is switched on then the fronts tool renders images from sparklines.ophan.co.uk",
    safeState = Off, sellByDate = never
  )

  val ContentApiPutSwitch = Switch("Facia", "facia-tool-contentapi-put",
    "If this switch is on facia tool will PUT all collection changes to content api",
    safeState = Off, sellByDate = never
  )

  val FaciaToolPressSwitch = Switch("Facia", "facia-tool-press-front",
    "If this switch is on facia tool will press fronts on each change",
    safeState = Off, sellByDate = never
  )

  val FaciaToolDraftContent = Switch("Facia", "facia-tool-draft-content",
    "If this switch is on facia tool will offer draft content to editors, and press draft fronts from draft content ",
    safeState = Off, sellByDate = never
  )

  val FaciaToolCachedContentApiSwitch = Switch("Facia", "facia-tool-cached-capi-requests",
    "If this switch is on facia tool will cache responses from the content API and use them on failure",
    safeState = On, sellByDate = never
  )

  val FrontPressJobSwitch = Switch("Facia", "front-press-job-switch",
    "If this switch is on then the jobs to push and pull from SQS will run",
    safeState = Off, sellByDate = never
  )

  val FootballFeedRecorderSwitch = Switch("Feature", "football-feed-recorder",
    "If switched on then football matchday feeds will be recorded every minute",
    safeState = Off, sellByDate = new LocalDate(2014, 9, 30))

  val all: List[Switch] = List(
    AutoRefreshSwitch,
    DoubleCacheTimesSwitch,
    RelatedContentSwitch,
    AjaxRelatedContentSwitch,
    CommercialSwitch,
    StandardAdvertsSwitch,
    CommercialComponentsSwitch,
    VideoAdvertsSwitch,
    LiveblogAdvertsSwitch,
    SponsoredSwitch,
    AudienceScienceSwitch,
    AudienceScienceGatewaySwitch,
    CriteoSwitch,
    DiscussionSwitch,
    OpenCtaSwitch,
    FontSwitch,
    SearchSwitch,
    ReleaseMessageSwitch,
    IdentityProfileNavigationSwitch,
    InlineCriticalCss,
    FacebookAutoSigninSwitch,
    IdentityFormstackSwitch,
    IdentityAvatarUploadSwitch,
    ToolDisable,
    ToolSparklines,
    OphanSwitch,
    ScrollDepthSwitch,
    ContentApiPutSwitch,
    EffectiveMeasureSwitch,
    ImrWorldwideSwitch,
    ForeseeSwitch,
    MediaMathSwitch,
    RemarketingSwitch,
    OutbrainSwitch,
    DiagnosticsLogging,
    TravelOffersFeedSwitch,
    JobFeedSwitch,
    MasterclassFeedSwitch,
    SoulmatesFeedSwitch,
    MoneysupermarketFeedsSwitch,
    LCMortgageFeedSwitch,
    GuBookshopFeedsSwitch,
    MagentoServiceSwitch,
    ImageServerSwitch,
    FaciaToolPressSwitch,
    ShowAllArticleEmbedsSwitch,
    FrontPressJobSwitch,
    EnhanceTweetsSwitch,
    IndiaRegionSwitch,
    MemcachedSwitch,
    MemcachedFallbackSwitch,
    IncludeBuildNumberInMemcachedKey,
    GeoMostPopular,
    FaciaToolCachedContentApiSwitch,
    FaciaToolDraftContent,
    GuShiftCookieSwitch,
    ABHighCommercialComponent,
    EnhancedMediaPlayerSwitch,
    BreakingNewsSwitch,
    MetricsSwitch,
    FootballFeedRecorderSwitch,
<<<<<<< HEAD
    LiveblogCachingSwitch
=======
    CentreTopBannerAd
>>>>>>> 420ad5dc
  )

  val httpSwitches: List[Switch] = List(
  )

  val grouped: List[(String, Seq[Switch])] = all.toList stableGroupBy { _.group }

  def byName(name: String): Option[Switch] = all.find(_.name.equals(name))
}

class SwitchBoardPlugin(app: Application) extends SwitchBoardAgent(Configuration)
class SwitchBoardAgent(config: GuardianConfiguration) extends Plugin with ExecutionContexts with Logging {

  def refresh() {
    log.info("Refreshing switches")
    WS.url(config.switches.configurationUrl).get() foreach { response =>
      response.status match {
        case 200 =>
          val nextState = Properties(response.body)

          for (switch <- Switches.all) {
            nextState.get(switch.name) foreach {
              case "on" => switch.switchOn()
              case "off" => switch.switchOff()
              case other => log.warn(s"Badly configured switch ${switch.name} -> $other")
            }
          }

        case _ => log.warn(s"Could not load switch config ${response.status} ${response.statusText}")
      }
    }
  }

  override def onStart() {
    Jobs.deschedule("SwitchBoardRefreshJob")
    Jobs.schedule("SwitchBoardRefreshJob", "0 * * * * ?") {
      refresh()
    }

    AkkaAsync {
      refresh()
    }
  }

  override def onStop() {
    Jobs.deschedule("SwitchBoardRefreshJob")
  }
}

// not really a switch, but I need to use this combination of switches in a number of place.
object InlineRelatedContentSwitch {
  def isSwitchedOn: Boolean = Switches.RelatedContentSwitch.isSwitchedOn && Switches.AjaxRelatedContentSwitch.isSwitchedOff
}<|MERGE_RESOLUTION|>--- conflicted
+++ resolved
@@ -428,11 +428,8 @@
     BreakingNewsSwitch,
     MetricsSwitch,
     FootballFeedRecorderSwitch,
-<<<<<<< HEAD
-    LiveblogCachingSwitch
-=======
+    LiveblogCachingSwitch,
     CentreTopBannerAd
->>>>>>> 420ad5dc
   )
 
   val httpSwitches: List[Switch] = List(
