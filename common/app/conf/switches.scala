package conf

import com.gu.management.{ DefaultSwitch, Switchable }
import common._
import implicits.Collections
import play.api.{Application, Plugin}
import play.api.libs.ws.WS
import org.joda.time.{Days, DateTime, DateMidnight}

sealed trait SwitchState
case object On extends SwitchState
case object Off extends SwitchState

case class Switch( group: String,
                   name: String,
                   description: String,
                   safeState: SwitchState,
                   sellByDate: DateMidnight
                 ) extends Switchable {

  val delegate = DefaultSwitch(name, description, initiallyOn = safeState == On)

  def isSwitchedOn: Boolean = delegate.isSwitchedOn && new DateMidnight().isBefore(sellByDate)

  def switchOn() {
    if (isSwitchedOff) {
      delegate.switchOn()
    }
  }
  def switchOff() {
    if (isSwitchedOn) {
      delegate.switchOff()
    }
  }

  def daysToExpiry = Days.daysBetween(new DateTime(), sellByDate).getDays

  def expiresSoon = daysToExpiry < 7
}

object Switches extends Collections {

  // Switch names can be letters numbers and hyphens only

  private lazy val never = new DateMidnight(2100, 1, 1)

  // this is 3 months - at the end of this a decision is expected
  // and one (or both) of the 2 needs to go.
  private lazy val profilingEvalDeadline = new DateMidnight(2014, 6, 4)


  // Load Switches

  val MemcachedSwitch = Switch("Performance Switches", "memcached",
    "If this switch is switched on then the MemcacheAction will be operational",
    safeState = Off,
    // giving this a sell by date even though it is a perf switch as it is still a test.
    sellByDate = new DateMidnight(2014, 4, 30)
  )

  val IncludeBuildNumberInMemcachedKey = Switch("Performance Switches", "memcached-build-number",
    "If this switch is switched on then the MemcacheFilter will include the build number in the cache key",
    safeState = Off,
    // giving this a sell by date even though it is a perf switch as it is still a test.
    sellByDate = new DateMidnight(2014, 4, 30)
  )

  val AutoRefreshSwitch = Switch("Performance Switches", "auto-refresh",
    "Enables auto refresh in pages such as live blogs and live scores. Turn off to help handle exceptional load.",
    safeState = Off, sellByDate = never
  )

  val DoubleCacheTimesSwitch = Switch("Performance Switches", "double-cache-times",
    "Doubles the cache time of every endpoint. Turn on to help handle exceptional load.",
    safeState = On, sellByDate = never
  )

  val RelatedContentSwitch = Switch("Performance Switches", "related-content",
    "If this switch is turned on then related content will show. Turn off to help handle exceptional load.",
    safeState = On, sellByDate = never
  )

  val CssFromStorageSwitch = Switch("Performance Switches", "css-from-storage",
    "If this switch is on CSS will be cached in users localStorage and read from there on subsequent requests.",
    safeState = Off, sellByDate = never
  )

  val ElasticSearchSwitch = Switch("Performance Switches", "elastic-search-content-api",
    "If this switch is on then (parts of) the application will use the Elastic Search content api",
    safeState = On, sellByDate = never
  )

  val ShowAllArticleEmbedsSwitch = Switch("Performance Switches", "show-all-embeds",
    "If switched on then all embeds will be shown inside article bodies",
    safeState = On, sellByDate = never
  )

  val DiscussionSwitch = Switch("Performance Switches", "discussion",
    "If this switch is on, comments are displayed on articles. Turn this off if the Discussion API is blowing up.",
    safeState = Off, sellByDate = never
  )

  val OpenCtaSwitch = Switch("Performance Switches", "open-cta",
    "If this switch is on, will see a CTA to comments on the right hand side. Turn this off if the Open API is blowing up.",
    safeState = Off, sellByDate = never
  )

  // Advertising Switches

  val StandardAdvertsSwitch = Switch("Advertising", "standard-adverts",
    "Display 'standard' adverts, e.g. top banner ads, inline ads, MPUs, etc.",
    safeState = On, sellByDate = never
  )

  val CommercialComponentsSwitch = Switch("Advertising", "commercial-components",
    "Display commercial components, e.g. jobs, soulmates.",
    safeState = On, sellByDate = never
  )

  val VideoAdvertsSwitch = Switch("Advertising", "video-adverts",
    "Show adverts on videos.",
    safeState = On, sellByDate = never
  )

  val SponsoredSwitch = Switch("Advertising", "sponsored",
    "Show sponsored badges, logos, etc.",
    safeState = On, sellByDate = never
  )

  // Ad Targeting
  /*
    These switches are to control length of request to DFP
    while there's a problem with the maximum length constraint
  */

  val AudienceScienceSwitch = Switch("Ad Targeting", "audience-science",
    "If this switch is on, Audience Science segments will be used to target ads.",
    safeState = Off, sellByDate = new DateMidnight(2014, 11, 1))

  val AudienceScienceGatewaySwitch = Switch("Ad Targeting", "audience-science-gateway",
    "If this switch is on, Audience Science Gateway segments will be used to target ads.",
    safeState = Off, sellByDate = new DateMidnight(2014, 11, 1))

  val CriteoSwitch = Switch("Ad Targeting", "criteo",
    "If this switch is on, Criteo segments will be used to target ads.",
    safeState = Off, sellByDate = new DateMidnight(2014, 11, 1))

  // Commercial Tags

  val ImrWorldwideSwitch = Switch("Commercial Tags", "imr-worldwide",
    "Enable the IMR Worldwide audience segment tracking.",
    safeState = Off, sellByDate = profilingEvalDeadline)

  val EffectiveMeasureSwitch = Switch("Commercial Tags", "effective-measure",
    "Enable the Effective Measure audience segment tracking.",
    safeState = Off, sellByDate = profilingEvalDeadline)

  val ForeseeSwitch = Switch("Commercial Tags", "foresee",
    "Enable Forsee surveys for a sample of our audience",
    safeState = Off, sellByDate = new DateMidnight(2014,5,1)) // 3 month trial

  // Commercial Feeds

  val TravelOffersFeedSwitch = Switch("Performance Switches", "gu-travel-offers",
    "If this switch is on, commercial components will be fed by travel offer feed.",
    safeState = Off, sellByDate = never)

  val JobFeedSwitch = Switch("Performance Switches", "gu-jobs",
    "If this switch is on, commercial components will be fed by job feed.",
    safeState = Off, sellByDate = never)

  val MasterclassFeedSwitch = Switch("Performance Switches", "gu-masterclasses",
    "If this switch is on, commercial components will be fed by masterclass feed.",
    safeState = Off, sellByDate = never)

  val SoulmatesFeedSwitch = Switch("Performance Switches", "gu-soulmates",
    "If this switch is on, commercial components will be fed by soulmates feed.",
    safeState = Off, sellByDate = never)

  val MoneysupermarketFeedsSwitch = Switch("Performance Switches", "moneysupermarket",
    "If this switch is on, commercial components will be fed by Moneysupermarket feeds.",
    safeState = Off, sellByDate = never)

  val LCMortgageFeedSwitch = Switch("Performance Switches", "lc-mortgages",
    "If this switch is on, commercial components will be fed by London & Country mortgage feed.",
    safeState = Off, sellByDate = never)

  val GuBookshopFeedsSwitch = Switch("Performance Switches", "gu-bookshop",
    "If this switch is on, commercial components will be fed by the Guardian Bookshop feed.",
    safeState = Off, sellByDate = never)


  // Analytics Switches

  val OphanSwitch = Switch("Analytics", "ophan",
    "Enables the new Ophan tracking javascript",
    safeState = On, never
  )

  val DiagnosticsLogging = Switch("Diagnostics", "enable-diagnostics-logging",
    "If this switch is on, then js error reports and requests sent to the Diagnostics servers will be logged.",
    safeState = Off, never
  )

  val ScrollDepthSwitch = Switch("Analytics", "scroll-depth",
    "Enables tracking and measurement of scroll depth",
    safeState = Off, never
  )

  // Feature Switches

  val ReleaseMessageSwitch = Switch("Feature Switches", "release-message",
    "If this is switched on users will be messaged that they are inside the beta release",
    safeState = Off, sellByDate = new DateMidnight(2014, 5, 1)
  )

  val FontSwitch = Switch("Feature Switches", "web-fonts",
    "If this is switched on then the custom Guardian web font will load.",
    safeState = Off, sellByDate = never
  )

  val SearchSwitch = Switch("Feature Switches", "google-search",
    "If this switch is turned on then Google search is added to the sections nav.",
    safeState = Off, sellByDate = never
  )

  val IdentityProfileNavigationSwitch = Switch("Feature Switches", "id-profile-navigation",
    "If this switch is on you will see the link in the topbar taking you through to the users profile or sign in..",
    safeState = On, sellByDate = never
  )

  val ClientSideErrorSwitch = Switch("Feature Switches", "client-side-errors",
    "If this is switch on the the browser will log JavaScript errors to the server (via a beacon)",
    safeState = Off, sellByDate = never
  )

  val FacebookAutoSigninSwitch = Switch("Feature Switches", "facebook-autosignin",
    "If this switch is on then users who have previously authorized the guardian app in facebook and who have not recently signed out are automatically signed in.",
    safeState = Off, sellByDate = never
  )

  val IdentityFormstackSwitch = Switch("Feature Switches", "id-formstack",
    "If this switch is on, formstack forms will be available",
    safeState = Off, sellByDate = never
  )

  val IdentityAvatarUploadSwitch = Switch("Feature Switches", "id-avatar-upload",
    "If this switch is on, users can upload avatars on their profile page",
    safeState = Off, sellByDate = never
  )

  val IdentityEthicalAwardsSwitch = Switch("Feature Switches", "id-ethical-awards",
    "If this switch is on, Ethical awards forms will be available",
    safeState = Off, sellByDate = new DateMidnight(2014, 5, 15))

  val NetworkFrontOptIn = Switch("Feature Switches", "network-front-opt-in",
    "If this is switched on then an opt-in message will be displayed to users coming from the R2 network front",
    safeState = Off, sellByDate = new DateMidnight(2014, 4, 30)
  )

  val ArticleSlotsSwitch = Switch("Feature Switches", "article-slots",
    "If this switch is on, inline content slots (for stories, ads, etc) will be generated in article bodies",
    safeState = Off, sellByDate = new DateMidnight(2014, 4, 30)
  )

  val IndiaRegionSwitch = Switch("Feature Switches", "india-region",
    "If this switch is switched on then the India region will be enabled",
    safeState = Off,
    // I know this is far away, but this will lie dormant for a while (other than testing) while
    // the planets align for the rest of the project
    sellByDate = new DateMidnight(2014, 10, 30)
  )

  val LayoutHintsSwitch = Switch("Feature Switches", "layout-hints",
    "If this switch is on, JavaScript will enable the inline-hinting css experiments",
    safeState = Off, sellByDate = new DateMidnight(2014, 4, 30)
  )

  val HelveticaEasterEggSwitch = Switch("Feature Switches", "helvetica",
    "If this switch is on, the article about Helvetica will have its title Helvetica'd",
    safeState = Off, sellByDate = new DateMidnight(2014, 4, 30)
  )

  val RssLinkSwitch = Switch("Feature Switches", "rss-link",
    "If this switch is on a link to the RSS is rendered in the HTML",
    safeState = Off, sellByDate = new DateMidnight(2014, 6, 30)
  )

  val PopularInTagSwitch = Switch("Feature Switches", "popular-in-tag",
    "If this switch is turned on then popular-in-tag will override related content for the selected tags.",
    safeState = Off, sellByDate = new DateMidnight(2014, 5, 14)
  )

  val HideOldTimeStampsSwitch = Switch("Feature Switches", "hide-old-timestamps",
    "If this switch is turned on then timestamps older than an hour get hidden on fronts.",
    safeState = Off, sellByDate = new DateMidnight(2014, 4, 28)
  )

  // A/B Test Switches

  val ABExternalLinksNewWindow = Switch("A/B Tests", "ab-external-links-new-window",
    "If this switch is on, AB test opening external links in a new tab/window.",
    safeState = Off, sellByDate = new DateMidnight(2014, 4, 28)
  )

  val ABAbcd = Switch("A/B Tests", "ab-abcd",
    "If this switch is on, an AB test runs to validate the collection ab test data",
    safeState = Off, sellByDate = new DateMidnight(2014, 4, 28)
  )

  val ABOnwardsAboveDiscussion = Switch("A/B Tests", "ab-onwards-above-discussion",
    "If this switch is on, an AB test runs to move the onwards packages aboce discussion on the aricle page",
    safeState = Off, sellByDate = new DateMidnight(2014, 4, 28)
  )

  // Dummy Switches

  val IntegrationTestSwitch = Switch("Unwired Test Switch", "integration-test-switch",
    "Switch that is only used while running tests. You never need to change this switch.",
    safeState = Off, sellByDate = never
  )

  val NeverExpiredSwitch = Switch("Unwired Test Switch", "never-expired-switch",
    "Switch that is only used while running tests. You never need to change this switch.",
    safeState = On, sellByDate = never
  )

  val AlwaysExpiredSwitch = Switch("Unwired Test Switch", "always-expired",
    "Switch that is only used while running tests. You never need to change this switch.",
    safeState = On, new DateMidnight().minusDays(1)
  )

  // Facia Tool Switches
  val ToolDisable = Switch("Facia Tool", "facia-tool-disable",
    "If this is switched on then the fronts tool is disabled",
    safeState = Off, sellByDate = never
  )

  val ToolConfigurationDisable = Switch("Facia Tool", "facia-tool-configuration-disable",
    "If this is switched on then the fronts configuration tool is disabled",
    safeState = Off, sellByDate = never
  )

  val ToolCheckPressLastmodified = Switch("Facia Tool", "facia-tool-check-press-lastmodified",
    "If this switch is on facia tool will alert the user if a front is not pressed withing 10 secs of an edit/publish",
    safeState = Off, sellByDate = never
  )

  val ToolSparklines = Switch("Facia Tool", "facia-tool-sparklines",
    "If this is switched on then the fronts tool renders images from sparklines.ophan.co.uk",
    safeState = Off, sellByDate = never
  )

  val ContentApiPutSwitch = Switch("Facia Tool", "facia-tool-contentapi-put",
    "If this switch is on facia tool will PUT all collection changes to content api",
    safeState = Off, sellByDate = never
  )

  val FaciaToolPressSwitch = Switch("Front Press Switches", "facia-tool-press-front",
    "If this switch is on facia tool will press fronts on each change",
    safeState = Off, sellByDate = never
  )

  // Front Press Switches
  val FrontPressJobSwitch = Switch("Front Press Switches", "front-press-job-switch",
    "If this switch is on then the jobs to push and pull from SQS will run",
    safeState = Off, sellByDate = never
  )

  // Image Switch

  val ImageServerSwitch = Switch("Image Server", "image-server",
    "If this switch is on images will be served off i.guim.co.uk (dynamic image host).",
    safeState = On, sellByDate = never // this is a performance related switch, not a feature switch
  )

  val all: List[Switch] = List(
    AutoRefreshSwitch,
    DoubleCacheTimesSwitch,
    RelatedContentSwitch,
    StandardAdvertsSwitch,
    CommercialComponentsSwitch,
    VideoAdvertsSwitch,
    SponsoredSwitch,
    AudienceScienceSwitch,
    AudienceScienceGatewaySwitch,
    CriteoSwitch,
    DiscussionSwitch,
    OpenCtaSwitch,
    FontSwitch,
    SearchSwitch,
    ReleaseMessageSwitch,
    IntegrationTestSwitch,
    ClientSideErrorSwitch,
    IdentityProfileNavigationSwitch,
    CssFromStorageSwitch,
    ElasticSearchSwitch,
    FacebookAutoSigninSwitch,
    IdentityFormstackSwitch,
    IdentityEthicalAwardsSwitch,
<<<<<<< HEAD
    IdentityAvatarUploadSwitch,
    ABBlendedContainersUk,
    ABBlendedContainersUs,
    ABBlendedContainersAu,
=======
>>>>>>> 367cc984
    ToolDisable,
    ToolConfigurationDisable,
    ToolCheckPressLastmodified,
    ToolSparklines,
    OphanSwitch,
    ScrollDepthSwitch,
    ContentApiPutSwitch,
    EffectiveMeasureSwitch,
    ImrWorldwideSwitch,
    ForeseeSwitch,
    DiagnosticsLogging,
    TravelOffersFeedSwitch,
    JobFeedSwitch,
    MasterclassFeedSwitch,
    SoulmatesFeedSwitch,
    MoneysupermarketFeedsSwitch,
    LCMortgageFeedSwitch,
    GuBookshopFeedsSwitch,
    NetworkFrontOptIn,
    ArticleSlotsSwitch,
    ImageServerSwitch,
    FaciaToolPressSwitch,
    ShowAllArticleEmbedsSwitch,
    FrontPressJobSwitch,
    LayoutHintsSwitch,
    HelveticaEasterEggSwitch,
    RssLinkSwitch,
    PopularInTagSwitch,
    HideOldTimeStampsSwitch,
    IndiaRegionSwitch,
    ABExternalLinksNewWindow,
    ABAbcd,
    ABOnwardsAboveDiscussion,
    MemcachedSwitch,
    IncludeBuildNumberInMemcachedKey
  )

  val grouped: List[(String, Seq[Switch])] = all.toList stableGroupBy { _.group }

  def byName(name: String): Option[Switch] = all.find(_.name.equals(name))
}

class SwitchBoardPlugin(app: Application) extends SwitchBoardAgent(Configuration)
class SwitchBoardAgent(config: GuardianConfiguration) extends Plugin with ExecutionContexts with Logging {

  def refresh() {
    log.info("Refreshing switches")
    WS.url(config.switches.configurationUrl).get() foreach { response =>
      response.status match {
        case 200 =>
          val nextState = Properties(response.body)

          for (switch <- Switches.all) {
            nextState.get(switch.name) foreach {
              case "on" => switch.switchOn()
              case "off" => switch.switchOff()
              case other => log.warn(s"Badly configured switch ${switch.name} -> $other")
            }
          }

        case _ => log.warn(s"Could not load switch config ${response.status} ${response.statusText}")
      }
    }
  }

  override def onStart() {
    Jobs.deschedule("SwitchBoardRefreshJob")
    Jobs.schedule("SwitchBoardRefreshJob", "0 * * * * ?") {
      refresh()
    }

    AkkaAsync {
      refresh()
    }
  }

  override def onStop() {
    Jobs.deschedule("SwitchBoardRefreshJob")
  }
}<|MERGE_RESOLUTION|>--- conflicted
+++ resolved
@@ -398,13 +398,7 @@
     FacebookAutoSigninSwitch,
     IdentityFormstackSwitch,
     IdentityEthicalAwardsSwitch,
-<<<<<<< HEAD
     IdentityAvatarUploadSwitch,
-    ABBlendedContainersUk,
-    ABBlendedContainersUs,
-    ABBlendedContainersAu,
-=======
->>>>>>> 367cc984
     ToolDisable,
     ToolConfigurationDisable,
     ToolCheckPressLastmodified,
