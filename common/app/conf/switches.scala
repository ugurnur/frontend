--- conflicted
+++ resolved
@@ -340,7 +340,7 @@
 
   val ContentApiPutSwitch = Switch("Facia Tool", "facia-tool-contentapi-put",
     "If this switch is on facia tool will PUT all collection changes to content api",
-    safeState = Off
+    safeState = Off, sellByDate = never
   )
 
   val all: List[Switch] = List(
@@ -393,14 +393,11 @@
     TagLinking,
     SponsoredContentSwitch,
     OphanMultiEventSwitch,
-<<<<<<< HEAD
-    ContentApiPutSwitch
-=======
+    ContentApiPutSwitch,
     AmaaSwitch,
     ImrWorldwideSwitch,
     DiagnosticsRequestLogging,
     OmnitureVerificationSwitch
->>>>>>> d4254c23
   )
 
   val grouped: List[(String, Seq[Switch])] = all.toList stableGroupBy { _.group }
