package conf

import com.gu.management.{ DefaultSwitch, Switchable }
import common._
import implicits.Collections
import play.api.{Application, Plugin}
import play.api.libs.ws.WS
import org.joda.time.DateMidnight

sealed trait SwitchState
case object On extends SwitchState
case object Off extends SwitchState

case class Switch( group: String, 
                   name: String,
                   description: String,
                   safeState: SwitchState,
                   sellByDate: DateMidnight
                 ) extends Switchable {
                   
  val delegate = DefaultSwitch(name, description, initiallyOn = safeState == On)

  def isSwitchedOn: Boolean = delegate.isSwitchedOn && new DateMidnight().isBefore(sellByDate)

  def switchOn() {
    if (isSwitchedOff) {
      delegate.switchOn()
    }
  }
  def switchOff() {
    if (isSwitchedOn) {
      delegate.switchOff()
    }
  }
}

object Switches extends Collections {

  // Switch names can be letters numbers and hyphens only
  
  private lazy val never = new DateMidnight(2100, 1, 1)
  private lazy val endOfQ4 = new DateMidnight(2014, 4, 1)

  // Load Switches

  val AutoRefreshSwitch = Switch("Performance Switches", "auto-refresh",
    "Enables auto refresh in pages such as live blogs and live scores. Turn off to help handle exceptional load.",
    safeState = Off, sellByDate = never
  )

  val DoubleCacheTimesSwitch = Switch("Performance Switches", "double-cache-times",
    "Doubles the cache time of every endpoint. Turn on to help handle exceptional load.",
    safeState = On, sellByDate = never
  )

  val RelatedContentSwitch = Switch("Performance Switches", "related-content",
    "If this switch is turned on then related content will show. Turn off to help handle exceptional load.",
    safeState = On, sellByDate = endOfQ4
  )

  val CssFromStorageSwitch = Switch("Performance Switches", "css-from-storage",
    "If this switch is on CSS will be cached in users localStorage and read from there on subsequent requests.",
    safeState = Off, sellByDate = endOfQ4
  )

  val ElasticSearchSwitch = Switch("Performance Switches", "elastic-search-content-api",
    "If this switch is on then (parts of) the application will use the Elastic Search content api",
    safeState = On, sellByDate = never
  )

  val EditionRedirectLoggingSwitch = Switch("Performance Switches", "edition-redirect-logging",
    "If this switch is on, then extra logging will be done for edition redirects.",
    safeState = Off, sellByDate = endOfQ4
  )


  // Advertising Switches

  val AdvertSwitch = Switch("Advertising", "adverts",
    "If this switch is on then OAS adverts will be loaded with JavaScript.",
    safeState = On, sellByDate = never
  )

  val VideoAdvertSwitch = Switch("Advertising", "video-adverts",
    "If this switch is on then OAS video adverts will be loaded with JavaScript.",
    safeState = Off, sellByDate = endOfQ4
  )

  // Commercial Tags
  
  val AudienceScienceSwitch = Switch("Commercial Tags", "audience-science",
    "If this switch is on the Audience Science will be enabled.",
    safeState = Off, sellByDate = endOfQ4)

  val ImrWorldwideSwitch = Switch("Commercial Tags", "imr-worldwide",
    "Enable the IMR Worldwide audience segment tracking.",
    safeState = Off, sellByDate = endOfQ4)
  
  val AmaaSwitch = Switch("Commercial Tags", "amaa",
    "Enable the AMAA audience segment tracking.",
    safeState = Off, sellByDate = endOfQ4)


  // Commercial Feeds

  val TravelOffersFeedSwitch = Switch("Commercial Feeds", "gu-travel-offers",
    "If this switch is on, commercial components will be fed by travel offer feed.",
    safeState = Off, sellByDate = endOfQ4)

  val JobFeedSwitch = Switch("Commercial Feeds", "gu-jobs",
    "If this switch is on, commercial components will be fed by job feed.",
    safeState = Off, sellByDate = endOfQ4)

  val MasterclassFeedSwitch = Switch("Commercial Feeds", "gu-masterclasses",
    "If this switch is on, commercial components will be fed by masterclass feed.",
    safeState = Off, sellByDate = endOfQ4)

  val SoulmatesFeedSwitch = Switch("Commercial Feeds", "gu-soulmates",
    "If this switch is on, commercial components will be fed by soulmates feed.",
    safeState = Off, sellByDate = endOfQ4)

  val MoneysupermarketFeedsSwitch = Switch("Commercial Feeds", "moneysupermarket",
    "If this switch is on, commercial components will be fed by Moneysupermarket feeds.",
    safeState = Off, sellByDate = endOfQ4)

  val LCMortgageFeedSwitch = Switch("Commercial Feeds", "lc-mortgages",
    "If this switch is on, commercial components will be fed by London & Country mortgage feed.",
    safeState = Off, sellByDate = endOfQ4)

  val GuBookshopFeedsSwitch = Switch("Commercial Feeds", "gu-bookshop",
    "If this switch is on, commercial components will be fed by the Guardian Bookshop feed.",
    safeState = Off, sellByDate = endOfQ4)


  // Analytics Switches

  val LiveStatsSwitch = Switch("Analytics", "live-stats",
    "Turns on our real-time KPIs",
    safeState = Off, sellByDate = endOfQ4
  )

  val LiveAbTestStatsSwitch = Switch("Analytics", "live-ab-test-stats",
    "Turns on our real-time ab test logging",
    safeState = Off, sellByDate = endOfQ4
  )

  val UserzoomSwitch = Switch("Analytics", "userzoom",
    "Turns on userzoom survey popups",
    safeState = Off, sellByDate = new DateMidnight(2014, 2, 15)
  )

  val OphanMultiEventSwitch = Switch("Analytics", "ophan-multi-event",
    "Enables the new Ophan tracking javascript which support multiple events per page",
    safeState = On, endOfQ4
  )

  val OmnitureVerificationSwitch = Switch("Analytics", "omniture-verification",
    "Enables the new Ophan tracking javascript which support multiple events per page",
    safeState = Off, new DateMidnight(2014, 2, 28)
  )

  val DiagnosticsRequestLogging = Switch("Diagnostics", "enable-diagnostics-request-logging",
    "If this switch is on, then requests to the Diagnostics servers will be logged.",
    safeState = Off, endOfQ4
  )

  val DiagnosticsJavascriptErrorLogging = Switch("Diagnostics", "enable-diagnostics-js-error-logging",
    "If this switch is on, then js error reports sent to the Diagnostics servers will be logged.",
    safeState = Off, endOfQ4
  )

  // Discussion Switches

  val DiscussionSwitch = Switch("Discussion", "discussion",
    "If this switch is on, comments are displayed on articles. Turn this off if the Discussion API is blowing up.",
    safeState = Off, sellByDate = never
  )

  // Identity Switches

  val IdentityEmailVerificationSwitch = Switch("Identity Email verification", "id-email-verification",
    "If this switch is on, the option to resend your verification email is displayed.",
    safeState = Off, sellByDate = endOfQ4
  )

  // Open

  val OpenCtaSwitch = Switch("Open", "open-cta",
    "If this switch is on, will see a CTA to comments on the right hand side. Turn this off if the Open API is blowing up.",
    safeState = Off, sellByDate = never
  )

  // Feature Switches

  val ReleaseMessageSwitch = Switch("Feature Switches", "release-message",
    "If this is switched on users will be messaged that they are inside the alpha/beta/whatever release",
    safeState = Off, sellByDate = endOfQ4
  )

  val FontSwitch = Switch("Feature Switches", "web-fonts",
    "If this is switched on then the custom Guardian web font will load.",
    safeState = Off, sellByDate = endOfQ4
  )

  val SponsoredContentSwitch = Switch("Feature Switches", "sponsored-content",
    "If this is switched on the articles will display a simple 'Advertisement feature' notice.",
    safeState = Off, sellByDate = endOfQ4
  )

  val SocialSwitch = Switch("Feature Switches", "social-icons",
    "Enable the social media share icons (Facebook, Twitter etc.)",
    safeState = Off, sellByDate = endOfQ4
  )

  val SearchSwitch = Switch("Feature Switches", "google-search",
    "If this switch is turned on then Google search is added to the sections nav.",
    safeState = Off, sellByDate = endOfQ4
  )

  val LocalNavSwitch = Switch("Feature Switches", "local-nav",
    "If this switch is on, a secondary local nav is shown.",
    safeState = Off, sellByDate = new DateMidnight(2014, 2, 28)
  )

  val LightboxGalleriesSwitch = Switch("Feature Switches", "lightbox-galleries",
    "If this switch is on, galleries open in a lightbox.",
    safeState = On, sellByDate = endOfQ4
  )

  val IdentityProfileNavigationSwitch = Switch("Feature Switches", "id-profile-navigation",
    "If this switch is on you will see the link in the topbar taking you through to the users profile or sign in..",
    safeState = On, sellByDate = endOfQ4
  )

  val ExternalLinksCardsSwitch = Switch("Feature Switches", "external-links-cards",
    "If this switch is on, external links are turned into cards in body content on wide viewports.",
    safeState = Off,

    // WARNING - this has had one extension, no more.
    // if we cannot make a decision next time it goes
    sellByDate = new DateMidnight(2014, 2, 28)
  )

  val LiveSummarySwitch = Switch("Feature Switches", "live-summary",
    "If this is switched on the live events will show a summary at the beginning of the page on mobile next to the article on wider devices.",
    safeState = Off, sellByDate = new DateMidnight(2014, 2, 28)
  )

  val ArticleKeywordsSwitch = Switch("Feature Switches", "article-keywords",
    "If this is switched on then keywords will be shown at the end of articles.",
    safeState = On, sellByDate = endOfQ4
  )

  val ClientSideErrorSwitch = Switch("Feature Switches", "client-side-errors",
    "If this is switch on the the browser will log JavaScript errors to the server (via a beacon)",
    safeState = Off, sellByDate = endOfQ4
  )

  val FacebookAutoSigninSwitch = Switch("Feature Switches", "facebook-autosignin",
    "If this switch is on then users who have previously authorized the guardian app in facebook and who have not recently signed out are automatically signed in.",
    safeState = Off, sellByDate = new DateMidnight(2014, 2, 15)
  )

  val IdentityFormstackSwitch = Switch("Feature Switches", "id-formstack",
    "If this switch is on, formstack forms will be available",
    safeState = Off, sellByDate = never
  )

  val RightHandMostPopularSwitch = Switch("Feature Switches", "right-hand-most-popular",
    "If this switch is on, a component with most popular content from around the Guardian is displayed in the article right hand column at desktop breakpoints.",
    safeState = On, sellByDate = endOfQ4
  )

  val IdentityEthicalAwardsSwitch = Switch("Feature Switches", "id-ethical-awards",
    "If this switch is on, Ethical awards forms will be available",
    safeState = Off, sellByDate = endOfQ4)

  val IdentityFilmAwardsSwitch = Switch("Feature Switches", "id-film-awards",
    "If this switch is on, Film awards forms will be available",
    safeState = Off, sellByDate = endOfQ4)

  val NetworkFrontOptIn = Switch("Feature Switches", "network-front-opt-in",
    "If this is switched on then an opt-in message will be displayed to users coming from the R2 network front",
    safeState = Off, sellByDate = new DateMidnight(2014, 4, 30)
  )

  // A/B Test Switches

  val ABAa = Switch("A/B Tests", "ab-abcd",
    "If this is switched on an AA test runs to prove the assignment of users in to segments is working reliably.",
    safeState = Off, sellByDate = endOfQ4
  )

  val ABGravityRecommendations = Switch("A/B Tests", "ab-gravity-recommendations",
    "Enables gravity beacon code on the site",
    safeState = Off, sellByDate = new DateMidnight(2014, 2, 24)
  )

  val TagLinking = Switch("Feature Switches", "tag-linking",
    "If this is switched on articles that have no in body links will auto link to their tags where possible",
    safeState = Off, sellByDate = endOfQ4 
  )

  // Sport Switch

  val LiveCricketSwitch = Switch("Live Cricket", "live-cricket",
    "If this is switched on the live cricket blocks are added to cricket articles, cricket tag and sport front.",
    safeState = Off, sellByDate = endOfQ4
  )

  // Dummy Switches

  val IntegrationTestSwitch = Switch("Unwired Test Switch", "integration-test-switch",
    "Switch that is only used while running tests. You never need to change this switch.",
    safeState = Off, sellByDate = never
  )

  val NeverExpiredSwitch = Switch("Unwired Test Switch", "never-expired-switch",
    "Switch that is only used while running tests. You never need to change this switch.",
    safeState = On, sellByDate = never
  )
  
  val AlwaysExpiredSwitch = Switch("Unwired Test Switch", "always-expired",
    "Switch that is only used while running tests. You never need to change this switch.",
    safeState = On, new DateMidnight().minusDays(1)
  )

  // Facia 
  
  val NetworkFrontUkAlpha = Switch("Facia", "network-front-uk-alpha",
    "If this is switched on then the uk alpha network fronts will be served if a GU_UK_ALPHA cookie has been dropped",
    safeState = Off, sellByDate = new DateMidnight(2014, 2, 7)
  )

  val NetworkFrontUsAlpha = Switch("Facia", "network-front-us-alpha",
    "If this is switched on then the us alpha network fronts will be served if a GU_US_ALPHA cookie has been dropped",
    safeState = Off, sellByDate = new DateMidnight(2014, 2, 7)
  )

  val NetworkFrontAuAlpha = Switch("Facia", "network-front-au-alpha",
    "If this is switched on then the au alpha network fronts will be served if a GU_AU_ALPHA cookie has been dropped",
    safeState = Off, sellByDate = new DateMidnight(2014, 2, 7)
  )

  // Facia Tool

  val ToolDisable = Switch("Facia Tool", "facia-tool-disable",
    "If this is switched on then the fronts tool is disabled",
    safeState = Off, sellByDate = never
  )

  val ToolSparklines = Switch("Facia Tool", "facia-tool-sparklines",
    "If this is switched on then the fronts tool renders images from sparklines.ophan.co.uk",
    safeState = Off, sellByDate = never
  )

  // Image Switch

  val ServeWebPImagesSwitch = Switch("Image Server", "serve-webp-images",
    "If this is switched on the Image server will use the webp format when requested.",
    safeState = On, sellByDate = new DateMidnight(2014, 2, 15)
  )

  val ImageServerSwitch = Switch("Image Server", "image-server",
    "If this switch is on images will be served off i.guim.co.uk (dynamic image host).",
    safeState = On, sellByDate = never // this is a performance related switch, not a feature switch
  )

  val ThirdPartyImageServiceSwitch = Switch("Image Server", "image-service",
    "If this switch is on images will be served off ak.i.guim.co.uk (dynamic image host). Part of the CDN test. Relies on ImageServerSwitch also being on",
    safeState = Off, sellByDate = new DateMidnight(2014, 2, 7))

  // TODO - once again I can only apologise for the proliferation of image server switches
  // while I wait for the planets to align
  val NewImageServerSwitch = Switch("Image Server", "new-image-server",
    "If this switch is on images will be served off i.guim.co.uk using the new image server. Relies on ImageServerSwitch also being on",
    safeState = On, sellByDate = new DateMidnight(2014, 2, 28))


  // Facia Tool Switches

  val ContentApiPutSwitch = Switch("Facia Tool", "facia-tool-contentapi-put",
    "If this switch is on facia tool will PUT all collection changes to content api",
    safeState = Off, sellByDate = never
  )


  val all: List[Switch] = List(
    AutoRefreshSwitch,
    DoubleCacheTimesSwitch,
    RelatedContentSwitch,
    AdvertSwitch,
    VideoAdvertSwitch,
    AudienceScienceSwitch,
    DiscussionSwitch,
    IdentityEmailVerificationSwitch,
    OpenCtaSwitch,
    FontSwitch,
    SocialSwitch,
    SearchSwitch,
    ReleaseMessageSwitch,
    IntegrationTestSwitch,
    ClientSideErrorSwitch,
    LocalNavSwitch,
    LightboxGalleriesSwitch,
    IdentityProfileNavigationSwitch,
    ExternalLinksCardsSwitch,
    LiveSummarySwitch,
    LiveCricketSwitch,
    LiveStatsSwitch,
    LiveAbTestStatsSwitch,
    UserzoomSwitch,
    CssFromStorageSwitch,
    ElasticSearchSwitch,
    ServeWebPImagesSwitch,
    ArticleKeywordsSwitch,
    EditionRedirectLoggingSwitch,
    FacebookAutoSigninSwitch,
    IdentityFormstackSwitch,
    RightHandMostPopularSwitch,
    IdentityEthicalAwardsSwitch,
    IdentityFilmAwardsSwitch,
    ABAa,
    ABGravityRecommendations,
    NetworkFrontUkAlpha,
    NetworkFrontUsAlpha,
    NetworkFrontAuAlpha,
    ToolDisable,
    ToolSparklines,
    TagLinking,
    SponsoredContentSwitch,
    OphanMultiEventSwitch,
    ContentApiPutSwitch,
    AmaaSwitch,
    ImrWorldwideSwitch,
    DiagnosticsRequestLogging,
    DiagnosticsJavascriptErrorLogging,
    OmnitureVerificationSwitch,
    TravelOffersFeedSwitch,
    JobFeedSwitch,
    MasterclassFeedSwitch,
    SoulmatesFeedSwitch,
    MoneysupermarketFeedsSwitch,
    LCMortgageFeedSwitch,
    GuBookshopFeedsSwitch,
<<<<<<< HEAD

    ImageServerSwitch,
    ThirdPartyImageServiceSwitch,
    NewImageServerSwitch
=======
    ImageServiceSwitch,
    NetworkFrontOptIn
>>>>>>> 851d64a2
  )

  val grouped: List[(String, Seq[Switch])] = all.toList stableGroupBy { _.group }

  def byName(name: String): Option[Switch] = all.find(_.name.equals(name))
}

class SwitchBoardPlugin(app: Application) extends SwitchBoardAgent(Configuration)
class SwitchBoardAgent(config: GuardianConfiguration) extends Plugin with ExecutionContexts with Logging {

  def refresh() {
    log.info("Refreshing switches")
    WS.url(config.switches.configurationUrl).get() foreach { response =>
      response.status match {
        case 200 =>
          val nextState = Properties(response.body)

          for (switch <- Switches.all) {
            nextState.get(switch.name) foreach {
              case "on" => switch.switchOn()
              case "off" => switch.switchOff()
              case other => log.warn(s"Badly configured switch ${switch.name} -> $other")
            }
          }

        case _ => log.warn(s"Could not load switch config ${response.status} ${response.statusText}")
      }
    }
  }

  override def onStart() {
    Jobs.deschedule("SwitchBoardRefreshJob")
    Jobs.schedule("SwitchBoardRefreshJob", "0 * * * * ?") {
      refresh()
    }

    refresh()
  }

  override def onStop() {
    Jobs.deschedule("SwitchBoardRefreshJob")
  }
}<|MERGE_RESOLUTION|>--- conflicted
+++ resolved
@@ -443,15 +443,11 @@
     MoneysupermarketFeedsSwitch,
     LCMortgageFeedSwitch,
     GuBookshopFeedsSwitch,
-<<<<<<< HEAD
+    NetworkFrontOptIn,
 
     ImageServerSwitch,
     ThirdPartyImageServiceSwitch,
     NewImageServerSwitch
-=======
-    ImageServiceSwitch,
-    NetworkFrontOptIn
->>>>>>> 851d64a2
   )
 
   val grouped: List[(String, Seq[Switch])] = all.toList stableGroupBy { _.group }
