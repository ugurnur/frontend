--- conflicted
+++ resolved
@@ -106,13 +106,9 @@
     FontSwitch, AutoRefreshSwitch, AudienceScienceSwitch, DoubleCacheTimesSwitch,
     RelatedContentSwitch, OmnitureVerificationSwitch, NetworkFrontAppealSwitch,
     ExperimentStoryModule01Switch, StoryVersionBSwitch, StoryFrontTrails, SocialSwitch,
-<<<<<<< HEAD
-    SearchSwitch, QuantcastSwitch, HomescreenSwitch, OptimizelySwitch, AdvertSwitch, ABRelatedContent,
+    SearchSwitch, QuantcastSwitch, HomescreenSwitch, OptimizelySwitch, AdvertSwitch,
+    VideoAdvertSwitch, ImageServerSwitch, ABRelatedContentV2, CssLazyLoadSwitch,
     AustraliaFrontSwitch
-=======
-    SearchSwitch, QuantcastSwitch, HomescreenSwitch, OptimizelySwitch, AdvertSwitch,
-    VideoAdvertSwitch, ImageServerSwitch, ABRelatedContentV2, CssLazyLoadSwitch
->>>>>>> 7db72e11
   )
 }
 
