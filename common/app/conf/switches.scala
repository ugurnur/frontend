package conf

import com.gu.management.{ DefaultSwitch, Switchable }
import common._
import implicits.Collections
import play.api.Plugin
import play.api.libs.ws.WS


sealed trait SwitchState
case object On extends SwitchState
case object Off extends SwitchState

case class Switch(group: String, name: String, description: String, safeState: SwitchState) extends Switchable {
  val delegate = DefaultSwitch(name, description, initiallyOn = safeState == On)

  def isSwitchedOn: Boolean = delegate.isSwitchedOn
  def switchOn() { delegate.switchOn() }
  def switchOff() { delegate.switchOff() }
}

object Switches extends Collections {

  // Switch names can be letters numbers and hyphens only


  // Load Switches

  val AutoRefreshSwitch = Switch("Performance Switches", "auto-refresh",
    "Enables auto refresh in pages such as live blogs and live scores. Turn off to help handle exceptional load.",
    safeState = Off)

  val DoubleCacheTimesSwitch = Switch("Performance Switches", "double-cache-times",
    "Doubles the cache time of every endpoint. Turn on to help handle exceptional load.",
    safeState = On)

  val RelatedContentSwitch = Switch("Performance Switches", "related-content",
    "If this switch is turned on then related content will show. Turn off to help handle exceptional load.",
    safeState = Off)

  val ImageServerSwitch = Switch("Performance Switches", "image-server",
    "If this switch is on images will be served off i.guim.co.uk (dynamic image host).",
    safeState = Off)

  val CssFromStorageSwitch = Switch("Performance Switches", "css-from-storage",
    "If this switch is on CSS will be cached in users localStorage and read from there on subsequent requests.",
    safeState = Off)

  // Advertising Switches

  val AdvertSwitch = Switch("Advertising", "adverts",
    "If this switch is on then OAS adverts will be loaded with JavaScript.",
    safeState = On)

  val VideoAdvertSwitch = Switch("Advertising", "video-adverts",
    "If this switch is on then OAS video adverts will be loaded with JavaScript.",
    safeState = Off)

  val iPhoneAppSwitch = Switch("Advertising", "iphone-app",
    "If this switch is on then the iPhone app upsell will be enabled.",
    safeState = Off)


  // Analytics Switches

  val AudienceScienceSwitch = Switch("Analytics", "audience-science",
    "If this switch is on the Audience Science will be enabled.",
    safeState = Off)

  val QuantcastSwitch = Switch("Analytics", "quantcast",
    "Enable the Quantcast audience segment tracking.",
    safeState = Off)

  val OmnitureDomReadySwitch = Switch("Analytics", "omniture-dom-ready",
    "Initialise Omniture on dom-ready, rather than on page-load.",
    safeState = Off)

  val AdSlotImpressionStatsSwitch = Switch("Analytics", "adslot-impression-stats",
    "Track when adslots (and possible ad slots) are scrolled into view.",
    safeState = Off)


  // Discussion Switches

  val DiscussionSwitch = Switch("Discussion", "discussion",
    "If this switch is on, comments are displayed on articles.",
    safeState = Off)

  val ShortDiscussionSwitch = Switch("Discussion", "short-discussion",
    "If this switch is on, only 10 top level comments are requested from discussion api.",
    safeState = Off)


  // Swipe Switches

  val SwipeNav = Switch("Swipe Navigation", "swipe-nav",
    "If this switch is on then swipe navigation is enabled.",
    safeState = Off)

  val SwipeNavOnClick = Switch("Swipe Navigation", "swipe-nav-on-click",
    "If this switch is also on then swipe navigation on clicks is enabled.",
    safeState = Off)


  // Feature Switches
  
  val ReleaseMessageSwitch = Switch("Feature Switches", "release-message",
    "If this is switched on users will be messaged that they are inside the alpha/beta/whatever release",
    safeState = Off)


  val FontSwitch = Switch("Feature Switches", "web-fonts",
    "If this is switched on then the custom Guardian web font will load.",
    safeState = Off)

  val NetworkFrontAppealSwitch = Switch("Feature Switches", "network-front-appeal",
    "Switch to show the appeal trailblock on the network front.",
    safeState = Off)

  val WitnessVideoSwitch = Switch("Feature Switches", "witness-video",
    "Switch this switch off to disable witness video embeds.",
    safeState = Off)

  val SocialSwitch = Switch("Feature Switches", "social-icons",
    "Enable the social media share icons (Facebook, Twitter etc.)",
    safeState = Off)

  val SearchSwitch = Switch("Feature Switches", "google-search",
    "If this switch is turned on then Google search is added to the sections nav.",
    safeState = Off)

  val AustraliaFrontSwitch = Switch("Feature Switches", "australia-front",
    "If this switch is on the australia front will be available. Otherwise it will 404.",
    safeState = Off)

  val LocalNavSwitch = Switch("Feature Switches", "local-nav",
    "If this switch is on, a secondary local nav is shown.",
    safeState = Off)

  val LightboxGalleriesSwitch = Switch("Feature Switches", "lightbox-galleries",
    "If this switch is on, gallery trails are opened in a lightbox.",
    safeState = Off)

  val IdentityProfileNavigationSwitch = Switch("Feature Switches", "id-profile-navigation",
    "If this switch is on you will see the link in the topbar taking you through to the users profile or sign in..",
    safeState = Off)

  val ExternalLinksCardsSwitch = Switch("Feature Switches", "external-links-cards",
    "If this switch is on, external links are turned into cards in body content on wide viewports.",
    safeState = Off)

  val LiveSummarySwitch = Switch("Feature Switches", "live-summary",
    "If this is switched on the live events will show a summary at the beginning of the page on mobile next to the article on wider devices.",
    safeState = Off)

  // A/B Test Switches

  val FontDelaySwitch = Switch("A/B Tests", "web-fonts-delay",
    "If this is switched on an AB test runs to measure the impact of not showing fallback fonts while fonts download.",
    safeState = Off)

  val ABParagraphSpacingSwitch = Switch("A/B Tests", "ab-paragraph-spacing",
    "If this is switched on an AB test runs to measure the impact of macro typography tweaks on readability.",
    safeState = Off)

  val ABInlineLinkCardSwitch = Switch("A/B Tests", "ab-inline-link-card",
    "If this is switched on an AB test runs to measure the impact of cardifying inline links on number of linked stories read.",
    safeState = Off)

  val ABAa = Switch("A/B Tests", "ab-aa",
    "If this is switched on an AA test runs to prove the assignment of users in to segments is working reliably.",
    safeState = Off)

  val ABGalleryStyle = Switch("A/B Tests", "ab-gallery-style",
    "If this is switched on an AB test runs to trial the new gallery style vs the current design ",
    safeState = Off)

  val ABGalleryCta = Switch("A/B Tests", "ab-gallery-cta",
    "If this is switched on an AB test runs to test different styles of CTAs to launch a gallery",
    safeState = Off)

  val ABSwipeCtas = Switch("A/B Tests", "ab-swipe-ctas",
    "If this is switched on an AB test runs to trial the new swipe call to actions ",
    safeState = Off)

  val ABExpandableMostPopular = Switch("A/B Tests", "ab-expandable-most-popular",
    "If this is switched on an AB test runs to trial the impact of having expandable content in most popular trails",
    safeState = Off)

  val ABRightHandCard = Switch("A/B Tests", "ab-right-hand-card",
    "If this is switched on an AB test runs to trial the impact of having content cards in right hand column",
    safeState = Off)

  val ABLiveBlogShowMore = Switch("A/B Tests", "ab-live-blog-show-more",
    "If this is switched on an AB test runs to trial the impact of only displaying 10 live blog blocks with a show more cta",
    safeState = Off)

  val ABMostPopularFromFacebook = Switch("A/B Tests", "ab-most-popular-from-facebook",
    "If this is switched on an AB test runs to trial presenting visitors from Facebook with Most Popular from Facebook",
    safeState = Off)


  // Sport Switch

  val LiveCricketSwitch = Switch("Live Cricket", "live-cricket",
    "If this is switched on the live cricket blocks are added to cricket articles, cricket tag and sport front.",
    safeState = Off)

  // Dummy Switch

  val IntegrationTestSwitch = Switch("Unwired Test Switch", "integration-test-switch",
    "Switch that is only used while running tests. You never need to change this switch.",
    safeState = Off)

  val FaciaSwitch = Switch("Facia", "facia",
    "Switch to redirect to facia if request has X-Gu-Facia=true",
    safeState = Off
  )

  val FaciaLoadTestSwitch = Switch("Facia", "facia-load-test",
    "Switch to make an xhr request from all fronts to Facia, just to load-test it",
    safeState = Off
  )

  val all: List[Switch] = List(
    AutoRefreshSwitch,
    DoubleCacheTimesSwitch,
    RelatedContentSwitch,
    AdvertSwitch,
    VideoAdvertSwitch,
    AudienceScienceSwitch,
    QuantcastSwitch,
    OmnitureDomReadySwitch,
    DiscussionSwitch,
    ShortDiscussionSwitch,
    SwipeNav,
    SwipeNavOnClick,
    FontSwitch,
    NetworkFrontAppealSwitch,
    WitnessVideoSwitch,
    SocialSwitch,
    SearchSwitch,
    ImageServerSwitch,
    ReleaseMessageSwitch,
    AustraliaFrontSwitch,
    FontDelaySwitch,
    ABParagraphSpacingSwitch,
    ABInlineLinkCardSwitch,
    IntegrationTestSwitch,
    iPhoneAppSwitch,
    LocalNavSwitch,
    ABAa,
    LightboxGalleriesSwitch,
    IdentityProfileNavigationSwitch,
    ExternalLinksCardsSwitch,
    LiveSummarySwitch,
    LiveCricketSwitch,
    FaciaSwitch,
    FaciaLoadTestSwitch,
    AdSlotImpressionStatsSwitch,
    ABGalleryStyle,
    ABGalleryCta,
    ABSwipeCtas,
    ABExpandableMostPopular,
    ABRightHandCard,
    ABLiveBlogShowMore,
<<<<<<< HEAD
    ABMostPopularFromFacebook
=======
    CssFromStorageSwitch
>>>>>>> 69272982
  )

  val grouped: List[(String, Seq[Switch])] = all.toList stableGroupBy { _.group }
}


class SwitchBoardAgent(config: GuardianConfiguration) extends Plugin with ExecutionContexts with Logging {

  def refresh() {
    log.info("Refreshing switches")
    WS.url(config.switches.configurationUrl).get() foreach { response =>
      response.status match {
        case 200 =>
          val nextState = Properties(response.body)

          for (switch <- Switches.all) {
            nextState.get(switch.name) foreach {
              case "on" => switch.switchOn()
              case "off" => switch.switchOff()
              case other => log.warn(s"Badly configured switch ${switch.name} -> $other")
            }
          }

        case _ => log.warn(s"Could not load switch config ${response.status} ${response.statusText}")
      }
    }
  }

  override def onStart() {
    Jobs.deschedule("SwitchBoardRefreshJob")
    Jobs.schedule("SwitchBoardRefreshJob", "0 * * * * ?", CommonApplicationMetrics.SwitchBoardLoadTimingMetric) {
      refresh()
    }
  }

  override def onStop() {
    Jobs.deschedule("SwitchBoardRefreshJob")
  }
}<|MERGE_RESOLUTION|>--- conflicted
+++ resolved
@@ -264,11 +264,8 @@
     ABExpandableMostPopular,
     ABRightHandCard,
     ABLiveBlogShowMore,
-<<<<<<< HEAD
+    CssFromStorageSwitch,
     ABMostPopularFromFacebook
-=======
-    CssFromStorageSwitch
->>>>>>> 69272982
   )
 
   val grouped: List[(String, Seq[Switch])] = all.toList stableGroupBy { _.group }
