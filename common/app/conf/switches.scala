package conf

import common._
import conf.Configuration.environment
import org.joda.time
import org.joda.time._
import play.api.Play.current
import play.api.libs.ws.WS
import play.api.{Application, Plugin}

sealed trait SwitchState
case object On extends SwitchState
case object Off extends SwitchState

trait SwitchTrait extends Switchable with Initializable[SwitchTrait] {
  val group: String
  val name: String
  val description: String
  val safeState: SwitchState
  val sellByDate: LocalDate

  val delegate = DefaultSwitch(name, description, initiallyOn = safeState == On)

  def isSwitchedOn: Boolean = delegate.isSwitchedOn && new LocalDate().isBefore(sellByDate)

  def switchOn() {
    if (isSwitchedOff) {
      delegate.switchOn()
    }
    initialized(this)
  }
  def switchOff() {
    if (isSwitchedOn) {
      delegate.switchOff()
    }
    initialized(this)
  }

  def daysToExpiry = Days.daysBetween(new DateTime(), sellByDate.toDateTimeAtStartOfDay).getDays

  def expiresSoon = daysToExpiry < 7

  def hasExpired = daysToExpiry == 0

  Switch.switches.send(this :: _)
}

case class Switch(group: String,
                  name: String,
                  description: String,
                  safeState: SwitchState,
                  sellByDate: LocalDate
                   ) extends SwitchTrait

case class TimerSwitch(group: String,
                       name: String,
                       description: String,
                       safeState: SwitchState,
                       sellByDate: LocalDate,
                       activePeriods: Seq[Interval]
                        ) extends SwitchTrait with Logging {

  def isSwitchedOnAndActive: Boolean = {
    val active = activePeriods.exists(_.containsNow())
    isSwitchedOn && (environment.isNonProd || active)
  }
}

object Switch {
  val switches = AkkaAgent[List[SwitchTrait]](Nil)
  def allSwitches: Seq[SwitchTrait] = switches.get()
}

object Switches {

  // Switch names can be letters numbers and hyphens only

  lazy val never = new LocalDate(2100, 1, 1)

  // Performance
  val LazyLoadContainersSwitch = Switch("Performance", "lazy-load-containers",
    "If this switch is on, containers past the 8th will be lazily loaded on mobile and tablet",
    safeState = Off,
    sellByDate = never
  )

  val TagPageSizeSwitch = Switch("Performance", "tag-page-size",
    "If this switch is on then we will request more items for larger tag pages",
    safeState = Off,
    sellByDate = never
  )

  val CircuitBreakerSwitch = Switch("Performance", "circuit-breaker",
    "If this switch is switched on then the Content API circuit breaker will be operational",
    safeState = Off,
    sellByDate = never
  )

  val MemcachedSwitch = Switch("Performance", "memcached-action",
    "If this switch is switched on then the MemcacheAction will be operational",
    safeState = On,
    sellByDate = never
  )

  val MemcachedFallbackSwitch = Switch("Performance", "memcached-fallback",
    "If this switch is switched on then the MemcachedFallback will be operational",
    safeState = Off,
    sellByDate = never
  )

  val IncludeBuildNumberInMemcachedKey = Switch("Performance", "memcached-build-number",
    "If this switch is switched on then the MemcacheFilter will include the build number in the cache key",
    safeState = Off,
    sellByDate = never
  )

  val EnableOauthOnPreview = Switch("Performance", "enable-oauth-on-preview",
    "If this switch is switched on then the preview server requires login",
    safeState = On,
    sellByDate = new LocalDate(2015, 4, 30)
  )

  val PreviewAuthByCookie = Switch("Performance", "preview-auth-by-cookie",
    "If this switch is switched on then preview auth will be lengthened by a cookie",
    safeState = Off,
    sellByDate = new LocalDate(2015, 4, 30)
  )

  val AutoRefreshSwitch = Switch("Performance", "auto-refresh",
    "Enables auto refresh in pages such as live blogs and live scores. Turn off to help handle exceptional load.",
    safeState = Off, sellByDate = never
  )

  val DoubleCacheTimesSwitch = Switch("Performance", "double-cache-times",
    "Doubles the cache time of every endpoint. Turn on to help handle exceptional load.",
    safeState = On, sellByDate = never
  )

  val RelatedContentSwitch = Switch("Performance", "related-content",
    "If this switch is turned on then related content will show. Turn off to help handle exceptional load.",
    safeState = On, sellByDate = never
  )

  val RichLinkSwitch = Switch("Performance", "rich-links",
    "If this switch is turned off then rich links will not be shown. Turn off to help handle exceptional load.",
     safeState = On, sellByDate = never
  )

  val InlineCriticalCss = Switch("Performance", "inline-critical-css",
    "If this switch is on critical CSS will be inlined into the head of the document.",
    safeState = On, sellByDate = never
  )

  val AsyncCss = Switch("Performance", "async-css",
    "If this switch is on CSS will be loaded with media set to 'only x' and updated to 'all' when the stylesheet has loaded using javascript. Disabling it will use standard link elements.",
    safeState = On, sellByDate = never
  )

  val ShowAllArticleEmbedsSwitch = Switch("Performance", "show-all-embeds",
    "If switched on then all embeds will be shown inside article bodies",
    safeState = On, sellByDate = never
  )

  val ExternalVideoEmbeds = Switch("Performance", "external-video-embeds",
    "If switched on then we will accept and display external video views",
    safeState = Off, sellByDate = never
  )

  val DiscussionSwitch = Switch("Performance", "discussion",
    "If this switch is on, comments are displayed on articles. Turn this off if the Discussion API is blowing up.",
    safeState = On, sellByDate = never
  )

  val DiscussionPageSizeSwitch = Switch("Performance", "discussion-page-size",
    "If this is switched on then users will have the option to change their discussion page size",
    safeState = Off, sellByDate = never
  )

  val OpenCtaSwitch = Switch("Performance", "open-cta",
    "If this switch is on, will see a CTA to comments on the right hand side. Turn this off if the Open API is blowing up.",
    safeState = Off, sellByDate = never
  )

  val ImageServerSwitch = Switch("Performance", "image-server",
    "If this switch is on images will be served off i.guim.co.uk (dynamic image host).",
    safeState = On, sellByDate = never
  )

  val PngResizingSwitch = Switch("Performance", "png-resizing",
    "If this switch is on png images will be resized via the png-resizing server",
    safeState = Off, sellByDate = never
  )

  // Commercial
  val DfpCachingSwitch = Switch("Commercial", "dfp-caching",
    "Have Admin will poll DFP to precache adserving data.",
    safeState = On, sellByDate = never
  )

  val CommercialSwitch = Switch("Commercial", "commercial",
    "Kill switch for all commercial JS.",
    safeState = On, sellByDate = never
  )

  val StandardAdvertsSwitch = Switch("Commercial", "standard-adverts",
    "Display 'standard' adverts, e.g. top banner ads, inline ads, MPUs, etc.",
    safeState = On, sellByDate = never
  )

  val CommercialComponentsSwitch = Switch("Commercial", "commercial-components",
    "Display commercial components, e.g. jobs, soulmates.",
    safeState = On, sellByDate = never
  )

  val VideoAdvertsSwitch = Switch("Commercial", "video-adverts",
    "Show adverts on videos.",
    safeState = On, sellByDate = never
  )

  val VpaidAdvertsSwitch = Switch("Commercial", "vpaid-adverts",
    "Turns on support for vpaid-format adverts on videos.",
    safeState = Off, sellByDate = never
  )

  val SponsoredSwitch = Switch("Commercial", "sponsored",
    "Show sponsored badges, logos, etc.",
    safeState = On, sellByDate = never
  )

  val LiveBlogContributorImagesSwitch = Switch("Feature", "liveblog-contributor-image",
    "Show contributor byline images in live blog blocks",
    safeState = Off,
    sellByDate = new LocalDate(2015, 5, 28)
  )

  val ElectionLiveBadgeSwitch = Switch("Feature", "election-2015-badging",
    "Display Election Live 2015 Badge",
    safeState = On,
    sellByDate = new LocalDate(2015, 5, 28)
  )

  val LiveblogAdvertsSwitch = Switch("Commercial", "liveblog-adverts",
    "Show inline adverts on liveblogs",
    safeState = Off, sellByDate = never
  )

  val AmaaSwitch = Switch("Commercial", "amaa",
    "AMAA tracking",
    safeState = Off, sellByDate = never)

  val AudienceScienceSwitch = Switch("Commercial", "audience-science",
    "If this switch is on, Audience Science segments will be used to target ads.",
    safeState = Off, sellByDate = never
  )

  val AudienceScienceGatewaySwitch = Switch("Commercial", "audience-science-gateway",
    "If this switch is on, Audience Science Gateway segments will be used to target ads.",
    safeState = Off, sellByDate = never
  )

  val CriteoSwitch = Switch("Commercial", "criteo",
    "If this switch is on, Criteo segments will be used to target ads.",
    safeState = Off, sellByDate = never
  )

  val EffectiveMeasureSwitch = Switch("Commercial", "effective-measure",
    "Enable the Effective Measure audience segment tracking.",
    safeState = Off, sellByDate = never)

  val ImrWorldwideSwitch = Switch("Commercial", "imr-worldwide",
    "Enable the IMR Worldwide audience segment tracking.",
    safeState = Off, sellByDate = never)

  val KruxSwitch = Switch("Commercial", "krux",
    "Enable Krux Control Tag",
    safeState = Off, sellByDate = never)

  val RemarketingSwitch = Switch("Commercial", "remarketing",
    "Enable Remarketing tracking",
    safeState = Off, sellByDate = never)

  val TravelOffersFeedSwitch = Switch("Commercial", "gu-travel-offers",
    "If this switch is on, commercial components will be fed by travel offer feed.",
    safeState = Off, sellByDate = never)

  val JobFeedSwitch = Switch("Commercial", "gu-jobs",
    "If this switch is on, commercial components will be fed by job feed.",
    safeState = Off, sellByDate = never)

  val MasterclassFeedSwitch = Switch("Commercial", "gu-masterclasses",
    "If this switch is on, commercial components will be fed by masterclass feed.",
    safeState = Off, sellByDate = never)

  val SoulmatesFeedSwitch = Switch("Commercial", "gu-soulmates",
    "If this switch is on, commercial components will be fed by soulmates feed.",
    safeState = Off, sellByDate = never)

  val MoneysupermarketFeedsSwitch = Switch("Commercial", "moneysupermarket",
    "If this switch is on, commercial components will be fed by Moneysupermarket feeds.",
    safeState = Off, sellByDate = never)

  val LCMortgageFeedSwitch = Switch("Commercial", "lc-mortgages",
    "If this switch is on, commercial components will be fed by London & Country mortgage feed.",
    safeState = Off, sellByDate = never)

  val GuBookshopFeedsSwitch = Switch("Commercial", "gu-bookshop",
    "If this switch is on, commercial components will be fed by the Guardian Bookshop feed.",
    safeState = Off, sellByDate = never)

  val BookLookupSwitch = Switch("Commercial", "book-lookup",
    "If this switch is on, book data will be looked up using a third-party service.",
    safeState = Off, sellByDate = never)

  val AppleAdUkNetworkFrontSwitch = Switch("Commercial", "apple-ads-on-uk-network-front",
    "If this switch is on, Apple ads will appear below nav on the UK network front.",
    safeState = Off, sellByDate = new LocalDate(2015, 5, 6))

  val AppleAdAuNetworkFrontSwitch = Switch("Commercial", "apple-ads-on-au-network-front",
    "If this switch is on, Apple ads will appear below nav on the AU network front.",
    safeState = Off, sellByDate = new LocalDate(2015, 5, 6))

  val AppleAdTechFrontSwitch = Switch("Commercial", "apple-ads-on-tech-front",
    "If this switch is on, Apple ads will appear below nav on the tech section front.",
    safeState = Off, sellByDate = new LocalDate(2015, 5, 6))


  // Monitoring

  val OphanSwitch = Switch("Monitoring", "ophan",
    "Enables the new Ophan tracking javascript",
    safeState = On, never
  )

  val DiagnosticsLogging = Switch("Monitoring", "enable-diagnostics-logging",
    "If this switch is on, then js error reports and requests sent to the Diagnostics servers will be logged.",
    safeState = On, never
  )

  val MetricsSwitch = Switch("Monitoring", "enable-metrics-non-prod",
    "If this switch is on, then metrics will be pushed to cloudwatch on DEV and CODE",
    safeState = Off, never
  )

  val ScrollDepthSwitch = Switch("Monitoring", "scroll-depth",
    "Enables tracking and measurement of scroll depth",
    safeState = Off, never
  )

  val CssLogging = Switch("Monitoring", "css-logging",
    "If this is on, then a subset of clients will post css selector information for diagnostics.",
    safeState = Off, never
  )

  val ThirdPartyEmbedTracking = Switch("Monitoring", "third-party-embed-tracking",
    "Enables tracking on our off-site third party embedded content. Such as: videos on embed.theguardian.com.",
    safeState = Off, never
  )

  val FeedbackLink = Switch("Monitoring", "tech-feedback",
    "decide by now if it's worth keeping the link in the footer soliciting clicks for technical problems",
    safeState = Off, new LocalDate(2015, 4, 24)
  )

  val SendExpiringSwitchesEmail = Switch("Monitoring", "expiring-switches-email",
    "Send an email when switches are expiring soon",
    safeState = Off, new LocalDate(2015, 5, 6)
  )


  // Features
  val ABTestHeadlines = Switch(
    "Feature",
    "a-b-test-headlines",
    "A/B test headlines",
    safeState = Off,
    sellByDate = new LocalDate(2015, 6, 1)
  )

  val InternationalEditionSwitch = Switch(
    "Feature",
    "international-edition",
    "International edition A/B test on",
    safeState = Off,
    sellByDate = new LocalDate(2015, 6, 1)
  )

  val FixturesAndResultsContainerSwitch = Switch(
    "Feature",
    "fixtures-and-results-container",
    "Fixtures and results container on football tag pages",
    safeState = On,
    sellByDate = never
  )

  val ImgixSwitch = Switch("Feature", "imgix",
    "If this switch is on, then images will be served via the third party image resizing service Imgix.com",
    safeState = Off, sellByDate = new LocalDate(2015, 4, 30)
  )

  val BecomeAMemberSwitch = Switch("Feature", "become-a-member",
    "If this switch is on the “Become a Member” button will be visible.",
    safeState = Off, sellByDate = new LocalDate(2015, 5, 15)
  )

  val Hmtl5MediaCompatibilityCheck = Switch("Feature", "html-5-media-compatibility-check",
    "If switched on then will will infer the video player tech priority based on the video source codec",
    safeState = On, sellByDate = never)

  val OutbrainSwitch = Switch("Feature", "outbrain",
    "Enable the Outbrain content recommendation widget.",
    safeState = Off, sellByDate = never)

  val ForeseeSwitch = Switch("Feature", "foresee",
    "Enable Foresee surveys for a sample of our audience",
    safeState = Off, sellByDate = never)

  val GeoMostPopular = Switch("Feature", "geo-most-popular",
    "If this is switched on users then 'most popular' will be upgraded to geo targeted",
    safeState = On, sellByDate = never
  )

  val FontSwitch = Switch("Feature", "web-fonts",
    "If this is switched on then the custom Guardian web font will load.",
    safeState = On, sellByDate = never
  )

  val SearchSwitch = Switch("Feature", "google-search",
    "If this switch is turned on then Google search is added to the sections nav.",
    safeState = On, sellByDate = never
  )

  val IdentityProfileNavigationSwitch = Switch("Feature", "id-profile-navigation",
    "If this switch is on you will see the link in the topbar taking you through to the users profile or sign in..",
    safeState = On, sellByDate = never
  )

  val IdentitySocialOAuthSwitch = Switch("Feature", "id-social-oauth",
    "If this switch is on then social sign-in attempts will be directed to Identity OAuth app, rather than the Webapp.",
    safeState = Off, sellByDate = never
  )

  val FacebookAutoSigninSwitch = Switch("Feature", "facebook-autosignin",
    "If this switch is on then users who have previously authorized the guardian app in facebook and who have not recently signed out are automatically signed in.",
    safeState = Off, sellByDate = never
  )

  val FacebookShareUseTrailPicFirstSwitch = Switch("Feature", "facebook-shareimage",
    "Facebook shares try to use article trail picture image first when switched ON, or largest available image when switched OFF.",
    safeState = On, sellByDate = never
  )

  val FacebookAppLinksSwitch = Switch("Feature", "facebook-applinks",
    "If this switch is on then shared links on the facebook mobile app will be opened in the native app instead of the mobile browser",
    safeState = Off, sellByDate = new LocalDate(2015, 4, 30)
  )

  val IdentityFormstackSwitch = Switch("Feature", "id-formstack",
    "If this switch is on, formstack forms will be available",
    safeState = Off, sellByDate = never
  )

  val IdentityAvatarUploadSwitch = Switch("Feature", "id-avatar-upload",
    "If this switch is on, users can upload avatars on their profile page",
    safeState = Off, sellByDate = never
  )

  val EnhanceTweetsSwitch = Switch("Feature", "enhance-tweets",
    "If this switch is turned on then embedded tweets will be enhanced using Twitter's widgets.",
    safeState = Off, sellByDate = never
  )

  val EnhancedMediaPlayerSwitch = Switch("Feature", "enhanced-media-player",
    "If this is switched on then videos are enhanced using our JavaScript player",
    safeState = On, sellByDate = never
  )

  val MediaPlayerSupportedBrowsers = Switch("Feature", "media-player-supported-browsers",
    "If this is switched on then a message will be displayed to UAs not supported by our media player",
    safeState = On, sellByDate = never
  )

  val BreakingNewsSwitch = Switch("Feature", "breaking-news",
    "If this is switched on then the breaking news feed is requested and articles are displayed",
    safeState = Off, sellByDate = never
  )

  val WeatherSwitch = Switch("Feature", "weather",
    "If this is switched on then the weather component is displayed",
    safeState = Off, sellByDate = never
  )

  val HistoryTags = Switch("Feature", "history-tags",
    "If this is switched on then personalised history tags are shown in the meganav",
    safeState = Off, sellByDate = never
  )

  val IdentityBlockSpamEmails = Switch("Feature", "id-block-spam-emails",
    "If switched on, any new registrations with emails from ae blacklisted domin will be blocked",
    safeState = On, sellByDate = never)

  val QuizScoresService = Switch("Feature", "quiz-scores-service",
    "If switched on, the diagnostics server will provide a service to store quiz results in memcached",
    safeState = Off, sellByDate = new LocalDate(2015, 5, 16))

  val IdentityLogRegistrationsFromTor = Switch("Feature", "id-log-tor-registrations",
    "If switched on, any user registrations from a known tor esit node will be logged",
    safeState = On, sellByDate = never)

  // A/B Tests
  val ABMtLzAds = Switch("A/B Tests", "ab-mt-lz-ads", "Lazy loading ads.",
    safeState = Off, sellByDate = new LocalDate(2015, 5, 15)
  )

  val ABIdentitySocialOAuth = Switch("A/B Tests", "ab-id-social-oauth",
    "Switch to direct users to OAuth social sign-in app.",
    safeState = Off, sellByDate = new LocalDate(2015, 4, 25)
  )

  val ABAcrossTheCountry = Switch("A/B Tests", "ab-across-the-country",
    "Tests container placement on the US front",
    safeState = Off, sellByDate = new LocalDate(2015, 4, 26)
  )

  val ABHighCommercialComponent = Switch("A/B Tests", "ab-high-commercial-component",
    "Switch for the High Commercial Component A/B test.",
    safeState = Off, sellByDate = never
  )

  val ABMtMaster = Switch("A/B Tests", "ab-mt-master",
    "Switch for the Sticky mpu test.",
    safeState = Off, sellByDate = new LocalDate(2015, 5, 11)
  )

  val ABMtTopBelowNav = Switch("A/B Tests", "ab-mt-top-below-nav",
    "Top above nav ad placed below nav.",
    safeState = Off, sellByDate = new LocalDate(2015, 5, 17)
  )

  val ABMtTopBelowFirstContainer = Switch("A/B Tests", "ab-mt-top-below-first-container",
    "Top above nav ad placed below first container.",
    safeState = Off, sellByDate = new LocalDate(2015, 5, 18)
  )

  val ABMtDepth = Switch("A/B Tests", "ab-mt-depth",
    "Top navigation and top ad slot are sticky with different variants of depth.",
    safeState = Off, sellByDate = new LocalDate(2015, 5, 6)
  )

  val ABMtStickyBtm = Switch("A/B Tests", "ab-mt-sticky-btm",
    "Top ad slot is sticky at the bottom of page.",
    safeState = Off, sellByDate = new LocalDate(2015, 5, 26)
  )

  val ABHeatmap = Switch("A/B Tests", "ab-heatmap",
    "Switch for the UK Network Front heatmap test.",
    safeState = Off, sellByDate = new LocalDate(2015, 5, 24)
  )

  val ABSaveForLaterSwitch = Switch("A/B Tests", "ab-save-for-later",
    "It this switch is turned on, user are able to save article. Turn off if the identity API barfs" ,
    safeState = Off, sellByDate = never
  )

  val ABLiveblogBlocksOnFronts = Switch("A/B Tests", "ab-liveblog-blocks-on-fronts",
    "Switch for the latest liveblog blocks on fronts A/B test.",
    safeState = Off, sellByDate = new LocalDate(2015, 4, 23)
  )

  val ABHeadlineSwitches = (1 to 10) map { n =>
    Switch(
      "A/B Tests",
      s"ab-headline$n",
      s"Switch for headline $n",
      safeState = On,
      sellByDate = new LocalDate(2015, 6, 10)
    )
  }

  val FootballFeedRecorderSwitch = Switch("Feature", "football-feed-recorder",
    "If switched on then football matchday feeds will be recorded every minute",
    safeState = Off, sellByDate = never)

  val CrosswordSvgThumbnailsSwitch = Switch("Feature", "crossword-svg-thumbnails",
    "If switched on, crossword thumbnails will be accurate SVGs",
    safeState = Off, sellByDate = never
  )

  val SudokuSwitch = Switch("Feature", "sudoku",
    "If switched on, sudokus will be available",
    safeState = Off, sellByDate = never
  )

  val CricketScoresSwitch = Switch("Feature", "cricket-scores",
    "If switched on, cricket score and scorecard link will be displayed",
    safeState = Off, sellByDate = never
  )

  val StocksWidgetSwitch = Switch("Feature", "stocks-widget",
    "If switched on, a stocks widget will be displayed on the business front",
    safeState = On, sellByDate = never
  )

  val DiscussionAllPageSizeSwitch = Switch("Feature", "discussion-all-page-size",
    "If this is switched on then users will have the option to load all comments",
    safeState = Off, sellByDate = never
  )

  val MissingVideoEndcodingsJobSwitch = Switch("Feature", "check-for-missing-video-encodings",
    "If this switch is switched on then the job will run which will check all video content for missing encodings",
     safeState = Off, sellByDate = never
  )

  val LazyLoadOnwards = Switch("Feature", "lazy-load-onwards",
    "If this is switched on then lazy load the most-popular container on content pages",
    safeState = Off, sellByDate = new LocalDate(2015, 5, 6)
  )

  // Facia

  val ToolDisable = Switch("Facia", "facia-tool-disable",
    "If this is switched on then the fronts tool is disabled",
    safeState = Off, sellByDate = never
  )

  val ToolSparklines = Switch("Facia", "facia-tool-sparklines",
    "If this is switched on then the fronts tool renders images from sparklines.ophan.co.uk",
    safeState = Off, sellByDate = never
  )

  val ContentApiPutSwitch = Switch("Facia", "facia-tool-contentapi-put",
    "If this switch is on facia tool will PUT all collection changes to content api",
    safeState = Off, sellByDate = never
  )

  val FaciaToolPressSwitch = Switch("Facia", "facia-tool-press-front",
    "If this switch is on facia tool will press fronts on each change",
    safeState = Off, sellByDate = never
  )

  val FaciaToolDraftContent = Switch("Facia", "facia-tool-draft-content",
    "If this switch is on facia tool will offer draft content to editors, and press draft fronts from draft content ",
    safeState = On, sellByDate = never
  )

  val FaciaToolCachedContentApiSwitch = Switch("Facia", "facia-tool-cached-capi-requests",
    "If this switch is on facia tool will cache responses from the content API and use them on failure",
    safeState = On, sellByDate = never
  )

  val FrontPressJobSwitch = Switch("Facia", "front-press-job-switch",
    "If this switch is on then the jobs to push and pull from SQS will run",
    safeState = Off, sellByDate = never
  )

  val IphoneConfidence = Switch("Performance", "iphone-confidence",
    "If this switch is on then some beacons will be dropped to gauge iPhone confidence",
    safeState = Off, sellByDate = new LocalDate(2015, 4, 30)
  )

  val FaciaDynamoArchive = Switch("Facia", "facia-tool-dynamo-archive",
    "If this switch is on, facia-tool will directly archive to DynamoDB. When this is about to expire, please check the DB size.",
    safeState = Off, sellByDate = new LocalDate(2015, 8, 31)
  )

<<<<<<< HEAD
  val FapiClientFormat = Switch("Facia", "facia-tool-fapi-client-format",
    "If this switch is on, facia-press will press in the new fapi-client format",
    safeState = Off, sellByDate = new LocalDate(2015, 8, 31)
  )
=======
  // Server-side A/B Tests

  val ServerSideTests = {
    // It's for the side effect. Blame agents.
    val tests = mvt.ActiveTests.tests

    Switch("Server-side A/B Tests", "server-side-tests",
      "Enables the server side testing system",
      safeState = Off, sellByDate = never)
  }
>>>>>>> 8e280112

  def all: Seq[SwitchTrait] = Switch.allSwitches

  def grouped: List[(String, Seq[SwitchTrait])] = {
    val sortedSwitches = all.groupBy(_.group).map { case (key, value) => (key, value.sortBy(_.name)) }
    sortedSwitches.toList.sortBy(_._1)
  }
}

class SwitchBoardPlugin(app: Application) extends SwitchBoardAgent(Configuration)
class SwitchBoardAgent(config: GuardianConfiguration) extends Plugin with ExecutionContexts with Logging {

  def refresh() {
    log.info("Refreshing switches")
    WS.url(config.switches.configurationUrl).get() foreach { response =>
      response.status match {
        case 200 =>
          val nextState = Properties(response.body)

          for (switch <- Switches.all) {
            nextState.get(switch.name) foreach {
              case "on" => switch.switchOn()
              case "off" => switch.switchOff()
              case other => log.warn(s"Badly configured switch ${switch.name} -> $other")
            }
          }

        case _ => log.warn(s"Could not load switch config ${response.status} ${response.statusText}")
      }
    }
  }

  override def onStart() {
    Jobs.deschedule("SwitchBoardRefreshJob")
    Jobs.schedule("SwitchBoardRefreshJob", "0 * * * * ?") {
      refresh()
    }

    AkkaAsync {
      refresh()
    }
  }

  override def onStop() {
    Jobs.deschedule("SwitchBoardRefreshJob")
  }
}<|MERGE_RESOLUTION|>--- conflicted
+++ resolved
@@ -662,14 +662,12 @@
     safeState = Off, sellByDate = new LocalDate(2015, 8, 31)
   )
 
-<<<<<<< HEAD
   val FapiClientFormat = Switch("Facia", "facia-tool-fapi-client-format",
     "If this switch is on, facia-press will press in the new fapi-client format",
     safeState = Off, sellByDate = new LocalDate(2015, 8, 31)
   )
-=======
+
   // Server-side A/B Tests
-
   val ServerSideTests = {
     // It's for the side effect. Blame agents.
     val tests = mvt.ActiveTests.tests
@@ -678,7 +676,6 @@
       "Enables the server side testing system",
       safeState = Off, sellByDate = never)
   }
->>>>>>> 8e280112
 
   def all: Seq[SwitchTrait] = Switch.allSwitches
 
