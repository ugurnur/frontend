package conf

import com.gu.management.{ DefaultSwitch, Switchable }
import common._
import implicits.Collections
import org.joda.time.{Days, DateTime, DateMidnight}
import play.api.libs.ws.WS
import play.api.{Application, Plugin}

sealed trait SwitchState
case object On extends SwitchState
case object Off extends SwitchState

case class Switch( group: String,
                   name: String,
                   description: String,
                   safeState: SwitchState,
                   sellByDate: DateMidnight
                 ) extends Switchable {

  val delegate = DefaultSwitch(name, description, initiallyOn = safeState == On)

  def isSwitchedOn: Boolean = delegate.isSwitchedOn && new DateMidnight().isBefore(sellByDate)

  def switchOn() {
    if (isSwitchedOff) {
      delegate.switchOn()
    }
  }
  def switchOff() {
    if (isSwitchedOn) {
      delegate.switchOff()
    }
  }

  def daysToExpiry = Days.daysBetween(new DateTime(), sellByDate).getDays

  def expiresSoon = daysToExpiry < 7
}

object Switches extends Collections {

  // Switch names can be letters numbers and hyphens only

  private lazy val never = new DateMidnight(2100, 1, 1)

  // this is 3 months - at the end of this a decision is expected
  // and one (or both) of the 2 needs to go.
  private lazy val profilingEvalDeadline = new DateMidnight(2014, 6, 4)


  // Load Switches

  val MemcachedSwitch = Switch("Performance Switches", "memcached",
    "If this switch is switched on then the MemcacheAction will be operational",
    safeState = Off,
    sellByDate = never
  )

  val IncludeBuildNumberInMemcachedKey = Switch("Performance Switches", "memcached-build-number",
    "If this switch is switched on then the MemcacheFilter will include the build number in the cache key",
    safeState = Off,
    sellByDate = never
  )

  val AutoRefreshSwitch = Switch("Performance Switches", "auto-refresh",
    "Enables auto refresh in pages such as live blogs and live scores. Turn off to help handle exceptional load.",
    safeState = Off, sellByDate = never
  )

  val GzipSwitch = Switch("Performance Switches", "gzip",
    "If switched on then http responses will be gzipped",
    safeState = Off, sellByDate = new DateMidnight(2014, 5, 31)
  )

  val DoubleCacheTimesSwitch = Switch("Performance Switches", "double-cache-times",
    "Doubles the cache time of every endpoint. Turn on to help handle exceptional load.",
    safeState = On, sellByDate = never
  )

  val RelatedContentSwitch = Switch("Performance Switches", "related-content",
    "If this switch is turned on then related content will show. Turn off to help handle exceptional load.",
    safeState = On, sellByDate = never
  )

  val CssFromStorageSwitch = Switch("Performance Switches", "css-from-storage",
    "If this switch is on CSS will be cached in users localStorage and read from there on subsequent requests.",
    safeState = Off, sellByDate = never
  )

  val ShowAllArticleEmbedsSwitch = Switch("Performance Switches", "show-all-embeds",
    "If switched on then all embeds will be shown inside article bodies",
    safeState = On, sellByDate = never
  )

  val DiscussionSwitch = Switch("Performance Switches", "discussion",
    "If this switch is on, comments are displayed on articles. Turn this off if the Discussion API is blowing up.",
    safeState = Off, sellByDate = never
  )

  val OpenCtaSwitch = Switch("Performance Switches", "open-cta",
    "If this switch is on, will see a CTA to comments on the right hand side. Turn this off if the Open API is blowing up.",
    safeState = Off, sellByDate = never
  )

  // Advertising Switches

  val StandardAdvertsSwitch = Switch("Advertising", "standard-adverts",
    "Display 'standard' adverts, e.g. top banner ads, inline ads, MPUs, etc.",
    safeState = On, sellByDate = never
  )

  val CommercialComponentsSwitch = Switch("Advertising", "commercial-components",
    "Display commercial components, e.g. jobs, soulmates.",
    safeState = On, sellByDate = never
  )

  val VideoAdvertsSwitch = Switch("Advertising", "video-adverts",
    "Show adverts on videos.",
    safeState = On, sellByDate = never
  )

  val SponsoredSwitch = Switch("Advertising", "sponsored",
    "Show sponsored badges, logos, etc.",
    safeState = On, sellByDate = never
  )

  // Ad Targeting
  /*
    These switches are to control length of request to DFP
    while there's a problem with the maximum length constraint
  */

  val AudienceScienceSwitch = Switch("Ad Targeting", "audience-science",
    "If this switch is on, Audience Science segments will be used to target ads.",
    safeState = Off, sellByDate = new DateMidnight(2014, 11, 1))

  val AudienceScienceGatewaySwitch = Switch("Ad Targeting", "audience-science-gateway",
    "If this switch is on, Audience Science Gateway segments will be used to target ads.",
    safeState = Off, sellByDate = new DateMidnight(2014, 11, 1))

  val CriteoSwitch = Switch("Ad Targeting", "criteo",
    "If this switch is on, Criteo segments will be used to target ads.",
    safeState = Off, sellByDate = new DateMidnight(2014, 11, 1))

<<<<<<< HEAD
=======
  val LifeAndStyleHackSwitch = Switch("Ad Targeting", "life-and-style",
    "If this switch is on, ads will work on Life and Style front while waiting for fix from Front Tools team.",
    safeState = On, sellByDate = new DateMidnight(2014, 5, 21))

>>>>>>> 1514c8a0
  // Commercial Tags

  val ImrWorldwideSwitch = Switch("Commercial Tags", "imr-worldwide",
    "Enable the IMR Worldwide audience segment tracking.",
    safeState = Off, sellByDate = profilingEvalDeadline)

  val EffectiveMeasureSwitch = Switch("Commercial Tags", "effective-measure",
    "Enable the Effective Measure audience segment tracking.",
    safeState = Off, sellByDate = profilingEvalDeadline)

  // We don't foresee this service being switched off
  val ForeseeSwitch = Switch("Performance Switches", "foresee",
    "Enable Foresee surveys for a sample of our audience",
    safeState = Off, sellByDate = never)

  val MediaMathSwitch = Switch("Commercial Tags", "media-math",
    "Enable Media Math audience segment tracking",
    safeState = Off, sellByDate = never)

  // Commercial Feeds

  val TravelOffersFeedSwitch = Switch("Performance Switches", "gu-travel-offers",
    "If this switch is on, commercial components will be fed by travel offer feed.",
    safeState = Off, sellByDate = never)

  val JobFeedSwitch = Switch("Performance Switches", "gu-jobs",
    "If this switch is on, commercial components will be fed by job feed.",
    safeState = Off, sellByDate = never)

  val MasterclassFeedSwitch = Switch("Performance Switches", "gu-masterclasses",
    "If this switch is on, commercial components will be fed by masterclass feed.",
    safeState = Off, sellByDate = never)

  val SoulmatesFeedSwitch = Switch("Performance Switches", "gu-soulmates",
    "If this switch is on, commercial components will be fed by soulmates feed.",
    safeState = Off, sellByDate = never)

  val MoneysupermarketFeedsSwitch = Switch("Performance Switches", "moneysupermarket",
    "If this switch is on, commercial components will be fed by Moneysupermarket feeds.",
    safeState = Off, sellByDate = never)

  val LCMortgageFeedSwitch = Switch("Performance Switches", "lc-mortgages",
    "If this switch is on, commercial components will be fed by London & Country mortgage feed.",
    safeState = Off, sellByDate = never)

  val GuBookshopFeedsSwitch = Switch("Performance Switches", "gu-bookshop",
    "If this switch is on, commercial components will be fed by the Guardian Bookshop feed.",
    safeState = Off, sellByDate = never)


  // Analytics Switches

  val OphanSwitch = Switch("Analytics", "ophan",
    "Enables the new Ophan tracking javascript",
    safeState = On, never
  )

  val DiagnosticsLogging = Switch("Diagnostics", "enable-diagnostics-logging",
    "If this switch is on, then js error reports and requests sent to the Diagnostics servers will be logged.",
    safeState = Off, never
  )

  val ScrollDepthSwitch = Switch("Analytics", "scroll-depth",
    "Enables tracking and measurement of scroll depth",
    safeState = Off, never
  )

  // Feature Switches

  val ReleaseMessageSwitch = Switch("Feature Switches", "release-message",
    "If this is switched on users will be messaged that they are inside the beta release",
    safeState = Off, sellByDate = new DateMidnight(2014, 6, 1)
  )

  val GeoMostPopular = Switch("Feature Switches", "geo-most-popular",
    "If this is switched on users then 'most popular' will be upgraded to geo targeted",
    safeState = On, sellByDate = never
  )

  val FontSwitch = Switch("Feature Switches", "web-fonts",
    "If this is switched on then the custom Guardian web font will load.",
    safeState = Off, sellByDate = never
  )

  val SearchSwitch = Switch("Feature Switches", "google-search",
    "If this switch is turned on then Google search is added to the sections nav.",
    safeState = Off, sellByDate = never
  )

  val IdentityProfileNavigationSwitch = Switch("Feature Switches", "id-profile-navigation",
    "If this switch is on you will see the link in the topbar taking you through to the users profile or sign in..",
    safeState = On, sellByDate = never
  )

  val ClientSideErrorSwitch = Switch("Feature Switches", "client-side-errors",
    "If this is switch on the the browser will log JavaScript errors to the server (via a beacon)",
    safeState = Off, sellByDate = never
  )

  val FacebookAutoSigninSwitch = Switch("Feature Switches", "facebook-autosignin",
    "If this switch is on then users who have previously authorized the guardian app in facebook and who have not recently signed out are automatically signed in.",
    safeState = Off, sellByDate = never
  )

  val IdentityFormstackSwitch = Switch("Feature Switches", "id-formstack",
    "If this switch is on, formstack forms will be available",
    safeState = Off, sellByDate = never
  )

  val IdentityAvatarUploadSwitch = Switch("Feature Switches", "id-avatar-upload",
    "If this switch is on, users can upload avatars on their profile page",
    safeState = Off, sellByDate = never
  )

  val IdentityEthicalAwardsSwitch = Switch("Feature Switches", "id-ethical-awards",
    "If this switch is on, Ethical awards forms will be available",
    safeState = Off, sellByDate = new DateMidnight(2014, 5, 16))

  val NetworkFrontOptIn = Switch("Feature Switches", "network-front-opt-in",
    "If this is switched on then an opt-in message will be displayed to users coming from the R2 network front",
    safeState = Off, sellByDate = new DateMidnight(2014, 5, 31)
  )

  val ArticleSlotsSwitch = Switch("Feature Switches", "article-slots",
    "If this switch is on, inline content slots (for stories, ads, etc) will be generated in article bodies",
    safeState = Off, sellByDate = new DateMidnight(2014, 5, 31)
  )

  val IndiaRegionSwitch = Switch("Feature Switches", "india-region",
    "If this switch is switched on then the India region will be enabled",
    safeState = Off,
    // I know this is far away, but this will lie dormant for a while (other than testing) while
    // the planets align for the rest of the project
    sellByDate = new DateMidnight(2014, 10, 30)
  )

  val LayoutHintsSwitch = Switch("Feature Switches", "layout-hints",
    "If this switch is on, JavaScript will enable the inline-hinting css experiments",
    safeState = Off, sellByDate = new DateMidnight(2014, 6, 1)
  )

  val RssLinkSwitch = Switch("Feature Switches", "rss-link",
    "If this switch is on a link to the RSS is rendered in the HTML",
    safeState = Off, sellByDate = new DateMidnight(2014, 6, 30)
  )

  val TagLinkingSwitch = Switch("Feature Switches", "tag-linking",
    "If this switch is turned on then tags will be 'auto' linked to where possible in article bodies",
    safeState = On, sellByDate = new DateMidnight(2014, 6, 30)
  )

  val EnhanceTweetsSwitch = Switch("Feature Switches", "enhance-tweets",
    "If this switch is turned on then embedded tweets will be enhanced using Twitter's widgets.",
    safeState = Off, sellByDate = never
  )

  val WorldCupWallchartEmbedSwitch = Switch("Feature Switches", "worldcup-wallchart-embed",
    "If this switch is turned on JavaScript will load. It will be removed after the new Premier League session starts.",
    safeState = Off, sellByDate = new DateMidnight(2014, 8, 10)
  )

  // A/B Tests

  val ABHeaderSearchText = Switch("A/B Tests", "ab-header-search-text",
    "If this switch is turned on then the header search box will display a label for tablet and desktop.",
    safeState = Off, sellByDate = new DateMidnight(2014, 6, 9)
  )

  val ABHighRelevanceCommercialComponent = Switch("A/B Tests", "ab-high-relevance-commercial-component",
    "If this switch is turned on, run the HighRelevanceCommercialComponent A/B test.",
    safeState = Off, sellByDate = new DateMidnight(2014, 5, 31)
  )

  // Dummy Switches

  val IntegrationTestSwitch = Switch("Unwired Test Switch", "integration-test-switch",
    "Switch that is only used while running tests. You never need to change this switch.",
    safeState = Off, sellByDate = never
  )

  val NeverExpiredSwitch = Switch("Unwired Test Switch", "never-expired-switch",
    "Switch that is only used while running tests. You never need to change this switch.",
    safeState = On, sellByDate = never
  )

  val AlwaysExpiredSwitch = Switch("Unwired Test Switch", "always-expired",
    "Switch that is only used while running tests. You never need to change this switch.",
    safeState = On, new DateMidnight().minusDays(1)
  )

  // Facia Tool Switches
  val ToolDisable = Switch("Facia Tool", "facia-tool-disable",
    "If this is switched on then the fronts tool is disabled",
    safeState = Off, sellByDate = never
  )

  val ToolConfigurationDisable = Switch("Facia Tool", "facia-tool-configuration-disable",
    "If this is switched on then the fronts configuration tool is disabled",
    safeState = Off, sellByDate = never
  )

  val ToolCheckPressLastmodified = Switch("Facia Tool", "facia-tool-check-press-lastmodified",
    "If this switch is on facia tool will alert the user if a front is not pressed withing 10 secs of an edit/publish",
    safeState = Off, sellByDate = never
  )

  val ToolSnaps = Switch("Facia Tool", "facia-tool-snaps",
    "If this is switched on then snaps can be created by dragging arbitrary links into the tool",
    safeState = Off, sellByDate = never
  )

  val ToolSparklines = Switch("Facia Tool", "facia-tool-sparklines",
    "If this is switched on then the fronts tool renders images from sparklines.ophan.co.uk",
    safeState = Off, sellByDate = never
  )

  val ContentApiPutSwitch = Switch("Facia Tool", "facia-tool-contentapi-put",
    "If this switch is on facia tool will PUT all collection changes to content api",
    safeState = Off, sellByDate = never
  )

  val FaciaToolPressSwitch = Switch("Front Press Switches", "facia-tool-press-front",
    "If this switch is on facia tool will press fronts on each change",
    safeState = Off, sellByDate = never
  )

  // Front Press Switches
  val FrontPressJobSwitch = Switch("Front Press Switches", "front-press-job-switch",
    "If this switch is on then the jobs to push and pull from SQS will run",
    safeState = Off, sellByDate = never
  )

  val NewSeoSwitch = Switch("Facia Switches", "new-seo-switch",
    "If this switch is on then the SEO elements for pages will be take from the tool, content api and generated",
    safeState = Off, sellByDate = new DateMidnight(2014, 5, 30)
  )

  val FaciaToolContainerTagsSwitch = Switch("Facia Tool", "facia-tool-tags",
    "If this switch is on the container configuration will allow articles to show their tags or sections",
    safeState = Off, sellByDate = new DateMidnight(2014, 6, 7)
  )

  // Image Switch

  val ImageServerSwitch = Switch("Image Server", "image-server",
    "If this switch is on images will be served off i.guim.co.uk (dynamic image host).",
    safeState = On, sellByDate = never // this is a performance related switch, not a feature switch
  )

  val all: List[Switch] = List(
    AutoRefreshSwitch,
    DoubleCacheTimesSwitch,
    RelatedContentSwitch,
    StandardAdvertsSwitch,
    CommercialComponentsSwitch,
    VideoAdvertsSwitch,
    SponsoredSwitch,
    AudienceScienceSwitch,
    AudienceScienceGatewaySwitch,
    CriteoSwitch,
    DiscussionSwitch,
    OpenCtaSwitch,
    FontSwitch,
    SearchSwitch,
    ReleaseMessageSwitch,
    IntegrationTestSwitch,
    ClientSideErrorSwitch,
    IdentityProfileNavigationSwitch,
    CssFromStorageSwitch,
    FacebookAutoSigninSwitch,
    IdentityFormstackSwitch,
    IdentityEthicalAwardsSwitch,
    IdentityAvatarUploadSwitch,
    ToolDisable,
    ToolConfigurationDisable,
    ToolCheckPressLastmodified,
    ToolSnaps,
    ToolSparklines,
    OphanSwitch,
    ScrollDepthSwitch,
    ContentApiPutSwitch,
    EffectiveMeasureSwitch,
    ImrWorldwideSwitch,
    ForeseeSwitch,
    MediaMathSwitch,
    DiagnosticsLogging,
    TravelOffersFeedSwitch,
    JobFeedSwitch,
    MasterclassFeedSwitch,
    SoulmatesFeedSwitch,
    MoneysupermarketFeedsSwitch,
    LCMortgageFeedSwitch,
    GuBookshopFeedsSwitch,
    NetworkFrontOptIn,
    ArticleSlotsSwitch,
    ImageServerSwitch,
    FaciaToolPressSwitch,
    ShowAllArticleEmbedsSwitch,
    FrontPressJobSwitch,
    FaciaToolContainerTagsSwitch,
    LayoutHintsSwitch,
    RssLinkSwitch,
    EnhanceTweetsSwitch,
    WorldCupWallchartEmbedSwitch,
    IndiaRegionSwitch,
    MemcachedSwitch,
    IncludeBuildNumberInMemcachedKey,
    NewSeoSwitch,
    GzipSwitch,
    GeoMostPopular,
    TagLinkingSwitch,
    ABHeaderSearchText,
    ABHighRelevanceCommercialComponent
  )

  val grouped: List[(String, Seq[Switch])] = all.toList stableGroupBy { _.group }

  def byName(name: String): Option[Switch] = all.find(_.name.equals(name))
}

class SwitchBoardPlugin(app: Application) extends SwitchBoardAgent(Configuration)
class SwitchBoardAgent(config: GuardianConfiguration) extends Plugin with ExecutionContexts with Logging {

  def refresh() {
    log.info("Refreshing switches")
    WS.url(config.switches.configurationUrl).get() foreach { response =>
      response.status match {
        case 200 =>
          val nextState = Properties(response.body)

          for (switch <- Switches.all) {
            nextState.get(switch.name) foreach {
              case "on" => switch.switchOn()
              case "off" => switch.switchOff()
              case other => log.warn(s"Badly configured switch ${switch.name} -> $other")
            }
          }

        case _ => log.warn(s"Could not load switch config ${response.status} ${response.statusText}")
      }
    }
  }

  override def onStart() {
    Jobs.deschedule("SwitchBoardRefreshJob")
    Jobs.schedule("SwitchBoardRefreshJob", "0 * * * * ?") {
      refresh()
    }

    AkkaAsync {
      refresh()
    }
  }

  override def onStop() {
    Jobs.deschedule("SwitchBoardRefreshJob")
  }
}<|MERGE_RESOLUTION|>--- conflicted
+++ resolved
@@ -143,13 +143,6 @@
     "If this switch is on, Criteo segments will be used to target ads.",
     safeState = Off, sellByDate = new DateMidnight(2014, 11, 1))
 
-<<<<<<< HEAD
-=======
-  val LifeAndStyleHackSwitch = Switch("Ad Targeting", "life-and-style",
-    "If this switch is on, ads will work on Life and Style front while waiting for fix from Front Tools team.",
-    safeState = On, sellByDate = new DateMidnight(2014, 5, 21))
-
->>>>>>> 1514c8a0
   // Commercial Tags
 
   val ImrWorldwideSwitch = Switch("Commercial Tags", "imr-worldwide",
