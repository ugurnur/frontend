--- conflicted
+++ resolved
@@ -525,18 +525,11 @@
   )
 
   // A/B Tests
-<<<<<<< HEAD
   val ABStickyShares = Switch("A/B Tests", "ab-sticky-shares",
     "Switch sticky share buttons on articles",
     safeState = On, sellByDate = new LocalDate(2015, 5, 28)
   )
 
-  val ABMtLzAdsDepth = Switch("A/B Tests", "ab-mt-lz-ads-depth", "Depth for lazy loaded ads.",
-    safeState = Off, sellByDate = new LocalDate(2015, 5, 15)
-  )
-
-=======
->>>>>>> df70840a
   val ABHighCommercialComponent = Switch("A/B Tests", "ab-high-commercial-component",
     "Switch for the High Commercial Component A/B test.",
     safeState = Off, sellByDate = never
