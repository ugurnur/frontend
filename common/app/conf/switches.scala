--- conflicted
+++ resolved
@@ -359,11 +359,7 @@
 
   val FaciaToolContainerTagsSwitch = Switch("Article tags or sections", "facia-tool-tags",
     "If this switch is on the container configuration will allow articles to show their tags or sections",
-<<<<<<< HEAD
-    safeState = Off, sellByDate = never
-=======
     safeState = Off, sellByDate = new DateMidnight(2014, 6, 7)
->>>>>>> dcd2d462
   )
 
   // Image Switch
