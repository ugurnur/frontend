package conf

import com.gu.management.{ DefaultSwitch, Switchable }
import common._
import implicits.Collections
import play.api.Plugin
import play.api.libs.ws.WS

sealed trait SwitchState
case object On extends SwitchState
case object Off extends SwitchState

case class Switch(group: String, name: String, description: String, safeState: SwitchState) extends Switchable {
  val delegate = DefaultSwitch(name, description, initiallyOn = safeState == On)

  def isSwitchedOn: Boolean = delegate.isSwitchedOn

  def switchOn() {
    if (isSwitchedOff) {
      delegate.switchOn()
    }
  }
  def switchOff() {
    if (isSwitchedOn) {
      delegate.switchOff()
    }
  }
}

object Switches extends Collections {

  // Switch names can be letters numbers and hyphens only


  // Load Switches

  val AutoRefreshSwitch = Switch("Performance Switches", "auto-refresh",
    "Enables auto refresh in pages such as live blogs and live scores. Turn off to help handle exceptional load.",
    safeState = Off)

  val DoubleCacheTimesSwitch = Switch("Performance Switches", "double-cache-times",
    "Doubles the cache time of every endpoint. Turn on to help handle exceptional load.",
    safeState = On)

  val RelatedContentSwitch = Switch("Performance Switches", "related-content",
    "If this switch is turned on then related content will show. Turn off to help handle exceptional load.",
    safeState = On)

  val CssFromStorageSwitch = Switch("Performance Switches", "css-from-storage",
    "If this switch is on CSS will be cached in users localStorage and read from there on subsequent requests.",
    safeState = Off)

  val ElasticSearchSwitch = Switch("Performance Switches", "elastic-search-content-api",
    "If this switch is on then (parts of) the application will use the Elastic Search content api",
    safeState = Off)

  val EditionRedirectLoggingSwitch = Switch("Performance Switches", "edition-redirect-logging",
    "If this switch is on, then extra logging will be done for edition redirects.",
    safeState = Off
  )

  // Advertising Switches

  val AdvertSwitch = Switch("Advertising", "adverts",
    "If this switch is on then OAS adverts will be loaded with JavaScript.",
    safeState = On)

  val VideoAdvertSwitch = Switch("Advertising", "video-adverts",
    "If this switch is on then OAS video adverts will be loaded with JavaScript.",
    safeState = Off)

  val iPhoneAppSwitch = Switch("Advertising", "iphone-app",
    "If this switch is on then the iPhone app upsell will be enabled.",
    safeState = Off)


  // Analytics Switches

  val AudienceScienceSwitch = Switch("Analytics", "audience-science",
    "If this switch is on the Audience Science will be enabled.",
    safeState = Off)
  
  val AdDwellTimeLoggerSwitch = Switch("Analytics", "ad-dwell-times-logging",
    "If this is on the in-view advert tracker will log some data to the Play logs",
    safeState = On)

  val QuantcastSwitch = Switch("Analytics", "quantcast",
    "Enable the Quantcast audience segment tracking.",
    safeState = Off)

  val AdSlotImpressionStatsSwitch = Switch("Analytics", "adslot-impression-stats",
    "Track when adslots (and possible ad slots) are scrolled into view.",
    safeState = Off)

  val LiveStatsSwitch = Switch("Analytics", "live-stats",
    "Turns on our real-time KPIs",
    safeState = On)

  val UserzoomSwitch = Switch("Analytics", "userzoom",
    "Turns on userzoom survey popups",
    safeState = Off)

  // Discussion Switches

  val DiscussionSwitch = Switch("Discussion", "discussion",
    "If this switch is on, comments are displayed on articles.",
    safeState = Off)

  val DiscussionCommentRecommend = Switch("Discussion", "discussion-comment-recommend",
    "If this switch is on, users can recommend comments",
    safeState = Off)

  val DiscussionPostCommentSwitch = Switch("Discussion", "discussion-post-comment",
    "If this switch is on, users will be able to post comments",
    safeState = Off)

  val DiscussionTopCommentsSwitch = Switch("Discussion", "discussion-top-comments",
    "If this switch is on, users will see top comments if there are any",
    safeState = Off)

  // Open

  val OpenCtaSwitch = Switch("Open", "open-cta",
    "If this switch is on, will see a CTA to comments on the right hand side",
    safeState = Off)


  // Swipe Switches

  val SwipeNav = Switch("Swipe Navigation", "swipe-nav",
    "If this switch is on then swipe navigation is enabled.",
    safeState = Off)

  val SwipeNavOnClick = Switch("Swipe Navigation", "swipe-nav-on-click",
    "If this switch is also on then swipe navigation on clicks is enabled.",
    safeState = Off)

  // Feature Switches

  val ReleaseMessageSwitch = Switch("Feature Switches", "release-message",
    "If this is switched on users will be messaged that they are inside the alpha/beta/whatever release",
    safeState = Off)


  val FontSwitch = Switch("Feature Switches", "web-fonts",
    "If this is switched on then the custom Guardian web font will load.",
    safeState = Off)

  val NetworkFrontAppealSwitch = Switch("Feature Switches", "network-front-appeal",
    "Switch to show the appeal trailblock on the network front.",
    safeState = Off)

  val WitnessVideoSwitch = Switch("Feature Switches", "witness-video",
    "Switch this switch off to disable witness video embeds.",
    safeState = Off)

  val SocialSwitch = Switch("Feature Switches", "social-icons",
    "Enable the social media share icons (Facebook, Twitter etc.)",
    safeState = Off)

  val SearchSwitch = Switch("Feature Switches", "google-search",
    "If this switch is turned on then Google search is added to the sections nav.",
    safeState = Off)

  val AustraliaFrontSwitch = Switch("Feature Switches", "australia-front",
    "If this switch is on the australia front will be available. Otherwise it will 404.",
    safeState = Off)

  val NewsContainerSwitch = Switch("Feature Switches", "news-container",
    "If this switch is on the news container will be on the network front. Otherwise fronts will display a normal facia container.",
    safeState = Off)

  val LocalNavSwitch = Switch("Feature Switches", "local-nav",
    "If this switch is on, a secondary local nav is shown.",
    safeState = Off)

  val LightboxGalleriesSwitch = Switch("Feature Switches", "lightbox-galleries",
    "If this switch is on, galleries open in a lightbox.",
    safeState = Off)

  val IdentityProfileNavigationSwitch = Switch("Feature Switches", "id-profile-navigation",
    "If this switch is on you will see the link in the topbar taking you through to the users profile or sign in..",
    safeState = On)

  val ExternalLinksCardsSwitch = Switch("Feature Switches", "external-links-cards",
    "If this switch is on, external links are turned into cards in body content on wide viewports.",
    safeState = Off)

  val LiveSummarySwitch = Switch("Feature Switches", "live-summary",
    "If this is switched on the live events will show a summary at the beginning of the page on mobile next to the article on wider devices.",
    safeState = Off)

  val ShowUnsupportedEmbedsSwitch = Switch("Feature Switches", "unsupported-embeds",
    "If this is switched on then unsupported embeds will be included in article bodies.",
    safeState = Off)

  val ArticleKeywordsSwitch = Switch("Feature Switches", "article-keywords",
    "If this is switched on then keywords will be shown at the end of articles.",
    safeState = Off)

  val ClientSideErrorSwitch = Switch("Feature Switches", "client-side-errors",
    "If this is switch on the the browser will log JavaScript errors to the server (via a beacon)",
    safeState = Off)

  val FacebookAutoSigninSwitch = Switch("Feature Switches", "facebook-autosignin",
    "If this switch is on then users who have previously authorized the guardian app in facebook and who have not recently signed out are automatically signed in.",
    safeState = Off)

  // A/B Test Switches

  val ABAa = Switch("A/B Tests", "ab-abcd",
    "If this is switched on an AA test runs to prove the assignment of users in to segments is working reliably.",
    safeState = Off)

  val ABAlphaComm = Switch("A/B Tests", "ab-alpha-comm",
    "If this is switched on an AB test runs to trial new advertising user experiences and commercial models",
    safeState = Off)

  val ABMobileFacebookAutosignin = Switch("A/B Tests", "ab-mobile-facebook-autosignin",
    "If this is switched on an AB test runs to test facebook autosignin for mobile users",
   safeState = Off)

  val ABOnwardIntrusive = Switch("A/B Tests", "ab-onward-intrusive",
    "If this is switched on an AB test runs to test intrusive onward components",
    safeState = Off)

  val ABOnwardHighlightsPanel = Switch("A/B Tests", "ab-onward-highlights-panel",
    "If this is switched on an AB test runs to test onward highlights panel",
    safeState = Off)

<<<<<<< HEAD
  val ABEmailSignup = Switch("A/B Tests", "ab-email-signup",
    "If this is switched on an AB test runs to test article page email signups",
=======
  val ABRightMostPopular = Switch("A/B Tests", "ab-right-most-popular",
    "If this is switched on an AB test runs to trail a right hand side most popular component",
>>>>>>> a1f0a20a
    safeState = Off)

  // Sport Switch

  val LiveCricketSwitch = Switch("Live Cricket", "live-cricket",
    "If this is switched on the live cricket blocks are added to cricket articles, cricket tag and sport front.",
    safeState = Off)

  // Dummy Switch

  val IntegrationTestSwitch = Switch("Unwired Test Switch", "integration-test-switch",
    "Switch that is only used while running tests. You never need to change this switch.",
    safeState = Off)

  val FaciaSwitch = Switch("Facia", "facia",
    "Switch to redirect to facia if request has X-Gu-Facia=true",
    safeState = Off  )

  val UkAlphaSwitch = Switch("Facia", "facia-uk-alpha",
    "If this is switched on then UK-Alpha will be served for requests with the cookie GU_UK_ALPHA",
    safeState = Off
  )

  // Image Switch

  val ServeWebPImagesSwitch = Switch("Image Server", "serve-webp-images",
    "If this is switched on the Image server will use the webp format when requested.",
    safeState = On)

  val ImageServerSwitch = Switch("Image Server", "image-server",
    "If this switch is on images will be served off i.guim.co.uk (dynamic image host).",
    safeState = On)

  val all: List[Switch] = List(
    AutoRefreshSwitch,
    DoubleCacheTimesSwitch,
    RelatedContentSwitch,
    AdvertSwitch,
    VideoAdvertSwitch,
    AudienceScienceSwitch,
    QuantcastSwitch,
    DiscussionSwitch,
    DiscussionPostCommentSwitch,
    DiscussionTopCommentsSwitch,
    OpenCtaSwitch,
    SwipeNav,
    SwipeNavOnClick,
    FontSwitch,
    NetworkFrontAppealSwitch,
    WitnessVideoSwitch,
    SocialSwitch,
    SearchSwitch,
    ImageServerSwitch,
    ReleaseMessageSwitch,
    AustraliaFrontSwitch,
    NewsContainerSwitch,
    IntegrationTestSwitch,
    iPhoneAppSwitch,
    ClientSideErrorSwitch,
    LocalNavSwitch,
    LightboxGalleriesSwitch,
    IdentityProfileNavigationSwitch,
    ExternalLinksCardsSwitch,
    LiveSummarySwitch,
    LiveCricketSwitch,
    LiveStatsSwitch,
    UserzoomSwitch,
    FaciaSwitch,
    AdSlotImpressionStatsSwitch,
    CssFromStorageSwitch,
    ElasticSearchSwitch,
    ShowUnsupportedEmbedsSwitch,
    ServeWebPImagesSwitch,
    ArticleKeywordsSwitch,
    EditionRedirectLoggingSwitch,
    FacebookAutoSigninSwitch,
    ABAa,
    ABOnwardIntrusive,
    ABOnwardHighlightsPanel,
    ABAlphaComm,
    ABMobileFacebookAutosignin,
    ABRightMostPopular,
    AdDwellTimeLoggerSwitch,
    ABEmailSignup,
    UkAlphaSwitch
  )

  val grouped: List[(String, Seq[Switch])] = all.toList stableGroupBy { _.group }
}


class SwitchBoardAgent(config: GuardianConfiguration) extends Plugin with ExecutionContexts with Logging {

  def refresh() {
    log.info("Refreshing switches")
    WS.url(config.switches.configurationUrl).get() foreach { response =>
      response.status match {
        case 200 =>
          val nextState = Properties(response.body)

          for (switch <- Switches.all) {
            nextState.get(switch.name) foreach {
              case "on" => switch.switchOn()
              case "off" => switch.switchOff()
              case other => log.warn(s"Badly configured switch ${switch.name} -> $other")
            }
          }

        case _ => log.warn(s"Could not load switch config ${response.status} ${response.statusText}")
      }
    }
  }

  override def onStart() {
    Jobs.deschedule("SwitchBoardRefreshJob")
    Jobs.schedule("SwitchBoardRefreshJob", "0 * * * * ?") {
      refresh()
    }

    refresh()
  }

  override def onStop() {
    Jobs.deschedule("SwitchBoardRefreshJob")
  }
}<|MERGE_RESOLUTION|>--- conflicted
+++ resolved
@@ -228,13 +228,12 @@
     "If this is switched on an AB test runs to test onward highlights panel",
     safeState = Off)
 
-<<<<<<< HEAD
   val ABEmailSignup = Switch("A/B Tests", "ab-email-signup",
     "If this is switched on an AB test runs to test article page email signups",
-=======
+    safeState = Off)
+
   val ABRightMostPopular = Switch("A/B Tests", "ab-right-most-popular",
     "If this is switched on an AB test runs to trail a right hand side most popular component",
->>>>>>> a1f0a20a
     safeState = Off)
 
   // Sport Switch
