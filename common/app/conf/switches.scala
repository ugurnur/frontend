package conf

import common._
import conf.Configuration.environment
import org.joda.time
import org.joda.time._
import play.api.Play.current
import play.api.libs.ws.WS
import play.api.{Application, Plugin}

sealed trait SwitchState
case object On extends SwitchState
case object Off extends SwitchState

trait SwitchTrait extends Switchable with Initializable[SwitchTrait] {
  val group: String
  val name: String
  val description: String
  val safeState: SwitchState
  val sellByDate: LocalDate

  val delegate = DefaultSwitch(name, description, initiallyOn = safeState == On)

  def isSwitchedOn: Boolean = delegate.isSwitchedOn && new LocalDate().isBefore(sellByDate)

  def switchOn() {
    if (isSwitchedOff) {
      delegate.switchOn()
    }
    initialized(this)
  }
  def switchOff() {
    if (isSwitchedOn) {
      delegate.switchOff()
    }
    initialized(this)
  }

  def daysToExpiry = Days.daysBetween(new DateTime(), sellByDate.toDateTimeAtStartOfDay).getDays

  def expiresSoon = daysToExpiry < 7

  def hasExpired = daysToExpiry == 0

  Switch.switches.send(this :: _)
}

case class Switch(group: String,
                  name: String,
                  description: String,
                  safeState: SwitchState,
                  sellByDate: LocalDate
                   ) extends SwitchTrait

case class TimerSwitch(group: String,
                       name: String,
                       description: String,
                       safeState: SwitchState,
                       sellByDate: LocalDate,
                       activePeriods: Seq[Interval]
                        ) extends SwitchTrait with Logging {

  def isSwitchedOnAndActive: Boolean = {
    val active = activePeriods.exists(_.containsNow())
    isSwitchedOn && (environment.isNonProd || active)
  }
}

object Switch {
  val switches = AkkaAgent[List[SwitchTrait]](Nil)
  def allSwitches: Seq[SwitchTrait] = switches.get()
}

object Switches {

  // Switch names can be letters numbers and hyphens only

  lazy val never = new LocalDate(2100, 1, 1)

  // Performance
  val LazyLoadContainersSwitch = Switch("Performance", "lazy-load-containers",
    "If this switch is on, containers past the 8th will be lazily loaded on mobile and tablet",
    safeState = Off,
    sellByDate = never
  )

  val TagPageSizeSwitch = Switch("Performance", "tag-page-size",
    "If this switch is on then we will request more items for larger tag pages",
    safeState = Off,
    sellByDate = never
  )

  val CircuitBreakerSwitch = Switch("Performance", "circuit-breaker",
    "If this switch is switched on then the Content API circuit breaker will be operational",
    safeState = Off,
    sellByDate = never
  )

  val MemcachedSwitch = Switch("Performance", "memcached-action",
    "If this switch is switched on then the MemcacheAction will be operational",
    safeState = On,
    sellByDate = never
  )

  val MemcachedFallbackSwitch = Switch("Performance", "memcached-fallback",
    "If this switch is switched on then the MemcachedFallback will be operational",
    safeState = Off,
    sellByDate = never
  )

  val IncludeBuildNumberInMemcachedKey = Switch("Performance", "memcached-build-number",
    "If this switch is switched on then the MemcacheFilter will include the build number in the cache key",
    safeState = Off,
    sellByDate = never
  )

  val EnableOauthOnPreview = Switch("Performance", "enable-oauth-on-preview",
    "If this switch is switched on then the preview server requires login",
    safeState = On,
    sellByDate = new LocalDate(2015, 4, 30)
  )

  val PreviewAuthByCookie = Switch("Performance", "preview-auth-by-cookie",
    "If this switch is switched on then preview auth will be lengthened by a cookie",
    safeState = Off,
    sellByDate = new LocalDate(2015, 4, 30)
  )

  val AutoRefreshSwitch = Switch("Performance", "auto-refresh",
    "Enables auto refresh in pages such as live blogs and live scores. Turn off to help handle exceptional load.",
    safeState = Off, sellByDate = never
  )

  val DoubleCacheTimesSwitch = Switch("Performance", "double-cache-times",
    "Doubles the cache time of every endpoint. Turn on to help handle exceptional load.",
    safeState = On, sellByDate = never
  )

  val RelatedContentSwitch = Switch("Performance", "related-content",
    "If this switch is turned on then related content will show. Turn off to help handle exceptional load.",
    safeState = On, sellByDate = never
  )

  val RichLinkSwitch = Switch("Performance", "rich-links",
    "If this switch is turned off then rich links will not be shown. Turn off to help handle exceptional load.",
     safeState = On, sellByDate = never
  )

  val InlineCriticalCss = Switch("Performance", "inline-critical-css",
    "If this switch is on critical CSS will be inlined into the head of the document.",
    safeState = On, sellByDate = never
  )

  val AsyncCss = Switch("Performance", "async-css",
    "If this switch is on CSS will be loaded with media set to 'only x' and updated to 'all' when the stylesheet has loaded using javascript. Disabling it will use standard link elements.",
    safeState = On, sellByDate = never
  )

  val ShowAllArticleEmbedsSwitch = Switch("Performance", "show-all-embeds",
    "If switched on then all embeds will be shown inside article bodies",
    safeState = On, sellByDate = never
  )

  val ExternalVideoEmbeds = Switch("Performance", "external-video-embeds",
    "If switched on then we will accept and display external video views",
    safeState = Off, sellByDate = never
  )

  val DiscussionSwitch = Switch("Performance", "discussion",
    "If this switch is on, comments are displayed on articles. Turn this off if the Discussion API is blowing up.",
    safeState = On, sellByDate = never
  )

  val DiscussionPageSizeSwitch = Switch("Performance", "discussion-page-size",
    "If this is switched on then users will have the option to change their discussion page size",
    safeState = Off, sellByDate = never
  )

  val OpenCtaSwitch = Switch("Performance", "open-cta",
    "If this switch is on, will see a CTA to comments on the right hand side. Turn this off if the Open API is blowing up.",
    safeState = Off, sellByDate = never
  )

  val ImageServerSwitch = Switch("Performance", "image-server",
    "If this switch is on images will be served off i.guim.co.uk (dynamic image host).",
    safeState = On, sellByDate = never
  )

  val PngResizingSwitch = Switch("Performance", "png-resizing",
    "If this switch is on png images will be resized via the png-resizing server",
    safeState = Off, sellByDate = never
  )

  // Commercial
  val DfpCachingSwitch = Switch("Commercial", "dfp-caching",
    "Have Admin will poll DFP to precache adserving data.",
    safeState = On, sellByDate = never
  )

  val CommercialSwitch = Switch("Commercial", "commercial",
    "Kill switch for all commercial JS.",
    safeState = On, sellByDate = never
  )

  val StandardAdvertsSwitch = Switch("Commercial", "standard-adverts",
    "Display 'standard' adverts, e.g. top banner ads, inline ads, MPUs, etc.",
    safeState = On, sellByDate = never
  )

  val CommercialComponentsSwitch = Switch("Commercial", "commercial-components",
    "Display commercial components, e.g. jobs, soulmates.",
    safeState = On, sellByDate = never
  )

  val VideoAdvertsSwitch = Switch("Commercial", "video-adverts",
    "Show adverts on videos.",
    safeState = On, sellByDate = never
  )

  val VpaidAdvertsSwitch = Switch("Commercial", "vpaid-adverts",
    "Turns on support for vpaid-format adverts on videos.",
    safeState = Off, sellByDate = never
  )

  val SponsoredSwitch = Switch("Commercial", "sponsored",
    "Show sponsored badges, logos, etc.",
    safeState = On, sellByDate = never
  )

  val LiveBlogContributorImagesSwitch = Switch("Feature", "liveblog-contributor-image",
    "Show contributor byline images in live blog blocks",
    safeState = Off,
    sellByDate = new LocalDate(2015, 5, 28)
  )

  val ElectionLiveBadgeSwitch = Switch("Feature", "election-2015-badging",
    "Display Election Live 2015 Badge",
    safeState = On,
    sellByDate = new LocalDate(2015, 5, 28)
  )

  val LiveblogAdvertsSwitch = Switch("Commercial", "liveblog-adverts",
    "Show inline adverts on liveblogs",
    safeState = Off, sellByDate = never
  )

  val AmaaSwitch = Switch("Commercial", "amaa",
    "AMAA tracking",
    safeState = Off, sellByDate = never)

  val AudienceScienceSwitch = Switch("Commercial", "audience-science",
    "If this switch is on, Audience Science segments will be used to target ads.",
    safeState = Off, sellByDate = never
  )

  val AudienceScienceGatewaySwitch = Switch("Commercial", "audience-science-gateway",
    "If this switch is on, Audience Science Gateway segments will be used to target ads.",
    safeState = Off, sellByDate = never
  )

  val CriteoSwitch = Switch("Commercial", "criteo",
    "If this switch is on, Criteo segments will be used to target ads.",
    safeState = Off, sellByDate = never
  )

  val EffectiveMeasureSwitch = Switch("Commercial", "effective-measure",
    "Enable the Effective Measure audience segment tracking.",
    safeState = Off, sellByDate = never)

  val ImrWorldwideSwitch = Switch("Commercial", "imr-worldwide",
    "Enable the IMR Worldwide audience segment tracking.",
    safeState = Off, sellByDate = never)

  val KruxSwitch = Switch("Commercial", "krux",
    "Enable Krux Control Tag",
    safeState = Off, sellByDate = never)

  val RemarketingSwitch = Switch("Commercial", "remarketing",
    "Enable Remarketing tracking",
    safeState = Off, sellByDate = never)

  val TravelOffersFeedSwitch = Switch("Commercial", "gu-travel-offers",
    "If this switch is on, commercial components will be fed by travel offer feed.",
    safeState = Off, sellByDate = never)

  val JobFeedSwitch = Switch("Commercial", "gu-jobs",
    "If this switch is on, commercial components will be fed by job feed.",
    safeState = Off, sellByDate = never)

  val MasterclassFeedSwitch = Switch("Commercial", "gu-masterclasses",
    "If this switch is on, commercial components will be fed by masterclass feed.",
    safeState = Off, sellByDate = never)

  val SoulmatesFeedSwitch = Switch("Commercial", "gu-soulmates",
    "If this switch is on, commercial components will be fed by soulmates feed.",
    safeState = Off, sellByDate = never)

  val MoneysupermarketFeedsSwitch = Switch("Commercial", "moneysupermarket",
    "If this switch is on, commercial components will be fed by Moneysupermarket feeds.",
    safeState = Off, sellByDate = never)

  val LCMortgageFeedSwitch = Switch("Commercial", "lc-mortgages",
    "If this switch is on, commercial components will be fed by London & Country mortgage feed.",
    safeState = Off, sellByDate = never)

  val GuBookshopFeedsSwitch = Switch("Commercial", "gu-bookshop",
    "If this switch is on, commercial components will be fed by the Guardian Bookshop feed.",
    safeState = Off, sellByDate = never)

  val BookLookupSwitch = Switch("Commercial", "book-lookup",
    "If this switch is on, book data will be looked up using a third-party service.",
    safeState = Off, sellByDate = never)

  val AppleAdUkNetworkFrontSwitch = Switch("Commercial", "apple-ads-on-uk-network-front",
    "If this switch is on, Apple ads will appear below nav on the UK network front.",
    safeState = Off, sellByDate = new LocalDate(2015, 5, 6))

  val AppleAdAuNetworkFrontSwitch = Switch("Commercial", "apple-ads-on-au-network-front",
    "If this switch is on, Apple ads will appear below nav on the AU network front.",
    safeState = Off, sellByDate = new LocalDate(2015, 5, 6))

  val AppleAdTechFrontSwitch = Switch("Commercial", "apple-ads-on-tech-front",
    "If this switch is on, Apple ads will appear below nav on the tech section front.",
    safeState = Off, sellByDate = new LocalDate(2015, 5, 6))


  // Monitoring

  val OphanSwitch = Switch("Monitoring", "ophan",
    "Enables the new Ophan tracking javascript",
    safeState = On, never
  )

  val DiagnosticsLogging = Switch("Monitoring", "enable-diagnostics-logging",
    "If this switch is on, then js error reports and requests sent to the Diagnostics servers will be logged.",
    safeState = On, never
  )

  val MetricsSwitch = Switch("Monitoring", "enable-metrics-non-prod",
    "If this switch is on, then metrics will be pushed to cloudwatch on DEV and CODE",
    safeState = Off, never
  )

  val ScrollDepthSwitch = Switch("Monitoring", "scroll-depth",
    "Enables tracking and measurement of scroll depth",
    safeState = Off, never
  )

  val CssLogging = Switch("Monitoring", "css-logging",
    "If this is on, then a subset of clients will post css selector information for diagnostics.",
    safeState = Off, never
  )

  val ThirdPartyEmbedTracking = Switch("Monitoring", "third-party-embed-tracking",
    "Enables tracking on our off-site third party embedded content. Such as: videos on embed.theguardian.com.",
    safeState = Off, never
  )

  val FeedbackLink = Switch("Monitoring", "tech-feedback",
    "decide by now if it's worth keeping the link in the footer soliciting clicks for technical problems",
    safeState = Off, new LocalDate(2015, 4, 24)
  )

  val SendExpiringSwitchesEmail = Switch("Monitoring", "expiring-switches-email",
    "Send an email when switches are expiring soon",
    safeState = Off, new LocalDate(2015, 5, 6)
  )


  // Features
  val ABTestHeadlines = Switch(
    "Feature",
    "a-b-test-headlines",
    "A/B test headlines",
    safeState = Off,
    sellByDate = new LocalDate(2015, 6, 1)
  )

  val InternationalEditionSwitch = Switch(
    "Feature",
    "international-edition",
    "International edition A/B test on",
    safeState = Off,
    sellByDate = new LocalDate(2015, 6, 1)
  )

  val FixturesAndResultsContainerSwitch = Switch(
    "Feature",
    "fixtures-and-results-container",
    "Fixtures and results container on football tag pages",
    safeState = On,
    sellByDate = never
  )

  val ImgixSwitch = Switch("Feature", "imgix",
    "If this switch is on, then images will be served via the third party image resizing service Imgix.com",
    safeState = Off, sellByDate = new LocalDate(2015, 4, 30)
  )

  val BecomeAMemberSwitch = Switch("Feature", "become-a-member",
    "If this switch is on the “Become a Member” button will be visible.",
    safeState = Off, sellByDate = new LocalDate(2015, 5, 15)
  )

  val Hmtl5MediaCompatibilityCheck = Switch("Feature", "html-5-media-compatibility-check",
    "If switched on then will will infer the video player tech priority based on the video source codec",
    safeState = On, sellByDate = never)

  val OutbrainSwitch = Switch("Feature", "outbrain",
    "Enable the Outbrain content recommendation widget.",
    safeState = Off, sellByDate = never)

  val ForeseeSwitch = Switch("Feature", "foresee",
    "Enable Foresee surveys for a sample of our audience",
    safeState = Off, sellByDate = never)

  val GeoMostPopular = Switch("Feature", "geo-most-popular",
    "If this is switched on users then 'most popular' will be upgraded to geo targeted",
    safeState = On, sellByDate = never
  )

  val FontSwitch = Switch("Feature", "web-fonts",
    "If this is switched on then the custom Guardian web font will load.",
    safeState = On, sellByDate = never
  )

  val SearchSwitch = Switch("Feature", "google-search",
    "If this switch is turned on then Google search is added to the sections nav.",
    safeState = On, sellByDate = never
  )

  val IdentityProfileNavigationSwitch = Switch("Feature", "id-profile-navigation",
    "If this switch is on you will see the link in the topbar taking you through to the users profile or sign in..",
    safeState = On, sellByDate = never
  )

  val IdentitySocialOAuthSwitch = Switch("Feature", "id-social-oauth",
    "If this switch is on then social sign-in attempts will be directed to Identity OAuth app, rather than the Webapp.",
    safeState = Off, sellByDate = never
  )

  val FacebookAutoSigninSwitch = Switch("Feature", "facebook-autosignin",
    "If this switch is on then users who have previously authorized the guardian app in facebook and who have not recently signed out are automatically signed in.",
    safeState = Off, sellByDate = never
  )

  val FacebookShareUseTrailPicFirstSwitch = Switch("Feature", "facebook-shareimage",
    "Facebook shares try to use article trail picture image first when switched ON, or largest available image when switched OFF.",
    safeState = On, sellByDate = never
  )

  val FacebookAppLinksSwitch = Switch("Feature", "facebook-applinks",
    "If this switch is on then shared links on the facebook mobile app will be opened in the native app instead of the mobile browser",
    safeState = Off, sellByDate = new LocalDate(2015, 4, 30)
  )

  val IdentityFormstackSwitch = Switch("Feature", "id-formstack",
    "If this switch is on, formstack forms will be available",
    safeState = Off, sellByDate = never
  )

  val IdentityAvatarUploadSwitch = Switch("Feature", "id-avatar-upload",
    "If this switch is on, users can upload avatars on their profile page",
    safeState = Off, sellByDate = never
  )

  val EnhanceTweetsSwitch = Switch("Feature", "enhance-tweets",
    "If this switch is turned on then embedded tweets will be enhanced using Twitter's widgets.",
    safeState = Off, sellByDate = never
  )

  val EnhancedMediaPlayerSwitch = Switch("Feature", "enhanced-media-player",
    "If this is switched on then videos are enhanced using our JavaScript player",
    safeState = On, sellByDate = never
  )

  val MediaPlayerSupportedBrowsers = Switch("Feature", "media-player-supported-browsers",
    "If this is switched on then a message will be displayed to UAs not supported by our media player",
    safeState = On, sellByDate = never
  )

  val BreakingNewsSwitch = Switch("Feature", "breaking-news",
    "If this is switched on then the breaking news feed is requested and articles are displayed",
    safeState = Off, sellByDate = never
  )

  val WeatherSwitch = Switch("Feature", "weather",
    "If this is switched on then the weather component is displayed",
    safeState = Off, sellByDate = never
  )

  val HistoryTags = Switch("Feature", "history-tags",
    "If this is switched on then personalised history tags are shown in the meganav",
    safeState = Off, sellByDate = never
  )

  val IdentityBlockSpamEmails = Switch("Feature", "id-block-spam-emails",
    "If switched on, any new registrations with emails from ae blacklisted domin will be blocked",
    safeState = On, sellByDate = never)

  val QuizScoresService = Switch("Feature", "quiz-scores-service",
    "If switched on, the diagnostics server will provide a service to store quiz results in memcached",
    safeState = Off, sellByDate = new LocalDate(2015, 5, 16))

  val IdentityLogRegistrationsFromTor = Switch("Feature", "id-log-tor-registrations",
    "If switched on, any user registrations from a known tor esit node will be logged",
    safeState = On, sellByDate = never)

  // A/B Tests
<<<<<<< HEAD

  val ABLzAds = Switch("A/B Tests", "ab-lz-ads", "Lazy loading ads.",
=======
  val ABMtLzAds = Switch("A/B Tests", "ab-mt-lz-ads", "Lazy loading ads.",
>>>>>>> ead0a51f
    safeState = Off, sellByDate = new LocalDate(2015, 5, 15)
  )

  val ABIdentitySocialOAuth = Switch("A/B Tests", "ab-id-social-oauth",
    "Switch to direct users to OAuth social sign-in app.",
    safeState = Off, sellByDate = new LocalDate(2015, 4, 25)
  )

  val ABAcrossTheCountry = Switch("A/B Tests", "ab-across-the-country",
    "Tests container placement on the US front",
    safeState = Off, sellByDate = new LocalDate(2015, 4, 26)
  )

  val ABHighCommercialComponent = Switch("A/B Tests", "ab-high-commercial-component",
    "Switch for the High Commercial Component A/B test.",
    safeState = Off, sellByDate = never
  )

  val ABMtMain = Switch("A/B Tests", "ab-mt-main",
    "Switch for the moat main test.",
    safeState = Off, sellByDate = new LocalDate(2015, 5, 11)
  )

  val ABMtTopBelowNav = Switch("A/B Tests", "ab-mt-top-below-nav",
    "Top above nav ad placed below nav.",
    safeState = Off, sellByDate = new LocalDate(2015, 5, 17)
  )

  val ABMtTopBelowFirstContainer = Switch("A/B Tests", "ab-mt-top-below-first-container",
    "Top above nav ad placed below first container.",
    safeState = Off, sellByDate = new LocalDate(2015, 5, 18)
  )

  val ABMtDepth = Switch("A/B Tests", "ab-mt-depth",
    "Top navigation and top ad slot are sticky with different variants of depth.",
    safeState = Off, sellByDate = new LocalDate(2015, 5, 6)
  )

  val ABMtStickyBtm = Switch("A/B Tests", "ab-mt-sticky-btm",
    "Top ad slot is sticky at the bottom of page.",
    safeState = Off, sellByDate = new LocalDate(2015, 5, 26)
  )

  val ABHeatmap = Switch("A/B Tests", "ab-heatmap",
    "Switch for the UK Network Front heatmap test.",
    safeState = Off, sellByDate = new LocalDate(2015, 5, 24)
  )

  val ABSaveForLaterSwitch = Switch("A/B Tests", "ab-save-for-later",
    "It this switch is turned on, user are able to save article. Turn off if the identity API barfs" ,
    safeState = Off, sellByDate = never
  )

  val ABLiveblogFrontUpdates = Switch("A/B Tests", "ab-liveblog-front-updates",
    "Switch for the latest liveblog updates on fronts A/B test.",
    safeState = Off, sellByDate = new LocalDate(2015, 5, 21)
  )

  val ABHeadlineSwitches = (1 to 10) map { n =>
    Switch(
      "A/B Tests",
      s"ab-headline$n",
      s"Switch for headline $n",
      safeState = On,
      sellByDate = new LocalDate(2015, 6, 10)
    )
  }

  val FootballFeedRecorderSwitch = Switch("Feature", "football-feed-recorder",
    "If switched on then football matchday feeds will be recorded every minute",
    safeState = Off, sellByDate = never)

  val CrosswordSvgThumbnailsSwitch = Switch("Feature", "crossword-svg-thumbnails",
    "If switched on, crossword thumbnails will be accurate SVGs",
    safeState = Off, sellByDate = never
  )

  val SudokuSwitch = Switch("Feature", "sudoku",
    "If switched on, sudokus will be available",
    safeState = Off, sellByDate = never
  )

  val CricketScoresSwitch = Switch("Feature", "cricket-scores",
    "If switched on, cricket score and scorecard link will be displayed",
    safeState = Off, sellByDate = never
  )

  val StocksWidgetSwitch = Switch("Feature", "stocks-widget",
    "If switched on, a stocks widget will be displayed on the business front",
    safeState = On, sellByDate = never
  )

  val DiscussionAllPageSizeSwitch = Switch("Feature", "discussion-all-page-size",
    "If this is switched on then users will have the option to load all comments",
    safeState = Off, sellByDate = never
  )

  val MissingVideoEndcodingsJobSwitch = Switch("Feature", "check-for-missing-video-encodings",
    "If this switch is switched on then the job will run which will check all video content for missing encodings",
     safeState = Off, sellByDate = never
  )

  val LazyLoadOnwards = Switch("Feature", "lazy-load-onwards",
    "If this is switched on then lazy load the most-popular container on content pages",
    safeState = Off, sellByDate = new LocalDate(2015, 5, 6)
  )

  // Facia

  val ToolDisable = Switch("Facia", "facia-tool-disable",
    "If this is switched on then the fronts tool is disabled",
    safeState = Off, sellByDate = never
  )

  val ToolSparklines = Switch("Facia", "facia-tool-sparklines",
    "If this is switched on then the fronts tool renders images from sparklines.ophan.co.uk",
    safeState = Off, sellByDate = never
  )

  val ContentApiPutSwitch = Switch("Facia", "facia-tool-contentapi-put",
    "If this switch is on facia tool will PUT all collection changes to content api",
    safeState = Off, sellByDate = never
  )

  val FaciaToolPressSwitch = Switch("Facia", "facia-tool-press-front",
    "If this switch is on facia tool will press fronts on each change",
    safeState = Off, sellByDate = never
  )

  val FaciaToolDraftContent = Switch("Facia", "facia-tool-draft-content",
    "If this switch is on facia tool will offer draft content to editors, and press draft fronts from draft content ",
    safeState = On, sellByDate = never
  )

  val FaciaToolCachedContentApiSwitch = Switch("Facia", "facia-tool-cached-capi-requests",
    "If this switch is on facia tool will cache responses from the content API and use them on failure",
    safeState = On, sellByDate = never
  )

  val FrontPressJobSwitch = Switch("Facia", "front-press-job-switch",
    "If this switch is on then the jobs to push and pull from SQS will run",
    safeState = Off, sellByDate = never
  )

  val IphoneConfidence = Switch("Performance", "iphone-confidence",
    "If this switch is on then some beacons will be dropped to gauge iPhone confidence",
    safeState = Off, sellByDate = new LocalDate(2015, 4, 30)
  )

  val FaciaDynamoArchive = Switch("Facia", "facia-tool-dynamo-archive",
    "If this switch is on, facia-tool will directly archive to DynamoDB. When this is about to expire, please check the DB size.",
    safeState = Off, sellByDate = new LocalDate(2015, 8, 31)
  )

  // Server-side A/B Tests

  val ServerSideTests = {
    // It's for the side effect. Blame agents.
    val tests = mvt.ActiveTests.tests

    Switch("Server-side A/B Tests", "server-side-tests",
      "Enables the server side testing system",
      safeState = Off, sellByDate = never)
  }

  def all: Seq[SwitchTrait] = Switch.allSwitches

  def grouped: List[(String, Seq[SwitchTrait])] = {
    val sortedSwitches = all.groupBy(_.group).map { case (key, value) => (key, value.sortBy(_.name)) }
    sortedSwitches.toList.sortBy(_._1)
  }
}

class SwitchBoardPlugin(app: Application) extends SwitchBoardAgent(Configuration)
class SwitchBoardAgent(config: GuardianConfiguration) extends Plugin with ExecutionContexts with Logging {

  def refresh() {
    log.info("Refreshing switches")
    WS.url(config.switches.configurationUrl).get() foreach { response =>
      response.status match {
        case 200 =>
          val nextState = Properties(response.body)

          for (switch <- Switches.all) {
            nextState.get(switch.name) foreach {
              case "on" => switch.switchOn()
              case "off" => switch.switchOff()
              case other => log.warn(s"Badly configured switch ${switch.name} -> $other")
            }
          }

        case _ => log.warn(s"Could not load switch config ${response.status} ${response.statusText}")
      }
    }
  }

  override def onStart() {
    Jobs.deschedule("SwitchBoardRefreshJob")
    Jobs.schedule("SwitchBoardRefreshJob", "0 * * * * ?") {
      refresh()
    }

    AkkaAsync {
      refresh()
    }
  }

  override def onStop() {
    Jobs.deschedule("SwitchBoardRefreshJob")
  }
}<|MERGE_RESOLUTION|>--- conflicted
+++ resolved
@@ -507,12 +507,7 @@
     safeState = On, sellByDate = never)
 
   // A/B Tests
-<<<<<<< HEAD
-
-  val ABLzAds = Switch("A/B Tests", "ab-lz-ads", "Lazy loading ads.",
-=======
   val ABMtLzAds = Switch("A/B Tests", "ab-mt-lz-ads", "Lazy loading ads.",
->>>>>>> ead0a51f
     safeState = Off, sellByDate = new LocalDate(2015, 5, 15)
   )
 
