package conf

import common.Assets.Assets
import common.GuardianConfiguration
import com.gu.management.play.RequestMetrics
import contentapi.{ElasticSearchContentApiClient, SolrContentApiClient}

object Configuration extends GuardianConfiguration("frontend", webappConfDirectory = "env")

<<<<<<< HEAD
object ContentApi extends SolrContentApiClient()
=======
// we are waiting for a few things to be ported over to V2 of content API
// 1. Search by reference
// 2. Factboxes
// 3. Performance of Related Content
// while that happens this needs to live, but you should not use it for anything new.
// use SwitchingContentApi instead for any new features
object ContentApiDoNotUseForNewQueries extends SolrContentApiClient()

>>>>>>> b4633b19
object ElasticSearchContentApi extends ElasticSearchContentApiClient()

object SwitchingContentApi {
  def apply() = if (Switches.ElasticSearchSwitch.isSwitchedOn) ElasticSearchContentApi else ContentApiDoNotUseForNewQueries
}

object Static extends Assets(Configuration.assets.path)

object RequestMeasurementMetrics extends RequestMetrics.Standard<|MERGE_RESOLUTION|>--- conflicted
+++ resolved
@@ -7,9 +7,6 @@
 
 object Configuration extends GuardianConfiguration("frontend", webappConfDirectory = "env")
 
-<<<<<<< HEAD
-object ContentApi extends SolrContentApiClient()
-=======
 // we are waiting for a few things to be ported over to V2 of content API
 // 1. Search by reference
 // 2. Factboxes
@@ -18,7 +15,6 @@
 // use SwitchingContentApi instead for any new features
 object ContentApiDoNotUseForNewQueries extends SolrContentApiClient()
 
->>>>>>> b4633b19
 object ElasticSearchContentApi extends ElasticSearchContentApiClient()
 
 object SwitchingContentApi {
