@()

/*
bypass normal browser font-loading to avoid the FOIT. works like this:

do you have fonts in localStorage?
    yes – inject them (minimises 2nd layout as fonts are loaded before DOM is created)
    no  – did the localStorage check go ok?
        yes – ajax them in as JSON immediately, inject them and save them to localStorage
        no  – load font files async using @@font-face

*/

(function (window, document) {
    var ua = navigator.userAgent;

    // Determine what type of font-hinting we want.
    var fontHinting = (function () {
        var hinting = 'Off',
            windowsNT = /Windows NT (\d\.\d+)/.exec(ua),
            version;
        try { // belt and braces
            if (windowsNT) {
                version = parseFloat(windowsNT[1], 10);

                // For Windows XP-7
                if (version >= 5.1 && version <= 6.1) {
                    if (/Chrome/.exec(ua) && version < 6.0) {
                        // Chrome on windows XP wants auto-hinting
                        hinting = 'Auto';
                    } else {
                        // All others use cleartype
                        hinting = 'Cleartype';
                    }
                }
            }
        } catch (e) {
            @if(play.Play.isDev){throw(e)}
        }
        return hinting;
    })();

    // Load fonts from `localStorage`.
    function loadFontsFromStorage() {
        try { // localStorage can fail for many reasons
            if ("localStorage" in window) {
                // detect which font format (ttf, woff, woff2 etc) we want
                var fontFormat = (function () {
                    var formatStorageKey = 'gu.fonts.format',
                        format = localStorage.getItem(formatStorageKey);

                    function supportsWoff2() {
                        // try feature detecting first
                        // https://github.com/filamentgroup/woff2-feature-test
                        if ("FontFace" in window) {
                            var f = new window.FontFace('t', 'url("data:application/font-woff2,") format("woff2")', {});
                            f.load().catch(function(){});
                            if (f.status === 'loading') {
                                return true;
                            }
                        };

                        // some browsers (e.g. FF40) support WOFF2 but not window.FontFace,
                        // so fall back to known support
                        if (!/edge\/([0-9]+)/.test(ua)) { // don't let edge tell you it's chrome when it's not
                            var browser = /(chrome|firefox)\/([0-9]+)/.exec(ua.toLowerCase()),
                                supportsWoff2 = {
                                    'chrome': 36,
                                    'firefox': 39
                                };
                            return !!browser && supportsWoff2[browser[1]] < parseInt(browser[2], 10);
                        }

                        return false;
                    };

                    // flush out weird old json value
                    // no value to it and JSON.parse is pointless overhead
                    if (/value/.test(format)) {
                        format = JSON.parse(format).value;
                        localStorage.setItem(formatStorageKey, format);
                    };

                    if (!format) {
                        format = supportsWoff2() ? 'woff2' : ua.indexOf('android') > -1 ? 'ttf' : 'woff';
                        localStorage.setItem(formatStorageKey, format);
                    }

                    return format;
                })();

                // use whatever font CSS we've now got
                function useFont(el, css) {
                    el.innerHTML = css;
                }

                // hangover from previous version
                function guFont(fontData) {
                    return fontData.css;
                }

                // download font as json to store/use etc
                function fetchFont(url, el, fontName, fontHash) {
                    var xhr = new XMLHttpRequest();
                    xhr.open("GET", url, true);
                    xhr.onreadystatechange = function () {
                        if (xhr.readyState === 4 && xhr.status === 200) {
                            var css = eval(xhr.responseText);
                            useFont(el, css);
                            saveFont(fontName, fontHash, css);
                        }
                    };
                    xhr.send();
                }

                // save font css to localstorage
                function saveFont(fontName, fontHash, css) {
                    for (var i = 0, totalItems = localStorage.length; i < totalItems - 1; i++) {
                        var key = localStorage.key(i);
                        if (key.indexOf('gu.fonts.' + fontName + '.') !== -1) {
                            localStorage.removeItem(key);
                            break;
                        }
                    };
                    localStorage.setItem(storageKey(fontName, fontHash), JSON.stringify({value: css}));
                }

                // generic method to construct a storage key
                function storageKey(fontName, fontHash) {
                    return 'gu.fonts.' + fontName + '.' + fontHash;
                }

                // down to business
                // the target for each font and holders of all the necessary metadata
                // are some style elements in the head, all identified by a .webfont class
                var fonts = document.querySelectorAll('.webfont'),
                    hinting = fontHinting === 'Off' ? '' : 'hinted-' + fontHinting + '-',
                    urlAttribute = 'data-cache-file-' + hinting + fontFormat;
                for (var i = 0, j = fonts.length; i < j; ++i) {
                    var font = fonts[i],
                        fontURL = font.getAttribute(urlAttribute),
                        fontInfo = fontURL.match(/fonts\/([^/]*?)\/?([^/]*)\.(woff2|woff|ttf).json$/),
                        fontName = fontInfo[2],
                        fontHash = fontInfo[1],
                        fontData = localStorage.getItem(storageKey(fontName, fontHash));

                    if (fontData) {
                        useFont(font, JSON.parse(fontData).value);
                    } else {
                        fetchFont(fontURL, font, fontName, fontHash);
                    }
                }
                return true;
            };
        } catch (e) {
            @if(play.Play.isDev){throw(e)}
            return false;
        };
        return false;
    }

    // Load fonts by injecting a `link` element.
    function loadFontsAsynchronously() {
        try {
            var scripts = document.getElementsByTagName('script'),
                thisScript = scripts[scripts.length - 1],
                fonts = document.createElement('link');

            fonts.rel = 'stylesheet';
            fonts.className = 'webfonts';

            // show cleartype-hinted for Windows XP-7 IE, autohinted for non-IE
            fonts.href = window.guardian.config.stylesheets.fonts['hinting' + fontHinting].kerningOn;
            window.setTimeout(function () {
                thisScript.parentNode.insertBefore(fonts, thisScript);
            });
        } catch (e) {
            @if(play.Play.isDev){throw(e)}
        };
    }

    // Detect whether browser is smoothing its fonts.
    // Technique adapted from @@zoltandulac's clever hack:
    // http://www.useragentman.com/blog/2009/11/29/how-to-detect-font-smoothing-using-javascript
    //
    // Because IE always uses clear-type (unless you've done some *major* hackery
    // http://stackoverflow.com/questions/5427315/disable-cleartype-text-anti-aliasing-in-ie9#tab-top),
    // we only test non-IE, and only on Windows. Everyone else we assume `true`.
    function fontSmoothingEnabled() {
<<<<<<< HEAD
        var ua = navigator.userAgent,
            canvasNode, ctx, alpha, x, y;

        // If we've already run this test, return the result.
        // This can be force-overidden using a '#check-smoothing' hash fragment.
        if (document.cookie.indexOf('GU_fonts_smoothing') !== -1 && window.location.hash !== '#check-smoothing') {
            return document.cookie.indexOf('GU_fonts_smoothing=on') !== -1;
        }
=======
        try {
            var fontSmoothingEnabled = null,
                canvasNode, ctx, alpha, x, y;
>>>>>>> bf204d52

            // If we've already run this test, return the result.
            // This can be force-overidden using a '#check-smoothing' hash fragment.
            if (document.cookie.indexOf('GU_fonts_smoothing') !== -1 && window.location.hash !== '#check-smoothing') {
                return document.cookie.indexOf('GU_fonts_smoothing=on') !== -1;
            }

            // Internal function to store font-smoothing state for 30 days
            function saveFontSmoothing(state) {
                state = state ? 'on' : 'off';
                document.cookie = 'GU_fonts_smoothing= ' + state + '; domain=' + location.hostname + '; path=/; max-age=' + (60 * 60 * 24 * 30);
            }

            // If Windows desktop and not IE…
            if (/Windows NT (\d\.\d+)/.exec(ua) && !/MSIE|Trident/.exec(ua)) {
                try {
                    // Create a 35x35 Canvas block.
                    canvasNode = document.createElement('canvas');
                    canvasNode.width = '35';
                    canvasNode.height = '35';
                    canvasNode.style.display = 'none';
                    document.documentElement.appendChild(canvasNode);

                    // Draw a black '@@', in 32px Arial, onto it.
                    ctx = canvasNode.getContext('2d');
                    ctx.textBaseline = 'top';
                    ctx.font = '32px Arial';
                    ctx.fillStyle = 'black';
                    ctx.strokeStyle = 'black';
                    ctx.fillText('@@', 0, 0);

                    // Search the top left-hand corner of the canvas from left to
                    // right, top to bottom, until we find a non-black pixel (most
                    // likely). If so we return true.

                    // - no point in searching the whole thing, so keep it as short
                    // as possible.
                    for (x = 0; x <= 16; x++) {
                        for (y = 0; y <= 16; y++) {
                            alpha = ctx.getImageData(x, y, 1, 1).data[3];

                            if (alpha > 0 && alpha < 255) {
                                // font-smoothing must be on
                                // save this info for 30 days
                                saveFontSmoothing(true);
                                return true;
                            }
                        }
                    }

                    // Didn't find any non-black pixels - return false.
                    saveFontSmoothing(false);
                    return false;
                } catch (ex) {
                    @if(play.Play.isDev){throw(e)}
                    // Something went wrong (for example, non-blink Opera cannot use
                    // the canvas fillText() method) so we assume false for safety's
                    // sake.
                    saveFontSmoothing(false);
                    return false;
                }
            } else {
                // You're not on Windows or you're using IE, so we assume true
                return true;
            }
        } catch (e) {
            @if(play.Play.isDev){throw(e)}
        };
    }

    // Check to see if you should get webfonts, and then try to load them from localStorage if so
    var cookieData = 'GU_fonts=off; domain=' + location.hostname + '; path=/';

    function disableFonts() {
        document.cookie = cookieData + '; max-age=' + (60 * 60 * 24 * 365);
    }

    function enableFonts() {
        document.cookie = cookieData + '; expires=Thu, 01 Jan 1970 00:00:00 GMT';
    }

    function fontsEnabled() {
        return document.cookie.indexOf('GU_fonts=off') === -1;
    }

    // Make it possible to toggle fonts with `#fonts-off/on`.
    function checkUserFontDisabling() {
        if (window.location.hash === '#fonts-off') {
            disableFonts();
        } else if (window.location.hash === '#fonts-on' || window.location.hash === '#check-smoothing') {
            enableFonts();
        }
    }

    // Finally, if we're meant to use fonts, check they'll render ok
    // and then try and load them from storage. If that fails (i.e. likely lack of
    // support), inject a standard stylesheet `link` to load them.
    // If they won't render properly (no smoothing), disable them entirely.
    function loadFonts() {
        checkUserFontDisabling();
        if (fontsEnabled()) {
            if (fontSmoothingEnabled()) {
                loadFontsFromStorage() || loadFontsAsynchronously();
            } else {
                disableFonts();
            }
        }
    }

    loadFonts();
})(window, document);<|MERGE_RESOLUTION|>--- conflicted
+++ resolved
@@ -187,20 +187,9 @@
     // http://stackoverflow.com/questions/5427315/disable-cleartype-text-anti-aliasing-in-ie9#tab-top),
     // we only test non-IE, and only on Windows. Everyone else we assume `true`.
     function fontSmoothingEnabled() {
-<<<<<<< HEAD
-        var ua = navigator.userAgent,
-            canvasNode, ctx, alpha, x, y;
-
-        // If we've already run this test, return the result.
-        // This can be force-overidden using a '#check-smoothing' hash fragment.
-        if (document.cookie.indexOf('GU_fonts_smoothing') !== -1 && window.location.hash !== '#check-smoothing') {
-            return document.cookie.indexOf('GU_fonts_smoothing=on') !== -1;
-        }
-=======
         try {
             var fontSmoothingEnabled = null,
                 canvasNode, ctx, alpha, x, y;
->>>>>>> bf204d52
 
             // If we've already run this test, return the result.
             // This can be force-overidden using a '#check-smoothing' hash fragment.
