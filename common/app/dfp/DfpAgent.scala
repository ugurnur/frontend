package dfp

import akka.agent.Agent
import common._
import conf.Configuration.commercial._
import conf.Configuration.environment
import play.api.libs.json.Json
import play.api.{Application, GlobalSettings}
import services.S3

import scala.io.Codec.UTF8

<<<<<<< HEAD
object DfpAgent
  extends PaidForTagAgent
  with PageskinAdAgent
  with InlineMerchandiseComponentAgent
  with ExecutionContexts {
=======
trait DfpAgent {

  protected def allPaidForTags: Seq[PaidForTag]
  protected def sponsorships: Seq[PaidForTag]
  protected def tagToSponsorsMap: Map[String, Set[String]]
  protected def advertisementFeatureSponsorships: Seq[PaidForTag]
  protected def tagToAdvertisementFeatureSponsorsMap: Map[String, Set[String]]
  protected def foundationSupported: Seq[PaidForTag]
  protected def inlineMerchandisingTargetedTags: InlineMerchandisingTagSet
  protected def pageSkinSponsorships: Seq[PageSkinSponsorship]

  private def matches(tagId: String, targetedTagName: String): Boolean = {
    tagId.endsWith(s"/$targetedTagName")
  }

  private def containerSponsoredTag(config: CollectionConfig,
                                    p: String => Boolean): Option[String] = {
    val stopWords = Set("newest", "order-by", "published", "search", "tag", "use-date")

    config.apiQuery.flatMap { encodedQuery =>
      val query = URLDecoder.decode(encodedQuery, "utf-8")
      val tokens = query.split( """\?|&|=|\(|\)|\||\,""")
      val possibleKeywords = tokens filterNot stopWords.contains flatMap frontKeywordIds
      val keywords = possibleKeywords filter p
      keywords.headOption
    }
  }

  private def isSponsoredContainer(config: CollectionConfig, p: String => Boolean): Boolean = {
    containerSponsoredTag(config, p).isDefined
  }

  private def paidForTag(available: Seq[PaidForTag],
                         tags: Seq[Tag],
                         section: Option[String]): Option[Tag] = {
    sponsorshipTag(tags, section) match {
      case Some(capiTag) if available.exists { paidForTag =>
        matches(capiTag.id, paidForTag.targetedName)
      } => Some(capiTag)
      case _ => None
    }
  }

  private def isPaidFor(available: Seq[PaidForTag],
                        tags: Seq[Tag],
                        section: Option[String]): Boolean =
    paidForTag(available, tags, section).nonEmpty

  private def isPaidFor(available: Seq[PaidForTag],
                        tagId: String,
                        maybeSection: Option[String]): Boolean = {
    def sectionMatches(sectionId: String, paidForTagAdUnitPaths: Seq[Seq[String]]): Boolean = {
      paidForTagAdUnitPaths.isEmpty || paidForTagAdUnitPaths.exists { path =>
        path.tail.isEmpty || sectionId.startsWith(path.tail.head)
      }
    }
    available exists { tag =>
      matches(tagId, tag.targetedName) &&
        (maybeSection.isEmpty || maybeSection.exists { section =>
          val tagAdUnitPaths = tag.lineItems flatMap { lineItem =>
            lineItem.targeting.adUnits map (_.path)
          }
          sectionMatches(section, tagAdUnitPaths)
        })
    }
  }

  def isSponsored(tags: Seq[Tag], sectionId: Option[String]): Boolean = isPaidFor(sponsorships, tags, sectionId)

  def isSponsored(tagId: String, sectionId: Option[String]): Boolean = {
    isPaidFor(sponsorships, tagId, sectionId)
  }

  def isSponsored(config: CollectionConfig): Boolean = isSponsoredContainer(config, {isSponsored(_, None)})

  def hasMultipleSponsors(tags: Seq[Tag]): Boolean = {
    tags.map { tag =>
      tagToSponsorsMap.getOrElse(tag.id.split("/").last, Seq[String]())
    }.flatten.toSeq.size > 1
  }

  def hasMultipleSponsors(tagId: String): Boolean = {
    (tagToSponsorsMap contains tagId) &&
      (tagToSponsorsMap(tagId).size > 1)
  }

  def hasMultipleFeatureAdvertisers(tags: Seq[Tag]): Boolean = {
    tags.map { tag =>
      tagToAdvertisementFeatureSponsorsMap.getOrElse(tag.id.split("/").last, Seq[String]())
    }.flatten.toSeq.size > 1
  }

  def hasMultipleFeatureAdvertisers(tagId: String): Boolean = {
    (tagToAdvertisementFeatureSponsorsMap contains tagId) &&
      (tagToAdvertisementFeatureSponsorsMap(tagId).size > 1)
  }

  def isAdvertisementFeature(tags: Seq[Tag], sectionId: Option[String]): Boolean = {
    isPaidFor(advertisementFeatureSponsorships, tags, sectionId)
  }
  def isAdvertisementFeature(tagId: String, sectionId: Option[String]): Boolean = {
    isPaidFor(advertisementFeatureSponsorships, tagId, sectionId)
  }
  def isAdvertisementFeature(config: CollectionConfig): Boolean = isSponsoredContainer(config, {isAdvertisementFeature(_, None)})

  def isExpiredAdvertisementFeature(tags: Seq[Tag], sectionId: Option[String]): Boolean = {
    val contentTagNames = tags map (_.id.split("/").last)
    val matchingAdFeature = advertisementFeatureSponsorships find { adFeature =>
      contentTagNames contains adFeature.targetedName
    }
    val lineItems = matchingAdFeature map (_.lineItems) getOrElse Nil
    lineItems forall { lineItem =>
      lineItem.endTime exists (_.isBeforeNow)
    }
  }

  def isFoundationSupported(tags: Seq[Tag], sectionId: Option[String]): Boolean = isPaidFor(foundationSupported, tags, sectionId)
  def isFoundationSupported(tagId: String, sectionId: Option[String]): Boolean = isPaidFor(foundationSupported, tagId, sectionId)
  def isFoundationSupported(config: CollectionConfig): Boolean = isSponsoredContainer(config, {isFoundationSupported(_, None)})

  def isProd = environment.isProd

  def hasInlineMerchandise(tags: Seq[Tag]): Boolean = tags exists inlineMerchandisingTargetedTags.hasTag

  def isPageSkinned(adUnitWithoutRoot: String, edition: Edition): Boolean = {

    if (PageSkin.isValidForNextGenPageSkin(adUnitWithoutRoot)) {
      val adUnitWithRoot: String = s"$dfpAdUnitRoot/$adUnitWithoutRoot"

      def targetsAdUnitAndMatchesTheEdition(sponsorship: PageSkinSponsorship) = {
        val adUnits = sponsorship.adUnits map (_.stripSuffix("/ng"))
        adUnits.contains(adUnitWithRoot) &&
          sponsorship.editions.contains(edition) &&
          !sponsorship.isR2Only
      }

      if (isProd) {
        pageSkinSponsorships.exists { sponsorship =>
          targetsAdUnitAndMatchesTheEdition(sponsorship) && !sponsorship.targetsAdTest
        }
      } else {
        pageSkinSponsorships.exists { sponsorship =>
          targetsAdUnitAndMatchesTheEdition(sponsorship)
        }
      }
    } else {
      false
    }
  }

  def sponsorshipTag(config: CollectionConfig): Option[String] = {
    containerSponsoredTag(config, {isSponsored(_, None)}) orElse
      containerSponsoredTag(config, {isAdvertisementFeature(_, None)}) orElse
      containerSponsoredTag(config, {isFoundationSupported(_, None)})
  }

  def getSponsor(tags: Seq[Tag]): Option[String] = tags.flatMap(tag => getSponsor(tag.id))
    .headOption

  def getSponsor(tagId: String): Option[String] = {
    def sponsorOf(paidForTags: Seq[PaidForTag]) = {
      val maybeTag = paidForTags.find(t => matches(tagId, t.targetedName))
      maybeTag.flatMap(_.lineItems.flatMap(_.sponsor).headOption)
    }
    sponsorOf(sponsorships) orElse sponsorOf(advertisementFeatureSponsorships) orElse sponsorOf(foundationSupported)
  }

  def getSponsor(config: CollectionConfig): Option[String] = {
    for {
      tagId <- sponsorshipTag(config)
      sponsor <- getSponsor(tagId)
    } yield sponsor
  }

  def sponsorshipType(config: CollectionConfig): Option[String] = {
    if (isSponsored(config)) {
      Option("sponsoredfeatures")
    } else if (isAdvertisementFeature(config)) {
      Option("advertisement-features")
    } else if (isFoundationSupported(config)) {
      Option("foundation-features")
    } else {
      None
    }
  }

  def sponsorshipTag(tags: Seq[Tag], sectionId: Option[String]): Option[Tag] = {
    val series = tags.filter(_.isSeries)
    val keywords = tags.filter(_.isKeyword)
    series.find(tag => isPaidFor(allPaidForTags, tag.id, sectionId)) orElse
      keywords.find(tag => isPaidFor(allPaidForTags, tag.id, sectionId))
  }

}

>>>>>>> 6ce92751

  override protected val isProd: Boolean = environment.isProd

  private lazy val allPaidForTagsAgent = AkkaAgent[Seq[PaidForTag]](Nil)
  private lazy val tagToSponsorsMapAgent = AkkaAgent[Map[String, Set[String]]](Map[String, Set[String]]())
  private lazy val tagToAdvertisementFeatureSponsorsMapAgent = AkkaAgent[Map[String, Set[String]]](Map[String, Set[String]]())
  private lazy val inlineMerchandisingTagsAgent = AkkaAgent[InlineMerchandisingTagSet](InlineMerchandisingTagSet())
  private lazy val pageskinnedAdUnitAgent = AkkaAgent[Seq[PageSkinSponsorship]](Nil)

  protected def allPaidForTags: Seq[PaidForTag] = allPaidForTagsAgent get()
  protected def tagToSponsorsMap = tagToSponsorsMapAgent get()
  protected def tagToAdvertisementFeatureSponsorsMap = tagToAdvertisementFeatureSponsorsMapAgent get()
  protected def inlineMerchandisingTargetedTags: InlineMerchandisingTagSet = inlineMerchandisingTagsAgent get()
  protected def pageSkinSponsorships: Seq[PageSkinSponsorship] = pageskinnedAdUnitAgent get()

  def generateTagToSponsorsMap(paidForTags: Seq[PaidForTag]): Map[String, Set[String]] = {
    paidForTags.foldLeft(Map.empty[String, Set[String]]) { (soFar, tag) =>
      val tagSponsors = (for {
        sponsor <- tag.lineItems.flatMap(_.sponsor).headOption
      } yield {
        tag.targetedName -> (soFar.getOrElse(tag.targetedName, Set.empty[String]) + sponsor)
      }).toMap

      soFar ++ tagSponsors
    }
  }

  def refresh() {

    def stringFromS3(key: String): Option[String] = S3.get(key)(UTF8)

    def grabPaidForTagsFromStore(key: String): Seq[PaidForTag] = {
      val reportOption: Option[PaidForTagsReport] = for {
        jsonString <- stringFromS3(key)
        report <- Json.parse(jsonString).asOpt[PaidForTagsReport]
      } yield report

      reportOption.fold(Seq[PaidForTag]())(_.paidForTags)
    }

    def grabPageSkinSponsorshipsFromStore(key: String): Seq[PageSkinSponsorship] = {
      val reportOption: Option[PageSkinSponsorshipReport] = for {
        jsonString <- stringFromS3(key)
        report <- PageSkinSponsorshipReportParser(jsonString)
      } yield report

      reportOption.fold(Seq[PageSkinSponsorship]())(_.sponsorships)
    }

    def grabInlineMerchandisingTargetedTagsFromStore(): InlineMerchandisingTagSet = {
      val maybeTagSet = for {
        jsonString <- stringFromS3(dfpInlineMerchandisingTagsDataKey)
        report <- InlineMerchandisingTargetedTagsReportParser(jsonString)
      } yield report.targetedTags
      maybeTagSet getOrElse InlineMerchandisingTagSet()
    }

    def update[T](agent: Agent[Seq[T]], freshData: Seq[T]) {
      if (freshData.nonEmpty) {
        agent send freshData
      }
    }

    def updateMap(agent: Agent[Map[String, Set[String]]], freshData: Map[String, Set[String]]) {
      if (freshData.nonEmpty) {
        agent send freshData
      }
    }

    def updateInlineMerchandisingTargetedTags(freshData: InlineMerchandisingTagSet) {
      inlineMerchandisingTagsAgent sendOff { oldData =>
        if (freshData.nonEmpty) freshData else oldData
      }
    }

    val paidForTags: Seq[PaidForTag] = grabPaidForTagsFromStore(dfpPaidForTagsDataKey)
    update(allPaidForTagsAgent, paidForTags)

    val sponsoredTags: Seq[PaidForTag] = paidForTags filter (_.paidForType == Sponsored)
    updateMap(tagToSponsorsMapAgent, generateTagToSponsorsMap(sponsoredTags))

    val advertisementFeatures: Seq[PaidForTag] = paidForTags filter(_.paidForType == AdvertisementFeature)
    updateMap(tagToAdvertisementFeatureSponsorsMapAgent, generateTagToSponsorsMap(advertisementFeatures))

    val foundationSupportedTags: Seq[PaidForTag] = paidForTags filter(_.paidForType == FoundationFunded)

    update(pageskinnedAdUnitAgent, grabPageSkinSponsorshipsFromStore(dfpPageSkinnedAdUnitsKey))
    updateInlineMerchandisingTargetedTags(grabInlineMerchandisingTargetedTagsFromStore())
  }
}


trait DfpAgentLifecycle extends GlobalSettings {

  override def onStart(app: Application) {
    super.onStart(app)

    Jobs.deschedule("DfpDataRefreshJob")
    Jobs.scheduleEveryNMinutes("DfpDataRefreshJob", 1) {
      DfpAgent.refresh()
    }

    AkkaAsync {
      DfpAgent.refresh()
    }
  }

  override def onStop(app: Application) {
    Jobs.deschedule("DfpDataRefreshJob")
    super.onStop(app)
  }
}<|MERGE_RESOLUTION|>--- conflicted
+++ resolved
@@ -10,209 +10,11 @@
 
 import scala.io.Codec.UTF8
 
-<<<<<<< HEAD
 object DfpAgent
   extends PaidForTagAgent
   with PageskinAdAgent
   with InlineMerchandiseComponentAgent
   with ExecutionContexts {
-=======
-trait DfpAgent {
-
-  protected def allPaidForTags: Seq[PaidForTag]
-  protected def sponsorships: Seq[PaidForTag]
-  protected def tagToSponsorsMap: Map[String, Set[String]]
-  protected def advertisementFeatureSponsorships: Seq[PaidForTag]
-  protected def tagToAdvertisementFeatureSponsorsMap: Map[String, Set[String]]
-  protected def foundationSupported: Seq[PaidForTag]
-  protected def inlineMerchandisingTargetedTags: InlineMerchandisingTagSet
-  protected def pageSkinSponsorships: Seq[PageSkinSponsorship]
-
-  private def matches(tagId: String, targetedTagName: String): Boolean = {
-    tagId.endsWith(s"/$targetedTagName")
-  }
-
-  private def containerSponsoredTag(config: CollectionConfig,
-                                    p: String => Boolean): Option[String] = {
-    val stopWords = Set("newest", "order-by", "published", "search", "tag", "use-date")
-
-    config.apiQuery.flatMap { encodedQuery =>
-      val query = URLDecoder.decode(encodedQuery, "utf-8")
-      val tokens = query.split( """\?|&|=|\(|\)|\||\,""")
-      val possibleKeywords = tokens filterNot stopWords.contains flatMap frontKeywordIds
-      val keywords = possibleKeywords filter p
-      keywords.headOption
-    }
-  }
-
-  private def isSponsoredContainer(config: CollectionConfig, p: String => Boolean): Boolean = {
-    containerSponsoredTag(config, p).isDefined
-  }
-
-  private def paidForTag(available: Seq[PaidForTag],
-                         tags: Seq[Tag],
-                         section: Option[String]): Option[Tag] = {
-    sponsorshipTag(tags, section) match {
-      case Some(capiTag) if available.exists { paidForTag =>
-        matches(capiTag.id, paidForTag.targetedName)
-      } => Some(capiTag)
-      case _ => None
-    }
-  }
-
-  private def isPaidFor(available: Seq[PaidForTag],
-                        tags: Seq[Tag],
-                        section: Option[String]): Boolean =
-    paidForTag(available, tags, section).nonEmpty
-
-  private def isPaidFor(available: Seq[PaidForTag],
-                        tagId: String,
-                        maybeSection: Option[String]): Boolean = {
-    def sectionMatches(sectionId: String, paidForTagAdUnitPaths: Seq[Seq[String]]): Boolean = {
-      paidForTagAdUnitPaths.isEmpty || paidForTagAdUnitPaths.exists { path =>
-        path.tail.isEmpty || sectionId.startsWith(path.tail.head)
-      }
-    }
-    available exists { tag =>
-      matches(tagId, tag.targetedName) &&
-        (maybeSection.isEmpty || maybeSection.exists { section =>
-          val tagAdUnitPaths = tag.lineItems flatMap { lineItem =>
-            lineItem.targeting.adUnits map (_.path)
-          }
-          sectionMatches(section, tagAdUnitPaths)
-        })
-    }
-  }
-
-  def isSponsored(tags: Seq[Tag], sectionId: Option[String]): Boolean = isPaidFor(sponsorships, tags, sectionId)
-
-  def isSponsored(tagId: String, sectionId: Option[String]): Boolean = {
-    isPaidFor(sponsorships, tagId, sectionId)
-  }
-
-  def isSponsored(config: CollectionConfig): Boolean = isSponsoredContainer(config, {isSponsored(_, None)})
-
-  def hasMultipleSponsors(tags: Seq[Tag]): Boolean = {
-    tags.map { tag =>
-      tagToSponsorsMap.getOrElse(tag.id.split("/").last, Seq[String]())
-    }.flatten.toSeq.size > 1
-  }
-
-  def hasMultipleSponsors(tagId: String): Boolean = {
-    (tagToSponsorsMap contains tagId) &&
-      (tagToSponsorsMap(tagId).size > 1)
-  }
-
-  def hasMultipleFeatureAdvertisers(tags: Seq[Tag]): Boolean = {
-    tags.map { tag =>
-      tagToAdvertisementFeatureSponsorsMap.getOrElse(tag.id.split("/").last, Seq[String]())
-    }.flatten.toSeq.size > 1
-  }
-
-  def hasMultipleFeatureAdvertisers(tagId: String): Boolean = {
-    (tagToAdvertisementFeatureSponsorsMap contains tagId) &&
-      (tagToAdvertisementFeatureSponsorsMap(tagId).size > 1)
-  }
-
-  def isAdvertisementFeature(tags: Seq[Tag], sectionId: Option[String]): Boolean = {
-    isPaidFor(advertisementFeatureSponsorships, tags, sectionId)
-  }
-  def isAdvertisementFeature(tagId: String, sectionId: Option[String]): Boolean = {
-    isPaidFor(advertisementFeatureSponsorships, tagId, sectionId)
-  }
-  def isAdvertisementFeature(config: CollectionConfig): Boolean = isSponsoredContainer(config, {isAdvertisementFeature(_, None)})
-
-  def isExpiredAdvertisementFeature(tags: Seq[Tag], sectionId: Option[String]): Boolean = {
-    val contentTagNames = tags map (_.id.split("/").last)
-    val matchingAdFeature = advertisementFeatureSponsorships find { adFeature =>
-      contentTagNames contains adFeature.targetedName
-    }
-    val lineItems = matchingAdFeature map (_.lineItems) getOrElse Nil
-    lineItems forall { lineItem =>
-      lineItem.endTime exists (_.isBeforeNow)
-    }
-  }
-
-  def isFoundationSupported(tags: Seq[Tag], sectionId: Option[String]): Boolean = isPaidFor(foundationSupported, tags, sectionId)
-  def isFoundationSupported(tagId: String, sectionId: Option[String]): Boolean = isPaidFor(foundationSupported, tagId, sectionId)
-  def isFoundationSupported(config: CollectionConfig): Boolean = isSponsoredContainer(config, {isFoundationSupported(_, None)})
-
-  def isProd = environment.isProd
-
-  def hasInlineMerchandise(tags: Seq[Tag]): Boolean = tags exists inlineMerchandisingTargetedTags.hasTag
-
-  def isPageSkinned(adUnitWithoutRoot: String, edition: Edition): Boolean = {
-
-    if (PageSkin.isValidForNextGenPageSkin(adUnitWithoutRoot)) {
-      val adUnitWithRoot: String = s"$dfpAdUnitRoot/$adUnitWithoutRoot"
-
-      def targetsAdUnitAndMatchesTheEdition(sponsorship: PageSkinSponsorship) = {
-        val adUnits = sponsorship.adUnits map (_.stripSuffix("/ng"))
-        adUnits.contains(adUnitWithRoot) &&
-          sponsorship.editions.contains(edition) &&
-          !sponsorship.isR2Only
-      }
-
-      if (isProd) {
-        pageSkinSponsorships.exists { sponsorship =>
-          targetsAdUnitAndMatchesTheEdition(sponsorship) && !sponsorship.targetsAdTest
-        }
-      } else {
-        pageSkinSponsorships.exists { sponsorship =>
-          targetsAdUnitAndMatchesTheEdition(sponsorship)
-        }
-      }
-    } else {
-      false
-    }
-  }
-
-  def sponsorshipTag(config: CollectionConfig): Option[String] = {
-    containerSponsoredTag(config, {isSponsored(_, None)}) orElse
-      containerSponsoredTag(config, {isAdvertisementFeature(_, None)}) orElse
-      containerSponsoredTag(config, {isFoundationSupported(_, None)})
-  }
-
-  def getSponsor(tags: Seq[Tag]): Option[String] = tags.flatMap(tag => getSponsor(tag.id))
-    .headOption
-
-  def getSponsor(tagId: String): Option[String] = {
-    def sponsorOf(paidForTags: Seq[PaidForTag]) = {
-      val maybeTag = paidForTags.find(t => matches(tagId, t.targetedName))
-      maybeTag.flatMap(_.lineItems.flatMap(_.sponsor).headOption)
-    }
-    sponsorOf(sponsorships) orElse sponsorOf(advertisementFeatureSponsorships) orElse sponsorOf(foundationSupported)
-  }
-
-  def getSponsor(config: CollectionConfig): Option[String] = {
-    for {
-      tagId <- sponsorshipTag(config)
-      sponsor <- getSponsor(tagId)
-    } yield sponsor
-  }
-
-  def sponsorshipType(config: CollectionConfig): Option[String] = {
-    if (isSponsored(config)) {
-      Option("sponsoredfeatures")
-    } else if (isAdvertisementFeature(config)) {
-      Option("advertisement-features")
-    } else if (isFoundationSupported(config)) {
-      Option("foundation-features")
-    } else {
-      None
-    }
-  }
-
-  def sponsorshipTag(tags: Seq[Tag], sectionId: Option[String]): Option[Tag] = {
-    val series = tags.filter(_.isSeries)
-    val keywords = tags.filter(_.isKeyword)
-    series.find(tag => isPaidFor(allPaidForTags, tag.id, sectionId)) orElse
-      keywords.find(tag => isPaidFor(allPaidForTags, tag.id, sectionId))
-  }
-
-}
-
->>>>>>> 6ce92751
 
   override protected val isProd: Boolean = environment.isProd
 
@@ -297,8 +99,6 @@
     val advertisementFeatures: Seq[PaidForTag] = paidForTags filter(_.paidForType == AdvertisementFeature)
     updateMap(tagToAdvertisementFeatureSponsorsMapAgent, generateTagToSponsorsMap(advertisementFeatures))
 
-    val foundationSupportedTags: Seq[PaidForTag] = paidForTags filter(_.paidForType == FoundationFunded)
-
     update(pageskinnedAdUnitAgent, grabPageSkinSponsorshipsFromStore(dfpPageSkinnedAdUnitsKey))
     updateInlineMerchandisingTargetedTags(grabInlineMerchandisingTargetedTagsFromStore())
   }
