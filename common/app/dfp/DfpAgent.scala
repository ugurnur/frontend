--- conflicted
+++ resolved
@@ -27,11 +27,7 @@
     }
   }
 
-<<<<<<< HEAD
-  private def normalise(name: String) = name.toLowerCase.replace(" ", "-")
-=======
-  def normalise(name: String) = name.toLowerCase.replaceAll("[+\\s]+", "-")
->>>>>>> 2529d31f
+  private def normalise(name: String) = name.toLowerCase.replaceAll("[+\\s]+", "-")
 
   def isSponsored(content: Content): Boolean = isSponsored(content.keywords)
 
