--- conflicted
+++ resolved
@@ -47,15 +47,11 @@
   def isAdvertisementFeature(tagId: String): Boolean = advertisementFeatureSponsorships exists (_.hasTag(tagId))
   def isAdvertisementFeature(config: Config): Boolean = isSponsoredContainer(config, isAdvertisementFeature)
 
-<<<<<<< HEAD
   def isProd = !Configuration.environment.isNonProd
-=======
 
   def hasInlineMerchandise(tags: Seq[Tag]): Boolean = getPrimaryKeywordSeriesOrSectionTag(tags)  exists (tag => hasInlineMerchandise(tag.id))
   def hasInlineMerchandise(tagId: String): Boolean = inlineMerchandisingDeals exists (_.hasTag(tagId))
   def hasInlineMerchandise(config: Config): Boolean = isSponsoredContainer(config, hasInlineMerchandise)
-
->>>>>>> d723173e
 
   def isPageSkinned(adUnitWithoutRoot: String, edition: Edition): Boolean = {
     if (adUnitWithoutRoot endsWith "front") {
