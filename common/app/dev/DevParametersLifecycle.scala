package dev

import play.api.{Play, GlobalSettings}
import play.api.mvc.RequestHeader
import Play.isProd
import common.CanonicalLink

trait DevParametersLifecycle extends GlobalSettings with implicits.Requests {



  /*
    IMPORTANT
    these params are only whitelisted on dev machines, they will not make it through the CDN on www.theguardian.com
    this means that the server side **CANNOT** rely on them. They may be used by Javascript, or simply in the
    development environment
  */
  val insignificantParams = Seq(
    "view",
    "_edition", //allows us to spoof edition in tests
    "c", // used for counts in the Diagnostics server
    "build", // used by Forsee surveys
    "shortUrl", // Used by series component in onwards journeys
    "switchesOn", // turn switches on for non-prod, http requests
    "switchesOff", // turn switches off for non-prod, http requests
    "test", // used for integration tests
    "CMP", // External campaign parameter for Omniture js
    "INTCMP", // Internal campaign parameter for Omniture js

    "oauth_token", // for generating Magento tokens for bookshop service
    "oauth_verifier", // for generating Magento tokens for bookshop service
<<<<<<< HEAD

    "rel" // browser-sync uses to ensure fresh copies of assets
=======
    "query" // testing the weather locations endpoint
>>>>>>> 99ebbe82
  )

  val commercialParams = Seq(
    "ad-unit", // allows overriding of the ad unit
    "adtest", // used to set ad-test cookie from admin domain
    "google_console", // two params for dfp console
    "googfc",
    "k", // keywords in commercial component requests
    "s", // section in commercial component requests
    "seg", // user segments in commercial component requests
    "t" // specific item targetting
  )

  val allowedParams = CanonicalLink.significantParams ++ commercialParams ++ insignificantParams

  override def onRouteRequest(request: RequestHeader) = {

    Play.maybeApplication.foreach{ implicit application =>
      // json requests have no SEO implication but will affect caching

      if (
        !isProd &&
        !request.isJson &&
        !request.uri.startsWith("/oauth2callback") &&
        !request.uri.startsWith("/px.gif")  && // diagnostics box
        !request.uri.startsWith("/ab.gif") &&
        !request.uri.startsWith("/js.gif") &&
        !request.uri.startsWith("/tech-feedback")
      ) {
        val illegalParams = request.queryString.keySet.filterNot(allowedParams.contains(_))
        if (illegalParams.nonEmpty) {
          // it is pretty hard to spot what is happening in tests without this println
          println(s"\n\nILLEGAL PARAMETER(S) FOUND : ${illegalParams.mkString(",")}\n\n")
          throw new RuntimeException(s"illegal parameter(s) found ${illegalParams.mkString(",")}")
        }
      }
    }

    super.onRouteRequest(request)
  }

}<|MERGE_RESOLUTION|>--- conflicted
+++ resolved
@@ -29,12 +29,7 @@
 
     "oauth_token", // for generating Magento tokens for bookshop service
     "oauth_verifier", // for generating Magento tokens for bookshop service
-<<<<<<< HEAD
-
-    "rel" // browser-sync uses to ensure fresh copies of assets
-=======
     "query" // testing the weather locations endpoint
->>>>>>> 99ebbe82
   )
 
   val commercialParams = Seq(
