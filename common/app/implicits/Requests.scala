package implicits

import conf.{Configuration, Switches}
import play.api.http.MediaRange
import play.api.mvc.RequestHeader
import common.Edition

trait Requests {



  implicit class RichRequestHeader(r: RequestHeader) {

    def getParameter(name: String): Option[String] = r.queryString.get(name).flatMap(_.headOption)

    def getParameters(name: String): Seq[String] = r.queryString.getOrElse(name, Nil)

    def getIntParameter(name: String): Option[Int] = getParameter(name).map(_.toInt)

    def getBooleanParameter(name: String): Option[Boolean] = getParameter(name).map(_.toBoolean)

    lazy val isJson: Boolean = r.getQueryString("callback").isDefined || r.path.endsWith(".json")

    lazy val isRss: Boolean = r.path.endsWith("/rss")

<<<<<<< HEAD
    lazy val isAMP: Boolean = r.path.endsWith("/amp")

    lazy val pathWithoutModifiers: String = if (isAMP) r.path.stripSuffix("/amp") else r.path.stripSuffix("/all")
=======
    lazy val isAmp: Boolean = r.path.endsWith("/amp")

    lazy val pathWithoutModifiers: String = if (isAmp) r.path.stripSuffix("/amp") else r.path.stripSuffix("/all")
>>>>>>> b8e8b8ce

    lazy val hasParameters: Boolean = r.queryString.nonEmpty

    lazy val isHealthcheck: Boolean = r.headers.keys.exists(_ equalsIgnoreCase "X-Gu-Management-Healthcheck")

    private val networkFronts = Edition.all.map(_.id).map(id => s"/$id")

    // see http://docs.aws.amazon.com/ElasticLoadBalancing/latest/DeveloperGuide/TerminologyandKeyConcepts.html#x-forwarded-proto
    lazy val isSecure: Boolean = r.headers.get("X-Forwarded-Proto").exists(_.equalsIgnoreCase("https"))

    //This is a header reliably set by jQuery for AJAX requests used in facia-tool
    lazy val isXmlHttpRequest: Boolean = r.headers.get("X-Requested-With").contains("XMLHttpRequest")

    lazy val isCrosswordFront: Boolean = r.path.endsWith("/crosswords")
  }
}

object Requests extends Requests<|MERGE_RESOLUTION|>--- conflicted
+++ resolved
@@ -23,15 +23,9 @@
 
     lazy val isRss: Boolean = r.path.endsWith("/rss")
 
-<<<<<<< HEAD
-    lazy val isAMP: Boolean = r.path.endsWith("/amp")
-
-    lazy val pathWithoutModifiers: String = if (isAMP) r.path.stripSuffix("/amp") else r.path.stripSuffix("/all")
-=======
     lazy val isAmp: Boolean = r.path.endsWith("/amp")
 
     lazy val pathWithoutModifiers: String = if (isAmp) r.path.stripSuffix("/amp") else r.path.stripSuffix("/all")
->>>>>>> b8e8b8ce
 
     lazy val hasParameters: Boolean = r.queryString.nonEmpty
 
