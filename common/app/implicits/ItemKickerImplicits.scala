--- conflicted
+++ resolved
@@ -75,23 +75,6 @@
       case FreeHtmlKicker(_, body) => None
       case FreeHtmlKickerWithLink(_, body, url) => Option(url)
     }
-<<<<<<< HEAD
-
-//    This is for the essential read AB test and should be deleted or refactored afterwards
-    def EssentialReadShouldUseKicker: Boolean = itemKicker match {
-      case BreakingNewsKicker => true
-      case LiveKicker => false
-      case AnalysisKicker => false
-      case ReviewKicker => false
-      case CartoonKicker => false
-      case PodcastKicker(_, _) => false
-      case TagKicker(_, _, _, _) => true
-      case SectionKicker(_, _, _) => true
-      case FreeHtmlKicker(_, _) => true
-      case FreeHtmlKickerWithLink(_, _, _) => true
-    }
-=======
->>>>>>> 62c35a23
   }
 
 }