--- conflicted
+++ resolved
@@ -160,13 +160,6 @@
             } yield contentList :+ new Snap(collectionItem.id, supporting, collectionItem.webPublicationDate.getOrElse(DateTime.now), collectionItem.metaData.getOrElse(Map.empty))
           }
           else {
-<<<<<<< HEAD
-            lazy val supportingAsContent: Future[List[Content]] = {
-              lazy val supportingLinks: List[CollectionItem] = retrieveSupportingLinks(collectionItem)
-              if (!hasParent) getArticles(supportingLinks, edition, hasParent = true) else Future.successful(Nil)
-            }
-=======
->>>>>>> 6288af7c
             val response = ContentApi.item(collectionItem.id, edition).showFields(showFieldsWithBodyQuery).response
 
             val content = response.map(_.content).recover {
