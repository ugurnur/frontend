--- conflicted
+++ resolved
@@ -160,15 +160,7 @@
             } yield contentList :+ new Snap(collectionItem.id, supporting, collectionItem.webPublicationDate.getOrElse(DateTime.now), collectionItem.metaData.getOrElse(Map.empty))
           }
           else {
-<<<<<<< HEAD
-            lazy val supportingAsContent: Future[List[Content]] = {
-              lazy val supportingLinks: List[CollectionItem] = retrieveSupportingLinks(collectionItem)
-              if (!hasParent) getArticles(supportingLinks, edition, hasParent = true) else Future.successful(Nil)
-            }
             val response = ContentApi.item(collectionItem.id, edition).showFields(showFieldsWithBodyQuery).response
-=======
-            val response = ContentApi().item(collectionItem.id, edition).showFields(showFieldsWithBodyQuery).response
->>>>>>> b9b7b223
 
             val content = response.map(_.content).recover {
               case apiError: com.gu.openplatform.contentapi.ApiError if apiError.httpStatus == 404 => {
