--- conflicted
+++ resolved
@@ -56,7 +56,6 @@
 
   private def generateConfig(json: JsValue, id: String): Option[CollectionConfig] = {
     (json \ "collections" \ id).asOpt[JsValue] map { collectionJson =>
-<<<<<<< HEAD
       CollectionConfig(
         apiQuery     = (collectionJson \ "apiQuery").asOpt[String],
         displayName  = (collectionJson \ "displayName").asOpt[String].filter(_.nonEmpty),
@@ -65,19 +64,8 @@
         `type`       = (collectionJson \ "type").asOpt[String],
         showTags     = (collectionJson \ "showTags").asOpt[Boolean],
         showSections = (collectionJson \ "showSections").asOpt[Boolean],
-        uneditable   = None
-=======
-      Config(
-        id,
-        (collectionJson \ "apiQuery").asOpt[String],
-        (collectionJson \ "displayName").asOpt[String].filter(_.nonEmpty),
-        (collectionJson \ "href").asOpt[String],
-        (collectionJson \ "groups").asOpt[Seq[String]] getOrElse Nil,
-        (collectionJson \ "type").asOpt[String],
-        (collectionJson \ "showTags").asOpt[Boolean] getOrElse false,
-        (collectionJson \ "showSections").asOpt[Boolean] getOrElse false,
-        (collectionJson \ "hideKickers").asOpt[Boolean] getOrElse false
->>>>>>> aa043f9a
+        uneditable   = None,
+        hideKickers  = (collectionJson \ "hideKickers").asOpt[Boolean]
       )
     }
   }
