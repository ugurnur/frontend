--- conflicted
+++ resolved
@@ -46,15 +46,12 @@
 class ExpiringAuthAction(loginUrl: String) extends AuthAction(loginUrl) with implicits.Dates {
   import Play.current
 
-<<<<<<< HEAD
   def authFailResult(request: Request[AnyContent]): SimpleResult = Redirect(loginUrl).withSession(("loginFromUrl", request.uri))
 
-  override def apply(f: Request[AnyContent] => SimpleResult): Action[AnyContent] = async { request =>
-=======
   override def apply(f: Request[AnyContent] => SimpleResult) = async(request => Future.apply(f(request)))
 
   override def async(f: Request[AnyContent] => Future[SimpleResult]): Action[AnyContent] = super.async { request =>
->>>>>>> dba033d2
+
     if (withinAllowedTime(request) || Play.isTest)
       f(request).map(_.withSession(request.session + (Configuration.cookies.lastSeenKey , DateTime.now.toString)))
     else
