package controllers

import com.gu.googleauth.UserIdentity
import common.{FaciaToolMetrics, ExecutionContexts, Logging}
import net.liftweb.json.{ Serialization, NoTypeHints }
import net.liftweb.json.Serialization.{ read, write }
import play.api.mvc._
import play.api.mvc.Results._
import play.api.Play
import scala.concurrent.Future
import play.api.libs.openid.OpenID
import conf.Configuration
import org.joda.time.DateTime

case class Identity(openid: String, email: String, firstName: String, lastName: String) {
  implicit val formats = Serialization.formats(NoTypeHints)

  def writeJson = write(this)

  lazy val fullName = firstName + " " + lastName
  lazy val emailDomain = email.split("@").last
}

object Identity {
  val KEY = "identity"
  implicit val formats = Serialization.formats(NoTypeHints)

  def readJson(json: String) = read[Identity](json)

  def apply(request: Request[Any]): Option[Identity] = {
    request.session.get(KEY).map(credentials => Identity.readJson(credentials))
  }
}

class AuthenticatedRequest(val identity: Identity, request: Request[AnyContent]) extends WrappedRequest(request)

trait AuthLogging {
  self: Logging =>
  def log[U](msg: String, request: Request[AnyContent]) {
    request match {
      case auth: AuthenticatedRequest => log.info(auth.identity.email + ": " + msg)
<<<<<<< HEAD
      case auth: com.gu.googleauth.AuthenticatedRequest[AnyContent] if auth.isAuthenticated => log.info(auth.identity.toString + ": " + msg)
=======
      case auth: Security.AuthenticatedRequest[AnyContent, U] => log.info(auth.user + ": " + msg)
>>>>>>> 589a1087
      case _ => throw new IllegalStateException("Expected an authenticated request")
    }
  }
}

class ExpiringAuthAction(loginUrl: String) extends AuthAction(loginUrl) with implicits.Dates {
  import Play.current

  def authFailResult(request: Request[AnyContent]): Result = Redirect(loginUrl).withSession(("loginFromUrl", request.uri))

  override def apply(f: Request[AnyContent] => Result) = async(request => Future.apply(f(request)))

  override def async(f: Request[AnyContent] => Future[Result]): Action[AnyContent] = super.async { request =>

    if (withinAllowedTime(request) || Play.isTest) {
      f(request).map(_.withSession(request.session + (Configuration.cookies.lastSeenKey , DateTime.now.toString)))
    }
    else {
       FaciaToolMetrics.ExpiredRequestCount.increment()
       Future { authFailResult(request) }
    }
  }

  def withinAllowedTime(request: Request[AnyContent]): Boolean =
    request.session.get(Configuration.cookies.lastSeenKey).map(new DateTime(_)).exists(_.age < Configuration.cookies.sessionExpiryTime)
}

class AuthAction(loginUrl: String) extends ExecutionContexts {
  import Play.current

  def apply(f: Request[AnyContent] => Result): Action[AnyContent] = async(request => Future { f(request) })

  def async(f: Request[AnyContent] => Future[Result]): Action[AnyContent] = Action.async {

      request: Request[AnyContent] =>

      val identity: Option[Identity] = Identity(request)
      identity match {
        case Some(id) => f(new AuthenticatedRequest(id, request))
        case _ if Play.isTest => f(new AuthenticatedRequest(Identity("1234", "foo@bar.com", "John", "Smith"), request))
        case _ => Future(Redirect(loginUrl).withSession(request.session + ("loginFromUrl", request.uri)))
      }
    }
}

trait LoginController extends ExecutionContexts { self: Controller =>
  import Play.current

  val openIdAttributes = Seq(
    ("email", "http://axschema.org/contact/email"),
    ("firstname", "http://axschema.org/namePerson/first"),
    ("lastname", "http://axschema.org/namePerson/last")
  )
  val extraOpenIDParameters: Seq[String] = Nil
  val googleOpenIdUrl = "https://www.google.com/accounts/o8/id"

  val loginUrl: String
  val baseUrl: String //Where to go if there is no loginFromUrl

  def openIdCallback(secure: Boolean)(implicit request: RequestHeader): String
  def login: Action[AnyContent]

  def loginPost = Action.async { implicit request =>
    val secure: Boolean = !Play.isDev
    OpenID
      .redirectURL(googleOpenIdUrl, openIdCallback(secure=secure), openIdAttributes)
      .map(_ + extraOpenIDParameters.mkString("&", "&", ""))
      .map(Redirect(_))
      .recover {
      case error => Redirect(loginUrl).flashing(("error" -> "Unknown error: %s ".format(error.getMessage)))
    }
  }

  def openIDCallback = Action.async { implicit request =>
    OpenID.verifiedId.map { info =>
      val credentials = Identity(
        info.id,
        info.attributes.get("email").get,
        info.attributes.get("firstname").get,
        info.attributes.get("lastname").get
      )

      // allow test user access
      val isTestUser = (credentials.email == "test.automation@gutest.com" && Configuration.environment.isNonProd)

      if (credentials.emailDomain == "guardian.co.uk" || isTestUser) {
        Redirect(request.session.get("loginFromUrl").getOrElse(baseUrl)).withSession {
          request.session +
           (Identity.KEY -> credentials.writeJson) +
            (Configuration.cookies.lastSeenKey -> DateTime.now.toString) -
            "loginFromUrl"
        }
      } else {
        Redirect(loginUrl).flashing(
          ("error" -> "You can only log in using a Guardian Google Account")
        ).withSession(request.session - Identity.KEY)
      }
    }.recover {
      case error => Redirect(loginUrl).flashing(("error" -> "Unknown error: %s ".format(error.getMessage)))
    }
  }

  def logout = Action { implicit request =>
    Redirect(loginUrl).withNewSession
  }
}<|MERGE_RESOLUTION|>--- conflicted
+++ resolved
@@ -39,11 +39,7 @@
   def log[U](msg: String, request: Request[AnyContent]) {
     request match {
       case auth: AuthenticatedRequest => log.info(auth.identity.email + ": " + msg)
-<<<<<<< HEAD
-      case auth: com.gu.googleauth.AuthenticatedRequest[AnyContent] if auth.isAuthenticated => log.info(auth.identity.toString + ": " + msg)
-=======
       case auth: Security.AuthenticatedRequest[AnyContent, U] => log.info(auth.user + ": " + msg)
->>>>>>> 589a1087
       case _ => throw new IllegalStateException("Expected an authenticated request")
     }
   }
