--- conflicted
+++ resolved
@@ -161,17 +161,8 @@
   }
 
   object discussion {
-<<<<<<< HEAD
-    lazy val apiRoot = configuration.getStringProperty("discussion.apiRoot").getOrElse{
-      throw new IllegalStateException("no value for key discussion.apiRoot")
-    }
-    lazy val apiClientHeader = configuration.getStringProperty("discussion.apiClientHeader").getOrElse{
-      throw new IllegalStateException("no value for key discussion.apiClientHeader")
-    }
-=======
     lazy val apiRoot = configuration.getMandatoryStringProperty("discussion.apiRoot")
     lazy val apiClientHeader = configuration.getMandatoryStringProperty("discussion.apiClientHeader")
->>>>>>> db1daa9a
   }
 
   object javascript {
@@ -183,11 +174,7 @@
       "interactiveUrl" -> "http://interactive.guim.co.uk/next-gen/",
       "idApiUrl" -> id.apiRoot,
       "discussionApiRoot" -> discussion.apiRoot,
-<<<<<<< HEAD
-      "discussionApiHeader" -> discussion.apiClientHeader
-=======
       "discussionApiClientHeader" -> discussion.apiClientHeader
->>>>>>> db1daa9a
     )
     lazy val pageData: Map[String, String] = {
       val keys = configuration.getPropertyNames.filter(_.startsWith("guardian.page."))
