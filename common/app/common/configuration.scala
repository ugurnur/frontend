package common

import java.io.{File, FileInputStream}

import com.amazonaws.AmazonClientException
import com.amazonaws.auth._
import com.amazonaws.auth.profile.ProfileCredentialsProvider
import com.gu.conf.ConfigurationFactory
import conf.switches.Switches
import conf.{Configuration, Static}
import org.apache.commons.io.IOUtils
import play.api.Play
import play.api.Play.current

import scala.util.Try

class BadConfigurationException(msg: String) extends RuntimeException(msg)

class GuardianConfiguration(val application: String, val webappConfDirectory: String = "env") extends Logging {

  case class OAuthCredentials(oauthClientId: String, oauthSecret: String, oauthCallback: String)

  protected val configuration = ConfigurationFactory.getNonLoggingConfiguration(application, webappConfDirectory)

  private implicit class OptionalString2MandatoryString(conf: com.gu.conf.Configuration) {
    def getMandatoryStringProperty(property: String) = configuration.getStringProperty(property)
      .getOrElse(throw new BadConfigurationException(s"$property not configured"))
  }

  object business {
    lazy val stocksEndpoint = configuration.getMandatoryStringProperty("business_data.url")
  }

  object weather {
    lazy val apiKey = configuration.getStringProperty("weather.api.key")
  }

  object indexes {
    lazy val tagIndexesBucket =
      configuration.getMandatoryStringProperty("tag_indexes.bucket")

    lazy val adminRebuildIndexRateInMinutes =
      configuration.getIntegerProperty("tag_indexes.rebuild_rate_in_minutes").getOrElse(60)
  }

  object environment {
    private val installVars = new File("/etc/gu/install_vars") match {
      case f if f.exists => IOUtils.toString(new FileInputStream(f))
      case _ => ""
    }

    private val properties = Properties(installVars)

    def apply(key: String, default: String) = properties.getOrElse(key, default).toLowerCase

    val stage = apply("STAGE", "unknown")

    lazy val projectName = Play.application.configuration.getString("guardian.projectName").getOrElse("frontend")
    lazy val secure = Play.application.configuration.getBoolean("guardian.secure").getOrElse(false)

    lazy val isProd = stage.equalsIgnoreCase("prod")
    lazy val isNonProd = List("dev", "code", "gudev").contains(stage.toLowerCase)

    lazy val isPreview = projectName == "preview"
  }

  object switches {
    lazy val key = configuration.getMandatoryStringProperty("switches.key")
  }

  object healthcheck {
    lazy val properties = configuration.getPropertyNames filter {
      _ matches """healthcheck\..*\.url"""
    }

    lazy val urls = properties map { property =>
      configuration.getStringProperty(property).get
    }
  }

  object debug {
    lazy val enabled: Boolean = configuration.getStringProperty("debug.enabled").map(_.toBoolean).getOrElse(true)
    lazy val beaconUrl: String = configuration.getStringProperty("beacon.url").getOrElse("")
  }

  override def toString = configuration.toString

  case class Auth(user: String, password: String)

  object contentApi {
    val contentApiLiveHost: String = configuration.getMandatoryStringProperty("content.api.host")

    def contentApiDraftHost: String =
        configuration.getStringProperty("content.api.draft.host")
          .filter(_ => Switches.FaciaToolDraftContent.isSwitchedOn)
          .getOrElse(contentApiLiveHost)

    lazy val key: Option[String] = configuration.getStringProperty("content.api.key")
    lazy val timeout: Int = configuration.getIntegerProperty("content.api.timeout.millis").getOrElse(2000)

    lazy val circuitBreakerErrorThreshold =
      configuration.getIntegerProperty("content.api.circuit_breaker.max_failures").getOrElse(5)

    lazy val circuitBreakerResetTimeout =
      configuration.getIntegerProperty("content.api.circuit_breaker.reset_timeout").getOrElse(20000)

    lazy val previewAuth: Option[Auth] = for {
      user <- configuration.getStringProperty("content.api.preview.user")
      password <- configuration.getStringProperty("content.api.preview.password")
    } yield Auth(user, password)
  }

  object ophanApi {
    lazy val key = configuration.getStringProperty("ophan.api.key")
    lazy val host = configuration.getStringProperty("ophan.api.host")
  }

  object ophan {
    lazy val jsLocation = configuration.getStringProperty("ophan.js.location").getOrElse("//j.ophan.co.uk/ophan.ng")
    lazy val embedJsLocation = configuration.getStringProperty("ophan.embed.js.location").getOrElse("//j.ophan.co.uk/ophan.embed")
  }

  object omniture {
    lazy val account = configuration.getStringProperty("guardian.page.omnitureAccount").getOrElse("guardiangu-network")
    lazy val ampAccount = configuration.getStringProperty("guardian.page.omnitureAmpAccount").getOrElse("guardiangudev-code")
  }

  object googletag {
    lazy val jsLocation = configuration.getStringProperty("googletag.js.location").getOrElse("//www.googletagservices.com/tag/js/gpt.js")
  }

  object frontend {
    lazy val store = configuration.getMandatoryStringProperty("frontend.store")
    lazy val webEngineersEmail = configuration.getStringProperty("email.web.engineers")
  }

  object site {
    lazy val host = configuration.getStringProperty("guardian.page.host").getOrElse("")
  }

  object cookies {
    lazy val lastSeenKey: String = "lastseen"
    lazy val sessionExpiryTime = configuration.getIntegerProperty("auth.timeout").getOrElse(60000)
  }

  object db {
    lazy val sentry_db_driver = configuration.getStringProperty("db.sentry.driver").getOrElse("")
    lazy val sentry_db_url = configuration.getStringProperty("db.sentry.url").getOrElse("")
    lazy val sentry_db_username = configuration.getStringProperty("db.sentry.user").getOrElse("")
    lazy val sentry_db_password = configuration.getStringProperty("db.sentry.password").getOrElse("")
  }

  object proxy {
    lazy val isDefined: Boolean = hostOption.isDefined && portOption.isDefined

    private lazy val hostOption = Option(System.getenv("proxy_host"))
    private lazy val portOption = Option(System.getenv("proxy_port")) flatMap { _.toIntOption }

    lazy val host: String = hostOption getOrElse {
      throw new IllegalStateException("HTTP proxy host not configured")
    }

    lazy val port: Int = portOption getOrElse {
      throw new IllegalStateException("HTTP proxy port not configured")
    }
  }

  object github {
    lazy val token = configuration.getStringProperty("github.token")
  }

  object teamcity {
    lazy val host = configuration.getMandatoryStringProperty("teamcity.host")
  }

  object ajax {
    lazy val url = configuration.getStringProperty("ajax.url").getOrElse("")
    lazy val nonSecureUrl =
      configuration.getStringProperty("ajax.url").getOrElse("")
    lazy val corsOrigins: Seq[String] = configuration.getStringProperty("ajax.cors.origin").map(_.split(",")
      .map(_.trim).toSeq).getOrElse(Nil)
  }

  object id {
    lazy val url = configuration.getStringProperty("id.url").getOrElse("")
    lazy val apiRoot = configuration.getStringProperty("id.apiRoot").getOrElse("")
    lazy val domain = """^https?://(?:profile\.)?([^/:]+)""".r.unapplySeq(url).flatMap(_.headOption).getOrElse("theguardian.com")
    lazy val apiClientToken = configuration.getStringProperty("id.apiClientToken").getOrElse("")
    lazy val oauthUrl = configuration.getStringProperty("id.oauth.url").getOrElse("")
    lazy val membershipUrl = configuration.getStringProperty("id.membership.url").getOrElse("https://membership.theguardian.com")
    lazy val digitalPackUrl = configuration.getStringProperty("id.digitalpack.url").getOrElse("https://subscribe.theguardian.com")
    lazy val membersDataApiUrl = configuration.getStringProperty("id.membership.url").getOrElse("https://members-data-api.theguardian.com")
    lazy val stripePublicToken =  configuration.getStringProperty("id.membership.stripePublicToken").getOrElse("")
  }

  object static {
    lazy val path =
      if (environment.secure) configuration.getMandatoryStringProperty("static.securePath")
      else configuration.getMandatoryStringProperty("static.path")
  }

  object images {
    lazy val path = configuration.getMandatoryStringProperty("images.path")
    val fallbackLogo = Static("images/fallback-logo.png").path
    object backends {
      lazy val mediaToken: String = configuration.getMandatoryStringProperty("images.media.token")
      lazy val staticToken: String = configuration.getMandatoryStringProperty("images.static.token")
    }
  }

  object headlines {
    lazy val spreadsheet = configuration.getMandatoryStringProperty("headlines.spreadsheet")
  }

  object assets {
    lazy val path = configuration.getMandatoryStringProperty("assets.path")
  }

  object staticSport {
    lazy val path = configuration.getMandatoryStringProperty("staticSport.path")
  }

  object sport {
    lazy val apiUrl = configuration.getStringProperty("sport.apiUrl").getOrElse(ajax.nonSecureUrl)
  }

  object oas {
    lazy val siteIdHost = configuration.getStringProperty("oas.siteId.host").getOrElse(".guardian.co.uk")
    lazy val url = configuration.getStringProperty("oas.url").getOrElse("http://oas.theguardian.com/RealMedia/ads/")
  }

  object facebook {
    lazy val appId = configuration.getMandatoryStringProperty("guardian.page.fbAppId")
  }

  object ios {
    lazy val ukAppId = "409128287"
    lazy val usAppId = "411493119"
  }

  object discussion {
    lazy val apiRoot = configuration.getMandatoryStringProperty("discussion.apiRoot")
    lazy val apiTimeout = configuration.getMandatoryStringProperty("discussion.apiTimeout")
    lazy val apiClientHeader = configuration.getMandatoryStringProperty("discussion.apiClientHeader")
    lazy val url = configuration.getMandatoryStringProperty("discussion.url")
  }

  object witness {
    lazy val witnessApiRoot = configuration.getMandatoryStringProperty("witness.apiRoot")
  }

  object commercial {

    lazy val testDomain =
      if (environment.isProd) "http://m.code.dev-theguardian.com"
      else configuration.getStringProperty("guardian.page.host") getOrElse ""

    lazy val dfpAdUnitRoot = configuration.getMandatoryStringProperty("guardian.page.dfpAdUnitRoot")
    lazy val dfpAccountId = configuration.getMandatoryStringProperty("guardian.page.dfpAccountId")
    lazy val books_url = configuration.getMandatoryStringProperty("commercial.books_url")
    lazy val masterclasses_url =
      configuration.getMandatoryStringProperty("commercial.masterclasses_url")
    lazy val soulmates_url = configuration.getMandatoryStringProperty("commercial.soulmates_url")
    lazy val soulmatesApiUrl = configuration.getStringProperty("soulmates.api.url")
    lazy val travel_url = configuration.getMandatoryStringProperty("commercial.travel_url")
    lazy val traveloffers_url =
      configuration.getStringProperty("traveloffers.api.url") map (u => s"$u/consumerfeed")
    lazy val guMerchandisingAdvertiserId =
      configuration.getMandatoryStringProperty("commercial.dfp.guMerchandising.advertiserId")

    // root dir relative to S3 bucket
    private lazy val commercialRoot = {
      configuration.getStringProperty("commercial.s3.root") getOrElse s"${environment.stage.toUpperCase}/commercial"
    }

    private lazy val dfpRoot = s"$commercialRoot/dfp"
    lazy val dfpPaidForTagsDataKey = s"$dfpRoot/paid-for-tags-v4.json"
    lazy val dfpInlineMerchandisingTagsDataKey = s"$dfpRoot/inline-merchandising-tags-v3.json"
    lazy val dfpPageSkinnedAdUnitsKey = s"$dfpRoot/pageskinned-adunits-v6.json"
    lazy val dfpLineItemsKey = s"$dfpRoot/lineitems-v4.json"
    lazy val dfpActiveAdUnitListKey = s"$dfpRoot/active-ad-units.csv"
    lazy val dfpTemplateCreativesKey = s"$dfpRoot/template-creatives.json"
    lazy val topAboveNavSlotTakeoversKey = s"$dfpRoot/top-above-nav-slot-takeovers-v1.json"
    lazy val topBelowNavSlotTakeoversKey = s"$dfpRoot/top-below-nav-slot-takeovers-v1.json"
    lazy val topSlotTakeoversKey = s"$dfpRoot/top-slot-takeovers-v1.json"

    lazy val takeoversWithEmptyMPUsKey = s"$commercialRoot/takeovers-with-empty-mpus.json"

    private lazy val merchandisingFeedsRoot = s"$commercialRoot/merchandising"
    lazy val merchandisingFeedsLatest = s"$merchandisingFeedsRoot/latest"

<<<<<<< HEAD
=======
    private lazy val merchandisingFeedsRoot = s"$commercialRoot/merchandising"
    lazy val merchandisingFeedsLatest = s"$merchandisingFeedsRoot/latest"

>>>>>>> 0afeddef
    lazy val masterclassesToken = configuration.getStringProperty("masterclasses.token")
    lazy val jobsUrlTemplate = configuration.getStringProperty("jobs.api.url.template")
    lazy val mortgagesUrl = configuration.getStringProperty("lc.mortgages.api.url")
    lazy val moneyUrl = configuration.getStringProperty("moneysupermarket.api.url")

    object magento {
      lazy val domain = configuration.getStringProperty("magento.domain")
      lazy val consumerKey = configuration.getStringProperty("magento.consumer.key")
      lazy val consumerSecret = configuration.getStringProperty("magento.consumer.secret")
      lazy val accessToken = configuration.getStringProperty("magento.access.token")
      lazy val accessTokenSecret = configuration.getStringProperty("magento.access.token.secret")
      lazy val authorizationPath = configuration.getStringProperty("magento.auth.path")
      lazy val isbnLookupPath = configuration.getStringProperty("magento.isbn.lookup.path")
    }

    lazy val adOpsTeam = configuration.getStringProperty("email.adOpsTeam")
    lazy val adOpsAuTeam = configuration.getStringProperty("email.adOpsTeam.au")
    lazy val adOpsUsTeam = configuration.getStringProperty("email.adOpsTeam.us")
    lazy val adTechTeam = configuration.getStringProperty("email.adTechTeam")
    lazy val gLabsTeam = configuration.getStringProperty("email.gLabsTeam")

    lazy val expiredAdFeatureUrl = s"${site.host}/info/2015/feb/06/paid-content-removal-policy"

    lazy val showMpuInAllContainersPageId =
      configuration.getStringProperty("commercial.showMpuInAllContainersPageId")
  }

  object open {
    lazy val ctaApiRoot = configuration.getMandatoryStringProperty("open.cta.apiRoot")
  }

  object interactive {
    lazy val url = "http://interactive.guim.co.uk/next-gen/"
  }

  object javascript {
    // This is config that is avaliable to both Javascript and Scala
    // But does not change across environments
    // See https://issues.scala-lang.org/browse/SI-6723 for why we don't always use ->
    lazy val config: Map[String, String] = Map(
      "googleSearchUrl" -> "//www.google.co.uk/cse/cse.js",
      "idApiUrl" -> id.apiRoot,
      "idOAuthUrl" -> id.oauthUrl,
      "discussionApiRoot" -> discussion.apiRoot,
      "discussionApiClientHeader" -> discussion.apiClientHeader,
      ("ophanJsUrl", ophan.jsLocation),
      ("ophanEmbedJsUrl", ophan.embedJsLocation),
      ("googletagJsUrl", googletag.jsLocation),
      ("membershipUrl", id.membershipUrl),
      ("stripePublicToken", id.stripePublicToken)
    )

    lazy val pageData: Map[String, String] = {
      val keys = configuration.getPropertyNames.filter(_.startsWith("guardian.page."))
      keys.foldLeft(Map.empty[String, String]) {
        case (map, key) => map + (key -> configuration.getMandatoryStringProperty(key))
      }
    }
  }

  object front {
    lazy val config = configuration.getMandatoryStringProperty("front.config")
  }

  object facia {
    lazy val stage = configuration.getStringProperty("facia.stage").getOrElse(Configuration.environment.stage)
    lazy val collectionCap: Int = 35
  }

  object faciatool {
    lazy val frontPressCronQueue = configuration.getStringProperty("frontpress.sqs.cron_queue_url")
    lazy val frontPressToolQueue = configuration.getStringProperty("frontpress.sqs.tool_queue_url")

    lazy val configBeforePressTimeout: Int = 1000

    val showTestContainers =
      configuration.getStringProperty("faciatool.show_test_containers").contains("true")

    lazy val adminPressJobStandardPushRateInMinutes: Int =
      Try(configuration.getStringProperty("admin.pressjob.standard.push.rate.inminutes").get.toInt)
        .getOrElse(5)

    lazy val adminPressJobHighPushRateInMinutes: Int =
      Try(configuration.getStringProperty("admin.pressjob.high.push.rate.inminutes").get.toInt)
        .getOrElse(1)

    lazy val adminPressJobLowPushRateInMinutes: Int =
      Try(configuration.getStringProperty("admin.pressjob.low.push.rate.inminutes").get.toInt)
        .getOrElse(60)

  }

  object memcached {
    lazy val host = configuration.getStringProperty("memcached.host")
  }

  object aws {

    lazy val region = configuration.getMandatoryStringProperty("aws.region")
    lazy val bucket = configuration.getMandatoryStringProperty("aws.bucket")
    lazy val notificationSns: String = configuration.getMandatoryStringProperty("sns.notification.topic.arn")
    lazy val videoEncodingsSns: String = configuration.getMandatoryStringProperty("sns.missing_video_encodings.topic.arn")
    lazy val frontPressSns: Option[String] = configuration.getStringProperty("frontpress.sns.topic")


    def mandatoryCredentials: AWSCredentialsProvider = credentials.getOrElse(throw new BadConfigurationException("AWS credentials are not configured"))
    val credentials: Option[AWSCredentialsProvider] = {
      val provider = new AWSCredentialsProviderChain(
        new EnvironmentVariableCredentialsProvider(),
        new SystemPropertiesCredentialsProvider(),
        new ProfileCredentialsProvider("nextgen"),
        new InstanceProfileCredentialsProvider
      )

      // this is a bit of a convoluted way to check whether we actually have credentials.
      // I guess in an ideal world there would be some sort of isConfigued() method...
      try {
        provider.getCredentials
        Some(provider)
      } catch {
        case ex: AmazonClientException =>
          log.error(ex.getMessage, ex)

          // We really, really want to ensure that PROD is configured before saying a box is OK
          if (Play.isProd) throw ex
          // this means that on dev machines you only need to configure keys if you are actually going to use them
          None
      }
    }
  }

  object pingdom {
    lazy val url = configuration.getMandatoryStringProperty("pingdom.url")
    lazy val user = configuration.getMandatoryStringProperty("pingdom.user")
    lazy val password  = configuration.getMandatoryStringProperty("pingdom.password")
    lazy val apiKey = configuration.getMandatoryStringProperty("pingdom.apikey")
  }

  object riffraff {
    lazy val url = configuration.getMandatoryStringProperty("riffraff.url")
    lazy val apiKey = configuration.getMandatoryStringProperty("riffraff.apikey")
  }

  object formstack {
    lazy val url = configuration.getMandatoryStringProperty("formstack.url")
    lazy val oAuthToken = configuration.getMandatoryStringProperty("formstack.oauthToken")
  }

  object standalone {
    lazy val oauthCredentials: Option[OAuthCredentials] = for {
      oauthClientId <- configuration.getStringProperty("standalone.oauth.clientid")
      // TODO needs the orElse fallback till we roll out new properties files
      oauthSecret <- configuration.getStringProperty("standalone.oauth.secret").orElse(configuration.getStringProperty("preview.oauth.secret"))
      oauthCallback <- configuration.getStringProperty("standalone.oauth.callback")
    } yield OAuthCredentials(oauthClientId, oauthSecret, oauthCallback)
  }

  object pngResizer {
    val cacheTimeInSeconds = configuration.getIntegerProperty("png_resizer.image_cache_time").getOrElse(86400)
    val ttlInSeconds = configuration.getIntegerProperty("png_resizer.image_ttl").getOrElse(86400)
  }

  object emailSignup {
    val url = configuration.getMandatoryStringProperty("email.signup.url")
  }
}

object ManifestData {
  lazy val build = ManifestFile.asKeyValuePairs.getOrElse("Build", "DEV").dequote.trim
  lazy val revision = ManifestFile.asKeyValuePairs.getOrElse("Revision", "DEV").dequote.trim
}<|MERGE_RESOLUTION|>--- conflicted
+++ resolved
@@ -289,12 +289,6 @@
     private lazy val merchandisingFeedsRoot = s"$commercialRoot/merchandising"
     lazy val merchandisingFeedsLatest = s"$merchandisingFeedsRoot/latest"
 
-<<<<<<< HEAD
-=======
-    private lazy val merchandisingFeedsRoot = s"$commercialRoot/merchandising"
-    lazy val merchandisingFeedsLatest = s"$merchandisingFeedsRoot/latest"
-
->>>>>>> 0afeddef
     lazy val masterclassesToken = configuration.getStringProperty("masterclasses.token")
     lazy val jobsUrlTemplate = configuration.getStringProperty("jobs.api.url.template")
     lazy val mortgagesUrl = configuration.getStringProperty("lc.mortgages.api.url")
