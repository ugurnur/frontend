--- conflicted
+++ resolved
@@ -34,11 +34,9 @@
 
     val stage = apply("STAGE", "unknown")
 
-<<<<<<< HEAD
     val secure = Play.application.configuration.getBoolean("guardian.secure").getOrElse(false)
-=======
+
     lazy val isNonProd = List("dev", "code", "gudev").contains(stage)
->>>>>>> 3f36cf24
   }
 
   object switches {
