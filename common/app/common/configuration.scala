package common

import java.io.{File, FileInputStream}

import com.amazonaws.AmazonClientException
import com.amazonaws.auth._
import com.amazonaws.auth.profile.ProfileCredentialsProvider
import com.gu.conf.ConfigurationFactory
import conf.switches.Switches
import conf.{Configuration, Static}
import org.apache.commons.io.IOUtils
import play.api.Play
import play.api.Play.current

import scala.util.Try

class BadConfigurationException(msg: String) extends RuntimeException(msg)

class GuardianConfiguration(val application: String, val webappConfDirectory: String = "env") extends Logging {

  case class OAuthCredentials(oauthClientId: String, oauthSecret: String, oauthCallback: String)

  protected val configuration = ConfigurationFactory.getNonLoggingConfiguration(application, webappConfDirectory)

  private implicit class OptionalString2MandatoryString(conf: com.gu.conf.Configuration) {
    def getMandatoryStringProperty(property: String) = configuration.getStringProperty(property)
      .getOrElse(throw new BadConfigurationException(s"$property not configured"))
  }

  object business {
    lazy val stocksEndpoint = configuration.getMandatoryStringProperty("business_data.url")
  }

  object weather {
    lazy val apiKey = configuration.getStringProperty("weather.api.key")
  }

  object indexes {
    lazy val tagIndexesBucket =
      configuration.getMandatoryStringProperty("tag_indexes.bucket")

    lazy val adminRebuildIndexRateInMinutes =
      configuration.getIntegerProperty("tag_indexes.rebuild_rate_in_minutes").getOrElse(60)
  }

  object environment {
    private val installVars = new File("/etc/gu/install_vars") match {
      case f if f.exists => IOUtils.toString(new FileInputStream(f))
      case _ => ""
    }

    private val properties = Properties(installVars)

    def apply(key: String, default: String) = properties.getOrElse(key, default).toLowerCase

    val stage = apply("STAGE", "unknown")

    lazy val projectName = Play.application.configuration.getString("guardian.projectName").getOrElse("frontend")
    lazy val secure = Play.application.configuration.getBoolean("guardian.secure").getOrElse(false)

    lazy val isProd = stage.equalsIgnoreCase("prod")
    lazy val isNonProd = List("dev", "code", "gudev").contains(stage.toLowerCase)

    lazy val isPreview = projectName == "preview"
  }

  object switches {
    lazy val key = configuration.getMandatoryStringProperty("switches.key")
  }

  object healthcheck {
    lazy val properties = configuration.getPropertyNames filter {
      _ matches """healthcheck\..*\.url"""
    }

    lazy val urls = properties map { property =>
      configuration.getStringProperty(property).get
    }
  }

  object debug {
    lazy val enabled: Boolean = configuration.getStringProperty("debug.enabled").map(_.toBoolean).getOrElse(true)
    lazy val beaconUrl: String = configuration.getStringProperty("beacon.url").getOrElse("")
  }

  override def toString = configuration.toString

  case class Auth(user: String, password: String)

  object contentApi {
    val contentApiLiveHost: String = configuration.getMandatoryStringProperty("content.api.host")

    def contentApiDraftHost: String =
        configuration.getStringProperty("content.api.draft.host")
          .filter(_ => Switches.FaciaToolDraftContent.isSwitchedOn)
          .getOrElse(contentApiLiveHost)

    lazy val key: Option[String] = configuration.getStringProperty("content.api.key")
    lazy val timeout: Int = configuration.getIntegerProperty("content.api.timeout.millis").getOrElse(2000)

    lazy val circuitBreakerErrorThreshold =
      configuration.getIntegerProperty("content.api.circuit_breaker.max_failures").getOrElse(5)

    lazy val circuitBreakerResetTimeout =
      configuration.getIntegerProperty("content.api.circuit_breaker.reset_timeout").getOrElse(20000)

    lazy val previewAuth: Option[Auth] = for {
      user <- configuration.getStringProperty("content.api.preview.user")
      password <- configuration.getStringProperty("content.api.preview.password")
    } yield Auth(user, password)
  }

  object ophanApi {
    lazy val key = configuration.getStringProperty("ophan.api.key")
    lazy val host = configuration.getStringProperty("ophan.api.host")
  }

  object ophan {
    lazy val jsLocation = configuration.getStringProperty("ophan.js.location").getOrElse("//j.ophan.co.uk/ophan.ng")
    lazy val embedJsLocation = configuration.getStringProperty("ophan.embed.js.location").getOrElse("//j.ophan.co.uk/ophan.embed")
  }

  object omniture {
    lazy val account = configuration.getStringProperty("guardian.page.omnitureAccount").getOrElse("guardiangu-network")
    lazy val ampAccount = configuration.getStringProperty("guardian.page.omnitureAmpAccount").getOrElse("guardiangudev-code")
  }

  object googletag {
    lazy val jsLocation = configuration.getStringProperty("googletag.js.location").getOrElse("//www.googletagservices.com/tag/js/gpt.js")
  }

  object frontend {
    lazy val store = configuration.getMandatoryStringProperty("frontend.store")
    lazy val webEngineersEmail = configuration.getStringProperty("email.web.engineers")
  }

  object site {
    lazy val host = configuration.getStringProperty("guardian.page.host").getOrElse("")
  }

  object cookies {
    lazy val lastSeenKey: String = "lastseen"
    lazy val sessionExpiryTime = configuration.getIntegerProperty("auth.timeout").getOrElse(60000)
  }

  object db {
    lazy val sentry_db_driver = configuration.getStringProperty("db.sentry.driver").getOrElse("")
    lazy val sentry_db_url = configuration.getStringProperty("db.sentry.url").getOrElse("")
    lazy val sentry_db_username = configuration.getStringProperty("db.sentry.user").getOrElse("")
    lazy val sentry_db_password = configuration.getStringProperty("db.sentry.password").getOrElse("")
  }

  object proxy {
    lazy val isDefined: Boolean = hostOption.isDefined && portOption.isDefined

    private lazy val hostOption = Option(System.getenv("proxy_host"))
    private lazy val portOption = Option(System.getenv("proxy_port")) flatMap { _.toIntOption }

    lazy val host: String = hostOption getOrElse {
      throw new IllegalStateException("HTTP proxy host not configured")
    }

    lazy val port: Int = portOption getOrElse {
      throw new IllegalStateException("HTTP proxy port not configured")
    }
  }

  object github {
    lazy val token = configuration.getStringProperty("github.token")
  }

  object teamcity {
    lazy val host = configuration.getMandatoryStringProperty("teamcity.host")
  }

  object ajax {
    lazy val url = configuration.getStringProperty("ajax.url").getOrElse("")
    lazy val nonSecureUrl =
      configuration.getStringProperty("ajax.url").getOrElse("")
    lazy val corsOrigins: Seq[String] = configuration.getStringProperty("ajax.cors.origin").map(_.split(",")
      .map(_.trim).toSeq).getOrElse(Nil)
  }

  object amp {
    private lazy val scheme = configuration.getStringProperty("amp.scheme").getOrElse("")
    lazy val host = configuration.getStringProperty("amp.host").getOrElse("")
    lazy val baseUrl = scheme + host
    lazy val corsOrigins: Seq[String] = configuration.getStringProperty("amp.cors.origin").map(_.split(",")
      .map(_.trim).toSeq).getOrElse(Nil)
  }

  object id {
    lazy val url = configuration.getStringProperty("id.url").getOrElse("")
    lazy val apiRoot = configuration.getStringProperty("id.apiRoot").getOrElse("")
    lazy val domain = """^https?://(?:profile\.)?([^/:]+)""".r.unapplySeq(url).flatMap(_.headOption).getOrElse("theguardian.com")
    lazy val apiClientToken = configuration.getStringProperty("id.apiClientToken").getOrElse("")
    lazy val oauthUrl = configuration.getStringProperty("id.oauth.url").getOrElse("")
    lazy val membershipUrl = configuration.getStringProperty("id.membership.url").getOrElse("https://membership.theguardian.com")
    lazy val digitalPackUrl = configuration.getStringProperty("id.digitalpack.url").getOrElse("https://subscribe.theguardian.com")
    lazy val membersDataApiUrl = configuration.getStringProperty("id.membership.url").getOrElse("https://members-data-api.theguardian.com")
    lazy val stripePublicToken =  configuration.getStringProperty("id.membership.stripePublicToken").getOrElse("")
  }

  object static {
    lazy val path =
      if (environment.secure) configuration.getMandatoryStringProperty("static.securePath")
      else configuration.getMandatoryStringProperty("static.path")
  }

  object images {
    lazy val path = configuration.getMandatoryStringProperty("images.path")
    val fallbackLogo = Static("images/fallback-logo.png").path
    object backends {
      lazy val mediaToken: String = configuration.getMandatoryStringProperty("images.media.token")
      lazy val staticToken: String = configuration.getMandatoryStringProperty("images.static.token")
      lazy val uploadsToken: String = configuration.getMandatoryStringProperty("images.uploads.token")
    }
  }

  object headlines {
    lazy val spreadsheet = configuration.getMandatoryStringProperty("headlines.spreadsheet")
  }

  object assets {
    lazy val path = configuration.getMandatoryStringProperty("assets.path")
  }

  object staticSport {
    lazy val path = configuration.getMandatoryStringProperty("staticSport.path")
  }

  object sport {
    lazy val apiUrl = configuration.getStringProperty("sport.apiUrl").getOrElse(ajax.nonSecureUrl)
  }

  object oas {
    lazy val siteIdHost = configuration.getStringProperty("oas.siteId.host").getOrElse(".guardian.co.uk")
    lazy val url = configuration.getStringProperty("oas.url").getOrElse("http://oas.theguardian.com/RealMedia/ads/")
  }

  object facebook {
    lazy val appId = configuration.getMandatoryStringProperty("guardian.page.fbAppId")
  }

  object ios {
    lazy val ukAppId = "409128287"
    lazy val usAppId = "411493119"
  }

  object discussion {
    lazy val apiRoot = configuration.getMandatoryStringProperty("guardian.page.discussionApiUrl")
    lazy val apiTimeout = configuration.getMandatoryStringProperty("discussion.apiTimeout")
    lazy val apiClientHeader = configuration.getMandatoryStringProperty("discussion.apiClientHeader")
    lazy val d2Uid = configuration.getMandatoryStringProperty("discussion.d2Uid")
  }

  object witness {
    lazy val witnessApiRoot = configuration.getMandatoryStringProperty("witness.apiRoot")
  }

  object commercial {

    lazy val testDomain =
      if (environment.isProd) "http://m.code.dev-theguardian.com"
      else configuration.getStringProperty("guardian.page.host") getOrElse ""

    lazy val dfpAdUnitRoot = configuration.getMandatoryStringProperty("guardian.page.dfpAdUnitRoot")
    lazy val dfpFacebookIaAdUnitRoot = configuration.getMandatoryStringProperty("guardian.page.dfp.facebookIaAdUnitRoot")
    lazy val dfpMobileAppsAdUnitRoot = configuration.getMandatoryStringProperty("guardian.page.dfp.mobileAppsAdUnitRoot")
    lazy val dfpAccountId = configuration.getMandatoryStringProperty("guardian.page.dfpAccountId")
    lazy val books_url = configuration.getMandatoryStringProperty("commercial.books_url")
    lazy val masterclasses_url =
      configuration.getMandatoryStringProperty("commercial.masterclasses_url")
    lazy val soulmates_url = configuration.getMandatoryStringProperty("commercial.soulmates_url")
    lazy val soulmatesApiUrl = configuration.getStringProperty("soulmates.api.url")
    lazy val travel_url = configuration.getMandatoryStringProperty("commercial.travel_url")
    lazy val traveloffers_url =
      configuration.getStringProperty("traveloffers.api.url") map (u => s"$u/consumerfeed")
    lazy val guMerchandisingAdvertiserId =
      configuration.getMandatoryStringProperty("commercial.dfp.guMerchandising.advertiserId")

    // root dir relative to S3 bucket
    private lazy val commercialRoot = {
      configuration.getStringProperty("commercial.s3.root") getOrElse s"${environment.stage.toUpperCase}/commercial"
    }

    private lazy val dfpRoot = s"$commercialRoot/dfp"
    lazy val dfpPaidForTagsDataKey = s"$dfpRoot/paid-for-tags-v4.json"
    lazy val dfpInlineMerchandisingTagsDataKey = s"$dfpRoot/inline-merchandising-tags-v3.json"
    lazy val dfpPageSkinnedAdUnitsKey = s"$dfpRoot/pageskinned-adunits-v6.json"
    lazy val dfpLineItemsKey = s"$dfpRoot/lineitems-v4.json"
    lazy val dfpActiveAdUnitListKey = s"$dfpRoot/active-ad-units.csv"
    lazy val dfpMobileAppsAdUnitListKey = s"$dfpRoot/mobile-active-ad-units.csv"
    lazy val dfpFacebookIaAdUnitListKey = s"$dfpRoot/facebookia-active-ad-units.csv"
    lazy val dfpTemplateCreativesKey = s"$dfpRoot/template-creatives.json"
    lazy val topAboveNavSlotTakeoversKey = s"$dfpRoot/top-above-nav-slot-takeovers-v1.json"
    lazy val topBelowNavSlotTakeoversKey = s"$dfpRoot/top-below-nav-slot-takeovers-v1.json"
    lazy val topSlotTakeoversKey = s"$dfpRoot/top-slot-takeovers-v1.json"

    lazy val takeoversWithEmptyMPUsKey = s"$commercialRoot/takeovers-with-empty-mpus.json"

    private lazy val merchandisingFeedsRoot = s"$commercialRoot/merchandising"
    lazy val merchandisingFeedsLatest = s"$merchandisingFeedsRoot/latest"

    lazy val masterclassesToken = configuration.getStringProperty("masterclasses.token")
    lazy val jobsUrlTemplate = configuration.getStringProperty("jobs.api.url.template")
    lazy val mortgagesUrl = configuration.getStringProperty("lc.mortgages.api.url")
    lazy val moneyUrl = configuration.getStringProperty("moneysupermarket.api.url")

    object magento {
      lazy val domain = configuration.getStringProperty("magento.domain")
      lazy val consumerKey = configuration.getStringProperty("magento.consumer.key")
      lazy val consumerSecret = configuration.getStringProperty("magento.consumer.secret")
      lazy val accessToken = configuration.getStringProperty("magento.access.token")
      lazy val accessTokenSecret = configuration.getStringProperty("magento.access.token.secret")
      lazy val authorizationPath = configuration.getStringProperty("magento.auth.path")
      lazy val isbnLookupPath = configuration.getStringProperty("magento.isbn.lookup.path")
    }

    lazy val adOpsTeam = configuration.getStringProperty("email.adOpsTeam")
    lazy val adOpsAuTeam = configuration.getStringProperty("email.adOpsTeam.au")
    lazy val adOpsUsTeam = configuration.getStringProperty("email.adOpsTeam.us")
    lazy val adTechTeam = configuration.getStringProperty("email.adTechTeam")
    lazy val gLabsTeam = configuration.getStringProperty("email.gLabsTeam")

    lazy val expiredAdFeatureUrl = s"${site.host}/info/2015/feb/06/paid-content-removal-policy"

    lazy val showMpuInAllContainersPageId =
      configuration.getStringProperty("commercial.showMpuInAllContainersPageId")
  }

  object open {
    lazy val ctaApiRoot = configuration.getMandatoryStringProperty("open.cta.apiRoot")
  }

  object interactive {
    lazy val url = "http://interactive.guim.co.uk/next-gen/"
  }

  object javascript {
    // This is config that is avaliable to both Javascript and Scala
    // But does not change across environments
    // See https://issues.scala-lang.org/browse/SI-6723 for why we don't always use ->
    lazy val config: Map[String, String] = Map(
      "googleSearchUrl" -> "//www.google.co.uk/cse/cse.js",
      "idApiUrl" -> id.apiRoot,
      "idOAuthUrl" -> id.oauthUrl,
      "discussionApiClientHeader" -> discussion.apiClientHeader,
      "discussionD2Uid" -> discussion.d2Uid,
      ("ophanJsUrl", ophan.jsLocation),
      ("ophanEmbedJsUrl", ophan.embedJsLocation),
      ("googletagJsUrl", googletag.jsLocation),
      ("membershipUrl", id.membershipUrl),
      ("stripePublicToken", id.stripePublicToken)
    )

    lazy val pageData: Map[String, String] = {
      val keys = configuration.getPropertyNames.filter(_.startsWith("guardian.page."))
      keys.foldLeft(Map.empty[String, String]) {
        case (map, key) => map + (key -> configuration.getMandatoryStringProperty(key))
      }
    }
  }

  object front {
    lazy val config = configuration.getMandatoryStringProperty("front.config")
  }

  object facia {
    lazy val stage = configuration.getStringProperty("facia.stage").getOrElse(Configuration.environment.stage)
    lazy val collectionCap: Int = 35
  }

  object faciatool {
    lazy val frontPressCronQueue = configuration.getStringProperty("frontpress.sqs.cron_queue_url")
    lazy val frontPressToolQueue = configuration.getStringProperty("frontpress.sqs.tool_queue_url")
    lazy val frontPressStatusNotificationStream = configuration.getStringProperty("frontpress.kinesis.status_notification_stream")

    lazy val configBeforePressTimeout: Int = 1000

    val showTestContainers =
      configuration.getStringProperty("faciatool.show_test_containers").contains("true")

    lazy val adminPressJobStandardPushRateInMinutes: Int =
      Try(configuration.getStringProperty("admin.pressjob.standard.push.rate.inminutes").get.toInt)
        .getOrElse(5)

    lazy val adminPressJobHighPushRateInMinutes: Int =
      Try(configuration.getStringProperty("admin.pressjob.high.push.rate.inminutes").get.toInt)
        .getOrElse(1)

    lazy val adminPressJobLowPushRateInMinutes: Int =
      Try(configuration.getStringProperty("admin.pressjob.low.push.rate.inminutes").get.toInt)
        .getOrElse(60)

  }

  object r2Press {
    lazy val sqsQueueUrl = configuration.getStringProperty("admin.r2.page.press.sqs.queue.url")
    lazy val sqsTakedownQueueUrl = configuration.getStringProperty("admin.r2.page.press.takedown.sqs.queue.url")
    lazy val pressRateInSeconds = configuration.getIntegerProperty("admin.r2.page.press.rate.seconds").getOrElse(60)
    lazy val pressQueueWaitTimeInSeconds = configuration.getIntegerProperty("admin.r2.press.queue.wait.seconds").getOrElse(10)
    lazy val pressQueueMaxMessages = configuration.getIntegerProperty("admin.r2.press.queue.max.messages").getOrElse(10)
    object header {
      val name = configuration.getStringProperty("r2.presser.header.name")
      val value = configuration.getStringProperty("r2.presser.header.value")
    }
  }

  object memcached {
    lazy val host = configuration.getStringProperty("memcached.host")
  }

  object aws {

    lazy val region = configuration.getMandatoryStringProperty("aws.region")
    lazy val bucket = configuration.getMandatoryStringProperty("aws.bucket")
    lazy val notificationSns: String = configuration.getMandatoryStringProperty("sns.notification.topic.arn")
    lazy val videoEncodingsSns: String = configuration.getMandatoryStringProperty("sns.missing_video_encodings.topic.arn")
    lazy val frontPressSns: Option[String] = configuration.getStringProperty("frontpress.sns.topic")
    lazy val r2PressSns: Option[String] = configuration.getStringProperty("r2press.sns.topic")
    lazy val r2PressTakedownSns: Option[String] = configuration.getStringProperty("r2press.takedown.sns.topic")

    def mandatoryCredentials: AWSCredentialsProvider = credentials.getOrElse(throw new BadConfigurationException("AWS credentials are not configured"))
    val credentials: Option[AWSCredentialsProvider] = {
      val provider = new AWSCredentialsProviderChain(
        new EnvironmentVariableCredentialsProvider(),
        new SystemPropertiesCredentialsProvider(),
        new ProfileCredentialsProvider("frontend"),
        new InstanceProfileCredentialsProvider
      )

      // this is a bit of a convoluted way to check whether we actually have credentials.
      // I guess in an ideal world there would be some sort of isConfigued() method...
      try {
        provider.getCredentials
        Some(provider)
      } catch {
        case ex: AmazonClientException =>
          log.error(ex.getMessage, ex)

          // We really, really want to ensure that PROD is configured before saying a box is OK
          if (Play.isProd) throw ex
          // this means that on dev machines you only need to configure keys if you are actually going to use them
          None
      }
    }
  }

  object pingdom {
    lazy val url = configuration.getMandatoryStringProperty("pingdom.url")
    lazy val user = configuration.getMandatoryStringProperty("pingdom.user")
    lazy val password  = configuration.getMandatoryStringProperty("pingdom.password")
    lazy val apiKey = configuration.getMandatoryStringProperty("pingdom.apikey")
  }

  object riffraff {
    lazy val url = configuration.getMandatoryStringProperty("riffraff.url")
    lazy val apiKey = configuration.getMandatoryStringProperty("riffraff.apikey")
  }

  object formstack {
    lazy val url = configuration.getMandatoryStringProperty("formstack.url")
    lazy val oAuthToken = configuration.getMandatoryStringProperty("formstack.oauthToken")
  }

  object standalone {
    lazy val oauthCredentials: Option[OAuthCredentials] = for {
      oauthClientId <- configuration.getStringProperty("standalone.oauth.clientid")
      // TODO needs the orElse fallback till we roll out new properties files
      oauthSecret <- configuration.getStringProperty("standalone.oauth.secret").orElse(configuration.getStringProperty("preview.oauth.secret"))
      oauthCallback <- configuration.getStringProperty("standalone.oauth.callback")
    } yield OAuthCredentials(oauthClientId, oauthSecret, oauthCallback)
  }

  object pngResizer {
    val cacheTimeInSeconds = configuration.getIntegerProperty("png_resizer.image_cache_time").getOrElse(86400)
    val ttlInSeconds = configuration.getIntegerProperty("png_resizer.image_ttl").getOrElse(86400)
  }

  object emailSignup {
    val url = configuration.getMandatoryStringProperty("email.signup.url")
  }

  object NewsAlert {
    lazy val apiKey = configuration.getStringProperty("news-alert.api.key")
  }

<<<<<<< HEAD
  object Notifications {
    lazy val latestMessageUrl = configuration.getMandatoryStringProperty("notifications.latest_message.url")
=======
  object DeploysNotify {
    lazy val apiKey = configuration.getStringProperty("deploys-notify.api.key")
>>>>>>> e733b8de
  }
}

object ManifestData {
  lazy val build = ManifestFile.asKeyValuePairs.getOrElse("Build", "DEV").dequote.trim
  lazy val revision = ManifestFile.asKeyValuePairs.getOrElse("Revision", "DEV").dequote.trim
}<|MERGE_RESOLUTION|>--- conflicted
+++ resolved
@@ -486,13 +486,12 @@
     lazy val apiKey = configuration.getStringProperty("news-alert.api.key")
   }
 
-<<<<<<< HEAD
   object Notifications {
     lazy val latestMessageUrl = configuration.getMandatoryStringProperty("notifications.latest_message.url")
-=======
+  }
+
   object DeploysNotify {
     lazy val apiKey = configuration.getStringProperty("deploys-notify.api.key")
->>>>>>> e733b8de
   }
 }
 
