package common

import com.gu.conf.ConfigurationFactory
import com.gu.management.{ Manifest => ManifestFile }
import com.amazonaws.auth.{ BasicAWSCredentials, AWSCredentials }
import java.net.InetAddress
import play.api.Play
import java.io.{FileInputStream, File}
import org.apache.commons.io.IOUtils
import conf.Configuration

class BadConfigurationException(property: String) extends RuntimeException(s"Property $property not configured")

class GuardianConfiguration(val application: String, val webappConfDirectory: String = "env") extends Logging {

  protected val configuration = ConfigurationFactory.getConfiguration(application, webappConfDirectory)

  private implicit class OptionalString2MandatoryString(conf: com.gu.conf.Configuration) {
    def getMandatoryStringProperty(property: String) = configuration.getStringProperty(property)
      .getOrElse(throw new BadConfigurationException(property))
  }


  object environment {
    private val installVars = new File("/etc/gu/install_vars") match {
      case f if f.exists => IOUtils.toString(new FileInputStream(f))
      case _ => ""
    }

    private val properties = Properties(installVars)

    def apply(key: String, default: String) = properties.getOrElse(key, default).toLowerCase

    val stage = apply("STAGE", "unknown")
  }

  object switches {
    lazy val configurationUrl = configuration.getMandatoryStringProperty("switchboard.config.url")
  }

  object healthcheck {
    lazy val properties = configuration.getPropertyNames filter {
      _ matches """healthcheck\..*\.url"""
    }

    lazy val urls = properties map { property =>
      configuration.getStringProperty(property).get
    }
  }

  object debug {
    lazy val enabled: Boolean = configuration.getStringProperty("debug.enabled").map(_.toBoolean).getOrElse(true)
  }

  override def toString(): String = configuration.toString


  object contentApi {
    lazy val host = configuration.getMandatoryStringProperty("content.api.host")
    lazy val elasticSearchHost = configuration.getMandatoryStringProperty("content.api.elastic.host")
    lazy val key = configuration.getMandatoryStringProperty("content.api.key")
    lazy val timeout: Int = configuration.getIntegerProperty("content.api.timeout.millis").getOrElse(2000)
  }

  object ophanApi {
    lazy val key = configuration.getMandatoryStringProperty("ophan.api.key")
    lazy val host = configuration.getMandatoryStringProperty("ophan.api.host")
    lazy val timeout = configuration.getIntegerProperty("content.api.timeout.millis").getOrElse(2000)
  }

  object frontend {
    lazy val store = configuration.getMandatoryStringProperty("frontend.store")
  }

  object mongo {
    lazy val connection = configuration.getMandatoryStringProperty("mongo.connection.readonly.password")
  }

  object hostMachine {
    lazy val name = InetAddress.getLocalHost.getHostName
  }

  object site {
    lazy val host = configuration.getStringProperty("guardian.page.host").getOrElse("")
  }

  object proxy {
    lazy val isDefined: Boolean = hostOption.isDefined && portOption.isDefined

    private lazy val hostOption = Option(System.getenv("proxy_host"))
    private lazy val portOption = Option(System.getenv("proxy_port")) flatMap { _.toIntOption }

    lazy val host: String = hostOption getOrElse {
      throw new IllegalStateException("HTTP proxy host not configured")
    }

    lazy val port: Int = portOption getOrElse {
      throw new IllegalStateException("HTTP proxy port not configured")
    }
  }

  object github {
    lazy val token = configuration.getStringProperty("github.token")
  }

  object ajax {
    lazy val url = configuration.getStringProperty("ajax.url").getOrElse("")
    lazy val corsOrigin = configuration.getStringProperty("ajax.cors.origin")
  }

  object id {
    lazy val url = configuration.getStringProperty("id.url").getOrElse("")
    lazy val apiRoot = configuration.getStringProperty("id.apiRoot").getOrElse("")
    lazy val domain = """^https?://(?:profile\.)?([^/:]+)""".r.unapplySeq(url).flatMap(_.headOption).getOrElse("theguardian.com")
    lazy val apiClientToken = configuration.getStringProperty("id.apiClientToken").getOrElse("")
    lazy val webappUrl = configuration.getStringProperty("id.webapp.url").getOrElse("")
  }

  object static {
    lazy val path = configuration.getMandatoryStringProperty("static.path")
  }

  object images {
    lazy val path = configuration.getMandatoryStringProperty("images.path")
  }

  object assets {
    lazy val path = configuration.getMandatoryStringProperty("assets.path")
    lazy val securePath = configuration.getMandatoryStringProperty("assets.securePath")
  }

  object oas {
    lazy val siteIdHost = configuration.getStringProperty("oas.siteId.host").getOrElse(".guardian.co.uk")
  }

  object facebook {
    lazy val appId = configuration.getMandatoryStringProperty("guardian.page.fbAppId")
    lazy val imageFallback = "http://static-secure.guim.co.uk/icons/social/og/gu-logo-fallback.png"
  }

  object ios {
    lazy val ukAppId = "409128287"
    lazy val usAppId = "411493119"
  }

  object discussion {
    lazy val apiRoot = configuration.getStringProperty("guardian.page.discussionApiRoot").getOrElse{
          throw new IllegalStateException("no value for key guardian.page.discussionApiRoot")
    }
  }

  object javascript {
    // This is config that is avaliable to both Javascript and Scala
    // But does not change across environments
    lazy val config: Map[String, String] = Map(
      "ophanUrl" -> "http://s.ophan.co.uk/js/ophan.min",
      "googleSearchUrl" -> "http://www.google.co.uk/cse/cse.js",
<<<<<<< HEAD
      "discussionApiUrl" -> "http://discussion.guardianapis.com/discussion-api",
      "interactiveUrl" -> "http://interactive.guim.co.uk/next-gen/",
      "idApiUrl" -> id.apiRoot
=======
      "interactiveUrl" -> "http://interactive.guim.co.uk/next-gen/"
>>>>>>> bbb1f23e
    )
    lazy val pageData: Map[String, String] = {
      val keys = configuration.getPropertyNames.filter(_.startsWith("guardian.page."))
      keys.foldLeft(Map.empty[String, String]) {
        case (map, key) => map + (key -> configuration.getMandatoryStringProperty(key))
      }
    }
  }

  object front {
    lazy val config = configuration.getMandatoryStringProperty("front.config")
  }

  object facia {
    lazy val stage = configuration.getStringProperty("facia.stage").getOrElse(Configuration.environment.stage)
  }

  object pa {
    lazy val apiKey = configuration.getMandatoryStringProperty("pa.api.key")

    lazy val host = configuration.getStringProperty("football.api.host").getOrElse("http://pads6.pa-sport.com")
  }


  object aws {
    lazy val accessKey = configuration.getMandatoryStringProperty("aws.access.key")
    lazy val secretKey = configuration.getMandatoryStringProperty("aws.access.secret.key")
    lazy val region = configuration.getMandatoryStringProperty("aws.region")

    lazy val bucket = configuration.getMandatoryStringProperty("aws.bucket")
    lazy val sns: String = configuration.getMandatoryStringProperty("sns.notification.topic.arn")

    lazy val credentials: AWSCredentials = new BasicAWSCredentials(accessKey, secretKey)
  }

  object pingdom {
    lazy val url = configuration.getMandatoryStringProperty("pingdom.url")
    lazy val user = configuration.getMandatoryStringProperty("pingdom.user")
    lazy val password  = configuration.getMandatoryStringProperty("pingdom.password")
    lazy val apiKey = configuration.getMandatoryStringProperty("pingdom.apikey")
  }

  object riffraff {
    lazy val url = configuration.getMandatoryStringProperty("riffraff.url")
    lazy val apiKey = configuration.getMandatoryStringProperty("riffraff.apikey")
  }



  // log out Play config on start
  log.info("Play config ----------------------------------------------------------------------------")
  Play.maybeApplication.map(c => c.configuration.entrySet.toSeq.sortBy(_._1).foreach{ case (k,v) =>
    log.info(s"$k=$v")
  })
  log.info("Play config ----------------------------------------------------------------------------")
}

object ManifestData {
  lazy val build = ManifestFile.asKeyValuePairs.getOrElse("Build", "DEV").dequote.trim
}<|MERGE_RESOLUTION|>--- conflicted
+++ resolved
@@ -155,13 +155,8 @@
     lazy val config: Map[String, String] = Map(
       "ophanUrl" -> "http://s.ophan.co.uk/js/ophan.min",
       "googleSearchUrl" -> "http://www.google.co.uk/cse/cse.js",
-<<<<<<< HEAD
-      "discussionApiUrl" -> "http://discussion.guardianapis.com/discussion-api",
-      "interactiveUrl" -> "http://interactive.guim.co.uk/next-gen/",
+      "interactiveUrl" -> "http://interactive.guim.co.uk/next-gen/"
       "idApiUrl" -> id.apiRoot
-=======
-      "interactiveUrl" -> "http://interactive.guim.co.uk/next-gen/"
->>>>>>> bbb1f23e
     )
     lazy val pageData: Map[String, String] = {
       val keys = configuration.getPropertyNames.filter(_.startsWith("guardian.page."))
