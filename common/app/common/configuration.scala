--- conflicted
+++ resolved
@@ -305,11 +305,7 @@
 
   object pa {
     lazy val apiKey = configuration.getMandatoryStringProperty("pa.api.key")
-<<<<<<< HEAD
-    lazy val cricketKey = configuration.getMandatoryStringProperty("pa.cricket.api.key")
-=======
     lazy val cricketKey = configuration.getStringProperty("pa.cricket.api.key")
->>>>>>> 6181d7fb
 
     lazy val host = configuration.getStringProperty("football.api.host").getOrElse("http://pads6.pa-sport.com")
   }
