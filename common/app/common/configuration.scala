package common

import com.gu.conf.ConfigurationFactory
import com.gu.management.{ Manifest => ManifestFile }

class BaseGuardianConfiguration(val application: String, val webappConfDirectory: String = "env") {
  protected val configuration = ConfigurationFactory.getConfiguration(application, webappConfDirectory)

<<<<<<< HEAD
  object switches {
    lazy val configurationUrl = configuration.getStringProperty("switchboard.config.url").getOrElse(
      throw new IllegalStateException("Switchboard configuration url not configured")
    )
  }

=======
  object healthcheck {
    lazy val properties = configuration.getPropertyNames filter {
      _ matches """healthcheck\..*\.url"""
    }

    lazy val urls = properties map { property =>
      configuration.getStringProperty(property).get
    }
  }

  object debug {
    lazy val enabled: Boolean = configuration.getStringProperty("debug.enabled").map(_.toBoolean).getOrElse(true)
  }

  override def toString(): String = configuration.toString
}

class GuardianConfiguration(
  override val application: String,
  override val webappConfDirectory: String = "env")
    extends BaseGuardianConfiguration(application, webappConfDirectory) {

>>>>>>> 2e760b83
  object contentApi {
    lazy val host = configuration.getStringProperty("content.api.host") getOrElse {
      throw new IllegalStateException("Content Api Host not configured")
    }

    lazy val key = configuration.getStringProperty("content.api.key") getOrElse {
      throw new IllegalStateException("Content Api Key not configured")
    }
  }

  object proxy {
    lazy val isDefined: Boolean = hostOption.isDefined && portOption.isDefined

    private lazy val hostOption = Option(System.getProperty("http.proxyHost"))
    private lazy val portOption = Option(System.getProperty("http.proxyPort")) flatMap { _.toIntOption }

    lazy val host: String = hostOption getOrElse {
      throw new IllegalStateException("HTTP proxy host not configured")
    }

    lazy val port: Int = portOption getOrElse {
      throw new IllegalStateException("HTTP proxy port not configured")
    }
  }

  object static {
    lazy val path = configuration.getStringProperty("static.path").getOrElse {
      throw new IllegalStateException("Static path not configured")
    }
  }

  object edition {
    lazy val usHost = configuration.getStringProperty("edition.host.us").getOrElse {
      throw new IllegalStateException("US edition not configured")
    }
    lazy val ukHost = configuration.getStringProperty("edition.host.uk").getOrElse {
      throw new IllegalStateException("UK edition not configured")
    }
    private lazy val editionsForHosts = Map(
      ukHost -> "UK",
      usHost -> "US"
    )
    def apply(origin: Option[String]): String = origin flatMap { editionsForHosts.get(_) } getOrElse "UK"
  }

  object javascript {
    lazy val pageData: Map[String, String] = {
      val keys = configuration.getPropertyNames.filter(_.startsWith("guardian.page."))
      keys.foldLeft(Map.empty[String, String]) {
        case (map, key) => map + (key -> configuration.getStringProperty(key).getOrElse {
          throw new IllegalStateException("no value for key " + key)
        })
      }
    }
  }

}

object ManifestData {
  lazy val build = ManifestFile.asKeyValuePairs.getOrElse("Build", "DEV").dequote.trim
}<|MERGE_RESOLUTION|>--- conflicted
+++ resolved
@@ -6,14 +6,12 @@
 class BaseGuardianConfiguration(val application: String, val webappConfDirectory: String = "env") {
   protected val configuration = ConfigurationFactory.getConfiguration(application, webappConfDirectory)
 
-<<<<<<< HEAD
   object switches {
     lazy val configurationUrl = configuration.getStringProperty("switchboard.config.url").getOrElse(
       throw new IllegalStateException("Switchboard configuration url not configured")
     )
   }
 
-=======
   object healthcheck {
     lazy val properties = configuration.getPropertyNames filter {
       _ matches """healthcheck\..*\.url"""
@@ -36,7 +34,6 @@
   override val webappConfDirectory: String = "env")
     extends BaseGuardianConfiguration(application, webappConfDirectory) {
 
->>>>>>> 2e760b83
   object contentApi {
     lazy val host = configuration.getStringProperty("content.api.host") getOrElse {
       throw new IllegalStateException("Content Api Host not configured")
