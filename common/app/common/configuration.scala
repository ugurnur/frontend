package common

import com.gu.conf.ConfigurationFactory
import com.gu.management.{ Manifest => ManifestFile }
import com.amazonaws.auth.{ BasicAWSCredentials, AWSCredentials }
import java.net.InetAddress
import play.api.Play
import java.io.{FileInputStream, File}
import org.apache.commons.io.IOUtils

class BaseGuardianConfiguration(val application: String, val webappConfDirectory: String = "env") extends Logging {
  protected val configuration = ConfigurationFactory.getConfiguration(application, webappConfDirectory)

  object environment {
    private val installVars = (new File("/etc/gu/install_vars")) match {
      case f if f.exists => IOUtils.toString(new FileInputStream(f))
      case _ => ""
    }

    private val properties = Properties(installVars)

    def apply(key: String, default: String) = properties.getOrElse(key, default).toLowerCase

    val stage = apply("STAGE", "unknown")
  }

  object switches {
    lazy val configurationUrl = configuration.getStringProperty("switchboard.config.url").getOrElse(
      throw new IllegalStateException("Switchboard configuration url not configured")
    )
  }

  object healthcheck {
    lazy val properties = configuration.getPropertyNames filter {
      _ matches """healthcheck\..*\.url"""
    }

    lazy val urls = properties map { property =>
      configuration.getStringProperty(property).get
    }
  }

  object debug {
    lazy val enabled: Boolean = configuration.getStringProperty("debug.enabled").map(_.toBoolean).getOrElse(true)
  }

  override def toString(): String = configuration.toString
}

class GuardianConfiguration(
  override val application: String,
  override val webappConfDirectory: String = "env")
    extends BaseGuardianConfiguration(application, webappConfDirectory) {

  object contentApi {
    lazy val host = configuration.getStringProperty("content.api.host") getOrElse {
      throw new IllegalStateException("Content Api Host not configured")
    }

    lazy val key = configuration.getStringProperty("content.api.key") getOrElse {
      throw new IllegalStateException("Content Api Key not configured")
    }

    lazy val timeout: Int = configuration.getIntegerProperty("content.api.timeout.millis").getOrElse(2000)
  }

  object frontend {
    lazy val store = configuration.getStringProperty("frontend.store") getOrElse {
      throw new IllegalStateException("Fronts Api not configured")
    }
  }

  object mongo {
    lazy val connection = configuration.getStringProperty("mongo.connection.readonly.password").getOrElse(throw new RuntimeException("Mongo connection not configured"))
  }

  object host {
    lazy val name = InetAddress.getLocalHost.getHostName
  }

  object proxy {
    lazy val isDefined: Boolean = hostOption.isDefined && portOption.isDefined

    private lazy val hostOption = Option(System.getenv("proxy_host"))
    private lazy val portOption = Option(System.getenv("proxy_port")) flatMap { _.toIntOption }

    lazy val host: String = hostOption getOrElse {
      throw new IllegalStateException("HTTP proxy host not configured")
    }

    lazy val port: Int = portOption getOrElse {
      throw new IllegalStateException("HTTP proxy port not configured")
    }
  }

  object ajax {
    lazy val url = configuration.getStringProperty("ajax.url").getOrElse("")
    lazy val corsOrigin = configuration.getStringProperty("ajax.cors.origin")
  }

  object id {
    lazy val url = configuration.getStringProperty("id.url").getOrElse("")
<<<<<<< HEAD
=======
    lazy val apiRoot = configuration.getStringProperty("id.apiRoot").getOrElse("")
>>>>>>> bc93f570
    lazy val domain = """^https?//(?:profile.)?([^/:])*.*$""".r.unapplySeq(url).flatMap(_.headOption).getOrElse("theguardian.com")
  }

  object static {
    lazy val path = configuration.getStringProperty("static.path").getOrElse {
      throw new IllegalStateException("Static path not configured")
    }
  }

  object images {
    lazy val path = configuration.getStringProperty("images.path").getOrElse {
      throw new IllegalStateException("Image path not configured")
    }
  }

  object assets {
    lazy val path = configuration.getStringProperty("assets.path").getOrElse {
      throw new IllegalStateException("Image path not configured")
    }
  }

  object oas {
    lazy val siteIdHost = configuration.getStringProperty("oas.siteId.host").getOrElse(".guardian.co.uk")
  }

  object javascript {
    // This is config that is avaliable to both Javascript and Scala
    // But does not change across environments
    lazy val config: Map[String, String] = Map(
      "ophanUrl" -> "http://s.ophan.co.uk/js/ophan.min",
      "googleSearchUrl" -> "http://www.google.co.uk/cse/cse.js",
      "discussionApiUrl" -> "http://discussion.guardianapis.com/discussion-api",
      "interactiveUrl" -> "http://interactive.guim.co.uk/"
    )
    lazy val pageData: Map[String, String] = {
      val keys = configuration.getPropertyNames.filter(_.startsWith("guardian.page."))
      keys.foldLeft(Map.empty[String, String]) {
        case (map, key) => map + (key -> configuration.getStringProperty(key).getOrElse {
          throw new IllegalStateException(s"no value for key $key")
        })
      }
    }
  }

  object front {
    lazy val config = configuration.getStringProperty("front.config")
      .getOrElse(throw new RuntimeException("Front config url not set"))
  }

  object pa {
    lazy val apiKey = configuration.getStringProperty("pa.api.key")
      .getOrElse(throw new RuntimeException("unable to load pa api key"))

    lazy val host = configuration.getStringProperty("football.api.host").getOrElse("http://pads6.pa-sport.com")
  }

  object nginx {
    lazy val log: String = configuration.getStringProperty("nginx.log").getOrElse("/var/log/nginx/access.log")
  }

  object aws {
    lazy val accessKey = configuration.getStringProperty("aws.access.key").getOrElse(throw new RuntimeException("AWS access key not set"))
    lazy val secretKey = configuration.getStringProperty("aws.access.secret.key").getOrElse(throw new RuntimeException("AWS secret key not set"))
    lazy val region = configuration.getStringProperty("aws.region").getOrElse(throw new RuntimeException("AWS region is not setup"))

    lazy val bucket = configuration.getStringProperty("aws.bucket").getOrElse(throw new RuntimeException("AWS bucket is not setup"))
    lazy val sns: String = configuration.getStringProperty("sns.notification.topic.arn").getOrElse {
      throw new IllegalStateException("Cannot send SNS notifications without topic ARN property (sns.notification.topic.arn).")
    }

    lazy val credentials: AWSCredentials = new BasicAWSCredentials(accessKey, secretKey)
  }
  
  object pingdom {
    lazy val url = configuration.getStringProperty("pingdom.url").getOrElse(throw new RuntimeException("Pingdom url not set"))
    lazy val user = configuration.getStringProperty("pingdom.user").getOrElse(throw new RuntimeException("Pingdom user not set"))
    lazy val password  = configuration.getStringProperty("pingdom.password").getOrElse(throw new RuntimeException("Pingdom password not set"))
    lazy val apiKey = configuration.getStringProperty("pingdom.apikey").getOrElse(throw new RuntimeException("Pingdom api key not set"))
  }
  
  object riffraff {
    lazy val url = configuration.getStringProperty("riffraff.url").getOrElse(throw new RuntimeException("RiffRaff url not set"))
    lazy val apiKey = configuration.getStringProperty("riffraff.apikey").getOrElse(throw new RuntimeException("RiffRaff api key not set"))
  }

  // log out Play config on start
  log.info("Play config ----------------------------------------------------------------------------")
  Play.maybeApplication.map(c => c.configuration.entrySet.toSeq.sortBy(_._1).foreach{ case (k,v) =>
    log.info(s"$k=$v")
  })
  log.info("Play config ----------------------------------------------------------------------------")
}

object ManifestData {
  lazy val build = ManifestFile.asKeyValuePairs.getOrElse("Build", "DEV").dequote.trim
}<|MERGE_RESOLUTION|>--- conflicted
+++ resolved
@@ -100,10 +100,7 @@
 
   object id {
     lazy val url = configuration.getStringProperty("id.url").getOrElse("")
-<<<<<<< HEAD
-=======
     lazy val apiRoot = configuration.getStringProperty("id.apiRoot").getOrElse("")
->>>>>>> bc93f570
     lazy val domain = """^https?//(?:profile.)?([^/:])*.*$""".r.unapplySeq(url).flatMap(_.headOption).getOrElse("theguardian.com")
   }
 
