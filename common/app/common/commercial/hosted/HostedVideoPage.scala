package common.commercial.hosted

import com.gu.contentapi.client.model.v1.Content
import com.gu.contentatom.thrift.AtomData
import common.Logging
<<<<<<< HEAD
=======
import common.commercial.hosted.HostedUtils.getAndLog
import common.commercial.hosted.hardcoded.{HostedContentType, HostedPages, NextHostedPage}
>>>>>>> ac27a787
import model.MetaData

case class HostedVideoPage(
  override val id: String,
  override val campaign: HostedCampaign,
  override val standfirst: String,
  video: HostedVideo,
  override val cta: HostedCallToAction,
  override val socialShareText: Option[String],
  override val shortSocialShareText: Option[String],
  override val metadata: MetaData
) extends HostedPage {
  override val title = video.title
  override val imageUrl = video.posterUrl
}

object HostedVideoPage extends Logging {

  def fromContent(content: Content): Option[HostedVideoPage] = {
    log.info(s"Building hosted video ${content.id} ...")

    val page = for {
      campaignId <- content.sectionId map (_.stripPrefix("advertiser-content/"))
      campaign <- HostedCampaign.fromContent(content)
      atoms <- getAndLog(content, content.atoms, "the atoms are missing")
      videoAtoms <- getAndLog(content, atoms.media, "the video atoms are missing")
      videoAtom <- getAndLog(content, videoAtoms.headOption, "the video atom is missing")
      ctaAtoms <- getAndLog(content, atoms.cta, "the CTA atoms are missing")
      ctaAtom <- getAndLog(content, ctaAtoms.headOption, "the CTA atom is missing")
    } yield {

      val video = videoAtom.data.asInstanceOf[AtomData.Media].media
      val videoVariants = video.assets filter (asset => video.activeVersion.contains(asset.version))

      // using capi trail text instead of standfirst because we don't want the markup
      val standfirst = content.fields.flatMap(_.trailText).getOrElse("")

      HostedVideoPage(
        id = content.id,
        campaign,
        standfirst,
        video = HostedVideo(
          mediaId = videoAtom.id,
          title = video.title,
          duration = video.duration.map(_.toInt) getOrElse 0,
          posterUrl = video.posterUrl getOrElse "",
          youtubeId = videoVariants.find(_.platform.toString.contains("Youtube")).map(_.id),
          sources = videoVariants.flatMap(asset => asset.mimeType map (mimeType => VideoSource(mimeType, asset.id)))
        ),
        cta = HostedCallToAction.fromAtom(ctaAtom),
        socialShareText = content.fields.flatMap(_.socialShareText),
        shortSocialShareText = content.fields.flatMap(_.shortSocialShareText),
<<<<<<< HEAD
=======
        nextVideo = HostedPages.nextPages(
          campaignName = campaignId,
          pageName = content.webUrl.split(campaignId + "/")(1),
          contentType = Some(HostedContentType.Video)
        ).headOption,
>>>>>>> ac27a787
        metadata = HostedMetadata.fromContent(content).copy(openGraphImages = video.posterUrl.toList)
      )
    }

    if (page.isEmpty) log.error(s"Failed to build HostedVideoPage from $content")

    page
  }
}

case class HostedVideo(
  mediaId: String,
  title: String,
  duration: Int,
  posterUrl: String,
  youtubeId: Option[String] = None,
  sources: Seq[VideoSource]
)

case class VideoSource(mimeType: String, url: String)<|MERGE_RESOLUTION|>--- conflicted
+++ resolved
@@ -3,11 +3,7 @@
 import com.gu.contentapi.client.model.v1.Content
 import com.gu.contentatom.thrift.AtomData
 import common.Logging
-<<<<<<< HEAD
-=======
 import common.commercial.hosted.HostedUtils.getAndLog
-import common.commercial.hosted.hardcoded.{HostedContentType, HostedPages, NextHostedPage}
->>>>>>> ac27a787
 import model.MetaData
 
 case class HostedVideoPage(
@@ -60,14 +56,6 @@
         cta = HostedCallToAction.fromAtom(ctaAtom),
         socialShareText = content.fields.flatMap(_.socialShareText),
         shortSocialShareText = content.fields.flatMap(_.shortSocialShareText),
-<<<<<<< HEAD
-=======
-        nextVideo = HostedPages.nextPages(
-          campaignName = campaignId,
-          pageName = content.webUrl.split(campaignId + "/")(1),
-          contentType = Some(HostedContentType.Video)
-        ).headOption,
->>>>>>> ac27a787
         metadata = HostedMetadata.fromContent(content).copy(openGraphImages = video.posterUrl.toList)
       )
     }
