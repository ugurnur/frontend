package common.commercial.hosted.hardcoded

import common.commercial.hosted._
import conf.Configuration.site.host
import conf.Static
import conf.switches.Switches

object ZootropolisHostedPages {

  private val videoPageName = "video"

  private val campaign = HostedCampaign(
    id = "disney-zootropolis",
    name = "Zootropolis",
    owner = "Disney",
    logo = HostedLogo("https://static.theguardian.com/commercial/hosted/disney-zootropolis/zootropolis-logo.jpg"),
    cssClass = "zootropolis"
  )

  private val cta = HostedCallToAction(
    url = "https://ad.doubleclick.net/ddm/clk/307882423;133964630;h",
    label = "",
    image = "https://static.theguardian.com/commercial/hosted/disney-zootropolis/zootropolis_cta.jpg",
    trackingCode = "disney-zootropolis",
    btnText = "Out now on digital download"
  )

  private lazy val videoPageWithoutNextPage: HostedVideoPage = {
    val videoTitle = "Disney’s Zootropolis: Download & keep today!"
    HostedVideoPage(
      campaign,
      pageUrl = s"$host/advertiser-content/${campaign.id}/$videoPageName",
      pageName = videoPageName,
      standfirst = "The residents of Zootropolis are leading the charge on Digital Download! " +
        "Don’t let the sloths slow you down – download instantly through Sky Store, " +
        "the fastest way to bring your favourite characters home!",
      video = HostedVideo(
        mediaId = videoPageName,
        title = videoTitle,
        duration = 32,
        posterUrl = "https://static.theguardian.com/commercial/hosted/disney-zootropolis/ZOO_1132_130_0_009_00_0091.jpg",
        srcUrlMp4 = "https://cdn.theguardian.tv/interactive/2016/07/18/160718GLZootropolisSpot_h264_mezzanine_2M_H264.mp4",
        srcUrlWebm = "https://cdn.theguardian.tv/interactive/2016/07/18/160718GLZootropolisSpot_h264_mezzanine_2M_vp8.webm",
        srcUrlOgg = "https://cdn.theguardian.tv/interactive/mp4/1080/2016/07/18/160718GLZootropolisSpot_h264_mezzanine-1_lo.ogv",
        srcM3u8 = "https://cdn.theguardian.tv/interactive/2016/07/18/HLS/160718GLZootropolisSpot_h264_mezzanine.m3u8"
      ),
      cta,
<<<<<<< HEAD
=======
      ctaBanner = "https://static.theguardian.com/commercial/hosted/disney-zootropolis/zootropolis_cta.jpg",
>>>>>>> 4c053814
      twitterShareText = Some("Get to know the residents of Zootropolis and find out where to download the film instantly")
    )
  }

  private lazy val customData = CustomData(
    conArtistPic = "https://media.guim.co.uk/f57ea457837fcae4f77bb31d1b997af1fd158aed/947_0_1869_2380/393.png",
    conArtistPoster = "https://static.theguardian.com/commercial/hosted/disney-zootropolis/zoo-test.png",
    rookiePic = "https://media.guim.co.uk/6079f37ef66a544b745087606ef987a72a0b6982/71_0_1123_1730/325.png",
    rookiePoster = "https://static.theguardian.com/commercial/hosted/disney-zootropolis/bunny.png",
    chiefPic = "https://media.guim.co.uk/5e2f2703d753bd2c532d443d55dd9b0e325b4087/58_12_1367_1716/398.png",
    chiefPoster = "https://static.theguardian.com/commercial/hosted/disney-zootropolis/bull.png",
    slothPic = "https://media.guim.co.uk/09bd9dda35d757fdfedf6e626226c656dfe4db20/0_49_1650_1340/500.png",
    slothPoster = "https://static.theguardian.com/commercial/hosted/disney-zootropolis/sloth.png",
    deskClerkPic = "https://media.guim.co.uk/223857a17c0446397a53075cadb66c7179fb83ee/0_0_1476_1575/937.png",
    deskClerkPoster = "https://static.theguardian.com/commercial/hosted/disney-zootropolis/cat.png",
    gazellePic = "https://media.guim.co.uk/fca2bfbba8424cb98340dd5d841fbd25be383a5d/0_0_1156_1435/806.png",
    gazellePoster = "https://static.theguardian.com/commercial/hosted/disney-zootropolis/gazelle.png",
    posterPdf = "https://static.theguardian.com/commercial/hosted/disney-zootropolis/CharactersZootropolis.pdf",
    colouringPdf = "https://static.theguardian.com/commercial/hosted/disney-zootropolis/ColoringZootropolis.pdf"
  )

  private lazy val articlePageName = "meet-the-characters-of-zootropolis"

  private lazy val articlePageWithoutNextPage = HostedArticlePage(
    campaign,
    pageUrl = s"$host/advertiser-content/${campaign.id}/$articlePageName",
    pageName = articlePageName,
    title = "Meet the characters of Zootropolis",
    standfirst = "Hosted content is used to describe content that is paid for and supplied by the advertiser. Find out more with our",
    standfirstLink = "commercial content explainer.",
    facebookImageUrl = "https://media.guim.co.uk/cb60581783874e022209cde845481bd4334cb7a0/0_116_1300_385/1300.png",
    cta,
    ctaBanner = "https://static.theguardian.com/commercial/hosted/disney-zootropolis/zootropolis_cta.jpg",
    mainPicture = "https://media.guim.co.uk/cb60581783874e022209cde845481bd4334cb7a0/0_116_1300_385/1300.png",
    facebookShareText = Some("Get to know the colourful characters of Disney’s Zootropolis with these printable colouring-in sheets and " +
      "character posters! Zootropolis is packed with snappy action, witty dialogue & belly laughs.  It’s an adorable movie that shouldn’t be missed." +
      " Download instantly with Sky Store & get the DVD in the post (no Sky subscription required)!"),
    twitterShareText = Some("Get to know the residents of Zootropolis and find out where to download the film instantly"),
    emailSubjectText = Some("Get to know the residents of Zootropolis!"),
    customData = customData
  )

  private lazy val videoPage = if (Switches.hostedArticle.isSwitchedOn) videoPageWithoutNextPage
    .copy(nextPage = Some(articlePageWithoutNextPage)) else videoPageWithoutNextPage

  private lazy val articlePage = if (Switches.hostedVideoDisneyZootropolis.isSwitchedOn) articlePageWithoutNextPage
    .copy(nextPage = Some(videoPageWithoutNextPage)) else articlePageWithoutNextPage

  def fromPageName(pageName: String): Option[HostedPage] = {
    pageName match {
      case `articlePageName` if Switches.hostedArticle.isSwitchedOn => Some(articlePage)
      case `videoPageName` if Switches.hostedVideoDisneyZootropolis.isSwitchedOn => Some(videoPage)
      case _ => None
    }
  }
}<|MERGE_RESOLUTION|>--- conflicted
+++ resolved
@@ -45,10 +45,6 @@
         srcM3u8 = "https://cdn.theguardian.tv/interactive/2016/07/18/HLS/160718GLZootropolisSpot_h264_mezzanine.m3u8"
       ),
       cta,
-<<<<<<< HEAD
-=======
-      ctaBanner = "https://static.theguardian.com/commercial/hosted/disney-zootropolis/zootropolis_cta.jpg",
->>>>>>> 4c053814
       twitterShareText = Some("Get to know the residents of Zootropolis and find out where to download the film instantly")
     )
   }
