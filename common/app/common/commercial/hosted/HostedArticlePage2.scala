--- conflicted
+++ resolved
@@ -100,14 +100,9 @@
         ),
         pageUrl = content.webUrl,
         pageName = content.webTitle,
-<<<<<<< HEAD
-        title = "",
+        title = content.webTitle,
         // using capi trail text instead of standfirst because we don't want the markup
         standfirst = content.fields.flatMap(_.trailText).getOrElse(""),
-=======
-        title = content.webTitle,
-        standfirst = content.fields.flatMap(_.standfirst).getOrElse(""),
->>>>>>> ba4eb3c3
         body = content.fields.flatMap(_.body).getOrElse(""),
         // todo: from cta atom
         cta = HostedCallToAction(
