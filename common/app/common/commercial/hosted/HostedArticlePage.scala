package common.commercial.hosted

import model.GuardianContentTypes._
import model.{MetaData, SectionSummary}
import play.api.libs.json.JsString

case class HostedArticlePage(
  campaign: HostedCampaign,
  pageUrl: String,
  pageName: String,
  title: String,
  standfirst: String,
  standfirstLink: String,
  facebookImageUrl: String,
  cta: HostedCallToAction,
  ctaBanner: String,
  mainPicture: String,
  twitterTxt: String,
  emailTxt: String,
<<<<<<< HEAD
  customData: CustomData,
  posterPdf: String,
  colouringPdf: String
=======
  facebookShareText: Option[String] = None,
  twitterShareText: Option[String] = None,
  emailSubjectText: Option[String] = None,
  customData: CustomData
>>>>>>> 9319f06f
)
  extends HostedPage {

  val pageTitle = s"Advertiser content hosted by the Guardian: $title"
  val imageUrl = mainPicture

  override val metadata: MetaData = {
    val keywordId = s"${campaign.id}/${campaign.id}"
    val keywordName = campaign.id
    MetaData.make(
      id = s"commercial/advertiser-content/${campaign.id}/$pageName",
      webTitle = pageTitle,
      section = Some(SectionSummary.fromId(campaign.id)),
      contentType = Article,
      analyticsName = s"GFE:${campaign.id}:$Article:$pageName",
      description = Some(standfirst),
      javascriptConfigOverrides = Map(
        "keywordIds" -> JsString(keywordId),
        "keywords" -> JsString(keywordName),
        "toneIds" -> JsString(toneId),
        "tones" -> JsString(toneName)
      ),
      opengraphPropertiesOverrides = Map(
        "og:url" -> pageUrl,
        "og:title" -> pageTitle,
        "og:description" ->
        s"ADVERTISER CONTENT FROM ${campaign.owner.toUpperCase} HOSTED BY THE GUARDIAN | $standfirst",
        "og:image" -> facebookImageUrl,
        "fb:app_id" -> "180444840287"
      )
    )
  }
}

case class CustomData(
   conArtistPic: String,
   conArtistPoster: String,
   rookiePic: String,
   rookiePoster: String,
   chiefPic: String,
   chiefPoster: String,
   slothPic: String,
   slothPoster: String,
   deskClerkPic: String,
   deskClerkPoster: String,
   gazellePic: String,
   gazellePoster: String
)<|MERGE_RESOLUTION|>--- conflicted
+++ resolved
@@ -17,16 +17,10 @@
   mainPicture: String,
   twitterTxt: String,
   emailTxt: String,
-<<<<<<< HEAD
-  customData: CustomData,
-  posterPdf: String,
-  colouringPdf: String
-=======
   facebookShareText: Option[String] = None,
   twitterShareText: Option[String] = None,
   emailSubjectText: Option[String] = None,
   customData: CustomData
->>>>>>> 9319f06f
 )
   extends HostedPage {
 
@@ -73,5 +67,7 @@
    deskClerkPic: String,
    deskClerkPoster: String,
    gazellePic: String,
-   gazellePoster: String
+   gazellePoster: String,
+   posterPdf: String,
+   colouringPdf: String
 )