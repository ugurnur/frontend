package common.commercial

import model.GuardianContentTypes.Hosted
import model.{MetaData, StandalonePage}
import play.api.libs.json.JsString

case class HostedPage(
                       pageUrl: String,
                       pageName: String,
                       pageTitle: String,
<<<<<<< HEAD
                       videoTitle: String,
                       nextVideoHeader: String,
                       nextVideoTitle: String,
                       nextVideoLink: String,
                       nextVideoImage: String,
=======
>>>>>>> c63b65d0
                       standfirst: String,
                       logoUrl: String,
                       bannerUrl: String,
                       video: HostedVideo
                     ) extends StandalonePage {

  override val metadata: MetaData = {
    val toneId = "tone/hosted-content"
    val toneName = "Hosted content"
    val sectionId = "renault-car-of-the-future"
    val keywordId = s"$sectionId/$sectionId"
    val keywordName = sectionId
    MetaData.make(
      id = s"commercial/advertiser-content/$sectionId/$pageName",
      webTitle = pageTitle,
      section = sectionId,
      contentType = Hosted,
      analyticsName = s"GFE:$sectionId:$Hosted:$pageName",
      description = Some(standfirst),
      javascriptConfigOverrides = Map(
        "keywordIds" -> JsString(keywordId),
        "keywords" -> JsString(keywordName),
        "toneIds" -> JsString(toneId),
        "tones" -> JsString(toneName)
      ),
      opengraphPropertiesOverrides = Map(
        "og:url" -> pageUrl,
        "og:title" -> pageTitle,
        "og:description" ->
          s"ADVERTISER CONTENT FROM RENAULT HOSTED BY THE GUARDIAN | $standfirst",
        "og:image" -> video.posterUrl,
        "fb:app_id" -> "180444840287"
      )
    )
  }
}

case class HostedVideo(
                        mediaId: String,
                        title: String,
                        duration: Int,
                        posterUrl: String,
                        srcUrl: String
                      )<|MERGE_RESOLUTION|>--- conflicted
+++ resolved
@@ -8,18 +8,11 @@
                        pageUrl: String,
                        pageName: String,
                        pageTitle: String,
-<<<<<<< HEAD
-                       videoTitle: String,
-                       nextVideoHeader: String,
-                       nextVideoTitle: String,
-                       nextVideoLink: String,
-                       nextVideoImage: String,
-=======
->>>>>>> c63b65d0
                        standfirst: String,
                        logoUrl: String,
                        bannerUrl: String,
-                       video: HostedVideo
+                       video: HostedVideo,
+                       nextVideo: HostedNextVideo
                      ) extends StandalonePage {
 
   override val metadata: MetaData = {
@@ -59,4 +52,12 @@
                         duration: Int,
                         posterUrl: String,
                         srcUrl: String
+                      )
+
+
+case class HostedNextVideo(
+                        header: String,
+                        title: String,
+                        imageUrl: String,
+                        link: String
                       )