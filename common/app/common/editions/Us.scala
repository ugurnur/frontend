package common.editions

import common._
import org.joda.time.DateTimeZone
import model.{QueryTrailblockDescription, MetaData, ItemTrailblockDescription}
import views.support.{Headline, Thumbnail, Featured, FeaturedSmall}
import scala.Some
import common.NavItem
import conf.ContentApi
import contentapi.QueryDefaults

object Us extends Edition("US", "US edition", DateTimeZone.forID("America/New_York")) with Sections with Zones
  with QueryDefaults {

  implicit val US = Us
  val zones = Seq(
    newsZone,
    sportsZone,
    cifZone,
    cultureZone,
    technologyZone,
    businessZone,
    moneyZone,
    lifeandstyleZone,
    travelZone
  )

  def navigation(metadata: MetaData) = Seq(
    NavItem(home),
    NavItem(us),
    NavItem(world, Seq(us, europe, middleeast, asiapacific, africa, americas)),
    NavItem(sports, Seq(nfl, mlb, nba, mls, nhl, football)),
    footballNav(metadata),
    NavItem(cif, Seq(cifbelief, cifgreen)),
    NavItem(lifeandstyle, Seq(foodanddrink, fashion, relationships, healthandwellbeing, women)),
    NavItem(culture, Seq(film, music, books, televisionandradio, artanddesign, stage)),
    NavItem(business, Seq(economics, banking, property, workandcareers, savings)),
    NavItem(technology, Seq(internet, games, mobilephones, appsblog)),
    NavItem(environment, Seq(climatechange, wildlife, energy, conservation, food)),
    NavItem(media)
  )


  val configuredFronts = Map(
    "front" -> Seq(
      ItemTrailblockDescription("", "News", numItemsVisible = 5, style = Some(Featured), showMore = true),
      ItemTrailblockDescription("sport", "Sports", numItemsVisible = 5, style = Some(FeaturedSmall), showMore = true),
      ItemTrailblockDescription("commentisfree", "Comment is free", numItemsVisible = 3, style = Some(Featured), showMore = true),
      ItemTrailblockDescription("culture", "Culture", numItemsVisible = 3, style = Some(Thumbnail), showMore = true),
      ItemTrailblockDescription("business", "Business", numItemsVisible = 1, style = Some(Thumbnail)),
      ItemTrailblockDescription("lifeandstyle", "Life and style", numItemsVisible = 1, style = Some(Thumbnail)),
      ItemTrailblockDescription("technology", "Technology", numItemsVisible = 1, style = Some(Thumbnail)),
      ItemTrailblockDescription("travel", "Travel", numItemsVisible = 1, style = Some(Thumbnail))
    ),

    "sport" -> Seq(
      ItemTrailblockDescription("sport", "Sports", numItemsVisible = 5, style = Some(Featured), showMore = true),
      ItemTrailblockDescription("sport/nfl", "NFL", numItemsVisible = 3, style = Some(FeaturedSmall)),
      ItemTrailblockDescription("sport/mlb", "MLB", numItemsVisible = 1, style = Some(Thumbnail)),
      ItemTrailblockDescription("sport/nba", "NBA", numItemsVisible = 1, style = Some(Thumbnail)),
      ItemTrailblockDescription("football/mls", "MLS", numItemsVisible = 1, style = Some(Thumbnail)),
      ItemTrailblockDescription("sport/nhl", "NHL", numItemsVisible = 1, style = Some(Thumbnail))
    ),

    "culture" -> Seq(
      ItemTrailblockDescription("culture", "Culture", numItemsVisible = 5, style = Some(Featured), showMore = true),
      ItemTrailblockDescription("film", "Film", numItemsVisible = 1, style = Some(Thumbnail)),
      ItemTrailblockDescription("music", "Music", numItemsVisible = 1, style = Some(Thumbnail)),
      ItemTrailblockDescription("stage", "Stage", numItemsVisible = 1, style = Some(Thumbnail)),
      ItemTrailblockDescription("books", "Books", numItemsVisible = 1, style = Some(Headline)),
      ItemTrailblockDescription("artanddesign", "Art & Design", numItemsVisible = 1, style = Some(Headline)),
      ItemTrailblockDescription("technology/games", "Games", numItemsVisible = 1, style = Some(Headline)),
      ItemTrailblockDescription("tv-and-radio", "TV & Radio", numItemsVisible = 1, style = Some(Thumbnail))
    ),

    "australia" -> Seq(
<<<<<<< HEAD
      ItemTrailblockDescription("", "News", numItemsVisible = 5, style = Some(Featured), showMore = true),
      ItemTrailblockDescription("sport", "Sport", numItemsVisible = 5, style = Some(FeaturedSmall), showMore = true),
      ItemTrailblockDescription("culture", "Culture", numItemsVisible = 3, style = Some(Thumbnail), showMore = true),
      QueryTrailblockDescription("commentisfree", "Comment is free", numItemsVisible = 3, style = Some(FeaturedSmall), showMore = true,
        customQuery=ContentApi.item.itemId("commentisfree")
=======
      ItemTrailblockDescription("", "News", numItemsVisible = 5, style = Some(Featured), showMore = true)(Au),
      ItemTrailblockDescription("sport", "Sport", numItemsVisible = 3, style = Some(Featured), showMore = true)(Au),
      ItemTrailblockDescription("sport/australia-sport", "Australia sport", numItemsVisible = 3, style = Some(Featured), showMore = true)(Au),
      QueryTrailblockDescription("culture", "Culture", numItemsVisible = 3, style = Some(Featured), showMore = false,
        customQuery = () => ContentApi.item.itemId("culture")
          .edition("au")
          .showTags("all")
          .showFields(trailFields)
          .showInlineElements(inlineElements)
          .showMedia("all")
          .showReferences(references)
          .showStoryPackage(true)
          .tag(s"-stage/stage,-artanddesign/art,-stage/theatre,-stage/dance,-stage/comedy,-stage/musicals,-artanddesign/photography,($supportedTypes)")),
      QueryTrailblockDescription("commentisfree", "Comment is free", numItemsVisible = 3, style = Some(Featured), showMore = false,
        customQuery = () => ContentApi.item.itemId("commentisfree")
>>>>>>> eb41b3e4
          .edition("au")
          .showTags("all")
          .showFields(trailFields)
          .showInlineElements(inlineElements)
          .showMedia("all")
          .showReferences(references)
          .showStoryPackage(true)
          .tag(s"world/australia,($supportedTypes)")),
      ItemTrailblockDescription("technology", "Technology", numItemsVisible = 1, style = Some(Thumbnail))(Au)
    )
  )
}<|MERGE_RESOLUTION|>--- conflicted
+++ resolved
@@ -74,13 +74,6 @@
     ),
 
     "australia" -> Seq(
-<<<<<<< HEAD
-      ItemTrailblockDescription("", "News", numItemsVisible = 5, style = Some(Featured), showMore = true),
-      ItemTrailblockDescription("sport", "Sport", numItemsVisible = 5, style = Some(FeaturedSmall), showMore = true),
-      ItemTrailblockDescription("culture", "Culture", numItemsVisible = 3, style = Some(Thumbnail), showMore = true),
-      QueryTrailblockDescription("commentisfree", "Comment is free", numItemsVisible = 3, style = Some(FeaturedSmall), showMore = true,
-        customQuery=ContentApi.item.itemId("commentisfree")
-=======
       ItemTrailblockDescription("", "News", numItemsVisible = 5, style = Some(Featured), showMore = true)(Au),
       ItemTrailblockDescription("sport", "Sport", numItemsVisible = 3, style = Some(Featured), showMore = true)(Au),
       ItemTrailblockDescription("sport/australia-sport", "Australia sport", numItemsVisible = 3, style = Some(Featured), showMore = true)(Au),
@@ -96,7 +89,6 @@
           .tag(s"-stage/stage,-artanddesign/art,-stage/theatre,-stage/dance,-stage/comedy,-stage/musicals,-artanddesign/photography,($supportedTypes)")),
       QueryTrailblockDescription("commentisfree", "Comment is free", numItemsVisible = 3, style = Some(Featured), showMore = false,
         customQuery = () => ContentApi.item.itemId("commentisfree")
->>>>>>> eb41b3e4
           .edition("au")
           .showTags("all")
           .showFields(trailFields)
