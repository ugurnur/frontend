package common.editions

import common._
import org.joda.time.DateTimeZone
<<<<<<< HEAD
import model.{MetaData, TrailblockDescription}
import views.support.{Headline, Thumbnail, Featured, FeaturedSmall}
=======
import model.{QueryTrailblockDescription, MetaData, ItemTrailblockDescription}
import views.support.{Headline, Thumbnail, Featured}
>>>>>>> 2e1496c7
import scala.Some
import common.NavItem
import conf.ContentApi
import contentapi.QueryDefaults

object Us extends Edition("US", "US edition", DateTimeZone.forID("America/New_York")) with Sections with Zones
  with QueryDefaults {

  implicit val US = Us
  val zones = Seq(
    newsZone,
    sportsZone,
    cifZone,
    cultureZone,
    technologyZone,
    businessZone,
    moneyZone,
    lifeandstyleZone,
    travelZone
  )

  def navigation(metadata: MetaData) = Seq(
    NavItem(home),
    NavItem(us),
    NavItem(world, Seq(us, europe, middleeast, asiapacific, africa, americas)),
    NavItem(sports, Seq(nfl, mlb, nba, mls, nhl, football)),
    footballNav(metadata),
    NavItem(cif, Seq(cifbelief, cifgreen)),
    NavItem(lifeandstyle, Seq(foodanddrink, fashion, relationships, healthandwellbeing, women)),
    NavItem(culture, Seq(film, music, books, televisionandradio, artanddesign, stage)),
    NavItem(business, Seq(economics, banking, property, workandcareers, savings)),
    NavItem(technology, Seq(internet, games, mobilephones, appsblog)),
    NavItem(environment, Seq(climatechange, wildlife, energy, conservation, food)),
    NavItem(media)
  )


  val configuredFronts = Map(
    "front" -> Seq(
<<<<<<< HEAD
      TrailblockDescription("", "News", numItemsVisible = 5, style = Some(Featured), showMore = true),
      TrailblockDescription("sport", "Sports", numItemsVisible = 5, style = Some(FeaturedSmall), showMore = true),
      TrailblockDescription("commentisfree", "Comment is free", numItemsVisible = 3, style = Some(FeaturedSmall), showMore = true),
      TrailblockDescription("culture", "Culture", numItemsVisible = 3, style = Some(Thumbnail), showMore = true),
      TrailblockDescription("business", "Business", numItemsVisible = 1, style = Some(Thumbnail)),
      TrailblockDescription("lifeandstyle", "Life and style", numItemsVisible = 1, style = Some(Thumbnail)),
      TrailblockDescription("technology", "Technology", numItemsVisible = 1, style = Some(Thumbnail)),
      TrailblockDescription("travel", "Travel", numItemsVisible = 1, style = Some(Thumbnail))
    ),

    "sport" -> Seq(
      TrailblockDescription("sport", "Sports", numItemsVisible = 5, style = Some(Featured), showMore = true),
      TrailblockDescription("sport/nfl", "NFL", numItemsVisible = 3, style = Some(FeaturedSmall)),
      TrailblockDescription("sport/mlb", "MLB", numItemsVisible = 1, style = Some(Thumbnail)),
      TrailblockDescription("sport/nba", "NBA", numItemsVisible = 1, style = Some(Thumbnail)),
      TrailblockDescription("football/mls", "MLS", numItemsVisible = 1, style = Some(Thumbnail)),
      TrailblockDescription("sport/nhl", "NHL", numItemsVisible = 1, style = Some(Thumbnail))
=======
      ItemTrailblockDescription("", "News", numItemsVisible = 5, style = Some(Featured), showMore = true),
      ItemTrailblockDescription("sport", "Sports", numItemsVisible = 5, style = Some(Featured), showMore = true),
      ItemTrailblockDescription("commentisfree", "Comment is free", numItemsVisible = 3, style = Some(Featured), showMore = true),
      ItemTrailblockDescription("culture", "Culture", numItemsVisible = 3, style = Some(Thumbnail), showMore = true),
      ItemTrailblockDescription("business", "Business", numItemsVisible = 1, style = Some(Thumbnail)),
      ItemTrailblockDescription("lifeandstyle", "Life and style", numItemsVisible = 1, style = Some(Thumbnail)),
      ItemTrailblockDescription("technology", "Technology", numItemsVisible = 1, style = Some(Thumbnail)),
      ItemTrailblockDescription("travel", "Travel", numItemsVisible = 1, style = Some(Thumbnail))
    ),

    "sport" -> Seq(
      ItemTrailblockDescription("sport", "Sports", numItemsVisible = 5, style = Some(Featured), showMore = true),
      ItemTrailblockDescription("sport/nfl", "NFL", numItemsVisible = 3, style = Some(Featured)),
      ItemTrailblockDescription("sport/mlb", "MLB", numItemsVisible = 1, style = Some(Thumbnail)),
      ItemTrailblockDescription("sport/nba", "NBA", numItemsVisible = 1, style = Some(Thumbnail)),
      ItemTrailblockDescription("football/mls", "MLS", numItemsVisible = 1, style = Some(Thumbnail)),
      ItemTrailblockDescription("sport/nhl", "NHL", numItemsVisible = 1, style = Some(Thumbnail))
>>>>>>> 2e1496c7
    ),

    "culture" -> Seq(
      ItemTrailblockDescription("culture", "Culture", numItemsVisible = 5, style = Some(Featured), showMore = true),
      ItemTrailblockDescription("film", "Film", numItemsVisible = 1, style = Some(Thumbnail)),
      ItemTrailblockDescription("music", "Music", numItemsVisible = 1, style = Some(Thumbnail)),
      ItemTrailblockDescription("stage", "Stage", numItemsVisible = 1, style = Some(Thumbnail)),
      ItemTrailblockDescription("books", "Books", numItemsVisible = 1, style = Some(Headline)),
      ItemTrailblockDescription("artanddesign", "Art & Design", numItemsVisible = 1, style = Some(Headline)),
      ItemTrailblockDescription("technology/games", "Games", numItemsVisible = 1, style = Some(Headline)),
      ItemTrailblockDescription("tv-and-radio", "TV & Radio", numItemsVisible = 1, style = Some(Thumbnail))
    ),

    "australia" -> Seq(
<<<<<<< HEAD
      TrailblockDescription("", "News", numItemsVisible = 5, style = Some(Featured), showMore = true),
      TrailblockDescription("sport", "Sport", numItemsVisible = 5, style = Some(FeaturedSmall), showMore = true),
      TrailblockDescription("culture", "Culture", numItemsVisible = 3, style = Some(Thumbnail), showMore = true),
      TrailblockDescription("commentisfree/commentisfree", "Comment is free", numItemsVisible = 3, style = Some(FeaturedSmall), showMore = true),
      TrailblockDescription("technology", "Technology", numItemsVisible = 1, style = Some(Thumbnail))
=======
      ItemTrailblockDescription("", "News", numItemsVisible = 5, style = Some(Featured), showMore = true),
      ItemTrailblockDescription("sport", "Sport", numItemsVisible = 5, style = Some(Featured), showMore = true),
      ItemTrailblockDescription("culture", "Culture", numItemsVisible = 3, style = Some(Thumbnail), showMore = true),
      QueryTrailblockDescription("commentisfree", "Comment is free", numItemsVisible = 3, style = Some(Featured), showMore = true,
        customQuery=ContentApi.item.itemId("commentisfree")
          .edition("au")
          .showTags("all")
          .showFields(trailFields)
          .showInlineElements(inlineElements)
          .showMedia("all")
          .showReferences(references)
          .showStoryPackage(true)
          .tag(supportedTypes)),
      ItemTrailblockDescription("technology", "Technology", numItemsVisible = 1, style = Some(Thumbnail))
>>>>>>> 2e1496c7
    )
  )
}<|MERGE_RESOLUTION|>--- conflicted
+++ resolved
@@ -2,13 +2,8 @@
 
 import common._
 import org.joda.time.DateTimeZone
-<<<<<<< HEAD
-import model.{MetaData, TrailblockDescription}
+import model.{QueryTrailblockDescription, MetaData, ItemTrailblockDescription}
 import views.support.{Headline, Thumbnail, Featured, FeaturedSmall}
-=======
-import model.{QueryTrailblockDescription, MetaData, ItemTrailblockDescription}
-import views.support.{Headline, Thumbnail, Featured}
->>>>>>> 2e1496c7
 import scala.Some
 import common.NavItem
 import conf.ContentApi
@@ -48,27 +43,8 @@
 
   val configuredFronts = Map(
     "front" -> Seq(
-<<<<<<< HEAD
-      TrailblockDescription("", "News", numItemsVisible = 5, style = Some(Featured), showMore = true),
-      TrailblockDescription("sport", "Sports", numItemsVisible = 5, style = Some(FeaturedSmall), showMore = true),
-      TrailblockDescription("commentisfree", "Comment is free", numItemsVisible = 3, style = Some(FeaturedSmall), showMore = true),
-      TrailblockDescription("culture", "Culture", numItemsVisible = 3, style = Some(Thumbnail), showMore = true),
-      TrailblockDescription("business", "Business", numItemsVisible = 1, style = Some(Thumbnail)),
-      TrailblockDescription("lifeandstyle", "Life and style", numItemsVisible = 1, style = Some(Thumbnail)),
-      TrailblockDescription("technology", "Technology", numItemsVisible = 1, style = Some(Thumbnail)),
-      TrailblockDescription("travel", "Travel", numItemsVisible = 1, style = Some(Thumbnail))
-    ),
-
-    "sport" -> Seq(
-      TrailblockDescription("sport", "Sports", numItemsVisible = 5, style = Some(Featured), showMore = true),
-      TrailblockDescription("sport/nfl", "NFL", numItemsVisible = 3, style = Some(FeaturedSmall)),
-      TrailblockDescription("sport/mlb", "MLB", numItemsVisible = 1, style = Some(Thumbnail)),
-      TrailblockDescription("sport/nba", "NBA", numItemsVisible = 1, style = Some(Thumbnail)),
-      TrailblockDescription("football/mls", "MLS", numItemsVisible = 1, style = Some(Thumbnail)),
-      TrailblockDescription("sport/nhl", "NHL", numItemsVisible = 1, style = Some(Thumbnail))
-=======
       ItemTrailblockDescription("", "News", numItemsVisible = 5, style = Some(Featured), showMore = true),
-      ItemTrailblockDescription("sport", "Sports", numItemsVisible = 5, style = Some(Featured), showMore = true),
+      ItemTrailblockDescription("sport", "Sports", numItemsVisible = 5, style = Some(FeaturedSmall), showMore = true),
       ItemTrailblockDescription("commentisfree", "Comment is free", numItemsVisible = 3, style = Some(Featured), showMore = true),
       ItemTrailblockDescription("culture", "Culture", numItemsVisible = 3, style = Some(Thumbnail), showMore = true),
       ItemTrailblockDescription("business", "Business", numItemsVisible = 1, style = Some(Thumbnail)),
@@ -79,12 +55,11 @@
 
     "sport" -> Seq(
       ItemTrailblockDescription("sport", "Sports", numItemsVisible = 5, style = Some(Featured), showMore = true),
-      ItemTrailblockDescription("sport/nfl", "NFL", numItemsVisible = 3, style = Some(Featured)),
+      ItemTrailblockDescription("sport/nfl", "NFL", numItemsVisible = 3, style = Some(FeaturedSmall)),
       ItemTrailblockDescription("sport/mlb", "MLB", numItemsVisible = 1, style = Some(Thumbnail)),
       ItemTrailblockDescription("sport/nba", "NBA", numItemsVisible = 1, style = Some(Thumbnail)),
       ItemTrailblockDescription("football/mls", "MLS", numItemsVisible = 1, style = Some(Thumbnail)),
       ItemTrailblockDescription("sport/nhl", "NHL", numItemsVisible = 1, style = Some(Thumbnail))
->>>>>>> 2e1496c7
     ),
 
     "culture" -> Seq(
@@ -99,17 +74,10 @@
     ),
 
     "australia" -> Seq(
-<<<<<<< HEAD
-      TrailblockDescription("", "News", numItemsVisible = 5, style = Some(Featured), showMore = true),
-      TrailblockDescription("sport", "Sport", numItemsVisible = 5, style = Some(FeaturedSmall), showMore = true),
-      TrailblockDescription("culture", "Culture", numItemsVisible = 3, style = Some(Thumbnail), showMore = true),
-      TrailblockDescription("commentisfree/commentisfree", "Comment is free", numItemsVisible = 3, style = Some(FeaturedSmall), showMore = true),
-      TrailblockDescription("technology", "Technology", numItemsVisible = 1, style = Some(Thumbnail))
-=======
       ItemTrailblockDescription("", "News", numItemsVisible = 5, style = Some(Featured), showMore = true),
-      ItemTrailblockDescription("sport", "Sport", numItemsVisible = 5, style = Some(Featured), showMore = true),
+      ItemTrailblockDescription("sport", "Sport", numItemsVisible = 5, style = Some(FeaturedSmall), showMore = true),
       ItemTrailblockDescription("culture", "Culture", numItemsVisible = 3, style = Some(Thumbnail), showMore = true),
-      QueryTrailblockDescription("commentisfree", "Comment is free", numItemsVisible = 3, style = Some(Featured), showMore = true,
+      QueryTrailblockDescription("commentisfree", "Comment is free", numItemsVisible = 3, style = Some(FeaturedSmall), showMore = true,
         customQuery=ContentApi.item.itemId("commentisfree")
           .edition("au")
           .showTags("all")
@@ -120,7 +88,6 @@
           .showStoryPackage(true)
           .tag(supportedTypes)),
       ItemTrailblockDescription("technology", "Technology", numItemsVisible = 1, style = Some(Thumbnail))
->>>>>>> 2e1496c7
     )
   )
 }