--- conflicted
+++ resolved
@@ -2,13 +2,8 @@
 
 import common._
 import org.joda.time.DateTimeZone
-<<<<<<< HEAD
-import model.MetaData
+import model.{QueryTrailblockDescription, ItemTrailblockDescription, MetaData}
 import views.support.{Headline, Thumbnail, Featured, FeaturedSmall}
-=======
-import model.{QueryTrailblockDescription, ItemTrailblockDescription, MetaData}
-import views.support.{Headline, Thumbnail, Featured}
->>>>>>> 2e1496c7
 import scala.Some
 import common.NavItem
 import conf.ContentApi
@@ -48,35 +43,9 @@
 
   val configuredFronts = Map(
     "front" -> Seq(
-<<<<<<< HEAD
-      TrailblockDescription("", "News", numItemsVisible = 5, style = Some(Featured), showMore = true),
-      TrailblockDescription("sport", "Sport", numItemsVisible = 5, style = Some(FeaturedSmall), showMore = true),
-      TrailblockDescription("commentisfree", "Comment is free", numItemsVisible = 3, style = Some(FeaturedSmall), showMore = true),
-      TrailblockDescription("culture", "Culture", numItemsVisible = 3, style = Some(Thumbnail), showMore = true),
-      TrailblockDescription("business", "Business", numItemsVisible = 1, style = Some(Thumbnail)),
-      TrailblockDescription("lifeandstyle", "Life and style", numItemsVisible = 1, style = Some(Thumbnail)),
-      TrailblockDescription("technology", "Technology", numItemsVisible = 1, style = Some(Thumbnail)),
-      TrailblockDescription("money", "Money", numItemsVisible = 1, style = Some(Thumbnail)),
-      TrailblockDescription("travel", "Travel", numItemsVisible = 1, style = Some(Thumbnail))
-    ),
-
-    "sport" -> Seq(
-      TrailblockDescription("sport", "Sport", numItemsVisible = 5, style = Some(Featured), showMore = true),
-      TrailblockDescription("football", "Football", numItemsVisible = 3, style = Some(FeaturedSmall), showMore = true),
-      TrailblockDescription("sport/cricket", "Cricket", numItemsVisible = 1, style = Some(Thumbnail)),
-      TrailblockDescription("sport/rugby-union", "Rugby Union", numItemsVisible = 1, style = Some(Thumbnail)),
-      TrailblockDescription("sport/motorsports", "Motor Sport", numItemsVisible = 1, style = Some(Thumbnail)),
-      TrailblockDescription("sport/tennis", "Tennis", numItemsVisible = 1, style = Some(Thumbnail)),
-      TrailblockDescription("sport/golf", "Golf", numItemsVisible = 1, style = Some(Thumbnail)),
-      TrailblockDescription("sport/horse-racing", "Horse Racing", numItemsVisible = 1, style = Some(Headline)),
-      TrailblockDescription("sport/rugbyleague", "Rugby League", numItemsVisible = 1, style = Some(Headline)),
-      TrailblockDescription("sport/us-sport", "US Sport", numItemsVisible = 1, style = Some(Headline)),
-      TrailblockDescription("sport/boxing", "Boxing", numItemsVisible = 1, style = Some(Headline)),
-      TrailblockDescription("sport/cycling", "Cycling", numItemsVisible = 1, style = Some(Headline))
-=======
       ItemTrailblockDescription("", "News", numItemsVisible = 5, style = Some(Featured), showMore = true),
-      ItemTrailblockDescription("sport", "Sport", numItemsVisible = 5, style = Some(Featured), showMore = true),
-      ItemTrailblockDescription("commentisfree", "Comment is free", numItemsVisible = 3, style = Some(Featured), showMore = true),
+      ItemTrailblockDescription("sport", "Sport", numItemsVisible = 5, style = Some(FeaturedSmall), showMore = true),
+      ItemTrailblockDescription("commentisfree", "Comment is free", numItemsVisible = 3, style = Some(FeaturedSmall), showMore = true),
       ItemTrailblockDescription("culture", "Culture", numItemsVisible = 3, style = Some(Thumbnail), showMore = true),
       ItemTrailblockDescription("business", "Business", numItemsVisible = 1, style = Some(Thumbnail)),
       ItemTrailblockDescription("lifeandstyle", "Life and style", numItemsVisible = 1, style = Some(Thumbnail)),
@@ -87,7 +56,7 @@
 
     "sport" -> Seq(
       ItemTrailblockDescription("sport", "Sport", numItemsVisible = 5, style = Some(Featured), showMore = true),
-      ItemTrailblockDescription("football", "Football", numItemsVisible = 3, style = Some(Featured), showMore = true),
+      ItemTrailblockDescription("football", "Football", numItemsVisible = 3, style = Some(FeaturedSmall), showMore = true),
       ItemTrailblockDescription("sport/cricket", "Cricket", numItemsVisible = 1, style = Some(Thumbnail)),
       ItemTrailblockDescription("sport/rugby-union", "Rugby Union", numItemsVisible = 1, style = Some(Thumbnail)),
       ItemTrailblockDescription("sport/motorsports", "Motor Sport", numItemsVisible = 1, style = Some(Thumbnail)),
@@ -98,7 +67,6 @@
       ItemTrailblockDescription("sport/us-sport", "US Sport", numItemsVisible = 1, style = Some(Headline)),
       ItemTrailblockDescription("sport/boxing", "Boxing", numItemsVisible = 1, style = Some(Headline)),
       ItemTrailblockDescription("sport/cycling", "Cycling", numItemsVisible = 1, style = Some(Headline))
->>>>>>> 2e1496c7
     ),
 
     "culture" -> Seq(
@@ -113,17 +81,10 @@
     ),
 
     "australia" -> Seq(
-<<<<<<< HEAD
-      TrailblockDescription("", "News", numItemsVisible = 5, style = Some(Featured), showMore = true),
-      TrailblockDescription("sport", "Sport", numItemsVisible = 5, style = Some(FeaturedSmall), showMore = true),
-      TrailblockDescription("culture", "Culture", numItemsVisible = 3, style = Some(Thumbnail), showMore = true),
-      TrailblockDescription("commentisfree/commentisfree", "Comment is free", numItemsVisible = 3, style = Some(FeaturedSmall), showMore = true),
-      TrailblockDescription("technology", "Technology", numItemsVisible = 1, style = Some(Thumbnail))
-=======
       ItemTrailblockDescription("", "News", numItemsVisible = 5, style = Some(Featured), showMore = true)(Au),
-      ItemTrailblockDescription("sport", "Sport", numItemsVisible = 5, style = Some(Featured), showMore = true)(Au),
+      ItemTrailblockDescription("sport", "Sport", numItemsVisible = 5, style = Some(FeaturedSmall), showMore = true)(Au),
       ItemTrailblockDescription("culture", "Culture", numItemsVisible = 3, style = Some(Thumbnail), showMore = true)(Au),
-      QueryTrailblockDescription("commentisfree", "Comment is free", numItemsVisible = 3, style = Some(Featured), showMore = true,
+      QueryTrailblockDescription("commentisfree", "Comment is free", numItemsVisible = 3, style = Some(FeaturedSmall), showMore = true,
         customQuery=ContentApi.item.itemId("commentisfree")
           .edition("au")
           .showTags("all")
@@ -134,7 +95,6 @@
           .showStoryPackage(true)
           .tag(supportedTypes)),
       ItemTrailblockDescription("technology", "Technology", numItemsVisible = 1, style = Some(Thumbnail))(Au)
->>>>>>> 2e1496c7
     )
   )
 }