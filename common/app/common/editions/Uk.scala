package common.editions

import common._
import org.joda.time.DateTimeZone
import model.{QueryTrailblockDescription, ItemTrailblockDescription, MetaData}
import views.support.{Headline, Thumbnail, Featured, FeaturedSmall}
import scala.Some
import common.NavItem
import conf.ContentApi
import contentapi.QueryDefaults

object Uk extends Edition("UK", "UK edition", DateTimeZone.forID("Europe/London")) with Sections with Zones
  with QueryDefaults {

  implicit val UK = Uk
  val zones = Seq(
    newsZone,
    sportZone,
    cifZone,
    cultureZone,
    technologyZone,
    businessZone,
    moneyZone,
    lifeandstyleZone,
    travelZone
  )

  def navigation(metadata: MetaData) = Seq(
      NavItem(home),
      NavItem(uk, Seq(politics, media, science, society, health, education)),
      NavItem(world, Seq(us, europe, middleeast, asiapacific, africa, americas)),
      NavItem(cif, Seq(cifbelief, cifgreen)),
      NavItem(sport, Seq(football, cricket, tennis, rugbyunion, cycling)),
      footballNav(metadata),
      NavItem(lifeandstyle, Seq(foodanddrink, fashion, relationships, healthandwellbeing, women)),
      NavItem(culture, Seq(film, music, books, televisionandradio, artanddesign, stage)),
      NavItem(business, Seq(economics, banking, property, workandcareers, savings)),
      NavItem(travel, Seq(shortbreaks, uktravel, europetravel, hotels, resturants)),
      NavItem(technology, Seq(internet, games, mobilephones, appsblog)),
      NavItem(environment, Seq(climatechange, wildlife, energy, conservation, food))
    )


  val configuredFronts = Map(
    "front" -> Seq(
      ItemTrailblockDescription("", "News", numItemsVisible = 5, style = Some(Featured), showMore = true),
      ItemTrailblockDescription("sport", "Sport", numItemsVisible = 5, style = Some(FeaturedSmall), showMore = true),
      ItemTrailblockDescription("commentisfree", "Comment is free", numItemsVisible = 3, style = Some(FeaturedSmall), showMore = true),
      ItemTrailblockDescription("culture", "Culture", numItemsVisible = 3, style = Some(Thumbnail), showMore = true),
      ItemTrailblockDescription("business", "Business", numItemsVisible = 1, style = Some(Thumbnail)),
      ItemTrailblockDescription("lifeandstyle", "Life and style", numItemsVisible = 1, style = Some(Thumbnail)),
      ItemTrailblockDescription("technology", "Technology", numItemsVisible = 1, style = Some(Thumbnail)),
      ItemTrailblockDescription("money", "Money", numItemsVisible = 1, style = Some(Thumbnail)),
      ItemTrailblockDescription("travel", "Travel", numItemsVisible = 1, style = Some(Thumbnail))
    ),

    "sport" -> Seq(
      ItemTrailblockDescription("sport", "Sport", numItemsVisible = 5, style = Some(Featured), showMore = true),
      ItemTrailblockDescription("football", "Football", numItemsVisible = 3, style = Some(FeaturedSmall), showMore = true),
      ItemTrailblockDescription("sport/cricket", "Cricket", numItemsVisible = 1, style = Some(Thumbnail)),
      ItemTrailblockDescription("sport/rugby-union", "Rugby Union", numItemsVisible = 1, style = Some(Thumbnail)),
      ItemTrailblockDescription("sport/motorsports", "Motor Sport", numItemsVisible = 1, style = Some(Thumbnail)),
      ItemTrailblockDescription("sport/tennis", "Tennis", numItemsVisible = 1, style = Some(Thumbnail)),
      ItemTrailblockDescription("sport/golf", "Golf", numItemsVisible = 1, style = Some(Thumbnail)),
      ItemTrailblockDescription("sport/horse-racing", "Horse Racing", numItemsVisible = 1, style = Some(Headline)),
      ItemTrailblockDescription("sport/rugbyleague", "Rugby League", numItemsVisible = 1, style = Some(Headline)),
      ItemTrailblockDescription("sport/us-sport", "US Sport", numItemsVisible = 1, style = Some(Headline)),
      ItemTrailblockDescription("sport/boxing", "Boxing", numItemsVisible = 1, style = Some(Headline)),
      ItemTrailblockDescription("sport/cycling", "Cycling", numItemsVisible = 1, style = Some(Headline))
    ),

    "culture" -> Seq(
      ItemTrailblockDescription("culture", "Culture", numItemsVisible = 5, style = Some(Featured), showMore = true),
      ItemTrailblockDescription("tv-and-radio", "TV & Radio", numItemsVisible = 1, style = Some(Thumbnail)),
      ItemTrailblockDescription("film", "Film", numItemsVisible = 1, style = Some(Thumbnail)),
      ItemTrailblockDescription("music", "Music", numItemsVisible = 1, style = Some(Thumbnail)),
      ItemTrailblockDescription("stage", "Stage", numItemsVisible = 1, style = Some(Thumbnail)),
      ItemTrailblockDescription("books", "Books", numItemsVisible = 1, style = Some(Headline)),
      ItemTrailblockDescription("artanddesign", "Art & Design", numItemsVisible = 1, style = Some(Headline)),
      ItemTrailblockDescription("technology/games", "Games", numItemsVisible = 1, style = Some(Headline))
    ),

    "australia" -> Seq(
      ItemTrailblockDescription("", "News", numItemsVisible = 5, style = Some(Featured), showMore = true)(Au),
<<<<<<< HEAD
      ItemTrailblockDescription("sport", "Sport", numItemsVisible = 5, style = Some(FeaturedSmall), showMore = true)(Au),
      ItemTrailblockDescription("culture", "Culture", numItemsVisible = 3, style = Some(Thumbnail), showMore = true)(Au),
      QueryTrailblockDescription("commentisfree", "Comment is free", numItemsVisible = 3, style = Some(FeaturedSmall), showMore = true,
        customQuery=ContentApi.item.itemId("commentisfree")
=======
      ItemTrailblockDescription("sport", "Sport", numItemsVisible = 3, style = Some(Featured), showMore = true)(Au),
      ItemTrailblockDescription("sport/australia-sport", "Australia sport", numItemsVisible = 3, style = Some(Featured), showMore = true)(Au),
      QueryTrailblockDescription("culture", "Culture", numItemsVisible = 3, style = Some(Featured), showMore = false,
        customQuery = () => ContentApi.item.itemId("culture")
>>>>>>> eb41b3e4
          .edition("au")
          .showTags("all")
          .showFields(trailFields)
          .showInlineElements(inlineElements)
          .showMedia("all")
          .showReferences(references)
          .showStoryPackage(true)
          .tag(s"-stage/stage,-artanddesign/art,-stage/theatre,-stage/dance,-stage/comedy,-stage/musicals,-artanddesign/photography,($supportedTypes)")),
      QueryTrailblockDescription("commentisfree", "Comment is free", numItemsVisible = 3, style = Some(Featured), showMore = false,
        customQuery = () => ContentApi.item.itemId("commentisfree")
          .edition("au")
          .showTags("all")
          .showFields(trailFields)
          .showInlineElements(inlineElements)
          .showMedia("all")
          .showReferences(references)
          .showStoryPackage(true)
          .tag(s"world/australia,($supportedTypes)")),
      ItemTrailblockDescription("technology", "Technology", numItemsVisible = 1, style = Some(Thumbnail))(Au)
    )
  )
}<|MERGE_RESOLUTION|>--- conflicted
+++ resolved
@@ -82,17 +82,10 @@
 
     "australia" -> Seq(
       ItemTrailblockDescription("", "News", numItemsVisible = 5, style = Some(Featured), showMore = true)(Au),
-<<<<<<< HEAD
-      ItemTrailblockDescription("sport", "Sport", numItemsVisible = 5, style = Some(FeaturedSmall), showMore = true)(Au),
-      ItemTrailblockDescription("culture", "Culture", numItemsVisible = 3, style = Some(Thumbnail), showMore = true)(Au),
-      QueryTrailblockDescription("commentisfree", "Comment is free", numItemsVisible = 3, style = Some(FeaturedSmall), showMore = true,
-        customQuery=ContentApi.item.itemId("commentisfree")
-=======
       ItemTrailblockDescription("sport", "Sport", numItemsVisible = 3, style = Some(Featured), showMore = true)(Au),
       ItemTrailblockDescription("sport/australia-sport", "Australia sport", numItemsVisible = 3, style = Some(Featured), showMore = true)(Au),
       QueryTrailblockDescription("culture", "Culture", numItemsVisible = 3, style = Some(Featured), showMore = false,
         customQuery = () => ContentApi.item.itemId("culture")
->>>>>>> eb41b3e4
           .edition("au")
           .showTags("all")
           .showFields(trailFields)
