package common

import com.gu.openplatform.contentapi.Api
import com.gu.openplatform.contentapi.connection.{ DispatchHttp, Proxy => ContentApiProxy }
import com.gu.management.{ Metric, TimingMetric }

trait ApiQueryDefaults { self: Api =>

  val supportedTypes = "type/gallery|type/article|type/video"

  //NOTE - do NOT add body to this list
  val trailFields = "trail-text,liveBloggingNow,thumbnail,showInRelatedContent"

  //common fileds that we use across most queries.
  def item(id: String, edition: String): ItemQuery = item.itemId(id)
    .edition(edition)
    .showTags("all")
    .showFields(trailFields)
    .showInlineElements("picture")
    .showMedia("all")
    .showStoryPackage(true)
    .tag(supportedTypes)

<<<<<<< HEAD
  //common fileds that we use across most queries.
  def search(edition: String): SearchQuery = search
    .edition(edition)
=======
  //common fields that we use across most queries.
  def search(edition: String): SearchQuery = search
    .edition(edition)
    .showTags("all")
>>>>>>> 33cd14a6
    .showFields(trailFields)
    .tag(supportedTypes)
}

class ContentApiClient(configuration: GuardianConfiguration) extends Api with ApiQueryDefaults with DispatchHttp
    with Logging {

  import configuration.{ proxy => proxyConfig, _ }

  override val targetUrl = contentApi.host
  apiKey = Some(contentApi.key)

  override lazy val maxConnections = 100
  override lazy val connectionTimeoutInMs = 200
  override lazy val requestTimeoutInMs = 2000
  override lazy val compressionEnabled = true

  override lazy val proxy: Option[ContentApiProxy] = if (proxyConfig.isDefined) {
    log.info("Setting HTTP proxy to: %s:%s".format(proxyConfig.host, proxyConfig.port))
    Some(ContentApiProxy(proxyConfig.host, proxyConfig.port))
  } else None

  override protected def fetch(url: String, parameters: Map[String, Any]) = {

    checkQueryIsEditionalized(url, parameters)

    metrics.ContentApiHttpTimingMetric.measure {
      super.fetch(url, parameters + ("user-tier" -> "internal"))
    }
  }

  object metrics {
    object ContentApiHttpTimingMetric extends TimingMetric(
      "performance",
      "content-api-calls",
      "Content API calls",
      "outgoing requests to content api",
      Some(RequestMetrics.RequestTimingMetric)
    ) with TimingMetricLogging

    val all: Seq[Metric] = Seq(ContentApiHttpTimingMetric)
  }

  private def checkQueryIsEditionalized(url: String, parameters: Map[String, Any]) {
    //you cannot editionalize tag queries
    if (!isTagQuery(url) && !parameters.isDefinedAt("edition")) throw new IllegalArgumentException(
      "You should never, Never, NEVER create a query that does not include the edition. EVER: " + url
    )
  }

  private def isTagQuery(url: String) = url.endsWith("/tags")
}
<|MERGE_RESOLUTION|>--- conflicted
+++ resolved
@@ -21,16 +21,10 @@
     .showStoryPackage(true)
     .tag(supportedTypes)
 
-<<<<<<< HEAD
-  //common fileds that we use across most queries.
-  def search(edition: String): SearchQuery = search
-    .edition(edition)
-=======
   //common fields that we use across most queries.
   def search(edition: String): SearchQuery = search
     .edition(edition)
     .showTags("all")
->>>>>>> 33cd14a6
     .showFields(trailFields)
     .tag(supportedTypes)
 }
