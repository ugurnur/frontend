package common

import com.gu.openplatform.contentapi.Api
import com.gu.openplatform.contentapi.connection.{ Proxy => ContentApiProxy, Http, DispatchHttp }
<<<<<<< HEAD
import com.gu.management.{ Metric, TimingMetric }
import conf.{RequestMeasurementMetrics, Configuration}
=======
import com.gu.management.{ CountMetric, Metric, TimingMetric }
import conf.Configuration
import java.util.concurrent.TimeoutException
>>>>>>> 8c12c85b

trait ApiQueryDefaults { self: Api =>

  val supportedTypes = "type/gallery|type/article|type/video"

  //NOTE - do NOT add body to this list
  val trailFields = "headline,trail-text,liveBloggingNow,thumbnail,hasStoryPackage,wordcount"

  val references = "pa-football-competition,pa-football-team"

  val inlineElements = "picture,witness"

  //common fileds that we use across most queries.
  def item(id: String, edition: String): ItemQuery = item.itemId(id)
    .edition(edition)
    .showTags("all")
    .showFields(trailFields)
    .showInlineElements(inlineElements)
    .showMedia("all")
    .showReferences(references)
    .showStoryPackage(true)
    .tag(supportedTypes)

  //common fields that we use across most queries.
  def search(edition: String): SearchQuery = search
    .edition(edition)
    .showTags("all")
    .showInlineElements(inlineElements)
    .showReferences(references)
    .showFields(trailFields)
    .showMedia("all")
    .tag(supportedTypes)
}

trait DelegateHttp extends Http {

  private val dispatch = new DispatchHttp with Logging {
    import Configuration.{ proxy => proxyConfig, contentApi => apiConfig, _ }

    override lazy val maxConnections = 100
    override lazy val connectionTimeoutInMs = 200
    override lazy val requestTimeoutInMs = apiConfig.timeout
    override lazy val compressionEnabled = true

    override lazy val proxy: Option[ContentApiProxy] = if (proxyConfig.isDefined) {
      log.info("Setting HTTP proxy to: %s:%s".format(proxyConfig.host, proxyConfig.port))
      Some(ContentApiProxy(proxyConfig.host, proxyConfig.port))
    } else None
  }

  private var _http: Http = dispatch
  def http = _http
  def http_=(delegateHttp: Http) = _http = delegateHttp

  def GET(url: String, headers: scala.Iterable[scala.Tuple2[String, String]]) = _http.GET(url, headers)
}

class ContentApiClient(configuration: GuardianConfiguration) extends Api with ApiQueryDefaults with DelegateHttp
    with Logging {
  import Configuration.contentApi
  override val targetUrl = contentApi.host
  apiKey = Some(contentApi.key)

  override protected def fetch(url: String, parameters: Map[String, Any]) = {

    checkQueryIsEditionalized(url, parameters)

    metrics.ContentApiHttpTimingMetric.measure {
      try { super.fetch(url, parameters + ("user-tier" -> "internal")) } catch {
        case e: Throwable if isTimeout(e) =>
          metrics.ContentApiHttpTimeoutCountMetric.increment()
          throw e
      }
    }
  }

  private def isTimeout(e: Throwable): Boolean = Option(e.getCause)
    .map(_.getClass == classOf[TimeoutException])
    .getOrElse(false)

  object metrics {
    object ContentApiHttpTimingMetric extends TimingMetric(
      "performance",
      "content-api-calls",
      "Content API calls",
      "outgoing requests to content api"
    ) with TimingMetricLogging

    object ContentApiHttpTimeoutCountMetric extends CountMetric(
      "timeout",
      "content-api-timeouts",
      "Content API timeouts",
      "Content api calls that timeout"
    )

    val all: Seq[Metric] = Seq(ContentApiHttpTimingMetric, ContentApiHttpTimeoutCountMetric)
  }

  private def checkQueryIsEditionalized(url: String, parameters: Map[String, Any]) {
    //you cannot editionalize tag queries
    if (!isTagQuery(url) && !parameters.isDefinedAt("edition")) throw new IllegalArgumentException(
      "You should never, Never, NEVER create a query that does not include the edition. EVER: " + url
    )
  }

  private def isTagQuery(url: String) = url.endsWith("/tags")
}
<|MERGE_RESOLUTION|>--- conflicted
+++ resolved
@@ -2,14 +2,9 @@
 
 import com.gu.openplatform.contentapi.Api
 import com.gu.openplatform.contentapi.connection.{ Proxy => ContentApiProxy, Http, DispatchHttp }
-<<<<<<< HEAD
-import com.gu.management.{ Metric, TimingMetric }
-import conf.{RequestMeasurementMetrics, Configuration}
-=======
 import com.gu.management.{ CountMetric, Metric, TimingMetric }
 import conf.Configuration
 import java.util.concurrent.TimeoutException
->>>>>>> 8c12c85b
 
 trait ApiQueryDefaults { self: Api =>
 
@@ -47,7 +42,7 @@
 trait DelegateHttp extends Http {
 
   private val dispatch = new DispatchHttp with Logging {
-    import Configuration.{ proxy => proxyConfig, contentApi => apiConfig, _ }
+    import Configuration.{ proxy => proxyConfig, contentApi => apiConfig }
 
     override lazy val maxConnections = 100
     override lazy val connectionTimeoutInMs = 200
