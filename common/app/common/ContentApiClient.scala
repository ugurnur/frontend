package common

import com.gu.openplatform.contentapi.Api
import com.gu.openplatform.contentapi.connection.{ DispatchHttp, Proxy => ContentApiProxy }
import com.gu.management.{ Metric, TimingMetric }

trait ApiQueryDefaults { self: Api =>

  val supportedTypes = "type/gallery|type/article|type/video"

  //NOTE - do NOT add body to this list
<<<<<<< HEAD
  val standardFields = "trail-text,liveBloggingNow,thumbnail,"
=======
  val trailFields = "trail-text,liveBloggingNow,thumbnail,showInRelatedContent"
>>>>>>> bf0176d3

  //common fileds that we use across most queries.
  def item(id: String, edition: String): ItemQuery = item.itemId(id)
    .edition(edition)
    .showTags("all")
    .showFields(standardFields)
    .showInlineElements("picture")
    .showMedia("all")
    .showStoryPackage(true)
    .tag(supportedTypes)
}

class ContentApiClient(configuration: GuardianConfiguration) extends Api with ApiQueryDefaults with DispatchHttp
    with Logging {

  import configuration.{ proxy => proxyConfig, _ }

  override val targetUrl = contentApi.host
  apiKey = Some(contentApi.key)

  override lazy val maxConnections = 100
  override lazy val connectionTimeoutInMs = 200
  override lazy val requestTimeoutInMs = 2000
  override lazy val compressionEnabled = true

  override lazy val proxy: Option[ContentApiProxy] = if (proxyConfig.isDefined) {
    log.info("Setting HTTP proxy to: %s:%s".format(proxyConfig.host, proxyConfig.port))
    Some(ContentApiProxy(proxyConfig.host, proxyConfig.port))
  } else None

  override protected def fetch(url: String, parameters: Map[String, Any]) = {

    checkQueryIsEditionalized(url, parameters)

    metrics.ContentApiHttpTimingMetric.measure {
      super.fetch(url, parameters + ("user-tier" -> "internal"))
    }
  }

  object metrics {
    object ContentApiHttpTimingMetric extends TimingMetric(
      "performance",
      "content-api-calls",
      "Content API calls",
      "outgoing requests to content api",
      Some(RequestMetrics.RequestTimingMetric)
    ) with TimingMetricLogging

    val all: Seq[Metric] = Seq(ContentApiHttpTimingMetric)
  }

  private def checkQueryIsEditionalized(url: String, parameters: Map[String, Any]) {
    //you cannot editionalize tag queries
    if (!isTagQuery(url) && !parameters.isDefinedAt("edition")) throw new IllegalArgumentException(
      "You should never, Never, NEVER create a query that does not include the edition. EVER: " + url
    )
  }

  private def isTagQuery(url: String) = url.endsWith("/tags")
}
<|MERGE_RESOLUTION|>--- conflicted
+++ resolved
@@ -9,17 +9,13 @@
   val supportedTypes = "type/gallery|type/article|type/video"
 
   //NOTE - do NOT add body to this list
-<<<<<<< HEAD
-  val standardFields = "trail-text,liveBloggingNow,thumbnail,"
-=======
   val trailFields = "trail-text,liveBloggingNow,thumbnail,showInRelatedContent"
->>>>>>> bf0176d3
 
   //common fileds that we use across most queries.
   def item(id: String, edition: String): ItemQuery = item.itemId(id)
     .edition(edition)
     .showTags("all")
-    .showFields(standardFields)
+    .showFields(trailFields)
     .showInlineElements("picture")
     .showMedia("all")
     .showStoryPackage(true)
