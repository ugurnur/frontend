--- conflicted
+++ resolved
@@ -198,43 +198,6 @@
   )
 }
 
-object CommercialMetrics {
-
-  object JobsLoadTimingMetric extends TimingMetric(
-    "commercial",
-    "commercial-jobs-load",
-    "Commercial Jobs load timing",
-    "Time spent running job ad data load jobs",
-    None
-  ) with TimingMetricLogging
-
-<<<<<<< HEAD
-  val all: Seq[Metric] = Seq(JobsLoadTimingMetric)
-=======
-  object SoulmatesLoadTimingMetric extends TimingMetric(
-    "commercial",
-    "commercial-soulmates-load",
-    "Commercial Soulmates load timing",
-    "Time spent running soulmates ad data load jobs",
-    None
-  ) with TimingMetricLogging
-
-  val all: Seq[Metric] = Seq(TravelOffersLoadTimingMetric, JobsLoadTimingMetric, SoulmatesLoadTimingMetric)
-}
-
-object OnwardMetrics {
-  object OnwardLoadTimingMetric extends TimingMetric(
-    "onward",
-    "onward-most-popular-load",
-    "Onward Journey load timing",
-    "Time spent running onward journey data load jobs",
-    None
-  ) with TimingMetricLogging
-
-  val all: Seq[Metric] = Seq(OnwardLoadTimingMetric)
->>>>>>> 93630f67
-}
-
 object Metrics {
   lazy val common = RequestMeasurementMetrics.asMetrics ++ SystemMetrics.all
 
@@ -245,7 +208,6 @@
   lazy val admin = AdminMetrics.all
   lazy val facia = FaciaMetrics.all
   lazy val faciaTool = FaciaToolMetrics.all
-  lazy val commercial = CommercialMetrics.all
 }
 
 trait CloudWatchApplicationMetrics extends GlobalSettings {
