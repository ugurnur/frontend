--- conflicted
+++ resolved
@@ -1,12 +1,9 @@
 package common
 
 import model.{Content, MetaData}
-<<<<<<< HEAD
-=======
 import play.api.mvc.RequestHeader
 import conf.Switches._
 import dev.HttpSwitch
->>>>>>> df72e3bf
 
 case class SectionLink(zone: String, title: String, breadcumbTitle: String, href: String, newWindow: Boolean = false) {
   def currentFor(page: MetaData): Boolean = page.url == href ||
