package common

import play.api.templates.Html
import play.api.mvc.RequestHeader
import conf.Configuration

/*
 * Builds absolute links to the core site (www.theguardian.com)
 */
trait LinkTo extends Logging {

<<<<<<< HEAD
  lazy val host = Configuration.site.host
=======
  lazy val host = Configuration.site.url
>>>>>>> dd9fac29

  private val AbsoluteGuardianUrl = "^http://www.theguardian.com/(.*)$".r
  private val AbsolutePath = "^/(.+)".r

  def apply(html: Html)(implicit request: RequestHeader): String = this(html.toString(), Edition(request))
  def apply(link: String)(implicit request: RequestHeader): String = this(link, Edition(request))

  def apply(url: String, edition: Edition): String = url match {
    case "http://www.theguardian.com" => urlFor("", edition)
    case "/" => urlFor("", edition)
    case AbsoluteGuardianUrl(path) =>  urlFor(path, edition)
    case AbsolutePath(path) => urlFor(path, edition)
    case otherUrl => otherUrl
  }

  private def urlFor(path: String, edition: Edition) = s"$host/${Editionalise(path, edition)}"

}

object LinkTo extends LinkTo
<|MERGE_RESOLUTION|>--- conflicted
+++ resolved
@@ -9,11 +9,7 @@
  */
 trait LinkTo extends Logging {
 
-<<<<<<< HEAD
   lazy val host = Configuration.site.host
-=======
-  lazy val host = Configuration.site.url
->>>>>>> dd9fac29
 
   private val AbsoluteGuardianUrl = "^http://www.theguardian.com/(.*)$".r
   private val AbsolutePath = "^/(.+)".r
@@ -21,13 +17,13 @@
   def apply(html: Html)(implicit request: RequestHeader): String = this(html.toString(), Edition(request))
   def apply(link: String)(implicit request: RequestHeader): String = this(link, Edition(request))
 
-  def apply(url: String, edition: Edition): String = url match {
+  def apply(url: String, edition: Edition): String = (url match {
     case "http://www.theguardian.com" => urlFor("", edition)
     case "/" => urlFor("", edition)
     case AbsoluteGuardianUrl(path) =>  urlFor(path, edition)
     case AbsolutePath(path) => urlFor(path, edition)
     case otherUrl => otherUrl
-  }
+  }).trim
 
   private def urlFor(path: String, edition: Edition) = s"$host/${Editionalise(path, edition)}"
 
