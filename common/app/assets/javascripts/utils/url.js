--- conflicted
+++ resolved
@@ -36,13 +36,15 @@
             // params object requires a "querystring" property
             // and optionally takes a "state" and "title" property too
             pushQueryString: function (params) {
-                if (!params.querystring) { return; }
+                if (!params.querystring) {
+                    return;
+                }
                 if (supportsPushState) {
                     if (model.getCurrentQueryString() !== params.querystring) {
                         history.pushState(
-                            params.state || {},
-                            params.title || window.title,
-                            params.querystring + window.location.hash
+                                params.state || {},
+                                params.title || window.title,
+                                params.querystring + window.location.hash
                         );
                     }
                 }
@@ -65,20 +67,14 @@
                 if (supportsPushState) {
                     window.history[replace ? 'replaceState' : 'pushState'](state, title, url);
                 }
+            },
+
+            back: function () {
+                if (supportsPushState) {
+                    window.history.back();
+                }
             }
-<<<<<<< HEAD
-        },
-
-        back: function() {
-            if (supportsPushState) {
-                window.history.back();
-            }
-        }
-
-    };
-=======
         };
->>>>>>> fd4d53e2
 
     // pubsub
     mediator.on('modules:url:pushquerystring', model.pushQueryString);
