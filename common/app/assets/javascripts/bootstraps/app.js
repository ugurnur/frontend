/*global guardian:true */
define('bootstraps/app', [
    "qwery",
    "common",
    "domReady",
    "ajax",
    'modules/detect',
    'modules/errors',
    'modules/fonts',
    'modules/debug',
    "modules/router",
<<<<<<< HEAD
    "modules/detect",
=======
>>>>>>> 8cfc88dd
    'modules/discussion/api',
    "bootstraps/common",
    "bootstraps/facia",
    "bootstraps/football",
    "bootstraps/article",
    "bootstraps/video",
    "bootstraps/gallery",
    "bootstraps/interactive",
    "bootstraps/identity",
    "modules/experiments/ab",
    "modules/pageconfig",
    "bootstraps/tag",
<<<<<<< HEAD
    "bootstraps/facebook",
=======
>>>>>>> 8cfc88dd
    "bootstraps/section",
    "bootstraps/imagecontent",
    "modules/id",
    "modules/adverts/userAdTargeting"
], function (
    qwery,
    common,
    domReady,
    ajax,
    detect,
    Errors,
    Fonts,
    Debug,
    Router,
<<<<<<< HEAD
    Detect,
=======
>>>>>>> 8cfc88dd
    DiscussionApi,
    bootstrapCommon,
    Facia,
    Football,
    Article,
    Video,
    Gallery,
    Interactive,
    Identity,
    ab,
    pageConfig,
    Tag,
<<<<<<< HEAD
    ImageContent,
    Facebook,
    Section,
=======
    Section,
    ImageContent,
>>>>>>> 8cfc88dd
    Id,
    UserAdTargeting
) {

    var modules = {

        initialiseAjax: function(config) {
            ajax.init(config);
        },

        initialiseDiscussionApi: function(config) {
            DiscussionApi.init(config);
        },

        attachGlobalErrorHandler: function (config) {
            var e = new Errors({
                window: window,
                isDev: config.page.isDev,
                beaconUrl: config.page.beaconUrl
            });
            e.init();
            common.mediator.on("module:error", e.log);
        },

        initialiseAbTest: function (config) {
            var forceUserIntoTest = /^#ab/.test(window.location.hash);
            if (forceUserIntoTest) {
                var tokens = window.location.hash.replace('#ab-','').split('=');
                var test = tokens[0], variant = tokens[1];
                ab.forceSegment(test, variant);
            } else {
                ab.segment(config);
            }
        },

        loadFonts: function(config, ua) {
            if (config.switches.webFonts && !guardian.platformsGettingHintedFonts.test(ua)) {
                var fileFormat = detect.getFontFormatSupport(ua),
                    fontStyleNodes = document.querySelectorAll('[data-cache-name].initial');
                var f = new Fonts(fontStyleNodes, fileFormat);
                f.loadFromServerAndApply();
            }
        },

        showDebug: function () {
            new Debug().show();
        },

        initId : function (config) {
            Id.init(config);
        },

        initUserAdTargeting : function () {
            UserAdTargeting.requestUserSegmentsFromId();
        }
    };

    var routes = function(rawConfig) {
        var config = pageConfig(rawConfig);

        domReady(function() {
            var context = document.getElementById('preload-1'),
                contextHtml = context.cloneNode(false).innerHTML;

            modules.initialiseAjax(config);
            modules.initialiseDiscussionApi(config);
            modules.initialiseAbTest(config);
            modules.attachGlobalErrorHandler(config);
            modules.loadFonts(config, navigator.userAgent);
            modules.showDebug();
            modules.initId(config);
            modules.initUserAdTargeting();

            var pageRoute = function(config, context, contextHtml) {

                // We should rip out this router:
                var r = new Router();

                bootstrapCommon.init(config, context, contextHtml);

                // Front
                if (config.page.isFront) {
                    Facia.init(config, context);
                }

                //Football
                r.get('/football', function(req) {                                Football.init(req, config, context); });
                r.get('/football/:action', function(req) {                        Football.init(req, config, context); });
                r.get('/football/:action/:year/:month/:day', function(req) {      Football.init(req, config, context); });
                r.get('/football/:tag/:action', function(req) {                   Football.init(req, config, context); });
                r.get('/football/:tag/:action/:year/:month/:day', function(req) { Football.init(req, config, context); });

                if(config.page.contentType === "Article") {
                    Article.init(config, context);
                }

                if (config.page.contentType === "Video") {
                    Video.init(config, context);
                }

                if (config.page.contentType === "Gallery") {
                    Gallery.init(config, context);
                }

                if (config.page.contentType === "Interactive") {
                    Interactive.init(config, context);
                }

                if (config.page.contentType === "Tag") {
                    Tag.init(config, context);
                }

                if (config.page.contentType === "Section" && !config.page.isFront) {
                    Section.init(config, context);
                }

                if (config.page.section === "identity") {
                    Identity.init(config, context);
                }

                if (config.page.contentType === "ImageContent") {
                    ImageContent.init(config, context);
                }

                if ( Detect.getLayoutMode() !== 'mobile') {
                    Facebook.init(config, context);
                }

                //Kick it all off
                r.init();
            };

            common.mediator.on('page:ready', pageRoute);
            common.mediator.emit('page:ready', config, context, contextHtml);
        });
    };

    return {
        go: routes
    };

});<|MERGE_RESOLUTION|>--- conflicted
+++ resolved
@@ -9,10 +9,7 @@
     'modules/fonts',
     'modules/debug',
     "modules/router",
-<<<<<<< HEAD
     "modules/detect",
-=======
->>>>>>> 8cfc88dd
     'modules/discussion/api',
     "bootstraps/common",
     "bootstraps/facia",
@@ -25,10 +22,7 @@
     "modules/experiments/ab",
     "modules/pageconfig",
     "bootstraps/tag",
-<<<<<<< HEAD
     "bootstraps/facebook",
-=======
->>>>>>> 8cfc88dd
     "bootstraps/section",
     "bootstraps/imagecontent",
     "modules/id",
@@ -43,10 +37,7 @@
     Fonts,
     Debug,
     Router,
-<<<<<<< HEAD
     Detect,
-=======
->>>>>>> 8cfc88dd
     DiscussionApi,
     bootstrapCommon,
     Facia,
@@ -59,14 +50,9 @@
     ab,
     pageConfig,
     Tag,
-<<<<<<< HEAD
-    ImageContent,
     Facebook,
     Section,
-=======
-    Section,
     ImageContent,
->>>>>>> 8cfc88dd
     Id,
     UserAdTargeting
 ) {
