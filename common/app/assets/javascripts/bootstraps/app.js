define('bootstraps/app', [
    "common",
    "domReady",
    "modules/router",
    "bootstraps/common",
    "bootstraps/front",
    "bootstraps/football",
    "bootstraps/article",
    "bootstraps/video",
    "bootstraps/gallery",
    "bootstraps/story",
    "modules/pageconfig"
], function (
    common,
    domReady,
    Router,
    bootstrapCommon,
    Front,
    Football,
    Article,
    Video,
    Gallery,
    Story,
    pageConfig
) {

    var routes = function(rawConfig) {
        var config = pageConfig(rawConfig);

        domReady(function() {
<<<<<<< HEAD
            var r = new Router();
=======
            var r = new Router(),
                context = document.getElementById('container');
>>>>>>> e0f27b11

            //Fronts
            r.get('/', function(req) {        Front.init(req, config, context); });
            r.get('/sport', function(req) {   Front.init(req, config, context); });
            r.get('/culture', function(req) { Front.init(req, config, context); });

            //Football
            r.get('/football', function(req) {                                Football.init(req, config, context); });
            r.get('/football/:action', function(req) {                        Football.init(req, config, context); });
            r.get('/football/:action/:year/:month/:day', function(req) {      Football.init(req, config, context); });
            r.get('/football/:tag/:action', function(req) {                   Football.init(req, config, context); });
            r.get('/football/:tag/:action/:year/:month/:day', function(req) { Football.init(req, config, context); });

            r.get('/stories/:id', function(req) { Story.init(req, config, context);});

            var pageRoute = function(config, context) {
                //Articles
                if(config.page.contentType === "Article") {
                    Article.init({url: window.location.pathName}, config, context);
                }

                if (config.page.contentType === "Video") {
                    Video.init({url: window.location.pathName}, config, context);
                }

<<<<<<< HEAD
            r.get('/stories/:id', function(req) { Story.init(req, config);});

            var pageRoute = function(config) {
                //Articles
                if(config.page.contentType === "Article") {
                    Article.init({url: window.location.pathName}, config);
                }

                if (config.page.contentType === "Video") {
                    Video.init({url: window.location.pathName}, config);
                }

                if (config.page.contentType === "Gallery") {
                    Gallery.init({url: window.location.pathName}, config);
                }

                //Kick it all off
                r.init();
            };

            // Init the common "run once" modules
            bootstrapCommon.runOnce(config);

            // Bindings for "repeatable" actions
            common.mediator.on('page:ready', bootstrapCommon.pageView);
            common.mediator.on('page:ready', pageRoute);

            // Emit the initial synthetic ready event
            common.mediator.emit('page:ready', config);
=======
                if (config.page.contentType === "Gallery") {
                    Gallery.init({url: window.location.pathName}, config, context);
                }

                //Kick it all off
                r.init();
            };

            bootstrapCommon.runOnce(config);

            common.mediator.on('page:ready', bootstrapCommon.pageReady);
            common.mediator.on('page:ready', pageRoute);

            common.mediator.emit('page:ready', config, context);
>>>>>>> e0f27b11
        });
    };

    return {
        go: routes
    };

});<|MERGE_RESOLUTION|>--- conflicted
+++ resolved
@@ -28,12 +28,8 @@
         var config = pageConfig(rawConfig);
 
         domReady(function() {
-<<<<<<< HEAD
-            var r = new Router();
-=======
             var r = new Router(),
                 context = document.getElementById('container');
->>>>>>> e0f27b11
 
             //Fronts
             r.get('/', function(req) {        Front.init(req, config, context); });
@@ -59,37 +55,6 @@
                     Video.init({url: window.location.pathName}, config, context);
                 }
 
-<<<<<<< HEAD
-            r.get('/stories/:id', function(req) { Story.init(req, config);});
-
-            var pageRoute = function(config) {
-                //Articles
-                if(config.page.contentType === "Article") {
-                    Article.init({url: window.location.pathName}, config);
-                }
-
-                if (config.page.contentType === "Video") {
-                    Video.init({url: window.location.pathName}, config);
-                }
-
-                if (config.page.contentType === "Gallery") {
-                    Gallery.init({url: window.location.pathName}, config);
-                }
-
-                //Kick it all off
-                r.init();
-            };
-
-            // Init the common "run once" modules
-            bootstrapCommon.runOnce(config);
-
-            // Bindings for "repeatable" actions
-            common.mediator.on('page:ready', bootstrapCommon.pageView);
-            common.mediator.on('page:ready', pageRoute);
-
-            // Emit the initial synthetic ready event
-            common.mediator.emit('page:ready', config);
-=======
                 if (config.page.contentType === "Gallery") {
                     Gallery.init({url: window.location.pathName}, config, context);
                 }
@@ -104,7 +69,6 @@
             common.mediator.on('page:ready', pageRoute);
 
             common.mediator.emit('page:ready', config, context);
->>>>>>> e0f27b11
         });
     };
 
