--- conflicted
+++ resolved
@@ -14,11 +14,7 @@
     common,
     domReady,
     Router,
-<<<<<<< HEAD
-    All,
-=======
     bootstrapCommon,
->>>>>>> 193dc7da
     Front,
     Football,
     Article,
@@ -35,43 +31,18 @@
             var r = new Router(),
                 context = document.getElementById('container');
 
-<<<<<<< HEAD
-            var pageRoute = function(config, context) {
-                //Fronts
-                r.get('/', function(req) { Front.init(req, config); });
-                r.get('/sport', function(req) { Front.init(req, config); });
-                r.get('/culture', function(req) { Front.init(req, config); });
-
-                //Football
-                r.get('/football', function(req) { Football.init(req, config); });
-                r.get('/football/:action', function(req) { Football.init(req, config); });
-                r.get('/football/:action/:year/:month/:day', function(req) { Football.init(req, config); });
-                r.get('/football/:tag/:action', function(req) { Football.init(req, config); });
-                r.get('/football/:tag/:action/:year/:month/:day', function(req) { Football.init(req, config); });
-=======
             //Fronts
             r.get('/', function(req) { Front.init(req, config); });
             r.get('/sport', function(req) { Front.init(req, config); });
             r.get('/culture', function(req) { Front.init(req, config); });
->>>>>>> 193dc7da
 
-                //Articles
-                if(config.page.contentType === "Article") {
-                    Article.init({url: window.location.pathName}, config);
-                }
+            //Football
+            r.get('/football', function(req) { Football.init(req, config); });
+            r.get('/football/:action', function(req) { Football.init(req, config); });
+            r.get('/football/:action/:year/:month/:day', function(req) { Football.init(req, config); });
+            r.get('/football/:tag/:action', function(req) { Football.init(req, config); });
+            r.get('/football/:tag/:action/:year/:month/:day', function(req) { Football.init(req, config); });
 
-<<<<<<< HEAD
-                if (config.page.contentType === "Video") {
-                    Video.init({url: window.location.pathName}, config);
-                }
-
-                if (config.page.contentType === "Gallery") {
-                    Gallery.init({url: window.location.pathName}, config);
-                }
-
-                r.get('/stories/:id', function(req) { Story.init(req, config);});
-
-=======
             r.get('/stories/:id', function(req) { Story.init(req, config);});
 
             var pageRoute = function(config) {
@@ -88,33 +59,19 @@
                     Gallery.init({url: window.location.pathName}, config);
                 }
 
->>>>>>> 193dc7da
                 //Kick it all off
                 r.init();
             };
 
-<<<<<<< HEAD
-            // Init all common "run once" modules first
-            All.runOnce(config);
-
-            // Bindings
-            common.mediator.on('page:ready', All.pageView);
-            common.mediator.on('page:ready', pageRoute);
-
-            // Emit the initial synthetic domReady.
-            common.mediator.emit('page:ready', config, context);
-
-=======
             // Init the common "run once" modules
             bootstrapCommon.runOnce(config);
 
             // Bindings for "repeatable" actions
-            common.mediator.on('page:ready', bootstrapCommon.pageView);
+            common.mediator.on('page:ready', bootstrapCommon.pageReady);
             common.mediator.on('page:ready', pageRoute);
 
             // Emit the initial synthetic ready event
-            common.mediator.emit('page:ready', config);
->>>>>>> 193dc7da
+            common.mediator.emit('page:ready', config, context);
         });
     };
 
