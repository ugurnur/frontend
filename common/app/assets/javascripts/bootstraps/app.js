/*global guardian:true */
define([
    'domReady',
    'common/utils/mediator',
    'common/utils/ajax',
    'common/utils/detect',
    
    'common/modules/analytics/errors',
    'common/modules/ui/fonts',
    'common/modules/router',
    'common/utils/config',
    'common/modules/adverts/userAdTargeting',
    'common/modules/discussion/api',

    'common/bootstraps/common',
    'common/bootstraps/tag',
    'common/bootstraps/section',
    'common/bootstraps/imagecontent',
    
    'common/bootstraps/facia',
    'common/bootstraps/football',
    'common/bootstraps/article',
    'common/bootstraps/video',
    'common/bootstraps/gallery',
    'common/bootstraps/interactive',
    'common/bootstraps/identity'
], function (
    domReady,
    mediator,
    ajax,
    detect,

    Errors,
    Fonts,
    Router,
    config,
    UserAdTargeting,
    DiscussionApi,

    bootstrapCommon,
    Tag,
    Section,
    ImageContent,
    Facia,
    Football,
    Article,
    Video,
    Gallery,
    Interactive,
    Identity
) {

    var modules = {

        initialiseAjax: function(config) {
            ajax.init(config);
        },

        initialiseDiscussionApi: function(config) {
            DiscussionApi.init(config);
        },

        attachGlobalErrorHandler: function (config) {
            if (!config.switches.clientSideErrors) {
                return false;
            }
            var e = new Errors({
                window: window,
                isDev: config.page.isDev,
                beaconUrl: config.page.beaconUrl
            });
            e.init();
            mediator.on('module:error', e.log);
        },

        loadFonts: function(config, ua) {
            if (config.switches.webFonts && !guardian.shouldLoadFontsAsynchronously) {
                var fileFormat = detect.getFontFormatSupport(ua),
                    fontStyleNodes = document.querySelectorAll('[data-cache-name].initial');
                var f = new Fonts(fontStyleNodes, fileFormat);
                f.loadFromServerAndApply();
            }
        },

        initId: function (config, context) {
            Identity.init(config, context);
        },

        initUserAdTargeting : function () {
            UserAdTargeting.requestUserSegmentsFromId();
        }
    };

    var routes = function() {
        domReady(function() {
            var context = document.getElementById('preload-1');

            modules.initialiseAjax(config);
            modules.initialiseDiscussionApi(config);
            modules.attachGlobalErrorHandler(config);
            modules.loadFonts(config, navigator.userAgent);
            modules.initId(config, context);
            modules.initUserAdTargeting();

            var pageRoute = function(config, context) {

                // We should rip out this router:
                var r = new Router();

                bootstrapCommon.init(config, context);

                // Front
                if (config.page.isFront) {
                    Facia.init(config, context);
                }

                //Football
                r.get('/football', function(req) {                                Football.init(req, config, context); });
                r.get('/football/:action', function(req) {                        Football.init(req, config, context); });
                r.get('/football/:action/:year/:month/:day', function(req) {      Football.init(req, config, context); });
                r.get('/football/:tag/:action', function(req) {                   Football.init(req, config, context); });
                r.get('/football/:tag/:action/:year/:month/:day', function(req) { Football.init(req, config, context); });

                if(config.page.contentType === 'Article') {
                    Article.init(config, context);
                }

                if (config.page.contentType === 'Video') {
                    Video.init(config, context);
                }

                if (config.page.contentType === 'Gallery') {
                    Gallery.init(config, context);
                }

                if (config.page.contentType === 'Interactive') {
                    Interactive.init(config, context);
                }

                if (config.page.contentType === 'Tag') {
                    Tag.init(config, context);
                }

                if (config.page.contentType === 'Section' && !config.page.isFront) {
                    Section.init(config, context);
                }

                if (config.page.contentType === 'ImageContent') {
                    ImageContent.init(config, context);
                }

                //Kick it all off
                r.init();
            };

<<<<<<< HEAD
            common.mediator.on('page:ready', pageRoute);
            common.mediator.emit('page:ready', config, context);
=======
            mediator.on('page:ready', pageRoute);
            mediator.emit('page:ready', config, context, contextHtml);
>>>>>>> 0ff196fc
        });
    };

    return {
        go: routes
    };

});<|MERGE_RESOLUTION|>--- conflicted
+++ resolved
@@ -153,13 +153,8 @@
                 r.init();
             };
 
-<<<<<<< HEAD
-            common.mediator.on('page:ready', pageRoute);
-            common.mediator.emit('page:ready', config, context);
-=======
             mediator.on('page:ready', pageRoute);
-            mediator.emit('page:ready', config, context, contextHtml);
->>>>>>> 0ff196fc
+            mediator.emit('page:ready', config, context);
         });
     };
 
