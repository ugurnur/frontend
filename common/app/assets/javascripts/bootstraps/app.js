--- conflicted
+++ resolved
@@ -14,23 +14,6 @@
     'modules/pageconfig',
     'modules/adverts/userAdTargeting',
     'modules/discussion/api',
-<<<<<<< HEAD
-    "bootstraps/common",
-    "bootstraps/facia",
-    "bootstraps/football",
-    "bootstraps/article",
-    "bootstraps/video",
-    "bootstraps/gallery",
-    "bootstraps/interactive",
-    "bootstraps/identity",
-    "modules/experiments/ab",
-    "modules/pageconfig",
-    "bootstraps/tag",
-    "bootstraps/section",
-    "bootstraps/imagecontent",
-    "modules/adverts/userAdTargeting"
-=======
-    'modules/identity/api',
 
     'bootstraps/common',
     'bootstraps/tag',
@@ -44,7 +27,6 @@
     'bootstraps/gallery',
     'bootstraps/interactive',
     'bootstraps/identity'
->>>>>>> c50b84d6
 ], function (
     common,
     qwery,
@@ -60,7 +42,6 @@
     pageConfig,
     UserAdTargeting,
     DiscussionApi,
-    IdApi,
 
     bootstrapCommon,
     Tag,
@@ -72,17 +53,7 @@
     Video,
     Gallery,
     Interactive,
-<<<<<<< HEAD
-    Identity,
-    ab,
-    pageConfig,
-    Tag,
-    Section,
-    ImageContent,
-    UserAdTargeting
-=======
     Identity
->>>>>>> c50b84d6
 ) {
 
     var modules = {
@@ -203,15 +174,7 @@
                     Section.init(config, context);
                 }
 
-<<<<<<< HEAD
-                if (config.page.contentType === "ImageContent") {
-=======
-                if (config.page.section === 'identity') {
-                    Identity.init(config, context);
-                }
-
                 if (config.page.contentType === 'ImageContent') {
->>>>>>> c50b84d6
                     ImageContent.init(config, context);
                 }
 
