/* global videojs */
define([
    'common/utils/$',
    'common/utils/ajax',
    'common/utils/detect',
    'common/utils/config',
    'common/utils/deferToAnalytics',
    'common/utils/url',
    'common/modules/ui/images',
    'common/modules/commercial/dfp',
    'common/modules/analytics/omnitureMedia',
    'lodash/functions/throttle',
    'lodash/objects/isFunction',
    'bean',
    'bonzo',
    'common/modules/component',
    'common/modules/analytics/beacon',
    'common/modules/ui/message',
    'raven',
    'common/utils/preferences'
], function(
    $,
    ajax,
    detect,
    config,
    deferToAnalytics,
    urlUtils,
    images,
    dfp,
    OmnitureMedia,
    _throttle,
    isFunction,
    bean,
    bonzo,
    Component,
    beacon,
    Message,
    raven,
    preferences
) {
    var isDesktop = /desktop|wide/.test(detect.getBreakpoint()),
        QUARTILES = [25, 50, 75],
        // Advert and content events used by analytics. The expected order of bean events is:
        EVENTS = [
            'preroll:request',
            'preroll:ready',
            'preroll:play',
            'preroll:end',
            'content:ready',
            'content:play',
            'content:end'
        ];

    function getMediaType(player) {
        var mediaEl = player && isFunction(player.el) ? player.el().children[0] : undefined;
        return mediaEl ? mediaEl.tagName.toLowerCase() : 'video';
    }

    function shouldAutoPlay(player) {
        return $('.vjs-tech', player.el()).attr('data-auto-play') === 'true' && isDesktop;
    }

    function constructEventName(eventName, player) {
        return getMediaType(player) + ':' + eventName;
    }

    var modules = {
        ophanRecord: function(id, event, player) {
            if(id) {
                require('ophan/ng', function (ophan) {
                    var eventObject = {};
                    eventObject[getMediaType(player)] = {
                        id: id,
                        eventType: event.type
                    };
                    ophan.record(eventObject);
                });
            }
        },

        initOphanTracking: function(player, mediaId) {
            EVENTS.concat(QUARTILES.map(function(q) {
                return 'play:' + q;
            })).forEach(function(event) {
                player.one(constructEventName(event, player), function(event) {
                    modules.ophanRecord(mediaId, event, player);
                });
            });
        },

        initOmnitureTracking: function(player) {
            new OmnitureMedia(player).init();
        },

        bindDiagnosticsEvents: function(player) {
            player.on(constructEventName('preroll:play', player), function(){
                beacon.fire('/count/vps.gif');
            });
            player.on(constructEventName('preroll:end', player), function(){
                beacon.fire('/count/vpe.gif');
            });
            player.on(constructEventName('content:play', player), function(){
                beacon.fire('/count/vs.gif');
            });
            player.on(constructEventName('content:end', player), function(){
                beacon.fire('/count/ve.gif');
            });

            // count the number of video starts that happen after a preroll
            player.on(constructEventName('preroll:play', player), function(){
                player.on(constructEventName('content:play', player), function(){
                    beacon.fire('/count/vsap.gif');
                });
            });
        },

        bindPrerollEvents: function(player) {
            var events = {
                end: function() {
                    player.trigger(constructEventName('preroll:end', player));
                    modules.bindContentEvents(player, true);
                },
                play: function() {
                    var duration = player.duration();
                    if (duration) {
                        player.trigger(constructEventName('preroll:play', player));
                    } else {
                        player.one('durationchange', events.play);
                    }
                },
                ready: function() {
                    player.trigger(constructEventName('preroll:ready', player));

                    player.one('adstart', events.play);
                    player.one('adend', events.end);

                    if (shouldAutoPlay(player)) {
                        player.play();
                    }
                }
            };
            player.one('adsready', events.ready);

            //If no preroll avaliable or preroll fails, still init content tracking
            player.one('adtimeout', function() {
                modules.bindContentEvents(player);
            });
        },

        bindContentEvents: function(player) {
            var events = {
                end: function() {
                    player.trigger(constructEventName('content:end', player));
                },
                play: function() {
                    var duration = player.duration();
                    if (duration) {
                        player.trigger(constructEventName('content:play', player));
                    } else {
                        player.one('durationchange', events.play);
                    }
                },
                timeupdate: function() {
                    var progress = Math.round(parseInt(player.currentTime()/player.duration()*100, 10));
                    QUARTILES.reverse().some(function(quart) {
                        if (progress >= quart) {
                            player.trigger(constructEventName('play:' + quart, player));
                            return true;
                        } else {
                            return false;
                        }
                    });
                },
                ready: function() {
                    player.trigger(constructEventName('content:ready', player));

                    player.one('play', events.play);
                    player.on('timeupdate', _throttle(events.timeupdate, 1000));
                    player.one('ended', events.end);

                    if (shouldAutoPlay(player)) {
                        player.play();
                    }
                }
            };
            events.ready();
        },

        beaconError: function(err) {
            if(err && 'message' in err) {
                raven.captureException(new Error(err.message), {
                    tags: {
                        feature: 'player',
                        code: err.code
                    }
                });
            }
        },

        handleInitialMediaError: function(player) {
            var err = player.error();
            if(err !== null) {
                modules.beaconError(err);
                return err.code === 4;
            }
            return false;
        },

        bindErrorHandler: function(player) {
            player.on('error', function(e){
                modules.beaconError(e);
            });
        },

        getVastUrl: function() {
            var adUnit = config.page.adUnit,
                custParams = urlUtils.constructQuery(dfp.buildPageTargeting({ page: config.page })),
                encodedCustParams = encodeURIComponent(custParams),
                timestamp = new Date().getTime();
            return 'http://' + config.page.dfpHost + '/gampad/ads?correlator=' + timestamp + '&gdfp_req=1&env=vp&impl=s&output=' +
                    'xml_vast2&unviewed_position_start=1&iu=' + adUnit + '&sz=400x300&scp=slot%3Dvideo&cust_params=' + encodedCustParams;
        },

        countDown: function() {
            var player = this,
                tmp = '<div class="vjs-ads-overlay js-ads-overlay">Your video will start in <span class="vjs-ads-overlay__remaining js-remaining-time"></span>' +
                      ' seconds <span class="vjs-ads-overlay__label">Advertisement</span></div>',
                events =  {
                    destroy: function() {
                        $('.js-ads-overlay', this.el()).remove();
                        this.off('timeupdate', events.update);
                    },
                    update: function() {
                        $('.js-remaining-time', this.el()).text(parseInt(this.duration() - this.currentTime(), 10).toFixed());
                    },
                    init: function() {
                        $(this.el()).append($.create(tmp));
                        this.on('timeupdate', events.update.bind(this));
                        this.one(constructEventName('preroll:end', player), events.destroy.bind(player));
                        this.one(constructEventName('content:play', player), events.destroy.bind(player));
                        this.one('adtimeout', events.destroy.bind(player));
                    }
                };
            this.one(constructEventName('preroll:play', player), events.init.bind(player));
        },

        fullscreener: function() {
            var player = this,
                clickbox = bonzo.create('<div class="vjs-fullscreen-clickbox"></div>')[0],
                events = {
                    click: function(e) {
                        this.paused() ? this.play() : this.pause();
                        e.stop();
                    },
                    dblclick: function(e) {
                        e.stop();
                        this.isFullScreen() ? this.exitFullscreen() : this.requestFullscreen();
                    }
                };

            bonzo(clickbox)
                .appendTo(player.contentEl());

            bean.on(clickbox, 'click', events.click.bind(player));
            bean.on(clickbox, 'dblclick', events.dblclick.bind(player));
        },

        initLoadingSpinner: function(player) {
            player.loadingSpinner.contentEl().innerHTML =
                '<div class="pamplemousse">' +
                '<div class="pamplemousse__pip"><i></i></div>' +
                '<div class="pamplemousse__pip"><i></i></div>' +
                '<div class="pamplemousse__pip"><i></i></div>' +
                '</div>';
        },

        createVideoObject: function(el, options) {
            var vjs;

            options.techOrder = ['html5', 'flash'];
            vjs = videojs(el, options);

            if(modules.handleInitialMediaError(vjs)){
                vjs.dispose();
                options.techOrder = ['flash', 'html5'];
                vjs = videojs(el, options);
            }

            return vjs;
        },

        initPlayer: function() {

            require('bootstraps/video-player', function () {

                videojs.plugin('adCountDown', modules.countDown);
                videojs.plugin('fullscreener', modules.fullscreener);

                $('.js-gu-media').each(function (el) {
                    var mediaType = el.tagName.toLowerCase();

                    bonzo(el).addClass('vjs');

                    var mediaId = bonzo(el).attr('data-media-id'),
                        vjs = modules.createVideoObject(el, {
                            controls: true,
                            autoplay: false,
                            preload: 'metadata' // preload='none' & autoplay breaks ad loading on chrome35
                        });

                    //Location of this is important
                    modules.handleInitialMediaError(vjs);

                    vjs.ready(function () {
                        var player = this;

                        modules.bindErrorHandler(player);
                        modules.initLoadingSpinner(player);

                        // unglitching the volume on first load
                        var vol = vjs.volume();
                        if (vol) {
                            vjs.volume(0);
                            vjs.volume(vol);
                        }

                        vjs.persistvolume({namespace: 'gu.vjs'});

                        deferToAnalytics(function () {

                            modules.initOmnitureTracking(player);
                            modules.initOphanTracking(player, mediaId);

                            // preroll for videos only
                            if (mediaType === 'video') {

                                modules.bindDiagnosticsEvents(player);
                                player.fullscreener();

                                // Init plugins
                                if (config.switches.videoAdverts && !config.page.blockVideoAds) {
                                    modules.bindPrerollEvents(player);
                                    player.adCountDown();
                                    player.trigger(constructEventName('preroll:request', player));
                                    player.ads({
                                        timeout: 3000
                                    });
                                    player.vast({
                                        url: modules.getVastUrl()
                                    });
                                } else {
                                    modules.bindContentEvents(player);
                                }

                                if (bonzo(el).attr('data-show-end-slate') === 'true' &&
                                    /desktop|wide/.test(detect.getBreakpoint())) {
                                    modules.initEndSlate(player, bonzo(el).attr('data-end-slate'));
                                }
                            } else {
                                vjs.playlist({
                                    mediaType: 'audio',
                                    continuous: false
                                });

                                modules.bindContentEvents(player);
                            }
                        });
                    });

                    // built in vjs-user-active is buggy so using custom implementation
                    var timeout;
                    vjs.on('mousemove', function() {
                        if (timeout) {
                            clearTimeout(timeout);
                        } else {
                            vjs.addClass('vjs-mousemoved');
                        }
                        timeout = setTimeout(function() {
                            vjs.removeClass('vjs-mousemoved');
                            timeout = false;
                        }, 500);
                    });
                });
            });
        },
        initEndSlate: function(player, endSlatePath) {
            var endSlate = new Component(),
                endState = 'vjs-has-ended';

            endSlate.endpoint = endSlatePath;
            endSlate.fetch(player.el(), 'html');

            player.one(constructEventName('content:play', player), function() {
                player.on('ended', function () {
                    bonzo(player.el()).addClass(endState);
                });
            });
            player.on('playing', function() {
                bonzo(player.el()).removeClass(endState);
            });
        },
        initMoreInSection: function() {
            var section = new Component(),
                parentEl = $('.js-onward')[0];

            if ('seriesId' in config.page) {
                section.endpoint = '/video/section/' + config.page.section + '/' + config.page.seriesId + '.json?shortUrl=' + config.page.shortUrl;
            } else {
                section.endpoint = '/video/section/' + config.page.section + '.json?shortUrl=' + config.page.shortUrl;
            }
            section.fetch(parentEl).then(function() {
                images.upgrade(parentEl);
            });
        },
        initMostViewedMedia: function() {
            if (config.page.section === 'childrens-books-site' && config.switches.childrensBooksHidePopular) {
                $('.content__secondary-column--media').addClass('u-h');
            } else {
                var mostViewed = new Component();
                mostViewed.endpoint = '/' + config.page.contentType.toLowerCase() + '/most-viewed.json';
                mostViewed.fetch($('.js-video-components-container')[0], 'html');
            }
        },
        displayReleaseMessage: function() {
            var msg = '<p class="site-message__message" id="site-message__message">' +
                    'We’ve redesigned our video pages to make it easier to find and experience our best video content. We’d love to hear what you think.' +
                    '</p>' +
                    '<ul class="site-message__actions u-unstyled">' +
                    '<li class="site-message__actions__item">' +
                    '<i class="i i-arrow-white-right"></i>' +
                    '<a href="http://next.theguardian.com/blog/video-redesign/" target="_blank">Find out more</a>' +
                    '</li>' +
                    '<li class="site-message__actions__item">' +
                    '<i class="i i-arrow-white-right"></i>' +
                    '<a href="https://www.surveymonkey.com/s/guardianvideo" target="_blank">Leave feedback</a>' +
                    '</li>' +
                    '</ul>';

            var releaseMessage = new Message('video', {pinOnHide: true});

            releaseMessage.show(msg);
        }
    };

    var ready = function () {
        if(config.switches.enhancedMediaPlayer) {
            modules.initPlayer();
        }

        if (config.isMedia) {
            if (config.page.showRelatedContent) {
                modules.initMoreInSection();
            }
            modules.initMostViewedMedia();
        }

<<<<<<< HEAD
        if (config.page.contentType && config.page.contentType.toLowerCase() === 'video' && detect.getBreakpoint() !== 'mobile') {
=======
        if (
            config.page.contentType.toLowerCase() === 'video' &&
            detect.getBreakpoint() !== 'mobile' &&
            !preferences.hasOptedIntoResponsive()
        ) {

>>>>>>> e98012fc
            modules.displayReleaseMessage();
        }
    };

    return {
        init: ready
    };
});<|MERGE_RESOLUTION|>--- conflicted
+++ resolved
@@ -454,16 +454,11 @@
             modules.initMostViewedMedia();
         }
 
-<<<<<<< HEAD
-        if (config.page.contentType && config.page.contentType.toLowerCase() === 'video' && detect.getBreakpoint() !== 'mobile') {
-=======
-        if (
+        if (config.page.contentType &&
             config.page.contentType.toLowerCase() === 'video' &&
             detect.getBreakpoint() !== 'mobile' &&
             !preferences.hasOptedIntoResponsive()
         ) {
-
->>>>>>> e98012fc
             modules.displayReleaseMessage();
         }
     };
