--- conflicted
+++ resolved
@@ -231,23 +231,6 @@
 
                         deferToAnalytics(function () {
 
-<<<<<<< HEAD
-                            modules.initOmnitureTracking(player);
-                            modules.initOphanTracking(player, mediaId);
-                            modules.bindPrerollEvents(player);
-                            modules.bindDiagnosticsEvents(player);
-
-                            // Init plugins
-                            player.adCountDown();
-                            player.ads({
-                                timeout: 3000
-                            });
-                            player.vast({
-                                url: modules.getVastUrl()
-                            });
-                            if(/desktop|wide/.test(detect.getBreakpoint())) {
-                                modules.initEndSlate(player);
-=======
 
                             // preroll for videos only
                             if (config.page.contentType === 'Video') {
@@ -260,6 +243,7 @@
                                 modules.initOmnitureTracking(player);
                                 modules.initOphanTracking(player, mediaId);
                                 modules.bindPrerollEvents(player);
+                                modules.bindDiagnosticsEvents(player);
 
                                 player.vast({
                                     url: modules.getVastUrl()
@@ -274,7 +258,6 @@
                                 });
 
                                 modules.bindContentEvents(player);
->>>>>>> 1996c73d
                             }
                         });
                     });
