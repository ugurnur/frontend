/* global videojs */
define([
    'common/utils/$',
    'common/utils/ajax',
    'common/utils/detect',
    'common/utils/config',
    'common/utils/deferToAnalytics',
    'common/utils/url',
    'common/modules/ui/images',
    'common/modules/commercial/dfp',
    'common/modules/analytics/omnitureMedia',
    'lodash/functions/throttle',
    'bean',
    'bonzo',
    'common/modules/component',
    'common/modules/analytics/beacon',
    'raven',
    'common/modules/ui/message'
], function(
    $,
    ajax,
    detect,
    config,
    deferToAnalytics,
    urlUtils,
    images,
    dfp,
    OmnitureMedia,
    _throttle,
    bean,
    bonzo,
    Component,
    beacon,
    Raven,
    Message
) {

    var autoplay = config.isMedia && /desktop|wide/.test(detect.getBreakpoint()),
        QUARTILES = [25, 50, 75],
        // Advert and content events used by analytics. The expected order of bean events is:
        EVENTS = [
            'preroll:ready',
            'preroll:play',
            'preroll:end',
            'content:ready',
            'content:play',
            'content:end'
        ],
        constructEventName = function(eventName) {
            return config.page.contentType.toLowerCase() + ':' + eventName;
        };


    var modules = {

        ophanRecord: function(id, event) {
            if(id) {
                require('ophan/ng', function (ophan) {
                    ophan.record({
                        media: {
                            id: id,
                            eventType: event.type
                        }
                    });
                });
            }
        },

        initOphanTracking: function(player, mediaId) {
            EVENTS.concat(QUARTILES.map(function(q) {
                return 'play:' + q;
            })).forEach(function(event) {
                player.one(constructEventName(event), function(event) {
                    modules.ophanRecord(mediaId, event);
                });
            });
        },

        initOmnitureTracking: function(player) {
            new OmnitureMedia(player).init();
        },

        bindDiagnosticsEvents: function(player) {
            player.on(constructEventName('preroll:play'), function(){
                beacon.fire('/count/vps.gif');
            });
            player.on(constructEventName('preroll:end'), function(){
                beacon.fire('/count/vpe.gif');
            });
            player.on(constructEventName('content:play'), function(){
                beacon.fire('/count/vs.gif');
            });
            player.on(constructEventName('content:end'), function(){
                beacon.fire('/count/ve.gif');
            });

            // count the number of video starts that happen after a preroll
            player.on(constructEventName('preroll:play'), function(){
                player.on(constructEventName('content:play'), function(){
                    beacon.fire('/count/vsap.gif');
                });
            });
        },

        bindPrerollEvents: function(player) {
            var events = {
                end: function() {
                    player.trigger(constructEventName('preroll:end'));
                    modules.bindContentEvents(player, true);
                },
                play: function() {
                    var duration = player.duration();
                    if (duration) {
                        player.trigger(constructEventName('preroll:play'));
                    } else {
                        player.one('durationchange', events.play);
                    }
                },
                ready: function() {
                    player.trigger(constructEventName('preroll:ready'));

                    player.one('adstart', events.play);
                    player.one('adend', events.end);

                    if (autoplay) {
                        player.play();
                    }
                }
            };
            player.one('adsready', events.ready);

            //If no preroll avaliable or preroll fails, still init content tracking
            player.one('adtimeout', function() {
                modules.bindContentEvents(player);
            });
        },

        bindContentEvents: function(player) {
            var events = {
                end: function() {
                    player.trigger(constructEventName('content:end'));
                },
                play: function() {
                    var duration = player.duration();
                    if (duration) {
                        player.trigger(constructEventName('content:play'));
                    } else {
                        player.one('durationchange', events.play);
                    }
                },
                timeupdate: function() {
                    var progress = Math.round(parseInt(player.currentTime()/player.duration()*100, 10));
                    QUARTILES.reverse().some(function(quart) {
                        if (progress >= quart) {
                            player.trigger(constructEventName('play:' + quart));
                            return true;
                        } else {
                            return false;
                        }
                    });
                },
                ready: function() {
                    player.trigger(constructEventName('content:ready'));

                    player.one('play', events.play);
                    player.on('timeupdate', _throttle(events.timeupdate, 1000));
                    player.one('ended', events.end);

                    if (autoplay) {
                        player.play();
                    }
                }
            };
            events.ready();
        },

        getVastUrl: function() {
            var adUnit = config.page.adUnit,
                custParams = urlUtils.constructQuery(dfp.buildPageTargeting({ page: config.page })),
                encodedCustParams = encodeURIComponent(custParams),
                timestamp = new Date().getTime();
            return 'http://' + config.page.dfpHost + '/gampad/ads?correlator=' + timestamp + '&gdfp_req=1&env=vp&impl=s&output=' +
                    'xml_vast2&unviewed_position_start=1&iu=' + adUnit + '&sz=400x300&scp=slot%3Dvideo&cust_params=' + encodedCustParams;
        },

        countDown: function() {
            var player = this,
                tmp = '<div class="vjs-ads-overlay js-ads-overlay">Your video will start in <span class="vjs-ads-overlay__remaining js-remaining-time"></span>' +
                      ' seconds <span class="vjs-ads-overlay__label">Advertisement</span></div>',
                events =  {
                    destroy: function() {
                        $('.js-ads-overlay', this.el()).remove();
                        this.off('timeupdate', events.update);
                    },
                    update: function() {
                        $('.js-remaining-time', this.el()).text(parseInt(this.duration() - this.currentTime(), 10).toFixed());
                    },
                    init: function() {
                        $(this.el()).append($.create(tmp));
                        this.on('timeupdate', events.update.bind(this));
                        this.one(constructEventName('preroll:end'), events.destroy.bind(player));
                        this.one(constructEventName('content:play'), events.destroy.bind(player));
                        this.one('adtimeout', events.destroy.bind(player));
                    }
                };
            this.one(constructEventName('preroll:play'), events.init.bind(player));
        },

        fullscreener: function() {
            var player = this,
                clickbox = bonzo.create('<div class="vjs-fullscreen-clickbox"></div>')[0],
                events = {
                    click: function(e) {
                        this.paused() ? this.play() : this.pause();
                        e.stop();
                    },
                    dblclick: function(e) {
                        e.stop();
                        this.isFullScreen() ? this.exitFullscreen() : this.requestFullscreen();
                    }
                };

            bonzo(clickbox)
                .appendTo(player.contentEl());

            bean.on(clickbox, 'click', events.click.bind(player));
            bean.on(clickbox, 'dblclick', events.dblclick.bind(player));
        },

        initLoadingSpinner: function(player) {
            player.loadingSpinner.contentEl().innerHTML =
                '<div class="pamplemousse">' +
                '<div class="pamplemousse__pip"><i></i></div>' +
                '<div class="pamplemousse__pip"><i></i></div>' +
                '<div class="pamplemousse__pip"><i></i></div>' +
                '</div>';
        },

        initPlayer: function() {

            require('bootstraps/video-player', function () {

                videojs.plugin('adCountDown', modules.countDown);
                videojs.plugin('fullscreener', modules.fullscreener);

                $('.js-gu-media').each(function (el) {
                    var mediaType = el.tagName.toLowerCase();

                    bonzo(el).addClass('vjs');

                    var mediaId = el.getAttribute('data-media-id'),
                        vjs = videojs(el, {
                            controls: true,
                            autoplay: false,
                            preload: 'metadata' // preload='none' & autoplay breaks ad loading on chrome35
                        });

                    vjs.ready(function () {
                        var player = this;

                        modules.initLoadingSpinner(player);

                        // unglitching the volume on first load
                        var vol = vjs.volume();
                        if (vol) {
                            vjs.volume(0);
                            vjs.volume(vol);
                        }

                        vjs.persistvolume({namespace: 'gu.vjs'});

                        deferToAnalytics(function () {

                            modules.initOmnitureTracking(player);
                            modules.initOphanTracking(player, mediaId);

                            // preroll for videos only
                            if (mediaType === 'video') {

                                modules.bindDiagnosticsEvents(player);

                                // Init plugins
                                if(config.switches.videoAdverts) {
                                    player.adCountDown();
                                    player.fullscreener();
                                    player.ads({
                                        timeout: 3000
                                    });
                                    player.vast({
                                        url: modules.getVastUrl(),
                                        vidFormats: ['video/mp4', 'video/webm', 'video/ogv', 'video/x-flv']
                                    });
                                    modules.bindPrerollEvents(player);
                                } else {
                                    modules.bindContentEvents(player);
                                }

                                if(/desktop|wide/.test(detect.getBreakpoint())) {
                                    modules.initEndSlate(player);
                                }
                            } else {
                                vjs.playlist({
                                    mediaType: 'audio',
                                    continuous: false
                                });

                                modules.bindContentEvents(player);
                            }
                        });
                    });

                    // built in vjs-user-active is buggy so using custom implementation
                    var timeout;
                    vjs.on('mousemove', function() {
                        if (timeout) {
                            clearTimeout(timeout);
                        } else {
                            vjs.addClass('vjs-mousemoved');
                        }
                        timeout = setTimeout(function() {
                            vjs.removeClass('vjs-mousemoved');
                            timeout = false;
                        }, 500);
                    });
                });
            });
        },
        generateEndSlateUrl: function() {
            var seriesId = config.page.seriesId;
            var sectionId = config.page.section;
            var url = (seriesId)  ? '/video/end-slate/series/' + seriesId : '/video/end-slate/section/' + sectionId;
            return url + '.json?shortUrl=' + config.page.shortUrl;
        },
        initEndSlate: function(player) {
            var endSlate = new Component(),
                endState = 'vjs-has-ended';

            endSlate.endpoint = modules.generateEndSlateUrl();
            endSlate.fetch(player.el(), 'html');

            player.one(constructEventName('content:play'), function() {
                player.on('ended', function () {
                    bonzo(player.el()).addClass(endState);
                });
            });
            player.on('playing', function() {
                bonzo(player.el()).removeClass(endState);
            });
        },
        initMoreInSection: function() {
            var section = new Component(),
                parentEl = $('.js-onward')[0];

            if ('seriesId' in config.page) {
                section.endpoint = '/video/section/' + config.page.section + '/' + config.page.seriesId + '.json?shortUrl=' + config.page.shortUrl;
            } else {
                section.endpoint = '/video/section/' + config.page.section + '.json?shortUrl=' + config.page.shortUrl;
            }
            section.fetch(parentEl).then(function() {
                images.upgrade(parentEl);
            });
        },
        initMostViewedMedia: function() {

<<<<<<< HEAD
            mostViewed.endpoint = '/' + config.page.contentType.toLowerCase() + '/most-viewed.json';
            mostViewed.fetch($('.js-video-components-container')[0], 'html');
        },
        displayReleaseMessage: function() {
            var msg = '<p class="site-message__message" id="site-message__message">' +
                    'We\'ve redesigned our video pages to make it easier to find and experience our best video content. We\'d love to hear what you think.' +
                    '</p>' +
                    '<ul class="site-message__actions u-unstyled">' +
                    '<li class="site-message__actions__item">' +
                    '<i class="i i-arrow-white-right"></i>' +
                    '<a href="https://www.surveymonkey.com/s/theguardian-beta-feedback">Leave feedback</a>' +
                    '</li>' +
                    '<li class="site-message__actions__item">' +
                    '<i class="i i-arrow-white-right"></i>' +
                    '<a href="http://next.theguardian.com/">Find out more</a>' +
                    '</li>' +
                    '</ul>';

            var releaseMessage = new Message('video');
                releaseMessage.show(msg);
=======
            if (config.page.section === 'childrens-books-site' && config.switches.childrensBooksHidePopular) {
                $('.content__secondary-column--media').addClass('u-h');
            } else {
                var mostViewed = new Component();
                mostViewed.endpoint = '/' + config.page.contentType.toLowerCase() + '/most-viewed.json';
                mostViewed.fetch($('.js-video-components-container')[0], 'html');
            }
>>>>>>> 59ed5adf
        }
    };

    var ready = function () {
        if(config.switches.enhancedMediaPlayer) {
            Raven.context(function(){
                Raven.setTagsContext({
                    feature: 'media',
                    contentType: config.page.contentType
                });
                modules.initPlayer();
            });
        }

        if (config.isMedia) {
            modules.initMoreInSection();
            modules.initMostViewedMedia();
        }

        if(config.page.contentType === 'Video' && detect.getBreakpoint() !== 'mobile') {
            modules.displayReleaseMessage();
        }
    };

    return {
        init: ready
    };
});<|MERGE_RESOLUTION|>--- conflicted
+++ resolved
@@ -361,10 +361,13 @@
             });
         },
         initMostViewedMedia: function() {
-
-<<<<<<< HEAD
-            mostViewed.endpoint = '/' + config.page.contentType.toLowerCase() + '/most-viewed.json';
-            mostViewed.fetch($('.js-video-components-container')[0], 'html');
+            if (config.page.section === 'childrens-books-site' && config.switches.childrensBooksHidePopular) {
+                $('.content__secondary-column--media').addClass('u-h');
+            } else {
+                var mostViewed = new Component();
+                mostViewed.endpoint = '/' + config.page.contentType.toLowerCase() + '/most-viewed.json';
+                mostViewed.fetch($('.js-video-components-container')[0], 'html');
+            }
         },
         displayReleaseMessage: function() {
             var msg = '<p class="site-message__message" id="site-message__message">' +
@@ -383,15 +386,6 @@
 
             var releaseMessage = new Message('video');
                 releaseMessage.show(msg);
-=======
-            if (config.page.section === 'childrens-books-site' && config.switches.childrensBooksHidePopular) {
-                $('.content__secondary-column--media').addClass('u-h');
-            } else {
-                var mostViewed = new Component();
-                mostViewed.endpoint = '/' + config.page.contentType.toLowerCase() + '/most-viewed.json';
-                mostViewed.fetch($('.js-video-components-container')[0], 'html');
-            }
->>>>>>> 59ed5adf
         }
     };
 
