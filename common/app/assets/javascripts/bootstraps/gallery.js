--- conflicted
+++ resolved
@@ -37,24 +37,13 @@
     };
 
     var ready = function (config, context) {
-<<<<<<< HEAD
         if (!this.initialised) {
             this.initialised = true;
+            common.lazyLoadCss('gallery', config);
             modules.augmentGallery();
             modules.initOphanTracking();
         }
         common.mediator.emit("page:gallery:ready", config, context);
-=======
-        common.lazyLoadCss('gallery', config);
-        
-        ready = function (config, context) {
-            common.mediator.emit("page:gallery:ready", config, context);
-        };
-        // On first call to this fn only:
-        modules.augmentGallery();
-        modules.initOphanTracking();
-        ready(config, context);
->>>>>>> 54d863fb
     };
 
     return {
