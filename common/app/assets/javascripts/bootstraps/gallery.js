--- conflicted
+++ resolved
@@ -1,23 +1,13 @@
 define([
     'common/utils/mediator',
     'common/utils/$',
-<<<<<<< HEAD
+    'common/modules/component',
     'bonzo'
 ], function(
     mediator,
     $,
+    Component,
     bonzo
-=======
-    'common/utils/config',
-    'qwery',
-    'common/modules/component'
-], function(
-    mediator,
-    $,
-    config,
-    qwery,
-    Component
->>>>>>> 4ed336be
 ) {
 
     var verticallyResponsiveImages = function() {
