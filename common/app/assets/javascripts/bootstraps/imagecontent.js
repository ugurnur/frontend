--- conflicted
+++ resolved
@@ -10,13 +10,8 @@
         initDiscussion: function() {
             mediator.on("page:imagecontent:ready", function(config, context) {
                 if (config.page.commentable) {
-<<<<<<< HEAD
-                    var discussionLoader = new DiscussionLoader(context, mediator, {}, config.switches.discussionTopComments);
+                    var discussionLoader = new DiscussionLoader(context, mediator);
                     discussionLoader.attachTo($('.discussion')[0]);
-=======
-                    var discussionLoader = new DiscussionLoader(context, mediator);
-                    discussionLoader.attachToDefault();
->>>>>>> 66c48620
                 }
             });
         }
