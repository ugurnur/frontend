--- conflicted
+++ resolved
@@ -70,27 +70,14 @@
     };
 
     var ready = function (config, context) {
-<<<<<<< HEAD
         if (!this.initialised) {
             this.initialised = true;
+            common.lazyLoadCss('front', config);
             modules.showTrailblockToggles();
             modules.showTrailblockShowMore();
             modules.showFootballFixtures();
         }
         common.mediator.emit("page:front:ready", config, context);
-=======
-        common.lazyLoadCss('front', config);
-        
-        ready = function (config, context) {
-            common.mediator.emit("page:front:ready", config, context);
-        };
-        // On first call to this fn only:
-        modules.showTrailblockToggles();
-        modules.showTrailblockShowMore();
-        modules.showFootballFixtures();
-
-        ready(config, context);
->>>>>>> 54d863fb
     };
 
     return {
