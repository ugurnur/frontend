define([
    "common",
<<<<<<< HEAD
    "$",
    "modules/autoupdate",
    "modules/live-filter",
    "modules/live-summary",
    "modules/matchnav",
=======
    "modules/ui/autoupdate",
    "modules/live/filter",
    "modules/live/summary",
    "modules/sport/football/matchnav",
>>>>>>> 0d77e8a1
    "modules/analytics/reading",
    "modules/discussion/loader",
    "modules/sport/cricket",
    "modules/experiments/live-blog-show-more",
<<<<<<< HEAD
    "modules/notification-counter",
    "modules/detect",
    "modules/experiments/left-hand-card",
    "modules/open/cta"
=======
    "modules/ui/notification-counter",
    "utils/detect",
    "modules/experiments/left-hand-card"
>>>>>>> 0d77e8a1
], function (
    common,
    $,
    AutoUpdate,
    LiveFilter,
    LiveSummary,
    MatchNav,
    Reading,
    DiscussionLoader,
    Cricket,
    LiveShowMore,
    NotificationCounter,
    detect,
    LeftHandCard,
    OpenCta
) {

    var modules = {

        matchNav: function(){
            var matchNav = new MatchNav();
            common.mediator.on('page:article:ready', function(config, context) {
                if(config.page.section === "football") {
                    var teamIds = config.referencesOfType('paFootballTeam'),
                        isRightTypeOfContent = config.hasTone("Match reports") || config.page.isLiveBlog;

                    if(teamIds.length === 2 && isRightTypeOfContent){
                        var url = "/football/api/match-nav/" +
                                  config.webPublicationDateAsUrlPart() + "/" +
                                  teamIds[0] + "/" + teamIds[1] +
                                  ".json?page=" + encodeURIComponent(config.page.pageId);

                        matchNav.load(url, context);
                    }
                }
            });
        },

        initLiveBlogging: function() {
            common.mediator.on('page:article:ready', function(config, context) {
                if (config.page.isLive) {

                    var timerDelay = /desktop|extended/.test(detect.getLayoutMode()) ? 30000 : 60000,
                        a = new AutoUpdate({
                        path: function() {
                            var id = context.querySelector('.article-body .block').id,
                                path = window.location.pathname;

                           return path + '.json' + '?lastUpdate=' + id;
                        },
                        delay: timerDelay,
                        attachTo: context.querySelector(".article-body"),
                        switches: config.switches,
                        manipulationType: 'prepend',
                        animateInserts: true,
                        progressToggle: true,
                        progressColour: '#ec1c1c'
                    }).init();
                }
                if (config.page.isLiveBlog) {
                    var lf = new LiveFilter(context).init(),
                        nc = new NotificationCounter().init();


                    if (config.switches.liveSummary) {
                        var ls = new LiveSummary(context).init();
                    }
                }
            });
        },

        initDiscussion: function() {
            common.mediator.on('page:article:ready', function(config, context) {
                if (config.page.commentable) {
                    var discussionLoader = new DiscussionLoader(context, common.mediator);
                    discussionLoader.attachTo();
                }
            });
        },

        logReading: function() {
            common.mediator.on('page:article:ready', function(config, context) {
                var wordCount = config.page.wordCount;
                if(wordCount !== "") {

                    var reader = new Reading({
                        id: config.page.pageId,
                        wordCount: parseInt(config.page.wordCount, 10),
                        el: context.querySelector('.article-body'),
                        ophanUrl: config.page.ophanUrl
                    });

                    reader.init();
                }
            });
        },

        initCricket: function() {
            common.mediator.on('page:article:ready', function(config, context) {

                var cricketMatchRefs = config.referencesOfType('esaCricketMatch');

                if(cricketMatchRefs[0]) {
                    var options = { url: cricketMatchRefs[0],
                                loadSummary: true,
                                loadScorecard: true,
                                summaryElement: '.article__headline',
                                scorecardElement: '.article__headline',
                                summaryManipulation: 'after',
                                scorecardManipulation: 'after' };
                    Cricket.cricketArticle(config, context, options);
                }
            });
        },

        externalLinksCards: function () {
            common.mediator.on('page:article:ready', function(config, context) {
                if (config.switches && config.switches.externalLinksCards) {
                    var card = new LeftHandCard({
                            origin: 'internal',
                            context: context
                    });
                }
            });
        },

        initOpen: function() {
            common.mediator.on('page:article:ready', function(config, context) {
                var openCta = new OpenCta(context);
                openCta.fetch($('.js-open-cta')[0]);
            });
        }
    };

    var ready = function (config, context) {
        if (!this.initialised) {
            this.initialised = true;
            modules.matchNav();
            modules.initLiveBlogging();
            modules.logReading();
            modules.initDiscussion();
            modules.initCricket();
            modules.externalLinksCards();
            modules.initOpen();
        }
        common.mediator.emit("page:article:ready", config, context);
    };

    return {
        init: ready
    };

});



<|MERGE_RESOLUTION|>--- conflicted
+++ resolved
@@ -1,34 +1,21 @@
 define([
     "common",
-<<<<<<< HEAD
     "$",
-    "modules/autoupdate",
-    "modules/live-filter",
-    "modules/live-summary",
-    "modules/matchnav",
-=======
     "modules/ui/autoupdate",
     "modules/live/filter",
     "modules/live/summary",
     "modules/sport/football/matchnav",
->>>>>>> 0d77e8a1
     "modules/analytics/reading",
     "modules/discussion/loader",
     "modules/sport/cricket",
     "modules/experiments/live-blog-show-more",
-<<<<<<< HEAD
-    "modules/notification-counter",
-    "modules/detect",
+    "modules/ui/notification-counter",
+    "utils/detect",
     "modules/experiments/left-hand-card",
     "modules/open/cta"
-=======
-    "modules/ui/notification-counter",
-    "utils/detect",
-    "modules/experiments/left-hand-card"
->>>>>>> 0d77e8a1
 ], function (
     common,
-    $,
+    $
     AutoUpdate,
     LiveFilter,
     LiveSummary,
@@ -98,6 +85,7 @@
         },
 
         initDiscussion: function() {
+
             common.mediator.on('page:article:ready', function(config, context) {
                 if (config.page.commentable) {
                     var discussionLoader = new DiscussionLoader(context, common.mediator);
@@ -169,7 +157,6 @@
             modules.initDiscussion();
             modules.initCricket();
             modules.externalLinksCards();
-            modules.initOpen();
         }
         common.mediator.emit("page:article:ready", config, context);
     };
@@ -178,7 +165,4 @@
         init: ready
     };
 
-});
-
-
-
+});