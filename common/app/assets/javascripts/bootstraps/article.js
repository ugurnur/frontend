define([
        'common',
        'modules/related',
        'modules/images',
        'modules/popular',
        'modules/expandable',
        'vendor/ios-orientationchange-fix',
        'modules/relativedates',
        'modules/analytics/clickstream',
        'modules/analytics/omniture',
        'modules/tabs',
        'modules/fonts',
        'qwery',
        'modules/detect',
        'modules/navigation/top-stories',
        'modules/navigation/controls',
        'domReady',
        'modules/trailblocktoggle',
        'bean',
        'modules/more-matches',
        'bonzo',
<<<<<<< HEAD
        'modules/togglepanel'
=======
        'modules/togglepanel',
        'modules/errors',
        'modules/autoupdate'
>>>>>>> 33cd14a6
    ],
    function (
        common,
        Related,
        Images,
        Popular,
        Expandable,
        Orientation,
        RelativeDates,
        Clickstream,
        Omniture,
        Tabs,
        Fonts,
        qwery,
        detect,
        TopStories,
        NavigationControls,
        domReady,
        TrailblockToggle,
        bean,
        MoreMatches,
        bonzo,
<<<<<<< HEAD
        TogglePanel) {
=======
        TogglePanel,
        Errors,
        AutoUpdate) {
>>>>>>> 33cd14a6

        var modules = {

            hideJsElements: function () {
                var html = common.$g('body')[0];
                bonzo(html).toggleClass('js-off js-on');
            },

<<<<<<< HEAD
=======
            attachGlobalErrorHandler: function () {
                new Errors(window).init();
            },

>>>>>>> 33cd14a6
            upgradeImages: function () {
                var i = new Images();
                i.upgrade();
            },

            transcludeNavigation: function (config) {
                new NavigationControls().initialise();
            },

            transcludeTopStories: function (config) {
                new TopStories().load(config);
            },

            transcludeRelated: function (config){
                var host = config.page.coreNavigationUrl,
                    pageId = config.page.pageId,
                    showInRelated = config.page.showInRelated,
                    edition = config.page.edition;

                var url =  host + '/related/' + edition + '/' + pageId,
                     hasStoryPackage = !document.getElementById('js-related'),
                     relatedExpandable = new Expandable({ id: 'related-trails', expanded: false });

                if (hasStoryPackage) {
                    relatedExpandable.initalise();
                }

                if (!hasStoryPackage && showInRelated) {
                    common.mediator.on('modules:related:render', relatedExpandable.initalise);
                    new Related(document.getElementById('js-related')).load(url);
                }
            },

            transcludeMostPopular: function (host, section, edition) {
                var url = host + '/most-popular/' + edition + '/' + section,
                    domContainer = document.getElementById('js-popular');
                new Popular(domContainer).load(url);

                common.mediator.on('modules:popular:render', function () {
                    common.mediator.emit('modules:tabs:render', '#js-popular-tabs');
                    qwery('.trailblock', domContainer).forEach(function (tab) {
                        var popularExpandable = new Expandable({ id: tab.id, expanded: false });
                        common.mediator.on('modules:popular:render', popularExpandable.initalise);
                    });
                });
            },

            loadFonts: function(config, ua, prefs) {
                var showFonts = false;
                if(config.switches.fontFamily || prefs.isOn('font-family')) {
                    showFonts = true;
                }
                if (prefs.isOff('font-family')) {
                    showFonts = false;
                }
                var fileFormat = detect.getFontFormatSupport(ua),
                    fontStyleNodes = document.querySelectorAll('[data-cache-name].initial');
<<<<<<< HEAD

                if (config.switches.fontFamily && prefs.exists('font-family')) {
=======
                if (showFonts) {
>>>>>>> 33cd14a6
                    new Fonts(fontStyleNodes, fileFormat).loadFromServerAndApply();
                } else {
                    Fonts.clearFontsFromStorage();
                }
            },

            showRelativeDates: function () {
                RelativeDates.init();
            },

            loadOmnitureAnalytics: function (config) {
                var cs = new Clickstream({ filter: ["a", "span", "button"] }),
                    o = new Omniture(null, config).init();
            },

            loadOphanAnalytics: function () {
                require(['http://s.ophan.co.uk/js/t6.min.js'], function (ophan) {});
            },

            showTabs: function () {
                var tabs = new Tabs().init();
            },

            showFrontExpanders: function () {
                var frontTrailblocks = common.$g('.js-front-trailblock'), i, l;
                for (i=0, l=frontTrailblocks.length; i<l; i++) {
                    var elm = frontTrailblocks[i];
                    var id = elm.id;
                    var frontExpandable = new Expandable({ id: id, expanded: false });
                    frontExpandable.initalise();
                }
            },

            showTrailblockToggles: function (config) {
                var edition = config.page.edition;
                var tt = new TrailblockToggle();
                tt.go(edition);
            },
<<<<<<< HEAD
            
=======

>>>>>>> 33cd14a6
            showMoreMatches: function() {
                var matchesNav = document.getElementById('matches-nav');
                MoreMatches.init(matchesNav);
                bean.add(matchesNav, 'a', 'click', function(e) {
                    e.preventDefault();
                    common.mediator.emit('ui:more-matches:clicked', [e.currentTarget]);
                });
            },

            bindTogglePanels: function () {
                var tp = new TogglePanel();
                tp.init();
<<<<<<< HEAD
=======
            },

            liveBlogging: function(isLive) {
                if(isLive) {
                    var path = window.location.pathname,
                        delay = 60000,
                        el = document.querySelector(".article-body");

                    var t = document.createElement('script');
                        t.async = 'async';
                        t.src = '//platform.twitter.com/widgets.js';

                    document.body.appendChild(t);
                    common.mediator.on('modules:autoupdate:render', function() {
                        if(window.twttr) { window.twttr.widgets.load(); }});

                    var a = new AutoUpdate(window.location.pathname, delay, el).init();
                }
>>>>>>> 33cd14a6
            }
        };

    var bootstrap = function (config, userPrefs) {

        var isNetworkFront = (config.page.pageId === "");
<<<<<<< HEAD
        
        modules.hideJsElements();
=======

        modules.hideJsElements();
        modules.attachGlobalErrorHandler();
>>>>>>> 33cd14a6
        modules.upgradeImages();
        modules.transcludeRelated(config);
        modules.showRelativeDates();
        modules.showTabs();
        modules.transcludeNavigation(config);
        modules.transcludeMostPopular(config.page.coreNavigationUrl, config.page.section, config.page.edition);
        modules.liveBlogging(config.page.isLive);
        
        switch (isNetworkFront) {

            case true:
                modules.showFrontExpanders();
                modules.showTrailblockToggles(config);
                break;

            case false:
                modules.transcludeTopStories(config);
                break;
        
        }
        
        // page specific functionality
        if (config.page.pageId === 'football/fixtures' || config.page.pageId === 'football/results') {
            // loading only occurs on fixtures and results homepage (i.e. not on date)
            if (window.location.pathname.match('/football.*(fixtures|results)')) {
                modules.showMoreMatches();
            }
        }
        
        modules.loadOmnitureAnalytics(config);
        modules.loadFonts(config, navigator.userAgent, userPrefs);
        modules.loadOphanAnalytics();
<<<<<<< HEAD
=======

>>>>>>> 33cd14a6
        modules.bindTogglePanels();
    };

    // domReady proxy for bootstrap
    var domReadyBootstrap = function (config, userPrefs) {
        domReady(function () {
            bootstrap(config, userPrefs);
        });
    };

    return {
        go: domReadyBootstrap
    };

});<|MERGE_RESOLUTION|>--- conflicted
+++ resolved
@@ -19,13 +19,9 @@
         'bean',
         'modules/more-matches',
         'bonzo',
-<<<<<<< HEAD
-        'modules/togglepanel'
-=======
         'modules/togglepanel',
         'modules/errors',
         'modules/autoupdate'
->>>>>>> 33cd14a6
     ],
     function (
         common,
@@ -48,13 +44,9 @@
         bean,
         MoreMatches,
         bonzo,
-<<<<<<< HEAD
-        TogglePanel) {
-=======
         TogglePanel,
         Errors,
         AutoUpdate) {
->>>>>>> 33cd14a6
 
         var modules = {
 
@@ -63,13 +55,10 @@
                 bonzo(html).toggleClass('js-off js-on');
             },
 
-<<<<<<< HEAD
-=======
             attachGlobalErrorHandler: function () {
                 new Errors(window).init();
             },
 
->>>>>>> 33cd14a6
             upgradeImages: function () {
                 var i = new Images();
                 i.upgrade();
@@ -127,12 +116,7 @@
                 }
                 var fileFormat = detect.getFontFormatSupport(ua),
                     fontStyleNodes = document.querySelectorAll('[data-cache-name].initial');
-<<<<<<< HEAD
-
-                if (config.switches.fontFamily && prefs.exists('font-family')) {
-=======
                 if (showFonts) {
->>>>>>> 33cd14a6
                     new Fonts(fontStyleNodes, fileFormat).loadFromServerAndApply();
                 } else {
                     Fonts.clearFontsFromStorage();
@@ -171,11 +155,7 @@
                 var tt = new TrailblockToggle();
                 tt.go(edition);
             },
-<<<<<<< HEAD
-            
-=======
-
->>>>>>> 33cd14a6
+
             showMoreMatches: function() {
                 var matchesNav = document.getElementById('matches-nav');
                 MoreMatches.init(matchesNav);
@@ -188,8 +168,6 @@
             bindTogglePanels: function () {
                 var tp = new TogglePanel();
                 tp.init();
-<<<<<<< HEAD
-=======
             },
 
             liveBlogging: function(isLive) {
@@ -208,21 +186,15 @@
 
                     var a = new AutoUpdate(window.location.pathname, delay, el).init();
                 }
->>>>>>> 33cd14a6
             }
         };
 
     var bootstrap = function (config, userPrefs) {
 
         var isNetworkFront = (config.page.pageId === "");
-<<<<<<< HEAD
-        
-        modules.hideJsElements();
-=======
 
         modules.hideJsElements();
         modules.attachGlobalErrorHandler();
->>>>>>> 33cd14a6
         modules.upgradeImages();
         modules.transcludeRelated(config);
         modules.showRelativeDates();
@@ -255,10 +227,7 @@
         modules.loadOmnitureAnalytics(config);
         modules.loadFonts(config, navigator.userAgent, userPrefs);
         modules.loadOphanAnalytics();
-<<<<<<< HEAD
-=======
-
->>>>>>> 33cd14a6
+
         modules.bindTogglePanels();
     };
 
