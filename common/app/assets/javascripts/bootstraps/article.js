--- conflicted
+++ resolved
@@ -1,11 +1,7 @@
-<<<<<<< HEAD
 define(['common', 'modules/related', 'modules/images', 'modules/popular', 'modules/expandable',
-    'vendor/ios-orientationchange-fix', 'modules/relativedates', 'modules/analytics'],
-    function(common, Related, Images, Popular, Expandable, Orientation, RelativeDates, Analytics) {
-=======
-define(['common', 'modules/related', 'modules/images', 'modules/popular', 'modules/expandable', 'vendor/ios-orientationchange-fix', 'modules/relativedates', 'modules/tabs', 'qwery'],
-    function(common, Related, Images, Popular, Expandable, Orientation, RelativeDates, Tabs, qwery) {
->>>>>>> 7e1160da
+    'vendor/ios-orientationchange-fix', 'modules/relativedates', 'modules/analytics', 'modules/tabs', 'qwery'],
+
+    function(common, Related, Images, Popular, Expandable, Orientation, RelativeDates, Analytics, Tabs, qwery) {
 
     return {
         init: function(config) {
@@ -36,10 +32,9 @@
             // show relative dates
             RelativeDates.init();
 
-<<<<<<< HEAD
             //record page view and setup click tracking
             new Analytics().submit(config);
-=======
+            
             // load tabs and initialise any already in the document
             var tabs = new Tabs();
             tabs.init();
@@ -58,7 +53,6 @@
                     common.mediator.on('modules:popular:render', popularExpandable.initalise);
                 }
             });
->>>>>>> 7e1160da
         }
     }
 });