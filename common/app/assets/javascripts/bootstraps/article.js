--- conflicted
+++ resolved
@@ -16,14 +16,11 @@
         'modules/navigation/controls',
         'domReady',
         'modules/trailblocktoggle',
-<<<<<<< HEAD
         'modules/adverts/adverts',
-=======
         'bean',
         'modules/more-matches',
         'bonzo',
         'modules/togglepanel',
->>>>>>> 934182f6
         'modules/errors',
         'modules/autoupdate'
     ],
@@ -45,14 +42,11 @@
         NavigationControls,
         domReady,
         TrailblockToggle,
-<<<<<<< HEAD
         Adverts,
-=======
         bean,
         MoreMatches,
         bonzo,
         TogglePanel,
->>>>>>> 934182f6
         Errors,
         AutoUpdate) {
 
@@ -164,9 +158,7 @@
                 tt.go(edition);
             },
 
-<<<<<<< HEAD
             loadAdverts: function (config) {
-                console.log('here')
                 Adverts.init(config);
                 Adverts.loadAds();
                 window.addEventListener('scroll', common.throttle(function() {
@@ -174,9 +166,6 @@
                 }), false);
             },
 
-            liveBlogging: function(isLive) {
-                if(isLive) {
-=======
             showMoreMatches: function() {
                 var matchesNav = document.getElementById('matches-nav');
                 MoreMatches.init(matchesNav);
@@ -189,7 +178,6 @@
 
             liveBlogging: function(config) {
                 if(config.page.isLive) {
->>>>>>> 934182f6
                     var path = window.location.pathname,
                         delay = 60000,
                         el = document.querySelector(".article-body");
@@ -242,17 +230,8 @@
             modules.showMoreMatches();
         }
 
-<<<<<<< HEAD
         modules.loadFonts(config, navigator.userAgent, userPrefs);
 
-        // If you can wait for load event, do so.
-        deferToLoadEvent(function() {
-            modules.loadOmnitureAnalytics(config);
-            modules.loadOphanAnalytics();
-            modules.loadAdverts(config.page);
-        });
-
-=======
         // auto-update for live page
         if (config.page.pageId === 'football/live') {
             // only load auto update module if there is a live match currently on
@@ -263,12 +242,15 @@
             }
         }
         
-        modules.loadOmnitureAnalytics(config);
-        modules.loadFonts(config, navigator.userAgent, userPrefs);
-        modules.loadOphanAnalytics();
-
         modules.bindTogglePanels();
->>>>>>> 934182f6
+
+        // If you can wait for load event, do so.
+        deferToLoadEvent(function() {
+            modules.loadOmnitureAnalytics(config);
+            modules.loadOphanAnalytics();
+            modules.loadAdverts(config.page);
+        });
+
     };
 
     // domReady proxy for bootstrap
