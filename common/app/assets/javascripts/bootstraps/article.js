define([
        'common',
        'modules/related',
        'modules/images',
        'modules/popular',
        'modules/expandable',
        'vendor/ios-orientationchange-fix',
        'modules/relativedates',
        'modules/analytics/clickstream',
        'modules/analytics/omniture',
        'modules/tabs',
        'modules/fonts',
        'qwery',
        'modules/detect',
        'modules/navigation/top-stories',
        'modules/navigation/controls',
        'domReady',
        'modules/trailblocktoggle',
<<<<<<< HEAD
        'modules/gallery'
=======
        'modules/adverts/adverts',
        'bean',
        'modules/more-matches',
        'bonzo',
        'modules/togglepanel',
        'modules/errors',
        'modules/autoupdate',
        'modules/footballfixtures',
        'modules/cookies'
>>>>>>> bad0b31a
    ],
    function (
        common,
        Related,
        Images,
        Popular,
        Expandable,
        Orientation,
        RelativeDates,
        Clickstream,
        Omniture,
        Tabs,
        Fonts,
        qwery,
        detect,
        TopStories,
        NavigationControls,
        domReady,
        TrailblockToggle,
<<<<<<< HEAD
        Gallery) {
=======
        Adverts,
        bean,
        MoreMatches,
        bonzo,
        TogglePanel,
        Errors,
        AutoUpdate,
        FootballFixtures,
        Cookies) {
>>>>>>> bad0b31a

        var modules = {

            hideJsElements: function () {
                var html = common.$g('body')[0];
                bonzo(html).toggleClass('js-off js-on');
            },

            attachGlobalErrorHandler: function () {
                var e = new Errors(window);
                e.init();
                common.mediator.on("module:error", e.log);
            },

            upgradeImages: function () {
                var i = new Images();
                i.upgrade();
            },

            transcludeNavigation: function (config) {
                new NavigationControls().initialise();
            },

            transcludeTopStories: function (config) {
                new TopStories().load(config);
            },

            transcludeRelated: function (config){
                var host = config.page.coreNavigationUrl,
                    pageId = config.page.pageId,
                    showInRelated = config.page.showInRelated,
                    edition = config.page.edition;

                var url =  host + '/related/' + edition + '/' + pageId,
                     hasStoryPackage = !document.getElementById('js-related'),
                     relatedExpandable = new Expandable({ id: 'related-trails', expanded: false });

                if (hasStoryPackage) {
                    relatedExpandable.initalise();
                }

                if (!hasStoryPackage && showInRelated) {
                    common.mediator.on('modules:related:render', relatedExpandable.initalise);
                    new Related(document.getElementById('js-related')).load(url);
                }
            },

            transcludeMostPopular: function (host, section, edition) {
                var url = host + '/most-popular/' + edition + '/' + section,
                    domContainer = document.getElementById('js-popular');
                new Popular(domContainer).load(url);

                common.mediator.on('modules:popular:render', function () {
                    common.mediator.emit('modules:tabs:render', '#js-popular-tabs');
                    qwery('.trailblock', domContainer).forEach(function (tab) {
                        var popularExpandable = new Expandable({ id: tab.id, expanded: false });
                        common.mediator.on('modules:popular:render', popularExpandable.initalise);
                    });
                });
            },

            loadFonts: function(config, ua, prefs) {
                var showFonts = false;
                if(config.switches.fontFamily || prefs.isOn('font-family')) {
                    showFonts = true;
                }
                if (prefs.isOff('font-family')) {
                    showFonts = false;
                }
                var fileFormat = detect.getFontFormatSupport(ua),
                    fontStyleNodes = document.querySelectorAll('[data-cache-name].initial');
                if (showFonts) {
                    new Fonts(fontStyleNodes, fileFormat).loadFromServerAndApply();
                } else {
                    Fonts.clearFontsFromStorage();
                }
            },

            showRelativeDates: function () {
                RelativeDates.init();
            },

            loadOmnitureAnalytics: function (config) {
                var cs = new Clickstream({ filter: ["a", "span", "button"] }),
                    o = new Omniture(null, config).init();
            },

            loadOphanAnalytics: function () {
                require(['http://s.ophan.co.uk/js/t6.min.js'], function (ophan) {});
            },

            showTabs: function () {
                var tabs = new Tabs().init();
            },

            sexUpGallery: function () {
                var g = new Gallery().init();
            },

            showFrontExpanders: function () {
                var frontTrailblocks = common.$g('.js-front-trailblock'), i, l;
                for (i=0, l=frontTrailblocks.length; i<l; i++) {
                    var elm = frontTrailblocks[i];
                    var id = elm.id;
                    var frontExpandable = new Expandable({ id: id, expanded: false });
                    frontExpandable.initalise();
                }
            },

            showTrailblockToggles: function (config) {
                var edition = config.page.edition;
                var tt = new TrailblockToggle();
                tt.go(edition);
            },

            loadAdverts: function (config) {
                Adverts.init(config);
                Adverts.loadAds();

                // Check every second if page has scrolled and attempt to load new ads.
                var currentScroll = window.pageYOffset;
                setInterval(function() {
                    if (window.pageYOffset !== currentScroll) {
                        currentScroll = window.pageYOffset;
                        Adverts.loadAds();
                    }
                }, 1000);
            },

            showMoreMatches: function() {
                var matchesNav = document.getElementById('js-matches-nav');
                MoreMatches.init(matchesNav);
            },

            bindTogglePanels: function () {
                var tp = new TogglePanel();
                tp.init();
            },

            liveBlogging: function(config) {
                if(config.page.isLive) {
                    var path = window.location.pathname,
                        delay = 60000,
                        el = document.querySelector(".article-body");

                    var a = new AutoUpdate(window.location.pathname, delay, el, config.switches).init();

                }
            },

            cleanupCookies: function() {
                Cookies.cleanUp(["mmcore.pd", "mmcore.srv", "mmid"]);
            },

            showFootballFixtures: function(page) {
                    var path = window.location.pathname,
                    prependTo = null,
                    table;

                common.mediator.on('modules:footballfixtures:expand', function(id) {
                    var expandable = new Expandable({ id: id, expanded: false });
                    expandable.initalise();
                });

                switch(path) {
                    case "/" :
                        prependTo = qwery('ul > li', '.zone-sport')[1];
                        table = new FootballFixtures({prependTo: prependTo, competitions: ['500', '510', '100'], expandable: true}).init();
                        break;
                    case "/sport" :
                        prependTo = qwery('ul > li', '.trailblock')[1];
                        table = new FootballFixtures({prependTo: prependTo, expandable: true}).init();
                        break;
                    case "/football" :
                        prependTo = qwery('ul > li', '.trailblock')[1];
                        table = new FootballFixtures({prependTo: prependTo, expandable: false}).init();
                        break;
                }

                if(page.paFootballCompetition) {
                    prependTo = qwery('ul > li', '.trailblock')[1];
                    table = new FootballFixtures({prependTo: prependTo, competitions: [page.paFootballCompetition], expandable: false}).init();
                }
            }

        };

    var bootstrap = function (config, userPrefs) {
        
        var isNetworkFront = (config.page.pageId === "");

        modules.hideJsElements();
        modules.attachGlobalErrorHandler();
        modules.upgradeImages();
        modules.transcludeTopStories(config);
        modules.transcludeRelated(config);
        modules.showRelativeDates();
        modules.showTabs();
        modules.transcludeNavigation(config);
        modules.transcludeMostPopular(config.page.coreNavigationUrl, config.page.section, config.page.edition);
        modules.liveBlogging(config);
        modules.showFootballFixtures(config.page);

        // trailblock toggles and expanders are now on sport and culture section fronts
        if (["", "sport", "culture"].indexOf(config.page.pageId) !== -1) {
            modules.showTrailblockToggles(config);
            modules.showFrontExpanders();
        }

        // page-specific functionality
        // loading only occurs on fixtures and results homepage (i.e. not on date)
        var footballIndexRegex = /\/football(\/.*)?\/(fixtures|results)$/g;
        if (window.location.pathname.match(footballIndexRegex)) {
            modules.showMoreMatches();
        }

        modules.loadFonts(config, navigator.userAgent, userPrefs);
<<<<<<< HEAD
        modules.loadOphanAnalytics();
        modules.sexUpGallery();
=======

        // auto-update for live page
        if (config.page.pageId === 'football/live') {
            // only load auto update module if there is a live match currently on
            if (qwery('.match.live-match').length) {
                // load the auto update
                // TODO - confirm update is every 10secs
                new AutoUpdate(window.location.pathname, 10000, qwery(".matches-container")[0], config.switches).init();
            }
        }
        
        modules.bindTogglePanels();

        // If you can wait for load event, do so.
        deferToLoadEvent(function() {
            modules.loadOmnitureAnalytics(config);
            modules.loadOphanAnalytics();
            modules.loadAdverts(config);
            modules.cleanupCookies();
        });
>>>>>>> bad0b31a

    };

    // domReady proxy for bootstrap
    var domReadyBootstrap = function (config, userPrefs) {
        domReady(function () {
            bootstrap(config, userPrefs);
        });
    };

    var deferToLoadEvent = function(ref) {
        if (document.readyState === 'complete') {
            ref();
        } else {
            window.addEventListener('load', function() {
                ref();
            });
        }
    };

    return {
        go: domReadyBootstrap
    };

});<|MERGE_RESOLUTION|>--- conflicted
+++ resolved
@@ -16,9 +16,7 @@
         'modules/navigation/controls',
         'domReady',
         'modules/trailblocktoggle',
-<<<<<<< HEAD
-        'modules/gallery'
-=======
+        'modules/gallery',
         'modules/adverts/adverts',
         'bean',
         'modules/more-matches',
@@ -28,7 +26,6 @@
         'modules/autoupdate',
         'modules/footballfixtures',
         'modules/cookies'
->>>>>>> bad0b31a
     ],
     function (
         common,
@@ -48,9 +45,7 @@
         NavigationControls,
         domReady,
         TrailblockToggle,
-<<<<<<< HEAD
-        Gallery) {
-=======
+        Gallery,
         Adverts,
         bean,
         MoreMatches,
@@ -60,7 +55,6 @@
         AutoUpdate,
         FootballFixtures,
         Cookies) {
->>>>>>> bad0b31a
 
         var modules = {
 
@@ -278,10 +272,6 @@
         }
 
         modules.loadFonts(config, navigator.userAgent, userPrefs);
-<<<<<<< HEAD
-        modules.loadOphanAnalytics();
-        modules.sexUpGallery();
-=======
 
         // auto-update for live page
         if (config.page.pageId === 'football/live') {
@@ -302,7 +292,9 @@
             modules.loadAdverts(config);
             modules.cleanupCookies();
         });
->>>>>>> bad0b31a
+
+        // this needs to only run for galleries, pending patrick's fix (MA)
+        modules.sexUpGallery();
 
     };
 
