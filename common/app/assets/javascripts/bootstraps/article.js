define([
    "common/common",
    "common/utils/mediator",
    "common/utils/detect",
    "common/$",
    "common/modules/ui/autoupdate",
    "common/modules/live/filter",
    "common/modules/live/summary",
    "common/modules/sport/football/matchnav",
    "common/modules/analytics/reading",
    "common/modules/discussion/loader",
    "common/modules/sport/cricket",
    "common/modules/ui/notification-counter",
    "common/modules/experiments/left-hand-card",
    "common/modules/open/cta",
    "common/modules/commercial/loader",
    "common/modules/onward/right-most-popular"
], function (
    common,
    mediator,
    detect,
    $,
    AutoUpdate,
    LiveFilter,
    LiveSummary,
    MatchNav,
    Reading,
    DiscussionLoader,
    Cricket,
    NotificationCounter,
    LeftHandCard,
    OpenCta,
    CommercialLoader,
    RightMostPopular
) {

    var modules = {

        matchNav: function(){
            var matchNav = new MatchNav();
            common.mediator.on('page:article:ready', function(config, context) {
                if(config.page.section === "football") {
                    var teamIds = config.referencesOfType('paFootballTeam'),
                        isRightTypeOfContent = config.hasTone("Match reports") || config.page.isLiveBlog;

                    if(teamIds.length === 2 && isRightTypeOfContent){
                        var url = "/football/api/match-nav/" +
                                  config.webPublicationDateAsUrlPart() + "/" +
                                  teamIds[0] + "/" + teamIds[1] +
                                  ".json?page=" + encodeURIComponent(config.page.pageId);

                        matchNav.load(url, context);
                    }
                }
            });
        },

        initLiveBlogging: function() {
            common.mediator.on('page:article:ready', function(config, context) {
                if (config.page.isLive) {

                    var timerDelay = /desktop|wide/.test(detect.getBreakpoint()) ? 30000 : 60000,
                        a = new AutoUpdate({
                        path: function() {
                            var id = context.querySelector('.article-body .block').id,
                                path = window.location.pathname;

                           return path + '.json' + '?lastUpdate=' + id;
                        },
                        delay: timerDelay,
                        attachTo: context.querySelector(".article-body"),
                        switches: config.switches,
                        manipulationType: 'prepend',
                        animateInserts: true,
                        progressToggle: true,
                        progressColour: '#ec1c1c'
                    }).init();
                }
                if (config.page.isLiveBlog) {
                    var lf = new LiveFilter(context).init(),
                        nc = new NotificationCounter().init();


                    if (config.switches.liveSummary) {
                        var ls = new LiveSummary(context).init();
                    }
                }
            });
        },

        initDiscussion: function() {

            common.mediator.on('page:article:ready', function(config, context) {
                if (config.page.commentable && config.switches.discussion) {
<<<<<<< HEAD
                    var discussionLoader = new DiscussionLoader(context, common.mediator, {}, config.switches.discussionTopComments);
                    discussionLoader.attachTo($('.discussion')[0]);
=======
                    var discussionLoader = new DiscussionLoader(context, common.mediator);
                    discussionLoader.attachToDefault();
>>>>>>> 66c48620
                }
            });
        },

        logReading: function() {
            common.mediator.on('page:article:ready', function(config, context) {
                var wordCount = config.page.wordCount;
                if(wordCount !== "") {

                    var reader = new Reading({
                        id: config.page.pageId,
                        wordCount: parseInt(config.page.wordCount, 10),
                        el: context.querySelector('.article-body'),
                        ophanUrl: config.page.ophanUrl
                    });

                    reader.init();
                }
            });
        },

        initCricket: function() {
            common.mediator.on('page:article:ready', function(config, context) {

                var cricketMatchRefs = config.referencesOfType('esaCricketMatch');

                if(cricketMatchRefs[0]) {
                    var options = { url: cricketMatchRefs[0],
                                loadSummary: true,
                                loadScorecard: true,
                                summaryElement: '.article__headline',
                                scorecardElement: '.article__headline',
                                summaryManipulation: 'after',
                                scorecardManipulation: 'after' };
                    Cricket.cricketArticle(config, context, options);
                }
            });
        },

        externalLinksCards: function () {
            common.mediator.on('page:article:ready', function(config, context) {
                if (config.switches && config.switches.externalLinksCards) {
                    var card = new LeftHandCard({
                            origin: 'internal',
                            context: context
                    });
                }
            });
        },

        initOpen: function() {
            common.mediator.on('page:article:ready', function(config, context) {
                if (config.switches.openCta && config.page.commentable) {
                    var openCta = new OpenCta(context, common.mediator, {
                            discussionKey: config.page.shortUrl.replace('http://gu.com/', '')
                        }),
                        $openCtaElem = $('.open-cta');

                    if ($openCtaElem[0]) {
                        openCta.fetch($openCtaElem[0]);
                    }
                }
            });
        },

        initRightMostPopular : function(config) {
            if(config.switches.rightHandMostPopular) {
                var r = new RightMostPopular(mediator, { type: 'image', maxTrails: 5 });
            }
        }
    };

    var ready = function (config, context) {
        if (!this.initialised) {
            this.initialised = true;
            modules.matchNav();
            modules.initLiveBlogging();
            modules.logReading();
            modules.initRightMostPopular(config);
            modules.initDiscussion();
            modules.initCricket();
            modules.externalLinksCards();
            modules.initOpen(config);
        }
        common.mediator.emit("page:article:ready", config, context);
    };

    return {
        init: ready
    };

});<|MERGE_RESOLUTION|>--- conflicted
+++ resolved
@@ -92,13 +92,8 @@
 
             common.mediator.on('page:article:ready', function(config, context) {
                 if (config.page.commentable && config.switches.discussion) {
-<<<<<<< HEAD
-                    var discussionLoader = new DiscussionLoader(context, common.mediator, {}, config.switches.discussionTopComments);
+                    var discussionLoader = new DiscussionLoader(context, common.mediator);
                     discussionLoader.attachTo($('.discussion')[0]);
-=======
-                    var discussionLoader = new DiscussionLoader(context, common.mediator);
-                    discussionLoader.attachToDefault();
->>>>>>> 66c48620
                 }
             });
         },
