<<<<<<< HEAD
define(['common', 'modules/related', 'modules/images', 'modules/popular', 'modules/expandable',
    'vendor/ios-orientationchange-fix', 'modules/relativedates', 'modules/analytics/clickstream',
    'modules/analytics/omniture', 'modules/tabs', 'qwery', 'modules/football/football'],

    function(common, Related, Images, Popular, Expandable, Orientation,
             RelativeDates, Clickstream, Omniture, Tabs, qwery, Football) {
=======
define([
        'common',
        'modules/related',
        'modules/images',
        'modules/popular',
        'modules/expandable',
        'vendor/ios-orientationchange-fix',
        'modules/relativedates',
        'modules/analytics/clickstream',
        'modules/analytics/omniture',
        'modules/tabs',
        'modules/fonts',
        'qwery',
        'modules/detect',
        'modules/navigation/top-stories',
        'modules/navigation/controls',
        'domReady',
        'modules/trailblocktoggle'
    ],
    function (
        common,
        Related,
        Images,
        Popular,
        Expandable,
        Orientation,
        RelativeDates,
        Clickstream,
        Omniture,
        Tabs,
        Fonts,
        qwery,
        detect,
        TopStories,
        NavigationControls,
        domReady,
        TrailblockToggle) {
>>>>>>> bf0176d3

        var modules = {

            upgradeImages: function () {
                var i = new Images();
                i.upgrade();
            },

            transcludeNavigation: function (config) {
                new NavigationControls().initialise();
            },

            transcludeTopStories: function (config) {
                new TopStories().load(config);
            },

            transcludeRelated: function (config){
                var host = config.page.coreNavigationUrl,
                    pageId = config.page.pageId,
                    showInRelated = config.page.showInRelated,
                    edition = config.page.edition;

                var url =  host + '/related/' + edition + '/' + pageId,
                     hasStoryPackage = !document.getElementById('js-related'),
                     relatedExpandable = new Expandable({ id: 'related-trails', expanded: false });

                if (hasStoryPackage) {
                    relatedExpandable.initalise();
                }

<<<<<<< HEAD
                if (!hasStoryPackage) {
=======
                if (!hasStoryPackage && showInRelated) {
>>>>>>> bf0176d3
                    common.mediator.on('modules:related:render', relatedExpandable.initalise);
                    new Related(document.getElementById('js-related')).load(url);
                }
            },

            transcludeMostPopular: function (host, section, edition) {
                var url = host + '/most-popular/' + edition + '/' + section,
                    domContainer = document.getElementById('js-popular');
                new Popular(domContainer).load(url);
<<<<<<< HEAD

                common.mediator.on('modules:popular:render', function(){
=======
                
                common.mediator.on('modules:popular:render', function () {
>>>>>>> bf0176d3
                    common.mediator.emit('modules:tabs:render', '#js-popular-tabs');
                    qwery('.trailblock', domContainer).forEach(function (tab) {
                        var popularExpandable = new Expandable({ id: tab.id, expanded: false });
                        common.mediator.on('modules:popular:render', popularExpandable.initalise);
                    });
                });
            },

            loadFonts: function(config, ua, prefs) {
                var fileFormat = detect.getFontFormatSupport(ua),
                    fontStyleNodes = document.querySelectorAll('[data-cache-name].initial');
                if (config.switches.fontFamily && prefs.exists('font-family')) {
                    new Fonts(fontStyleNodes, fileFormat).loadFromServerAndApply();
                } else {
                    Fonts.clearFontsFromStorage();
                }
            },

            showRelativeDates: function () {
                RelativeDates.init();
            },

            loadOmnitureAnalytics: function (config) {
                var cs = new Clickstream({ filter: ["a", "span"] }),
                    o = new Omniture(null, config).init();
            },

            loadOphanAnalytics: function () {
                require(['http://s.ophan.co.uk/js/t6.min.js'], function (ophan) {});
            },

            showTabs: function () {
                var tabs = new Tabs().init();
            },

<<<<<<< HEAD
            showFootballData: function(config){
                Football(config);
            }

        };
=======
            showFrontExpanders: function () {
                var frontTrailblocks = common.$g('.js-front-trailblock'), i, l;
                for (i=0, l=frontTrailblocks.length; i<l; i++) {
                    var elm = frontTrailblocks[i];
                    var id = elm.id;
                    var frontExpandable = new Expandable({ id: id, expanded: false });
                    frontExpandable.initalise();
                }
            },

            showTrailblockToggles: function (config) {
                var edition = config.page.edition;
                var tt = new TrailblockToggle();
                tt.go(edition);
            }
         
        };

    var bootstrap = function (config, userPrefs) {

        var isNetworkFront = (config.page.pageId === "");
        
        modules.upgradeImages();
        modules.transcludeRelated(config);
        modules.showRelativeDates();
        modules.showTabs();
        modules.transcludeNavigation(config);
        modules.transcludeMostPopular(config.page.coreNavigationUrl, config.page.section, config.page.edition);
        
        switch (isNetworkFront) {

            case true:
                modules.showFrontExpanders();
                modules.showTrailblockToggles(config);
                break;

            case false:
                modules.transcludeTopStories(config);
                break;
        
        }
>>>>>>> bf0176d3

        modules.loadOmnitureAnalytics(config);
        modules.loadFonts(config, navigator.userAgent, userPrefs);
        modules.loadOphanAnalytics();

    };

    // domReady proxy for bootstrap
    var domReadyBootstrap = function (config, userPrefs) {
        domReady(function () {
            bootstrap(config, userPrefs);
        });
    };

    return {
<<<<<<< HEAD
        init: function(config) {
            modules.upgradeImages();
            modules.transcludeRelated(config.page.coreNavigationUrl, config.page.pageId);
            modules.transcludeMostPopular(config.page.coreNavigationUrl, config.page.section);
            modules.showRelativeDates();
            modules.showTabs();
            modules.loadOmnitureAnalytics(config);
            modules.loadOphanAnalytics(config);
            modules.showFootballData(config)
        }
    };
=======
        go: domReadyBootstrap
    };

>>>>>>> bf0176d3
});<|MERGE_RESOLUTION|>--- conflicted
+++ resolved
@@ -1,11 +1,3 @@
-<<<<<<< HEAD
-define(['common', 'modules/related', 'modules/images', 'modules/popular', 'modules/expandable',
-    'vendor/ios-orientationchange-fix', 'modules/relativedates', 'modules/analytics/clickstream',
-    'modules/analytics/omniture', 'modules/tabs', 'qwery', 'modules/football/football'],
-
-    function(common, Related, Images, Popular, Expandable, Orientation,
-             RelativeDates, Clickstream, Omniture, Tabs, qwery, Football) {
-=======
 define([
         'common',
         'modules/related',
@@ -43,7 +35,6 @@
         NavigationControls,
         domReady,
         TrailblockToggle) {
->>>>>>> bf0176d3
 
         var modules = {
 
@@ -74,11 +65,7 @@
                     relatedExpandable.initalise();
                 }
 
-<<<<<<< HEAD
-                if (!hasStoryPackage) {
-=======
                 if (!hasStoryPackage && showInRelated) {
->>>>>>> bf0176d3
                     common.mediator.on('modules:related:render', relatedExpandable.initalise);
                     new Related(document.getElementById('js-related')).load(url);
                 }
@@ -88,13 +75,8 @@
                 var url = host + '/most-popular/' + edition + '/' + section,
                     domContainer = document.getElementById('js-popular');
                 new Popular(domContainer).load(url);
-<<<<<<< HEAD
 
-                common.mediator.on('modules:popular:render', function(){
-=======
-                
                 common.mediator.on('modules:popular:render', function () {
->>>>>>> bf0176d3
                     common.mediator.emit('modules:tabs:render', '#js-popular-tabs');
                     qwery('.trailblock', domContainer).forEach(function (tab) {
                         var popularExpandable = new Expandable({ id: tab.id, expanded: false });
@@ -130,13 +112,6 @@
                 var tabs = new Tabs().init();
             },
 
-<<<<<<< HEAD
-            showFootballData: function(config){
-                Football(config);
-            }
-
-        };
-=======
             showFrontExpanders: function () {
                 var frontTrailblocks = common.$g('.js-front-trailblock'), i, l;
                 for (i=0, l=frontTrailblocks.length; i<l; i++) {
@@ -178,7 +153,6 @@
                 break;
         
         }
->>>>>>> bf0176d3
 
         modules.loadOmnitureAnalytics(config);
         modules.loadFonts(config, navigator.userAgent, userPrefs);
@@ -194,21 +168,7 @@
     };
 
     return {
-<<<<<<< HEAD
-        init: function(config) {
-            modules.upgradeImages();
-            modules.transcludeRelated(config.page.coreNavigationUrl, config.page.pageId);
-            modules.transcludeMostPopular(config.page.coreNavigationUrl, config.page.section);
-            modules.showRelativeDates();
-            modules.showTabs();
-            modules.loadOmnitureAnalytics(config);
-            modules.loadOphanAnalytics(config);
-            modules.showFootballData(config)
-        }
-    };
-=======
         go: domReadyBootstrap
     };
 
->>>>>>> bf0176d3
 });