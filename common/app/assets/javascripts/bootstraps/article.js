define([
        'common',
        'modules/related',
        'modules/images',
        'modules/popular',
        'modules/expandable',
        'vendor/ios-orientationchange-fix',
        'modules/relativedates',
        'modules/analytics/clickstream',
        'modules/analytics/omniture',
        'modules/tabs',
        'modules/fonts',
        'qwery',
        'modules/detect',
        'modules/navigation/top-stories',
        'modules/navigation/controls',
        'domReady',
        'modules/trailblocktoggle',
        'modules/adverts/adverts',
        'bean',
        'modules/more-matches',
        'bonzo',
        'modules/togglepanel',
        'modules/errors',
        'modules/autoupdate',
        'modules/footballtables'
    ],
    function (
        common,
        Related,
        Images,
        Popular,
        Expandable,
        Orientation,
        RelativeDates,
        Clickstream,
        Omniture,
        Tabs,
        Fonts,
        qwery,
        detect,
        TopStories,
        NavigationControls,
        domReady,
        TrailblockToggle,
        Adverts,
        bean,
        MoreMatches,
        bonzo,
        TogglePanel,
        Errors,
        AutoUpdate,
        FootballTable) {

        var modules = {

            hideJsElements: function () {
                var html = common.$g('body')[0];
                bonzo(html).toggleClass('js-off js-on');
            },

            attachGlobalErrorHandler: function () {
                var e = new Errors(window);
                e.init();
                common.mediator.on("module:error", e.log);
            },

            upgradeImages: function () {
                var i = new Images();
                i.upgrade();
            },

            transcludeNavigation: function (config) {
                new NavigationControls().initialise();
            },

            transcludeTopStories: function (config) {
                new TopStories().load(config);
            },

            transcludeRelated: function (config){
                var host = config.page.coreNavigationUrl,
                    pageId = config.page.pageId,
                    showInRelated = config.page.showInRelated,
                    edition = config.page.edition;

                var url =  host + '/related/' + edition + '/' + pageId,
                     hasStoryPackage = !document.getElementById('js-related'),
                     relatedExpandable = new Expandable({ id: 'related-trails', expanded: false });

                if (hasStoryPackage) {
                    relatedExpandable.initalise();
                }

                if (!hasStoryPackage && showInRelated) {
                    common.mediator.on('modules:related:render', relatedExpandable.initalise);
                    new Related(document.getElementById('js-related')).load(url);
                }
            },

            transcludeMostPopular: function (host, section, edition) {
                var url = host + '/most-popular/' + edition + '/' + section,
                    domContainer = document.getElementById('js-popular');
                new Popular(domContainer).load(url);

                common.mediator.on('modules:popular:render', function () {
                    common.mediator.emit('modules:tabs:render', '#js-popular-tabs');
                    qwery('.trailblock', domContainer).forEach(function (tab) {
                        var popularExpandable = new Expandable({ id: tab.id, expanded: false });
                        common.mediator.on('modules:popular:render', popularExpandable.initalise);
                    });
                });
            },

            loadFonts: function(config, ua, prefs) {
                var showFonts = false;
                if(config.switches.fontFamily || prefs.isOn('font-family')) {
                    showFonts = true;
                }
                if (prefs.isOff('font-family')) {
                    showFonts = false;
                }
                var fileFormat = detect.getFontFormatSupport(ua),
                    fontStyleNodes = document.querySelectorAll('[data-cache-name].initial');
                if (showFonts) {
                    new Fonts(fontStyleNodes, fileFormat).loadFromServerAndApply();
                } else {
                    Fonts.clearFontsFromStorage();
                }
            },

            showRelativeDates: function () {
                RelativeDates.init();
            },

            loadOmnitureAnalytics: function (config) {
                var cs = new Clickstream({ filter: ["a", "span", "button"] }),
                    o = new Omniture(null, config).init();
            },

            loadOphanAnalytics: function () {
                require(['http://s.ophan.co.uk/js/t6.min.js'], function (ophan) {});
            },

            showTabs: function () {
                var tabs = new Tabs().init();
            },

            showFrontExpanders: function () {
                var frontTrailblocks = common.$g('.js-front-trailblock'), i, l;
                for (i=0, l=frontTrailblocks.length; i<l; i++) {
                    var elm = frontTrailblocks[i];
                    var id = elm.id;
                    var frontExpandable = new Expandable({ id: id, expanded: false });
                    frontExpandable.initalise();
                }
            },

            showTrailblockToggles: function (config) {
                var edition = config.page.edition;
                var tt = new TrailblockToggle();
                tt.go(edition);
            },

            loadAdverts: function (config) {
                Adverts.init(config);
                Adverts.loadAds();

                // Check every second if page has scrolled and attempt to load new ads.
                var currentScroll = window.pageYOffset;
                setInterval(function() {
                    if (window.pageYOffset !== currentScroll) {
                        currentScroll = window.pageYOffset;
                        Adverts.loadAds();
                    }
                }, 1000);
            },

            showMoreMatches: function() {
                var matchesNav = document.getElementById('matches-nav');
                MoreMatches.init(matchesNav);
            },

            bindTogglePanels: function () {
                var tp = new TogglePanel();
                tp.init();
            },

            liveBlogging: function(config) {
                if(config.page.isLive) {
                    var path = window.location.pathname,
                        delay = 60000,
                        el = document.querySelector(".article-body");

                    var a = new AutoUpdate(window.location.pathname, delay, el, config.switches).init();

                }
            },

            showFootballTables: function(page) {
                    var path = window.location.pathname,
                    prependTo = null,
                    table;

                common.mediator.on('modules:footballtables:expand', function(id) {
                    var expandable = new Expandable({ id: id, expanded: false });
                    expandable.initalise();
                });

                switch(path) {
                    case "/" :
                        prependTo = qwery('ul > li', '.zone-sport')[1];
                        table = new FootballTable({prependTo: prependTo, competitions: ['500', '510', '100'], expandable: true}).init();
                        break;
                    case "/sport" :
                        prependTo = qwery('ul > li', '.trailblock')[1];
                        table = new FootballTable({prependTo: prependTo, expandable: true}).init();
                        break;
                    case "/football" :
                        prependTo = qwery('ul > li', '.trailblock')[1];
                        table = new FootballTable({prependTo: prependTo, expandable: false}).init();
                        break;
                }

                if(page.paFootballCompetition) {
                    prependTo = qwery('ul > li', '.trailblock')[1];
                    table = new FootballTable({prependTo: prependTo, competitions: [page.paFootballCompetition], expandable: false}).init();
                }
            }

        };

    var bootstrap = function (config, userPrefs) {

        var isNetworkFront = (config.page.pageId === "");

        modules.hideJsElements();
        modules.attachGlobalErrorHandler();
        modules.upgradeImages();
        modules.transcludeRelated(config);
        modules.showRelativeDates();
        modules.showTabs();
        modules.transcludeNavigation(config);
        modules.transcludeMostPopular(config.page.coreNavigationUrl, config.page.section, config.page.edition);
<<<<<<< HEAD
        modules.liveBlogging(config.page.isLive);
        modules.showFootballTables(config.page);
=======
        modules.liveBlogging(config);

>>>>>>> 060c33e2

        switch (isNetworkFront) {

            case true:
                modules.showTrailblockToggles(config);
                modules.showFrontExpanders();
                break;

            case false:
                modules.transcludeTopStories(config);
                break;
        }
        
        // page-specific functionality
        // loading only occurs on fixtures and results homepage (i.e. not on date)
        var footballIndexRegex = /\/football(\/.*)?\/(fixtures|results)$/g;
        if (window.location.pathname.match(footballIndexRegex)) {
            modules.showMoreMatches();
        }

        modules.loadFonts(config, navigator.userAgent, userPrefs);

        // auto-update for live page
        if (config.page.pageId === 'football/live') {
            // only load auto update module if there is a live match currently on
            if (qwery('.match.live-match').length) {
                // load the auto update
                // TODO - confirm update is every 10secs
                new AutoUpdate(window.location.pathname, 10000, qwery(".matches-container")[0], config.switches).init();
            }
        }
        
        modules.bindTogglePanels();

        // If you can wait for load event, do so.
        deferToLoadEvent(function() {
            modules.loadOmnitureAnalytics(config);
            modules.loadOphanAnalytics();
            modules.loadAdverts(config.page);
        });

    };

    // domReady proxy for bootstrap
    var domReadyBootstrap = function (config, userPrefs) {
        domReady(function () {
            bootstrap(config, userPrefs);
        });
    };

    var deferToLoadEvent = function(ref) {
        if (document.readyState === 'complete') {
            ref();
        } else {
            window.addEventListener('load', function() {
                ref();
            });
        }
    };

    return {
        go: domReadyBootstrap
    };

});<|MERGE_RESOLUTION|>--- conflicted
+++ resolved
@@ -242,13 +242,9 @@
         modules.showTabs();
         modules.transcludeNavigation(config);
         modules.transcludeMostPopular(config.page.coreNavigationUrl, config.page.section, config.page.edition);
-<<<<<<< HEAD
         modules.liveBlogging(config.page.isLive);
         modules.showFootballTables(config.page);
-=======
-        modules.liveBlogging(config);
-
->>>>>>> 060c33e2
+
 
         switch (isNetworkFront) {
 
