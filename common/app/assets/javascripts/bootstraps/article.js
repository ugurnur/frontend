--- conflicted
+++ resolved
@@ -68,13 +68,7 @@
             },
 
             transcludeMostPopular: function (host, section) {
-<<<<<<< HEAD
-
                 var url = host + '/most-popular/UK/' + section, // todo: should edition be hardcoded?
-=======
-                
-                var url = host + '/most-popular/UK/' + section,
->>>>>>> ba36f96a
                     domContainer = document.getElementById('js-popular');
 
                 new Popular(domContainer).load(url);
