--- conflicted
+++ resolved
@@ -1,24 +1,17 @@
 define(['common', 'modules/related', 'modules/images', 'modules/popular', 'modules/expandable',
     'vendor/ios-orientationchange-fix', 'modules/relativedates', 'modules/analytics/clickstream',
-<<<<<<< HEAD
     'modules/analytics/omniture', 'modules/tabs', 'qwery', 'modules/navigation'],
     
     function(common, Related, Images, Popular, Expandable, Orientation, 
                 RelativeDates, Clickstream, Omniture, Tabs, qwery, Navigation) {
-=======
-    'modules/analytics/omniture', 'modules/tabs', 'qwery'],
-    
-    function(common, Related, Images, Popular, Expandable, Orientation, RelativeDates, Clickstream, Omniture, Tabs, qwery) {
->>>>>>> bafe41bd
 
-        modules = {
+      modules = {
 
             upgradeImages: function() {
                 var i = new Images();
                 i.upgrade();
             },
 
-<<<<<<< HEAD
             transcludeNavigation: function(config) {
                 new Navigation().load(config);
             },
@@ -65,54 +58,8 @@
             loadOphanAnalytics: function(config) {
                 require(['http://s.ophan.co.uk/js/t6.min.js'], function(ophan){
                         });
-            },
+            }
 
-=======
-            transcludeRelated: function(host, pageId) {
-                 var url =  host + '/related/UK/' + pageId,
-                     hasStoryPackage = !document.getElementById('js-related'),
-                     relatedExpandable = new Expandable({ id: 'related-trails', expanded: false });
-               
-                if (hasStoryPackage) {
-                    relatedExpandable.initalise();
-                }
-                
-                if (!hasStoryPackage) { 
-                    common.mediator.on('modules:related:render', relatedExpandable.initalise);
-                    new Related(document.getElementById('js-related')).load(url);
-                }
-            },
-
-            transcludeMostPopular: function(host, section) {
-                var url = host + '/most-popular/UK/' + section,
-                    domContainer = document.getElementById('js-popular');
-
-                new Popular(domContainer).load(url);
-                
-                common.mediator.on('modules:popular:render', function(){
-                    common.mediator.emit('modules:tabs:render', '#js-popular-tabs');
-                    qwery('.trailblock', domContainer).forEach(function(tab){
-                        var popularExpandable = new Expandable({ id: tab.id, expanded: false });
-                        common.mediator.on('modules:popular:render', popularExpandable.initalise);
-                    });
-                })
-            },
-
-            showRelativeDates: function() {
-                RelativeDates.init();
-            },
-
-            loadOmnitureAnalytics: function(config) {
-                var cs = new Clickstream({ filter: ["a", "span"] })
-                var o = new Omniture(null, config).init();
-            },
-
-            loadOphanAnalytics: function(config) {
-                require(['http://s.ophan.co.uk/js/t6.min.js'], function(ophan){
-                        });
-            },
-
->>>>>>> bafe41bd
             showTabs: function() {
                 var tabs = new Tabs().init();
             }
@@ -126,10 +73,7 @@
             modules.transcludeMostPopular(config.page.coreNavigationUrl, config.page.section);
             modules.showRelativeDates();
             modules.showTabs(); 
-<<<<<<< HEAD
-            //modules.transcludeNavigation(config); 
-=======
->>>>>>> bafe41bd
+            modules.transcludeNavigation(config); 
             modules.loadOmnitureAnalytics(config); 
             modules.loadOphanAnalytics(config); 
         }
