--- conflicted
+++ resolved
@@ -252,22 +252,12 @@
         modules.liveBlogging(config);
         modules.showFootballFixtures(config.page);
 
-<<<<<<< HEAD
-       if (isNetworkFront) {
-            modules.showFrontExpanders();
-            modules.showTrailblockToggles(config);
-=======
         // trailblock toggles and expanders are now on sport and culture section fronts
         if (["", "sport", "culture"].indexOf(config.page.pageId) !== -1) {
             modules.showTrailblockToggles(config);
             modules.showFrontExpanders();
         }
 
-        if (!isNetworkFront) {
-            modules.transcludeTopStories(config);
->>>>>>> 840b3be6
-        }
-        
         // page-specific functionality
         // loading only occurs on fixtures and results homepage (i.e. not on date)
         var footballIndexRegex = /\/football(\/.*)?\/(fixtures|results)$/g;
