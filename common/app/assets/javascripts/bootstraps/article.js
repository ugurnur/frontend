--- conflicted
+++ resolved
@@ -50,14 +50,9 @@
                 });
             },
 
-<<<<<<< HEAD
             loadFonts: function(config, ua, prefs) {
                 var fileFormat = detect.getFontFormatSupport(ua),
                     fontStyleNodes = document.querySelectorAll('[data-cache-name].initial');
-                
-=======
-            loadFonts: function (config, ua, prefs) {
->>>>>>> ed207fe9
                 if (config.switches.fontFamily && prefs.exists('font-family')) {
                     new Fonts(fontStyleNodes, fileFormat).loadFromServerAndApply();
                 } else {
@@ -84,34 +79,17 @@
          
         };
 
-<<<<<<< HEAD
     return {
-        init: function(config) {
+        init: function(config, userPrefs) {
             modules.upgradeImages();
             modules.transcludeRelated(config.page.coreNavigationUrl, config.page.pageId);
             modules.transcludeMostPopular(config.page.coreNavigationUrl, config.page.section);
             modules.showRelativeDates();
             modules.showTabs();
-            modules.transcludeNavigation(config); 
-            modules.loadOmnitureAnalytics(config); 
-            modules.loadFonts(config, navigator.userAgent, guardian.userPrefs); 
-            modules.loadOphanAnalytics(config); 
+            modules.transcludeNavigation(config);
+            modules.loadOmnitureAnalytics(config);
+            modules.loadFonts(config, navigator.userAgent, userPrefs);
+            modules.loadOphanAnalytics(config);
         }
-=======
-        return {
-            init: function (config, userPrefs) {
-                modules.upgradeImages();
-                modules.transcludeRelated(config.page.coreNavigationUrl, config.page.pageId);
-                modules.transcludeMostPopular(config.page.coreNavigationUrl, config.page.section);
-                modules.showRelativeDates();
-                modules.showTabs();
-                modules.showTabs();
-                modules.transcludeNavigation(config);
-                modules.loadOmnitureAnalytics(config);
-                modules.loadFonts(config, navigator.userAgent, userPrefs);
-                modules.loadOphanAnalytics(config);
-            }
-        };
->>>>>>> ed207fe9
-    }
-);+    };
+});