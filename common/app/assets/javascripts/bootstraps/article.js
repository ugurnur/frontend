--- conflicted
+++ resolved
@@ -1,5 +1,4 @@
 define([
-<<<<<<< HEAD
     "common/common",
     "common/utils/mediator",
     "common/utils/detect",
@@ -13,24 +12,8 @@
     "common/modules/sport/cricket",
     "common/modules/ui/notification-counter",
     "common/modules/experiments/left-hand-card",
-    "common/modules/open/cta"
-=======
-    "common",
-    "utils/mediator",
-    "utils/detect",
-    "$",
-    "modules/ui/autoupdate",
-    "modules/live/filter",
-    "modules/live/summary",
-    "modules/sport/football/matchnav",
-    "modules/analytics/reading",
-    "modules/discussion/loader",
-    "modules/sport/cricket",
-    "modules/ui/notification-counter",
-    "modules/experiments/left-hand-card",
-    "modules/open/cta",
-    "modules/commercial/loader"
->>>>>>> ee5c1881
+    "common/modules/open/cta",
+    "common/modules/commercial/loader"
 ], function (
     common,
     mediator,
