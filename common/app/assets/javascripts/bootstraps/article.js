--- conflicted
+++ resolved
@@ -166,25 +166,14 @@
                 tp.init();
             },
 
-            liveBlogging: function(config) {
-                if(config.page.isLive) {
+            liveBlogging: function(isLive) {
+                if(isLive) {
                     var path = window.location.pathname,
                         delay = 60000,
                         el = document.querySelector(".article-body");
 
-<<<<<<< HEAD
                     var a = new AutoUpdate(window.location.pathname, delay, el).init();
-=======
-                    var t = document.createElement('script');
-                        t.async = 'async';
-                        t.src = '//platform.twitter.com/widgets.js';
-
-                    document.body.appendChild(t);
-                    common.mediator.on('modules:autoupdate:render', function() {
-                        if(window.twttr) { window.twttr.widgets.load(); }});
-
-                    var a = new AutoUpdate(window.location.pathname, delay, el, config.switches).init();
->>>>>>> 2a2f8d13
+
                 }
             }
 
@@ -202,11 +191,8 @@
         modules.showTabs();
         modules.transcludeNavigation(config);
         modules.transcludeMostPopular(config.page.coreNavigationUrl, config.page.section, config.page.edition);
-<<<<<<< HEAD
         modules.liveBlogging(config.page.isLive);
-=======
-        modules.liveBlogging(config);
->>>>>>> 2a2f8d13
+
 
         switch (isNetworkFront) {
 
@@ -218,9 +204,6 @@
             case false:
                 modules.transcludeTopStories(config);
                 break;
-
-<<<<<<< HEAD
-=======
         }
         
         // page-specific functionality
@@ -228,7 +211,6 @@
         var footballIndexRegex = /\/football(\/.*)?\/(fixtures|results)$/g;
         if (window.location.pathname.match(footballIndexRegex)) {
             modules.showMoreMatches();
->>>>>>> 2a2f8d13
         }
 
         // auto-update for live page
