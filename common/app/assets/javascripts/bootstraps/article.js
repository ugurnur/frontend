define(['common', 'modules/related', 'modules/images', 'modules/popular',
    'modules/expandable', 'vendor/ios-orientationchange-fix',
    'modules/relativedates', 'modules/analytics/clickstream',
    'modules/analytics/omniture', 'modules/tabs', 'modules/fonts', 'qwery',
    'modules/detect', 'modules/navigation/top-stories.js',
<<<<<<< HEAD
    'modules/navigation/controls.js', 'vendor/bean-0.4.11-1'],
    function (common, Related, Images, Popular, Expandable, Orientation, RelativeDates,
                Clickstream, Omniture, Tabs, Fonts, qwery, detect,
                TopStories, NavigationControls, bean) {
=======
    'modules/navigation/controls.js',
    'vendor/domReady',
    'vendor/bean-0.4.11-1'
    ],
    function (common, Related, Images, Popular, Expandable, Orientation, RelativeDates,
                Clickstream, Omniture, Tabs, Fonts, qwery, detect,
                TopStories, NavigationControls, domReady, bean) {
>>>>>>> a0e1e0af

        var modules = {

            isNetworkFront: false, // use this to disable some functions for NF

            setNetworkFrontStatus: function(status) {
                this.isNetworkFront = (status === "") ? true : false;
            },

            upgradeImages: function () {
                var i = new Images();
                i.upgrade();
            },

            transcludeNavigation: function (config) {
                new NavigationControls().initialise();

                // only do this for homepage
                if (!this.isNetworkFront) {
                    new TopStories().load(config);
                }

            },

            transcludeRelated: function (host, pageId) {
                var url =  host + '/related/UK/' + pageId,
                     hasStoryPackage = !document.getElementById('js-related'),
                     relatedExpandable = new Expandable({ id: 'related-trails', expanded: false });
               
                if (hasStoryPackage) {
                    relatedExpandable.initalise();
                }
                
                if (!hasStoryPackage) {
                    common.mediator.on('modules:related:render', relatedExpandable.initalise);
                    new Related(document.getElementById('js-related')).load(url);
                }
            },

            transcludeMostPopular: function (host, section) {

                if (this.isNetworkFront) { return false; }

                var url = host + '/most-popular/UK/' + section,
                    domContainer = document.getElementById('js-popular');

                new Popular(domContainer).load(url);
                
                common.mediator.on('modules:popular:render', function () {
                    common.mediator.emit('modules:tabs:render', '#js-popular-tabs');
                    qwery('.trailblock', domContainer).forEach(function (tab) {
                        var popularExpandable = new Expandable({ id: tab.id, expanded: false });
                        common.mediator.on('modules:popular:render', popularExpandable.initalise);
                    });
                });
            },

            loadFonts: function(config, ua, prefs) {
                var fileFormat = detect.getFontFormatSupport(ua),
                    fontStyleNodes = document.querySelectorAll('[data-cache-name].initial');
                if (config.switches.fontFamily && prefs.exists('font-family')) {
                    new Fonts(fontStyleNodes, fileFormat).loadFromServerAndApply();
                } else {
                    Fonts.clearFontsFromStorage();
                }
            },

            showRelativeDates: function () {
                RelativeDates.init();
            },

            loadOmnitureAnalytics: function (config) {
                var cs = new Clickstream({ filter: ["a", "span"] }),
                    o = new Omniture(null, config).init();
            },

            loadOphanAnalytics: function (config) {
                require(['http://s.ophan.co.uk/js/t6.min.js'], function (ophan) {});
            },

            showTabs: function () {
                var tabs = new Tabs().init();
            }
         
        };

    var bootstrap = function (config, userPrefs) {
        modules.setNetworkFrontStatus(config.page.pageId);
        modules.upgradeImages();
        modules.transcludeRelated(config.page.coreNavigationUrl, config.page.pageId);
        modules.transcludeMostPopular(config.page.coreNavigationUrl, config.page.section);
        modules.showRelativeDates();
        modules.showTabs();
        modules.transcludeNavigation(config);
        modules.loadOmnitureAnalytics(config);
        modules.loadFonts(config, navigator.userAgent, userPrefs);
        modules.loadOphanAnalytics(config);
    };

    // domReady proxy for bootstrap
    var domReadyBootstrap = function (config, userPrefs) {
        domReady(function () {
            bootstrap(config, userPrefs);
        });
    };

    return {
<<<<<<< HEAD
        init: function(config, userPrefs) {
            modules.setNetworkFrontStatus(config.page.pageId);
            modules.upgradeImages();
            modules.transcludeRelated(config.page.coreNavigationUrl, config.page.pageId);
            modules.transcludeMostPopular(config.page.coreNavigationUrl, config.page.section);
            modules.showRelativeDates();
            modules.showTabs();
            modules.transcludeNavigation(config);
            modules.loadOmnitureAnalytics(config);
            modules.loadFonts(config, navigator.userAgent, userPrefs);
            modules.loadOphanAnalytics(config);
        }
=======
        go: domReadyBootstrap
>>>>>>> a0e1e0af
    };

});<|MERGE_RESOLUTION|>--- conflicted
+++ resolved
@@ -3,12 +3,6 @@
     'modules/relativedates', 'modules/analytics/clickstream',
     'modules/analytics/omniture', 'modules/tabs', 'modules/fonts', 'qwery',
     'modules/detect', 'modules/navigation/top-stories.js',
-<<<<<<< HEAD
-    'modules/navigation/controls.js', 'vendor/bean-0.4.11-1'],
-    function (common, Related, Images, Popular, Expandable, Orientation, RelativeDates,
-                Clickstream, Omniture, Tabs, Fonts, qwery, detect,
-                TopStories, NavigationControls, bean) {
-=======
     'modules/navigation/controls.js',
     'vendor/domReady',
     'vendor/bean-0.4.11-1'
@@ -16,7 +10,6 @@
     function (common, Related, Images, Popular, Expandable, Orientation, RelativeDates,
                 Clickstream, Omniture, Tabs, Fonts, qwery, detect,
                 TopStories, NavigationControls, domReady, bean) {
->>>>>>> a0e1e0af
 
         var modules = {
 
@@ -124,22 +117,7 @@
     };
 
     return {
-<<<<<<< HEAD
-        init: function(config, userPrefs) {
-            modules.setNetworkFrontStatus(config.page.pageId);
-            modules.upgradeImages();
-            modules.transcludeRelated(config.page.coreNavigationUrl, config.page.pageId);
-            modules.transcludeMostPopular(config.page.coreNavigationUrl, config.page.section);
-            modules.showRelativeDates();
-            modules.showTabs();
-            modules.transcludeNavigation(config);
-            modules.loadOmnitureAnalytics(config);
-            modules.loadFonts(config, navigator.userAgent, userPrefs);
-            modules.loadOphanAnalytics(config);
-        }
-=======
         go: domReadyBootstrap
->>>>>>> a0e1e0af
     };
 
 });