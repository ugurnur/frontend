--- conflicted
+++ resolved
@@ -1,4 +1,3 @@
-<<<<<<< HEAD
 define([
         'common',
         'modules/related',
@@ -15,7 +14,8 @@
         'modules/detect',
         'modules/navigation/top-stories.js',
         'modules/navigation/controls.js',
-        'domReady'
+        'domReady',
+        'bean'
     ],
     function (
         common,
@@ -33,21 +33,8 @@
         detect,
         TopStories,
         NavigationControls,
-        domReady) {
-=======
-define(['common', 'modules/related', 'modules/images', 'modules/popular',
-    'modules/expandable', 'vendor/ios-orientationchange-fix',
-    'modules/relativedates', 'modules/analytics/clickstream',
-    'modules/analytics/omniture', 'modules/tabs', 'modules/fonts', 'qwery',
-    'modules/detect', 'modules/navigation/top-stories.js',
-    'modules/navigation/controls.js',
-    'vendor/domReady',
-    'vendor/bean-0.4.11-1'
-    ],
-    function (common, Related, Images, Popular, Expandable, Orientation, RelativeDates,
-                Clickstream, Omniture, Tabs, Fonts, qwery, detect,
-                TopStories, NavigationControls, domReady, bean) {
->>>>>>> c7a74904
+        domReady,
+        bean) {
 
         var modules = {
 
