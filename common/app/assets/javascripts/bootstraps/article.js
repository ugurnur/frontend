define([
        'common',
        'modules/related',
        'modules/images',
        'modules/popular',
        'modules/expandable',
        'vendor/ios-orientationchange-fix',
        'modules/relativedates',
        'modules/analytics/clickstream',
        'modules/analytics/omniture',
        'modules/tabs',
        'modules/fonts',
        'qwery',
        'modules/detect',
        'modules/navigation/top-stories',
        'modules/navigation/controls',
        'domReady',
        'modules/trailblocktoggle',
        'modules/errors',
        'modules/autoupdate'
    ],
    function (
        common,
        Related,
        Images,
        Popular,
        Expandable,
        Orientation,
        RelativeDates,
        Clickstream,
        Omniture,
        Tabs,
        Fonts,
        qwery,
        detect,
        TopStories,
        NavigationControls,
        domReady,
        TrailblockToggle,
        Errors,
        AutoUpdate) {

        var modules = {

            attachGlobalErrorHandler: function () {
                new Errors(window).init();
            },

            upgradeImages: function () {
                var i = new Images();
                i.upgrade();
            },

            transcludeNavigation: function (config) {
                new NavigationControls().initialise();
            },

            transcludeTopStories: function (config) {
                new TopStories().load(config);
            },

            transcludeRelated: function (config){
                var host = config.page.coreNavigationUrl,
                    pageId = config.page.pageId,
                    showInRelated = config.page.showInRelated,
                    edition = config.page.edition;

                var url =  host + '/related/' + edition + '/' + pageId,
                     hasStoryPackage = !document.getElementById('js-related'),
                     relatedExpandable = new Expandable({ id: 'related-trails', expanded: false });

                if (hasStoryPackage) {
                    relatedExpandable.initalise();
                }

                if (!hasStoryPackage && showInRelated) {
                    common.mediator.on('modules:related:render', relatedExpandable.initalise);
                    new Related(document.getElementById('js-related')).load(url);
                }
            },

            transcludeMostPopular: function (host, section, edition) {
                var url = host + '/most-popular/' + edition + '/' + section,
                    domContainer = document.getElementById('js-popular');
                new Popular(domContainer).load(url);

                common.mediator.on('modules:popular:render', function () {
                    common.mediator.emit('modules:tabs:render', '#js-popular-tabs');
                    qwery('.trailblock', domContainer).forEach(function (tab) {
                        var popularExpandable = new Expandable({ id: tab.id, expanded: false });
                        common.mediator.on('modules:popular:render', popularExpandable.initalise);
                    });
                });
            },

            loadFonts: function(config, ua, prefs) {
                var showFonts = false;
                if(config.switches.fontFamily || prefs.isOn('font-family')) {
                    showFonts = true;
                }
                if (prefs.isOff('font-family')) {
                    showFonts = false;
                }
                var fileFormat = detect.getFontFormatSupport(ua),
                    fontStyleNodes = document.querySelectorAll('[data-cache-name].initial');
                if (showFonts) {
                    new Fonts(fontStyleNodes, fileFormat).loadFromServerAndApply();
                } else {
                    Fonts.clearFontsFromStorage();
                }
            },

            showRelativeDates: function () {
                RelativeDates.init();
            },

            loadOmnitureAnalytics: function (config) {
                var cs = new Clickstream({ filter: ["a", "span", "button"] }),
                    o = new Omniture(null, config).init();
            },

            loadOphanAnalytics: function () {
                require(['http://s.ophan.co.uk/js/t6.min.js'], function (ophan) {});
            },

            showTabs: function () {
                var tabs = new Tabs().init();
            },

            showFrontExpanders: function () {
                var frontTrailblocks = common.$g('.js-front-trailblock'), i, l;
                for (i=0, l=frontTrailblocks.length; i<l; i++) {
                    var elm = frontTrailblocks[i];
                    var id = elm.id;
                    var frontExpandable = new Expandable({ id: id, expanded: false });
                    frontExpandable.initalise();
                }
            },

            showTrailblockToggles: function (config) {
                var edition = config.page.edition;
                var tt = new TrailblockToggle();
                tt.go(edition);
            },

            liveBlogging: function(isLive) {
                if(isLive) {
                    var path = window.location.pathname,
                        delay = 60000,
                        el = document.querySelector(".article-body");

                    var t = document.createElement('script');
                        t.async = 'async';
                        t.src = '//platform.twitter.com/widgets.js';

                    document.body.appendChild(t);
                    common.mediator.on('modules:autoupdate:render', function() {
                        if(window.twttr) { window.twttr.widgets.load(); }});

                    var a = new AutoUpdate(window.location.pathname, delay, el).init();
                }
            }

        };

    var bootstrap = function (config, userPrefs) {

        var isNetworkFront = (config.page.pageId === "");

<<<<<<< HEAD
=======
        modules.attachGlobalErrorHandler();
>>>>>>> e0c52e18
        modules.upgradeImages();
        modules.transcludeRelated(config);
        modules.showRelativeDates();
        modules.showTabs();
        modules.transcludeNavigation(config);
        modules.transcludeMostPopular(config.page.coreNavigationUrl, config.page.section, config.page.edition);
        modules.liveBlogging(config.page.isLive);

        switch (isNetworkFront) {

            case true:
                modules.showFrontExpanders();
                modules.showTrailblockToggles(config);
                break;

            case false:
                modules.transcludeTopStories(config);
                break;

        }

        modules.loadOmnitureAnalytics(config);
        modules.loadFonts(config, navigator.userAgent, userPrefs);
        modules.loadOphanAnalytics();
    };

    // domReady proxy for bootstrap
    var domReadyBootstrap = function (config, userPrefs) {
        domReady(function () {
            bootstrap(config, userPrefs);
        });
    };

    return {
        go: domReadyBootstrap
    };

});<|MERGE_RESOLUTION|>--- conflicted
+++ resolved
@@ -167,10 +167,7 @@
 
         var isNetworkFront = (config.page.pageId === "");
 
-<<<<<<< HEAD
-=======
         modules.attachGlobalErrorHandler();
->>>>>>> e0c52e18
         modules.upgradeImages();
         modules.transcludeRelated(config);
         modules.showRelativeDates();
