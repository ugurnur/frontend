--- conflicted
+++ resolved
@@ -16,12 +16,9 @@
         'modules/navigation/controls',
         'domReady',
         'modules/trailblocktoggle',
-<<<<<<< HEAD
         'modules/adverts'
-=======
         'modules/errors',
         'modules/autoupdate'
->>>>>>> 0f0d9d92
     ],
     function (
         common,
@@ -41,12 +38,9 @@
         NavigationControls,
         domReady,
         TrailblockToggle,
-<<<<<<< HEAD
-        Adverts) {
-=======
+        Adverts,
         Errors,
         AutoUpdate) {
->>>>>>> 0f0d9d92
 
         var modules = {
 
@@ -151,10 +145,10 @@
                 tt.go(edition);
             },
 
-<<<<<<< HEAD
             loadAdverts: function (config) {
                 var a = new Adverts().init(config);
-=======
+            },
+
             liveBlogging: function(isLive) {
                 if(isLive) {
                     var path = window.location.pathname,
@@ -171,7 +165,6 @@
 
                     var a = new AutoUpdate(window.location.pathname, delay, el).init();
                 }
->>>>>>> 0f0d9d92
             }
          
         };
@@ -205,10 +198,7 @@
         modules.loadOmnitureAnalytics(config);
         modules.loadFonts(config, navigator.userAgent, userPrefs);
         modules.loadOphanAnalytics();
-<<<<<<< HEAD
         modules.loadAdverts(config.page);
-=======
->>>>>>> 0f0d9d92
     };
 
     // domReady proxy for bootstrap
