define([
<<<<<<< HEAD
    "common/common",
    "common/utils/mediator",
    "common/utils/detect",
    "common/$",
    "fence",
    "common/modules/ui/rhc",
    "common/modules/ui/autoupdate",
    "common/modules/live/filter",
    "common/modules/discussion/loader",
    "common/modules/sport/cricket",
    "common/modules/ui/notification-counter",
    "common/modules/open/cta",
    "common/modules/commercial/loader",
    "common/modules/experiments/layoutHints"
=======
    'common/common',
    'common/utils/mediator',
    'common/utils/detect',
    'common/$',
    'fence',
    'common/modules/ui/autoupdate',
    'common/modules/live/filter',
    'common/modules/discussion/loader',
    'common/modules/sport/cricket',
    'common/modules/ui/notification-counter',
    'common/modules/open/cta',
    'common/modules/commercial/loader',
    'common/modules/experiments/layoutHints'
>>>>>>> 037a453e
], function (
    common,
    mediator,
    detect,
    $,
    fence,
    rhc,
    AutoUpdate,
    LiveFilter,
    DiscussionLoader,
    Cricket,
    NotificationCounter,
    OpenCta,
    CommercialLoader,
    Layout
) {

    var modules = {
        initLiveBlogging: function() {
            common.mediator.on('page:article:ready', function(config, context) {
                if (config.page.isLive) {

                    var timerDelay = /desktop|wide/.test(detect.getBreakpoint()) ? 30000 : 60000;
                    new AutoUpdate({
                        path: function() {
                            var id = context.querySelector('.article-body .block').id,
                                path = window.location.pathname;

                           return path + '.json' + '?lastUpdate=' + id;
                        },
                        delay: timerDelay,
                        attachTo: context.querySelector('.article-body'),
                        switches: config.switches,
                        manipulationType: 'prepend',
                        animateInserts: true,
                        progressToggle: true,
                        progressColour: '#ec1c1c'
                    }).init();
                }
                if (config.page.isLiveBlog) {
                    new LiveFilter(context).init();
                    new NotificationCounter().init();
                }
            });
        },

        initDiscussion: function() {

            common.mediator.on('page:article:ready', function(config, context) {
                if (config.page.commentable && config.switches.discussion) {
                    var discussionLoader = new DiscussionLoader(context, common.mediator, { 'switches': config.switches });
                    discussionLoader.attachTo($('.discussion')[0]);
                }
            });
        },

        initCricket: function() {
            common.mediator.on('page:article:ready', function(config, context) {

                var cricketMatchRefs = config.referencesOfType('esaCricketMatch');

                if(cricketMatchRefs[0]) {
                    var options = { url: cricketMatchRefs[0],
                                loadSummary: true,
                                loadScorecard: true,
                                summaryElement: '.article__headline',
                                scorecardElement: '.article__headline',
                                summaryManipulation: 'after',
                                scorecardManipulation: 'after' };
                    Cricket.cricketArticle(config, context, options);
                }
            });
        },

        initOpen: function() {
            common.mediator.on('page:article:ready', function(config, context) {
                if (config.switches.openCta && config.page.commentable || true) {
                    var openCta = new OpenCta(context, common.mediator, {
                            discussionKey: config.page.shortUrl.replace('http://gu.com/', '')
                        });

                    $.create('<div class="open-cta"></div>').each(function(el) {
                        openCta.fetch(el);
                        rhc.addComponent(el);
                    });
                }
            });
        },

        initFence: function() {
            common.mediator.on('page:article:ready', function() {
                $('.fenced').each(function(el) {
                    fence.render(el);
                });
            });
        },

        initLayoutHints: function(config) {
            /* jshint nonew: false */
            /* TODO - fix module constructors so we can remove the above jshint override */
            if(config.switches.layoutHints && /\/-sp-/g.test(config.page.pageId)) {
                new Layout(config);
            }
        },

        initHelvetica: function(config) {
            if(config.switches.helvetica && /\/helvetica-one-font-to-rule-them-all/g.test(config.page.pageId)) {
                var articleHeadline = document.querySelector('.article__headline');
                articleHeadline.style.fontFamily = 'Helvetica, "EgyptianHeadline", georgia, serif';
                articleHeadline.style.fontWeight = 'bold';
                articleHeadline.style.letterSpacing = '-1px';
            }
        }
    };

    var ready = function (config, context) {
        if (!this.initialised) {
            this.initialised = true;
            modules.initLiveBlogging();
            modules.initDiscussion();
            modules.initCricket();
            modules.initOpen(config);
            modules.initFence();
            modules.initLayoutHints(config);
            modules.initHelvetica(config);
        }
        common.mediator.emit('page:article:ready', config, context);
    };

    return {
        init: ready
    };

});<|MERGE_RESOLUTION|>--- conflicted
+++ resolved
@@ -1,25 +1,10 @@
 define([
-<<<<<<< HEAD
-    "common/common",
-    "common/utils/mediator",
-    "common/utils/detect",
-    "common/$",
-    "fence",
-    "common/modules/ui/rhc",
-    "common/modules/ui/autoupdate",
-    "common/modules/live/filter",
-    "common/modules/discussion/loader",
-    "common/modules/sport/cricket",
-    "common/modules/ui/notification-counter",
-    "common/modules/open/cta",
-    "common/modules/commercial/loader",
-    "common/modules/experiments/layoutHints"
-=======
     'common/common',
     'common/utils/mediator',
     'common/utils/detect',
     'common/$',
     'fence',
+    'common/modules/ui/rhc',
     'common/modules/ui/autoupdate',
     'common/modules/live/filter',
     'common/modules/discussion/loader',
@@ -28,7 +13,6 @@
     'common/modules/open/cta',
     'common/modules/commercial/loader',
     'common/modules/experiments/layoutHints'
->>>>>>> 037a453e
 ], function (
     common,
     mediator,
