define([
    "common",
    "modules/autoupdate",
    "modules/live-filter",
    "modules/live-summary",
    "modules/matchnav",
    "modules/analytics/reading",
    "modules/discussion/discussion",
    "modules/cricket",
    "modules/experiments/live-blog-show-more",
    "modules/notification-counter",
    "modules/detect",
<<<<<<< HEAD
    'modules/experiments/left-hand-card'
=======
    "modules/experiments/left-hand-card"
>>>>>>> 0174a1f4
], function (
    common,
    AutoUpdate,
    LiveFilter,
    LiveSummary,
    MatchNav,
    Reading,
    Discussion,
    Cricket,
    LiveShowMore,
    NotificationCounter,
    detect,
    LeftHandCard
) {

    var modules = {

        matchNav: function(){
            var matchNav = new MatchNav();
            common.mediator.on('page:article:ready', function(config, context) {
                if(config.page.section === "football") {
                    var teamIds = config.referencesOfType('paFootballTeam'),
                        isRightTypeOfContent = config.hasTone("Match reports") || config.page.isLiveBlog;

                    if(teamIds.length === 2 && isRightTypeOfContent){
                        var url = "/football/api/match-nav/" +
                                  config.webPublicationDateAsUrlPart() + "/" +
                                  teamIds[0] + "/" + teamIds[1] +
                                  "?currentPage=" + encodeURIComponent(config.page.pageId);

                        matchNav.load(url, context);
                    }
                }
            });
        },

        initLiveBlogging: function() {
            common.mediator.on('page:article:ready', function(config, context) {
                if (config.page.isLive) {

                    var timerDelay = /desktop|extended/.test(detect.getLayoutMode()) ? 30000 : 60000,
                        a = new AutoUpdate({
                        path: function() {
                            var id = context.querySelector('.article-body .block').id,
                                path = window.location.pathname;

                           return path + '.json' + '?lastUpdate=' + id;
                        },
                        delay: timerDelay,
                        attachTo: context.querySelector(".article-body"),
                        switches: config.switches,
                        manipulationType: 'prepend',
                        animateInserts: true,
                        progressToggle: true,
                        progressColour: '#ec1c1c'
                    }).init();
                }
                if (config.page.isLiveBlog) {
                    var lf = new LiveFilter(context).init(),
                        nc = new NotificationCounter().init();


                    if (config.switches.liveSummary) {
                        var ls = new LiveSummary(context).init();
                    }
                }
            });
        },

        initDiscussion: function() {
            common.mediator.on('page:article:ready', function(config, context) {
                if (config.page.commentable) {
                    var discussionArticle = new Discussion({
                        id: config.page.shortUrl,
                        context: context,
                        config: config
                    }).init();
                }
            });
        },

        logReading: function() {
            common.mediator.on('page:article:ready', function(config, context) {
                var wordCount = config.page.wordCount;
                if(wordCount !== "") {

                    var reader = new Reading({
                        id: config.page.pageId,
                        wordCount: parseInt(config.page.wordCount, 10),
                        el: context.querySelector('.article-body'),
                        ophanUrl: config.page.ophanUrl
                    });

                    reader.init();
                }
            });
        },

        initCricket: function() {
            common.mediator.on('page:article:ready', function(config, context) {

                var cricketMatchRefs = config.referencesOfType('esaCricketMatch');

                if(cricketMatchRefs[0]) {
                    var options = { url: cricketMatchRefs[0],
                                loadSummary: true,
                                loadScorecard: true,
                                summaryElement: '.article__headline',
                                scorecardElement: '.article__headline',
                                summaryManipulation: 'after',
                                scorecardManipulation: 'after' };
                    Cricket.cricketArticle(config, context, options);
                }
            });
        },
<<<<<<< HEAD

=======
        
>>>>>>> 0174a1f4
        externalLinksCards: function () {
            common.mediator.on('page:article:ready', function(config, context) {
                if (config.switches && config.switches.externalLinksCards) {
                    var card = new LeftHandCard({
<<<<<<< HEAD
                        origin: 'internal',
                        context: context
=======
                            origin: 'internal',
                            context: context
>>>>>>> 0174a1f4
                    });
                }
            });
        }

    };

    var ready = function (config, context) {
        if (!this.initialised) {
            this.initialised = true;
            modules.matchNav();
            modules.initLiveBlogging();
            modules.logReading();
            modules.initDiscussion();
            modules.initCricket();
            modules.externalLinksCards();
        }
        common.mediator.emit("page:article:ready", config, context);
    };

    return {
        init: ready
    };

});<|MERGE_RESOLUTION|>--- conflicted
+++ resolved
@@ -10,11 +10,7 @@
     "modules/experiments/live-blog-show-more",
     "modules/notification-counter",
     "modules/detect",
-<<<<<<< HEAD
-    'modules/experiments/left-hand-card'
-=======
     "modules/experiments/left-hand-card"
->>>>>>> 0174a1f4
 ], function (
     common,
     AutoUpdate,
@@ -130,27 +126,17 @@
                 }
             });
         },
-<<<<<<< HEAD
-
-=======
         
->>>>>>> 0174a1f4
         externalLinksCards: function () {
             common.mediator.on('page:article:ready', function(config, context) {
                 if (config.switches && config.switches.externalLinksCards) {
                     var card = new LeftHandCard({
-<<<<<<< HEAD
-                        origin: 'internal',
-                        context: context
-=======
                             origin: 'internal',
                             context: context
->>>>>>> 0174a1f4
                     });
                 }
             });
         }
-
     };
 
     var ready = function (config, context) {
