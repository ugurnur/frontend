define([
    "common",
    "$",
    "modules/ui/autoupdate",
    "modules/live/filter",
    "modules/live/summary",
    "modules/sport/football/matchnav",
    "modules/analytics/reading",
    "modules/discussion/loader",
    "modules/sport/cricket",
    "modules/experiments/live-blog-show-more",
    "modules/ui/notification-counter",
    "utils/detect",
<<<<<<< HEAD
    "modules/onward/sequence",
    "modules/onward/right-ear",
    "modules/experiments/left-hand-card"
=======
    "modules/experiments/left-hand-card",
    "modules/open/cta"
>>>>>>> edddc9e9
], function (
    common,
    $,
    AutoUpdate,
    LiveFilter,
    LiveSummary,
    MatchNav,
    Reading,
    DiscussionLoader,
    Cricket,
    LiveShowMore,
    NotificationCounter,
    detect,
<<<<<<< HEAD
    sequence,
    RightEar,
    LeftHandCard
=======
    LeftHandCard,
    OpenCta
>>>>>>> edddc9e9
) {

    var modules = {

        matchNav: function(){
            var matchNav = new MatchNav();
            common.mediator.on('page:article:ready', function(config, context) {
                if(config.page.section === "football") {
                    var teamIds = config.referencesOfType('paFootballTeam'),
                        isRightTypeOfContent = config.hasTone("Match reports") || config.page.isLiveBlog;

                    if(teamIds.length === 2 && isRightTypeOfContent){
                        var url = "/football/api/match-nav/" +
                                  config.webPublicationDateAsUrlPart() + "/" +
                                  teamIds[0] + "/" + teamIds[1] +
                                  ".json?page=" + encodeURIComponent(config.page.pageId);

                        matchNav.load(url, context);
                    }
                }
            });
        },

        initLiveBlogging: function() {
            common.mediator.on('page:article:ready', function(config, context) {
                if (config.page.isLive) {

                    var timerDelay = /desktop|wide/.test(detect.getBreakpoint()) ? 30000 : 60000,
                        a = new AutoUpdate({
                        path: function() {
                            var id = context.querySelector('.article-body .block').id,
                                path = window.location.pathname;

                           return path + '.json' + '?lastUpdate=' + id;
                        },
                        delay: timerDelay,
                        attachTo: context.querySelector(".article-body"),
                        switches: config.switches,
                        manipulationType: 'prepend',
                        animateInserts: true,
                        progressToggle: true,
                        progressColour: '#ec1c1c'
                    }).init();
                }
                if (config.page.isLiveBlog) {
                    var lf = new LiveFilter(context).init(),
                        nc = new NotificationCounter().init();


                    if (config.switches.liveSummary) {
                        var ls = new LiveSummary(context).init();
                    }
                }
            });
        },

        initDiscussion: function() {

            common.mediator.on('page:article:ready', function(config, context) {
                if (config.page.commentable) {
                    var discussionLoader = new DiscussionLoader(context, common.mediator, {}, config.switches.discussionTopComments);
                    discussionLoader.attachToDefault();
                }
            });
        },

        initOnwardRightEar: function(config) {
            var spawned = false;
            common.mediator.on('modules:sequence:loaded', function(sequence) {
                if (config.switches && config.switches.abOnwardRightEar &&
                    sequence && sequence.length > 0 && !spawned) {
                    var rightEar = new RightEar(sequence, common.mediator, {});
                    rightEar.render();
                    spawned = true;
                }
            });

            sequence.init();
        },

        logReading: function() {
            common.mediator.on('page:article:ready', function(config, context) {
                var wordCount = config.page.wordCount;
                if(wordCount !== "") {

                    var reader = new Reading({
                        id: config.page.pageId,
                        wordCount: parseInt(config.page.wordCount, 10),
                        el: context.querySelector('.article-body'),
                        ophanUrl: config.page.ophanUrl
                    });

                    reader.init();
                }
            });
        },

        initCricket: function() {
            common.mediator.on('page:article:ready', function(config, context) {

                var cricketMatchRefs = config.referencesOfType('esaCricketMatch');

                if(cricketMatchRefs[0]) {
                    var options = { url: cricketMatchRefs[0],
                                loadSummary: true,
                                loadScorecard: true,
                                summaryElement: '.article__headline',
                                scorecardElement: '.article__headline',
                                summaryManipulation: 'after',
                                scorecardManipulation: 'after' };
                    Cricket.cricketArticle(config, context, options);
                }
            });
        },

        externalLinksCards: function () {
            common.mediator.on('page:article:ready', function(config, context) {
                if (config.switches && config.switches.externalLinksCards) {
                    var card = new LeftHandCard({
                            origin: 'internal',
                            context: context
                    });
                }
            });
        },

        initOpen: function() {
            common.mediator.on('page:article:ready', function(config, context) {
                if (config.switches.openCta) {
                    var openCta = new OpenCta(context, common.mediator, {
                            discussionKey: config.page.shortUrl.replace('http://gu.com/', '')
                        }),
                        $openCtaElem = $('.open-cta');

                    if ($openCtaElem[0]) {
                        openCta.fetch($openCtaElem[0]);
                    }
                }
            });
        }
    };

    var ready = function (config, context) {
        if (!this.initialised) {
            this.initialised = true;
            modules.matchNav();
            modules.initLiveBlogging();
            modules.logReading();
            modules.initDiscussion();
            modules.initCricket();
            modules.initOnwardRightEar(config);
            modules.externalLinksCards();
            modules.initOpen();
        }
        common.mediator.emit("page:article:ready", config, context);
    };

    return {
        init: ready
    };

});<|MERGE_RESOLUTION|>--- conflicted
+++ resolved
@@ -11,14 +11,10 @@
     "modules/experiments/live-blog-show-more",
     "modules/ui/notification-counter",
     "utils/detect",
-<<<<<<< HEAD
     "modules/onward/sequence",
     "modules/onward/right-ear",
-    "modules/experiments/left-hand-card"
-=======
     "modules/experiments/left-hand-card",
     "modules/open/cta"
->>>>>>> edddc9e9
 ], function (
     common,
     $,
@@ -32,14 +28,10 @@
     LiveShowMore,
     NotificationCounter,
     detect,
-<<<<<<< HEAD
     sequence,
     RightEar,
-    LeftHandCard
-=======
     LeftHandCard,
     OpenCta
->>>>>>> edddc9e9
 ) {
 
     var modules = {
