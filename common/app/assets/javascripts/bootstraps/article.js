define([
        'common',
        'modules/related',
        'modules/images',
        'modules/popular',
        'modules/expandable',
        'vendor/ios-orientationchange-fix',
        'modules/relativedates',
        'modules/analytics/clickstream',
        'modules/analytics/omniture',
        'modules/tabs',
        'modules/fonts',
        'qwery',
        'modules/detect',
        'modules/navigation/top-stories',
        'modules/navigation/controls',
        'domReady',
        'modules/trailblocktoggle',
        'modules/errors',
        'modules/autoupdate'
    ],
    function (
        common,
        Related,
        Images,
        Popular,
        Expandable,
        Orientation,
        RelativeDates,
        Clickstream,
        Omniture,
        Tabs,
        Fonts,
        qwery,
        detect,
        TopStories,
        NavigationControls,
        domReady,
        TrailblockToggle,
        Errors,
        AutoUpdate) {

        var modules = {

            attachGlobalErrorHandler: function () {
                new Errors(window).init();
            },

            upgradeImages: function () {
                var i = new Images();
                i.upgrade();
            },

            transcludeNavigation: function (config) {
                new NavigationControls().initialise();
            },

            transcludeTopStories: function (config) {
                new TopStories().load(config);
            },

            transcludeRelated: function (config){
                var host = config.page.coreNavigationUrl,
                    pageId = config.page.pageId,
                    showInRelated = config.page.showInRelated,
                    edition = config.page.edition;

                var url =  host + '/related/' + edition + '/' + pageId,
                     hasStoryPackage = !document.getElementById('js-related'),
                     relatedExpandable = new Expandable({ id: 'related-trails', expanded: false });

                if (hasStoryPackage) {
                    relatedExpandable.initalise();
                }

                if (!hasStoryPackage && showInRelated) {
                    common.mediator.on('modules:related:render', relatedExpandable.initalise);
                    new Related(document.getElementById('js-related')).load(url);
                }
            },

            transcludeMostPopular: function (host, section, edition) {
                var url = host + '/most-popular/' + edition + '/' + section,
                    domContainer = document.getElementById('js-popular');
                new Popular(domContainer).load(url);

                common.mediator.on('modules:popular:render', function () {
                    common.mediator.emit('modules:tabs:render', '#js-popular-tabs');
                    qwery('.trailblock', domContainer).forEach(function (tab) {
                        var popularExpandable = new Expandable({ id: tab.id, expanded: false });
                        common.mediator.on('modules:popular:render', popularExpandable.initalise);
                    });
                });
            },

            loadFonts: function(config, ua, prefs) {
                var showFonts = false;
                if(config.switches.fontFamily || prefs.isOn('font-family')) {
                    showFonts = true;
                }
                if (prefs.isOff('font-family')) {
                    showFonts = false;
                }
                var fileFormat = detect.getFontFormatSupport(ua),
                    fontStyleNodes = document.querySelectorAll('[data-cache-name].initial');
                if (showFonts) {
                    new Fonts(fontStyleNodes, fileFormat).loadFromServerAndApply();
                } else {
                    Fonts.clearFontsFromStorage();
                }
            },

            showRelativeDates: function () {
                RelativeDates.init();
            },

            loadOmnitureAnalytics: function (config) {
                var cs = new Clickstream({ filter: ["a", "span", "button"] }),
                    o = new Omniture(null, config).init();
            },

            loadOphanAnalytics: function () {
                require(['http://s.ophan.co.uk/js/t6.min.js'], function (ophan) {});
            },

            showTabs: function () {
                var tabs = new Tabs().init();
            },

            showFrontExpanders: function () {
                var frontTrailblocks = common.$g('.js-front-trailblock'), i, l;
                for (i=0, l=frontTrailblocks.length; i<l; i++) {
                    var elm = frontTrailblocks[i];
                    var id = elm.id;
                    var frontExpandable = new Expandable({ id: id, expanded: false });
                    frontExpandable.initalise();
                }
            },

            showTrailblockToggles: function (config) {
                var edition = config.page.edition;
                var tt = new TrailblockToggle();
                tt.go(edition);
            },

            liveBlogging: function(isLive) {
                if(isLive) {
                    var path = window.location.pathname,
                        delay = 60000,
                        el = document.querySelector(".article-body");

                    var a = new AutoUpdate(window.location.pathname, delay, el).init();
                }
            }

        };

    var bootstrap = function (config, userPrefs) {

        var isNetworkFront = (config.page.pageId === "");

<<<<<<< HEAD
=======
        modules.attachGlobalErrorHandler();
>>>>>>> e30364a1
        modules.upgradeImages();
        modules.transcludeRelated(config);
        modules.showRelativeDates();
        modules.showTabs();
        modules.transcludeNavigation(config);
        modules.transcludeMostPopular(config.page.coreNavigationUrl, config.page.section, config.page.edition);
        modules.liveBlogging(config.page.isLive);

        switch (isNetworkFront) {

            case true:
                modules.showFrontExpanders();
                modules.showTrailblockToggles(config);
                break;

            case false:
                modules.transcludeTopStories(config);
                break;

        }

        modules.loadOmnitureAnalytics(config);
        modules.loadFonts(config, navigator.userAgent, userPrefs);
        modules.loadOphanAnalytics();

        console.dir(config);
    };

    // domReady proxy for bootstrap
    var domReadyBootstrap = function (config, userPrefs) {
        domReady(function () {
            bootstrap(config, userPrefs);
        });
    };

    return {
        go: domReadyBootstrap
    };

});<|MERGE_RESOLUTION|>--- conflicted
+++ resolved
@@ -159,10 +159,7 @@
 
         var isNetworkFront = (config.page.pageId === "");
 
-<<<<<<< HEAD
-=======
         modules.attachGlobalErrorHandler();
->>>>>>> e30364a1
         modules.upgradeImages();
         modules.transcludeRelated(config);
         modules.showRelativeDates();
