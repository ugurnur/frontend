define([
        'common',
        'modules/related',
        'modules/images',
        'modules/popular',
        'modules/expandable',
        'vendor/ios-orientationchange-fix',
        'modules/relativedates',
        'modules/analytics/clickstream',
        'modules/analytics/omniture',
        'modules/tabs',
        'modules/fonts',
        'qwery',
        'modules/detect',
        'modules/navigation/top-stories',
        'modules/navigation/controls',
        'domReady',
        'modules/trailblocktoggle',
        'bean',
        'modules/more-matches',
        'bonzo',
        'modules/togglepanel',
        'modules/errors',
        'modules/autoupdate'
    ],
    function (
        common,
        Related,
        Images,
        Popular,
        Expandable,
        Orientation,
        RelativeDates,
        Clickstream,
        Omniture,
        Tabs,
        Fonts,
        qwery,
        detect,
        TopStories,
        NavigationControls,
        domReady,
        TrailblockToggle,
        bean,
        MoreMatches,
        bonzo,
        TogglePanel,
        Errors,
        AutoUpdate) {

        var modules = {

            hideJsElements: function () {
                var html = common.$g('body')[0];
                bonzo(html).toggleClass('js-off js-on');
            },

            attachGlobalErrorHandler: function () {
                new Errors(window).init();
            },

            upgradeImages: function () {
                var i = new Images();
                i.upgrade();
            },

            transcludeNavigation: function (config) {
                new NavigationControls().initialise();
            },

            transcludeTopStories: function (config) {
                new TopStories().load(config);
            },

            transcludeRelated: function (config){
                var host = config.page.coreNavigationUrl,
                    pageId = config.page.pageId,
                    showInRelated = config.page.showInRelated,
                    edition = config.page.edition;

                var url =  host + '/related/' + edition + '/' + pageId,
                     hasStoryPackage = !document.getElementById('js-related'),
                     relatedExpandable = new Expandable({ id: 'related-trails', expanded: false });

                if (hasStoryPackage) {
                    relatedExpandable.initalise();
                }

                if (!hasStoryPackage && showInRelated) {
                    common.mediator.on('modules:related:render', relatedExpandable.initalise);
                    new Related(document.getElementById('js-related')).load(url);
                }
            },

            transcludeMostPopular: function (host, section, edition) {
                var url = host + '/most-popular/' + edition + '/' + section,
                    domContainer = document.getElementById('js-popular');
                new Popular(domContainer).load(url);

                common.mediator.on('modules:popular:render', function () {
                    common.mediator.emit('modules:tabs:render', '#js-popular-tabs');
                    qwery('.trailblock', domContainer).forEach(function (tab) {
                        var popularExpandable = new Expandable({ id: tab.id, expanded: false });
                        common.mediator.on('modules:popular:render', popularExpandable.initalise);
                    });
                });
            },

            loadFonts: function(config, ua, prefs) {
                var showFonts = false;
                if(config.switches.fontFamily || prefs.isOn('font-family')) {
                    showFonts = true;
                }
                if (prefs.isOff('font-family')) {
                    showFonts = false;
                }
                var fileFormat = detect.getFontFormatSupport(ua),
                    fontStyleNodes = document.querySelectorAll('[data-cache-name].initial');
                if (showFonts) {
                    new Fonts(fontStyleNodes, fileFormat).loadFromServerAndApply();
                } else {
                    Fonts.clearFontsFromStorage();
                }
            },

            showRelativeDates: function () {
                RelativeDates.init();
            },

            loadOmnitureAnalytics: function (config) {
                var cs = new Clickstream({ filter: ["a", "span", "button"] }),
                    o = new Omniture(null, config).init();
            },

            loadOphanAnalytics: function () {
                require(['http://s.ophan.co.uk/js/t6.min.js'], function (ophan) {});
            },

            showTabs: function () {
                var tabs = new Tabs().init();
            },

            showFrontExpanders: function () {
                var frontTrailblocks = common.$g('.js-front-trailblock'), i, l;
                for (i=0, l=frontTrailblocks.length; i<l; i++) {
                    var elm = frontTrailblocks[i];
                    var id = elm.id;
                    var frontExpandable = new Expandable({ id: id, expanded: false });
                    frontExpandable.initalise();
                }
            },

            showTrailblockToggles: function (config) {
                var edition = config.page.edition;
                var tt = new TrailblockToggle();
                tt.go(edition);
            },

            showMoreMatches: function() {
                var matchesNav = document.getElementById('matches-nav');
                MoreMatches.init(matchesNav);
                bean.add(matchesNav, 'a', 'click', function(e) {
                    e.preventDefault();
                    common.mediator.emit('ui:more-matches:clicked', [e.currentTarget]);
                });
            },

            bindTogglePanels: function () {
                var tp = new TogglePanel();
                tp.init();
            },

            liveBlogging: function(config) {
                if(config.page.isLive) {
                    var path = window.location.pathname,
                        delay = 60000,
                        el = document.querySelector(".article-body");

                    var t = document.createElement('script');
                        t.async = 'async';
                        t.src = '//platform.twitter.com/widgets.js';

                    document.body.appendChild(t);
                    common.mediator.on('modules:autoupdate:render', function() {
                        if(window.twttr) { window.twttr.widgets.load(); }});

                    var a = new AutoUpdate(window.location.pathname, delay, el, config.switches).init();
                }
            }
        };

    var bootstrap = function (config, userPrefs) {

        var isNetworkFront = (config.page.pageId === "");

        modules.hideJsElements();
        modules.attachGlobalErrorHandler();
        modules.upgradeImages();
        modules.transcludeRelated(config);
        modules.showRelativeDates();
        modules.showTabs();
        modules.transcludeNavigation(config);
        modules.transcludeMostPopular(config.page.coreNavigationUrl, config.page.section, config.page.edition);
        modules.liveBlogging(config);
        
        switch (isNetworkFront) {

            case true:
                modules.showFrontExpanders();
                modules.showTrailblockToggles(config);
                break;

            case false:
                modules.transcludeTopStories(config);
                break;
        
        }
        
        // page specific functionality
<<<<<<< HEAD
        if (config.page.pageId === 'football/fixtures' || config.page.pageId === 'football/results') {
            // loading only occurs on fixtures and results homepage (i.e. not on date)
            if (window.location.pathname.match('/football.*(fixtures|results)')) {
                modules.showMoreMatches();
            }
        } else if (config.page.pageId === 'football/live') {
            // only load auto update module if there is a live match currently on
            if (qwery('.match.live-match').length) {
                // load the auto update
                // TODO - confirm update is every 10secs
                new AutoUpdate(window.location.pathname, 10000, qwery(".matches-container"), config.switches).init();
            }
=======
        // loading only occurs on fixtures and results homepage (i.e. not on date)
        var footballIndexRegex = /\/football\/(fixtures|results)$/g;
        if (window.location.pathname.match(footballIndexRegex)) {
            modules.showMoreMatches();
>>>>>>> d2faa6ca
        }
        
        modules.loadOmnitureAnalytics(config);
        modules.loadFonts(config, navigator.userAgent, userPrefs);
        modules.loadOphanAnalytics();

        modules.bindTogglePanels();
    };

    // domReady proxy for bootstrap
    var domReadyBootstrap = function (config, userPrefs) {
        domReady(function () {
            bootstrap(config, userPrefs);
        });
    };

    return {
        go: domReadyBootstrap
    };

});<|MERGE_RESOLUTION|>--- conflicted
+++ resolved
@@ -216,26 +216,19 @@
         
         }
         
-        // page specific functionality
-<<<<<<< HEAD
-        if (config.page.pageId === 'football/fixtures' || config.page.pageId === 'football/results') {
-            // loading only occurs on fixtures and results homepage (i.e. not on date)
-            if (window.location.pathname.match('/football.*(fixtures|results)')) {
-                modules.showMoreMatches();
-            }
-        } else if (config.page.pageId === 'football/live') {
+        // loading only occurs on fixtures and results homepage (i.e. not on date)
+        var footballIndexRegex = /\/football\/(fixtures|results)$/g;
+        if (window.location.pathname.match(footballIndexRegex)) {
+            modules.showMoreMatches();
+        }
+        // auto-update for live page
+        if (config.page.pageId === 'football/live') {
             // only load auto update module if there is a live match currently on
             if (qwery('.match.live-match').length) {
                 // load the auto update
                 // TODO - confirm update is every 10secs
                 new AutoUpdate(window.location.pathname, 10000, qwery(".matches-container"), config.switches).init();
             }
-=======
-        // loading only occurs on fixtures and results homepage (i.e. not on date)
-        var footballIndexRegex = /\/football\/(fixtures|results)$/g;
-        if (window.location.pathname.match(footballIndexRegex)) {
-            modules.showMoreMatches();
->>>>>>> d2faa6ca
         }
         
         modules.loadOmnitureAnalytics(config);
