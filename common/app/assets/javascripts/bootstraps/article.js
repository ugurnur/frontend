<<<<<<< HEAD
define([
    'common', 'modules/related', 'modules/images',
    'modules/popular', 'modules/expandable', 'vendor/ios-orientationchange-fix',
    'modules/analytics'
    ],
    function(common, Related, Images, Popular, Expandable, Orientation, Analytics){
=======
define(['common', 'modules/related', 'modules/images', 'modules/popular', 'modules/expandable', 'vendor/ios-orientationchange-fix', 'modules/relativedates'],
    function(common, Related, Images, Popular, Expandable, Orientation, RelativeDates) {
>>>>>>> c97f219c

    return {
        init: function(config) {

            // upgrade images
            new Images().upgrade();

            // load most popular
            var popularUrl = config.page.coreNavigationUrl + '/most-popular/UK/' + config.page.section;
            new Popular(document.getElementById('js-popular')).load(popularUrl);

            // load related or story package
            var hasStoryPackage = !document.getElementById('js-related');
            
            var relatedExpandable = new Expandable({ id: 'related-trails', expanded: false });

            if (hasStoryPackage) {
                relatedExpandable.initalise();
            } else { 
                common.mediator.on('modules:related:render', relatedExpandable.initalise);
                var relatedUrl = config.page.coreNavigationUrl + '/related/UK/' + config.page.pageId;
                new Related(document.getElementById('js-related')).load(relatedUrl);
            }

<<<<<<< HEAD
            new Analytics().submit(config);
        
=======
            // show relative dates
            RelativeDates.init();
>>>>>>> c97f219c
        }
    }
});<|MERGE_RESOLUTION|>--- conflicted
+++ resolved
@@ -1,14 +1,6 @@
-<<<<<<< HEAD
-define([
-    'common', 'modules/related', 'modules/images',
-    'modules/popular', 'modules/expandable', 'vendor/ios-orientationchange-fix',
-    'modules/analytics'
-    ],
-    function(common, Related, Images, Popular, Expandable, Orientation, Analytics){
-=======
-define(['common', 'modules/related', 'modules/images', 'modules/popular', 'modules/expandable', 'vendor/ios-orientationchange-fix', 'modules/relativedates'],
-    function(common, Related, Images, Popular, Expandable, Orientation, RelativeDates) {
->>>>>>> c97f219c
+define(['common', 'modules/related', 'modules/images', 'modules/popular', 'modules/expandable',
+    'vendor/ios-orientationchange-fix', 'modules/relativedates', 'modules/analytics'],
+    function(common, Related, Images, Popular, Expandable, Orientation, RelativeDates, Analytics) {
 
     return {
         init: function(config) {
@@ -33,13 +25,11 @@
                 new Related(document.getElementById('js-related')).load(relatedUrl);
             }
 
-<<<<<<< HEAD
-            new Analytics().submit(config);
-        
-=======
             // show relative dates
             RelativeDates.init();
->>>>>>> c97f219c
+
+            //record page view and setup click tracking
+            new Analytics().submit(config);
         }
     }
 });