define(['common', 'modules/related', 'modules/images', 'modules/popular', 'modules/expandable',
<<<<<<< HEAD
    'vendor/ios-orientationchange-fix', 'modules/relativedates', 'modules/analytics', 'modules/tabs', 'qwery'],
=======
    'vendor/ios-orientationchange-fix', 'modules/relativedates', 'modules/tabs', 'qwery', 'modules/analytics'],
    function(common, Related, Images, Popular, Expandable, Orientation, RelativeDates, Tabs, qwery, Analytics) {
>>>>>>> 17632056

    function(common, Related, Images, Popular, Expandable, Orientation, RelativeDates, Analytics, Tabs, qwery) {

        modules = {

            upgradeImages: function() {
                var i = new Images();
                i.upgrade();
            },

            transcludeRelated: function(host, pageId) {
                 var url =  host + '/related/UK/' + pageId,
                     hasStoryPackage = !document.getElementById('js-related'),
                     relatedExpandable = new Expandable({ id: 'related-trails', expanded: false });
               
                if (hasStoryPackage) {
                    relatedExpandable.initalise();
                }
                
                if (!hasStoryPackage) { 
                    common.mediator.on('modules:related:render', relatedExpandable.initalise);
                    new Related(document.getElementById('js-related')).load(url);
                }
            },

            transcludeMostPopular: function(host, section) {
                var url = host + '/most-popular/UK/' + section,
                    domContainer = document.getElementById('js-popular');

                new Popular(domContainer).load(url);
                
                common.mediator.on('modules:popular:render', function(){
                    common.mediator.emit('modules:tabs:render', '#js-popular-tabs');
                    qwery('.trailblock', domContainer).forEach(function(tab){
                        var popularExpandable = new Expandable({ id: tab.id, expanded: false });
                        common.mediator.on('modules:popular:render', popularExpandable.initalise);
                    });
                })
            },

            showRelativeDates: function() {
                RelativeDates.init();
            },

<<<<<<< HEAD
            loadAnalytics: function(config) {
                new Analytics().submit(config);
            },
=======
            //record page view and setup click tracking
            new Analytics().submit(config);
            // load tabs and initialise any already in the document
            var tabs = new Tabs();
            tabs.init();
>>>>>>> 17632056

            showTabs: function() {
                var tabs = new Tabs().init();
            }
            
        }
    
    return {
        init: function(config) {
            modules.upgradeImages();
            modules.transcludeRelated(config.page.coreNavigationUrl, config.page.pageId);
            modules.transcludeMostPopular(config.page.coreNavigationUrl, config.page.section);
            modules.showRelativeDates();
            modules.showTabs(); 
            modules.loadAnalytics(config);
        }
    }
});<|MERGE_RESOLUTION|>--- conflicted
+++ resolved
@@ -1,11 +1,6 @@
 define(['common', 'modules/related', 'modules/images', 'modules/popular', 'modules/expandable',
-<<<<<<< HEAD
     'vendor/ios-orientationchange-fix', 'modules/relativedates', 'modules/analytics', 'modules/tabs', 'qwery'],
-=======
-    'vendor/ios-orientationchange-fix', 'modules/relativedates', 'modules/tabs', 'qwery', 'modules/analytics'],
-    function(common, Related, Images, Popular, Expandable, Orientation, RelativeDates, Tabs, qwery, Analytics) {
->>>>>>> 17632056
-
+    
     function(common, Related, Images, Popular, Expandable, Orientation, RelativeDates, Analytics, Tabs, qwery) {
 
         modules = {
@@ -49,17 +44,9 @@
                 RelativeDates.init();
             },
 
-<<<<<<< HEAD
             loadAnalytics: function(config) {
                 new Analytics().submit(config);
             },
-=======
-            //record page view and setup click tracking
-            new Analytics().submit(config);
-            // load tabs and initialise any already in the document
-            var tabs = new Tabs();
-            tabs.init();
->>>>>>> 17632056
 
             showTabs: function() {
                 var tabs = new Tabs().init();
