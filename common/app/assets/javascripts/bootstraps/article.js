--- conflicted
+++ resolved
@@ -14,30 +14,11 @@
             var relatedUrl = config.page.coreNavigationUrl + '/related/UK/' + config.page.pageId;
             new Related(document.getElementById('related')).load(relatedUrl);
 
-<<<<<<< HEAD
             // load fonts
             var fileFormat = (navigator.userAgent.toLowerCase().indexOf('android') > -1) ? 'ttf' : 'woff';
-            new Fonts(fileFormat).loadFromServerAndApply();
-
-=======
-
-            // Load fonts, cache, and apply them.
-            var fileFormat = 'woff';
-            if (navigator.userAgent.toLowerCase().indexOf('android') > -1) {
-                fileFormat = 'ttf';
-            }
             var fontStyleNodes = document.querySelectorAll('[data-cache-name].initial');
             new Fonts(fontStyleNodes, fileFormat).loadFromServerAndApply();
 
-            /*
-            // Wait till other downloads finished (load?), and then cache
-            // the fonts for the next page view.
-            window.addEventListener('load', function() {
-                new Fonts(fontStyleNodes, fileFormat).loadFromServer('http://guardian-fonts.s3-external-3.amazonaws.com/');
-            }, true);
-            */
-
->>>>>>> a9897701
             // todo: make this a proper test around page metadata not the existence of divs
             var hasStoryPackage = !document.getElementById('js-related');
 
