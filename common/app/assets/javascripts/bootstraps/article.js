--- conflicted
+++ resolved
@@ -1,11 +1,6 @@
-<<<<<<< HEAD
 define(['common', 'modules/related', 'modules/images', 'modules/popular', 'modules/expandable',
-    'vendor/ios-orientationchange-fix', 'modules/relativedates', 'modules/analytics'],
-    function(common, Related, Images, Popular, Expandable, Orientation, RelativeDates, Analytics) {
-=======
-define(['common', 'modules/related', 'modules/images', 'modules/popular', 'modules/expandable', 'vendor/ios-orientationchange-fix', 'modules/relativedates', 'modules/tabs', 'qwery'],
-    function(common, Related, Images, Popular, Expandable, Orientation, RelativeDates, Tabs, qwery) {
->>>>>>> 177b4931
+    'vendor/ios-orientationchange-fix', 'modules/relativedates', 'modules/tabs', 'qwery', 'modules/analytics'],
+    function(common, Related, Images, Popular, Expandable, Orientation, RelativeDates, Tabs, qwery, Analytics) {
 
     return {
         init: function(config) {
@@ -36,10 +31,8 @@
             // show relative dates
             RelativeDates.init();
 
-<<<<<<< HEAD
             //record page view and setup click tracking
             new Analytics().submit(config);
-=======
             // load tabs and initialise any already in the document
             var tabs = new Tabs();
             tabs.init();
@@ -58,7 +51,6 @@
                     common.mediator.on('modules:popular:render', popularExpandable.initalise);
                 }
             });
->>>>>>> 177b4931
         }
     }
 });