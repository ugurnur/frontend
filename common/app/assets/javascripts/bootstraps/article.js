--- conflicted
+++ resolved
@@ -84,13 +84,8 @@
 
             common.mediator.on('page:article:ready', function(config, context) {
                 if (config.page.commentable) {
-<<<<<<< HEAD
                     var discussionLoader = new DiscussionLoader(context, common.mediator, {}, config.switches.discussionTopComments);
-                    discussionLoader.attachTo();
-=======
-                    var discussionLoader = new DiscussionLoader(context, common.mediator);
                     discussionLoader.attachToDefault();
->>>>>>> d0840788
                 }
             });
         },
