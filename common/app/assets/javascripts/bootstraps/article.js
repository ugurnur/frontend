define([
    'common/common',
    'common/utils/mediator',
    'common/$',
    'fence',
    'common/modules/ui/rhc',
    'common/modules/article/truncate',
<<<<<<< HEAD
=======
    'common/modules/article/twitter',
    'common/modules/ui/autoupdate',
    'common/modules/live/filter',
>>>>>>> 3cb09998
    'common/modules/discussion/loader',
    'common/modules/open/cta',
    'common/modules/experiments/layoutHints',
    'common/bootstraps/liveblog'

], function (
    common,
    mediator,
    $,
    fence,
    rhc,
    truncate,
<<<<<<< HEAD
=======
    twitter,
    AutoUpdate,
    LiveFilter,
>>>>>>> 3cb09998
    DiscussionLoader,
    OpenCta,
    Layout,
    LiveBlog
) {

    var modules = {
        initLiveBlogging: function(config) {
            if (config.page.isLiveBlog) {
                LiveBlog.init(config);
            }
        },

        initDiscussion: function() {
            common.mediator.on('page:article:ready', function(config, context) {
                if (config.page.commentable && config.switches.discussion) {
                    var discussionLoader = new DiscussionLoader(context, common.mediator, { 'switches': config.switches });
                    discussionLoader.attachTo($('.discussion')[0]);
                }
            });
        },

        initOpen: function() {
            common.mediator.on('page:article:ready', function(config, context) {
                if (config.switches.openCta && config.page.commentable) {
                    var openCta = new OpenCta(context, common.mediator, {
                            discussionKey: config.page.shortUrl.replace('http://gu.com/', '')
                        });

                    $.create('<div class="open-cta"></div>').each(function(el) {
                        openCta.fetch(el);
                        rhc.addComponent(el);
                    });
                }
            });
        },

        initFence: function() {
            common.mediator.on('page:article:ready', function() {
                $('.fenced').each(function(el) {
                    fence.render(el);
                });
            });
        },

        initLayoutHints: function(config) {
            /* jshint nonew: false */
            /* TODO - fix module constructors so we can remove the above jshint override */
            if(config.switches.layoutHints && /\/-sp-/g.test(config.page.pageId)) {
                new Layout(config);
            }
        },

        initHelvetica: function(config) {
            if(config.switches.helvetica && /\/helvetica-one-font-to-rule-them-all/g.test(config.page.pageId)) {
                var articleHeadline = document.querySelector('.article__headline');
                articleHeadline.style.fontFamily = 'Helvetica, "EgyptianHeadline", georgia, serif';
                articleHeadline.style.fontWeight = 'bold';
                articleHeadline.style.letterSpacing = '-1px';
            }
        },

        initTruncate: function() {
            mediator.on('page:article:ready', function() {
                truncate();
            });
        },

        initTwitter: function() {
            mediator.on('page:article:ready', function() {
                twitter.enhanceTweets();
            });
        }
    };

    var ready = function (config, context) {
        if (!this.initialised) {
            this.initialised = true;
            modules.initLiveBlogging(config);
            modules.initDiscussion();
            modules.initOpen(config);
            modules.initFence();
            modules.initLayoutHints(config);
            modules.initHelvetica(config);
            modules.initTruncate();
            modules.initTwitter();
        }
        common.mediator.emit('page:article:ready', config, context);
    };

    return {
        init: ready
    };

});<|MERGE_RESOLUTION|>--- conflicted
+++ resolved
@@ -5,12 +5,7 @@
     'fence',
     'common/modules/ui/rhc',
     'common/modules/article/truncate',
-<<<<<<< HEAD
-=======
     'common/modules/article/twitter',
-    'common/modules/ui/autoupdate',
-    'common/modules/live/filter',
->>>>>>> 3cb09998
     'common/modules/discussion/loader',
     'common/modules/open/cta',
     'common/modules/experiments/layoutHints',
@@ -23,12 +18,7 @@
     fence,
     rhc,
     truncate,
-<<<<<<< HEAD
-=======
     twitter,
-    AutoUpdate,
-    LiveFilter,
->>>>>>> 3cb09998
     DiscussionLoader,
     OpenCta,
     Layout,
