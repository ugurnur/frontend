--- conflicted
+++ resolved
@@ -12,13 +12,8 @@
     "modules/sport/cricket",
     "modules/ui/notification-counter",
     "modules/experiments/left-hand-card",
-<<<<<<< HEAD
-    "modules/experiments/right-most-popular",
-    "modules/open/cta"
-=======
     "modules/open/cta",
     "modules/commercial/loader"
->>>>>>> 4e7dbaba
 ], function (
     common,
     mediator,
@@ -33,13 +28,8 @@
     Cricket,
     NotificationCounter,
     LeftHandCard,
-<<<<<<< HEAD
-    RightHandMostPopular,
-    OpenCta
-=======
     OpenCta,
     CommercialLoader
->>>>>>> 4e7dbaba
 ) {
 
     var modules = {
