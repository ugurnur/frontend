--- conflicted
+++ resolved
@@ -1,11 +1,8 @@
 define([
     "common",
-<<<<<<< HEAD
     "utils/mediator",
     "utils/detect",
-=======
     "$",
->>>>>>> d921cea9
     "modules/ui/autoupdate",
     "modules/live/filter",
     "modules/live/summary",
@@ -15,22 +12,15 @@
     "modules/sport/cricket",
     "modules/experiments/live-blog-show-more",
     "modules/ui/notification-counter",
-<<<<<<< HEAD
     "modules/onward/sequence",
     "modules/experiments/left-hand-card",
-    "modules/experiments/highlight-panel"
+    "modules/experiments/highlight-panel",
+    "modules/open/cta"
 ], function (
     common,
     mediator,
     detect,
-=======
-    "utils/detect",
-    "modules/experiments/left-hand-card",
-    "modules/open/cta"
-], function (
-    common,
     $,
->>>>>>> d921cea9
     AutoUpdate,
     LiveFilter,
     LiveSummary,
@@ -40,15 +30,10 @@
     Cricket,
     LiveShowMore,
     NotificationCounter,
-<<<<<<< HEAD
     sequence,
     LeftHandCard,
-    HighlightPanel
-=======
-    detect,
-    LeftHandCard,
+    HighlightPanel,
     OpenCta
->>>>>>> d921cea9
 ) {
 
     var modules = {
@@ -161,7 +146,6 @@
             });
         },
 
-<<<<<<< HEAD
         initHighlightsPanel: function(config) {
             mediator.on('modules:sequence:loaded', function(data){
                 if(data !== null) {
@@ -169,7 +153,8 @@
                 }
             });
             sequence.init('/' + config.page.pageId);
-=======
+        },
+
         initOpen: function() {
             common.mediator.on('page:article:ready', function(config, context) {
                 if (config.switches.openCta) {
@@ -183,7 +168,6 @@
                     }
                 }
             });
->>>>>>> d921cea9
         }
     };
 
@@ -196,11 +180,8 @@
             modules.initDiscussion();
             modules.initCricket();
             modules.externalLinksCards();
-<<<<<<< HEAD
             modules.initHighlightsPanel(config);
-=======
             modules.initOpen();
->>>>>>> d921cea9
         }
         common.mediator.emit("page:article:ready", config, context);
     };
