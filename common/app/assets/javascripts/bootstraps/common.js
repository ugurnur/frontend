/*global Imager:true */
define([
    //Commmon libraries
    'common',
    'ajax',
    'modules/userPrefs',
    //Vendor libraries
    'domReady',
    'bonzo',
    'bean',
    'lodash/functions/debounce',
    //Modules
    'modules/storage',
    'modules/detect',
    'modules/popular',
    'modules/related',
    'modules/router',
    'modules/images',
    'modules/navigation/top-stories',
    'modules/navigation/profile',
    'modules/navigation/sections',
    'modules/navigation/search',
    'modules/tabs',
    'modules/toggles',
    'modules/relativedates',
    'modules/analytics/clickstream',
    'modules/analytics/omniture',
    'modules/adverts/adverts',
    'modules/cookies',
    'modules/analytics/omnitureMedia',
    'modules/analytics/adverts',
    'modules/debug',
    'modules/experiments/ab',
    'modules/swipe/swipenav',
    "modules/adverts/video",
    "modules/discussion/commentCount",
    "modules/lightbox-gallery",
    "modules/swipe/ears",
    "modules/swipe/bar",
    "modules/facia/images",
    "modules/onward/history",
    "modules/onward/sequence",
    "modules/identity/autosignin"
], function (
    common,
    ajax,
    userPrefs,

    domReady,
    bonzo,
    bean,
    debounce,

    storage,
    detect,
    popular,
    related,
    Router,
    Images,
    TopStories,
    Profile,
    Sections,
    Search,

    Tabs,
    Toggles,
    RelativeDates,
    Clickstream,
    Omniture,
    Adverts,
    Cookies,
    OmnitureMedia,
    AdvertsAnalytics,
    Debug,
    ab,
    swipeNav,
    VideoAdvert,
    CommentCount,
    LightboxGallery,
    ears,
    SwipeBar,
    faciaImages,
    History,
    sequence,
    AutoSignin
) {

    var modules = {

        upgradeImages: function () {
            faciaImages.upgrade();

            var images = new Images();
            common.mediator.on('page:common:ready', function(config, context) {
                images.upgrade(context);
            });
            common.mediator.on('fragment:ready:images', function(context) {
                images.upgrade(context);
            });
            common.mediator.on('modules:related:loaded', function(config, context) {
                images.upgrade(context);
            });
            common.mediator.on('modules:images:upgrade', function() {
                common.$g('body').addClass('images-upgraded');
            });
        },

        initialiseNavigation: function (config) {
             var topStories = new TopStories(),
                sections = new Sections(config),
                search = new Search(config),
                header = document.getElementById('header'),
                profile;

            if (config.switches.idProfileNavigation) {
                profile = new Profile(header, {
                    url: config.page.idUrl
                });
                profile.init();
            }

            sections.init(document);
            topStories.load(config, header);
            search.init(header);
        },

        transcludeRelated: function (config, context) {
            related(config, context);
        },

        transcludePopular: function () {
            common.mediator.on('page:common:ready', function(config, context) {
                popular(config, context);
            });
        },

        showTabs: function() {
            var tabs = new Tabs();
            common.mediator.on('modules:popular:loaded', function(el) {
                tabs.init(el);
            });
        },

        showToggles: function() {
            var toggles = new Toggles();
            toggles.init(document);
            common.mediator.on('page:common:ready', function(config, context) {
                toggles.reset();
            });
        },

        showRelativeDates: function () {
            var dates = RelativeDates;
            common.mediator.on('page:common:ready', function(config, context) {
                dates.init(context);
            });
            common.mediator.on('fragment:ready:dates', function(el) {
                dates.init(el);
            });
        },

        initClickstream: function () {
            var cs = new Clickstream({filter: ["a", "button"]});
        },

        transcludeCommentCounts: function () {
            common.mediator.on('page:common:ready', function(config, context) {
                CommentCount.init(context);
            });
        },

        initLightboxGalleries: function () {
            var thisPageId;
            common.mediator.on('page:common:ready', function(config, context) {
                var galleries = new LightboxGallery(config, context);
                thisPageId = config.page.pageId;
                galleries.init();
            });

            // Register as a page view if invoked from elsewhere than its gallery page (like a trailblock)
            common.mediator.on('module:lightbox-gallery:loaded', function(config, context) {
                if (thisPageId !== config.page.pageId) {
                    common.mediator.emit('page:common:deferred:loaded', config, context);
                }
            });
        },

        runAbTests: function (config, context) {
            ab.run(config, context);
        },

        loadAnalytics: function () {
            var omniture = new Omniture();

            common.mediator.on('page:common:deferred:loaded:omniture', function(config, context) {
                omniture.go(config, function(){
                    // callback:

                    Array.prototype.forEach.call(context.getElementsByTagName("video"), function(video){
                        if (!bonzo(video).hasClass('tracking-applied')) {
                            bonzo(video).addClass('tracking-applied');
                            var v = new OmnitureMedia({
                                el: video,
                                config: config
                            }).init();
                        }
                    });

                    if (config.switches.adslotImpressionStats) {
                        var advertsAnalytics = new AdvertsAnalytics(config, context);
                    }
                });
            });

            common.mediator.on('page:common:deferred:loaded', function(config, context) {

                common.mediator.emit('page:common:deferred:loaded:omniture', config, context);

                require(config.page.ophanUrl, function (Ophan) {

                    if (!Ophan.isInitialised) {
                        Ophan.isInitialised = true;
                        Ophan.initLog();
                    }

                    Ophan.additionalViewData(function() {

                        var viewData = {};

                        var audsci = storage.local.get('gu.ads.audsci');
                        if (audsci) {
                            viewData.audsci_json = JSON.stringify(audsci);
                        }

                        var participations = ab.getParticipations(),
                            participationsKeys = Object.keys(participations);

                        if (participationsKeys.length > 0) {
                            var testData = participationsKeys.map(function(k) {
                                return { id: k, variant: participations[k].variant };
                            });
                            viewData.experiments_json = JSON.stringify(testData);
                        }

                        return viewData;
                    });

                    Ophan.sendLog(config.swipe ? config.swipe.referrer : undefined, true);
                });

            });

        },

        loadAdverts: function () {
            if (!userPrefs.isOff('adverts')){
                common.mediator.on('page:common:deferred:loaded', function(config, context) {
                    if (config.switches && config.switches.adverts && !config.page.blockAds) {
                        Adverts.init(config, context);
                    }
                });
                common.mediator.on('modules:adverts:docwrite:loaded', function(){
                    Adverts.loadAds();
                });

                common.mediator.on('window:resize', function () {
                    Adverts.hideAds();
                });
                
                common.mediator.on('window:orientationchange', function () {
                    Adverts.hideAds();
                });
            }
        },

        loadVideoAdverts: function(config) {
            common.mediator.on('page:common:ready', function(config, context) {
                if(config.switches.videoAdverts && !config.page.blockAds) {
                    Array.prototype.forEach.call(context.querySelectorAll('video'), function(el) {
                        var support = detect.getVideoFormatSupport();
                        var a = new VideoAdvert({
                            el: el,
                            support: support,
                            config: config,
                            context: context
                        }).init(config.page);
                    });
                } else {
                    common.mediator.emit("video:ads:finished", config, context);
                }
            });
        },

        cleanupCookies: function() {
            Cookies.cleanUp(["mmcore.pd", "mmcore.srv", "mmid", 'GU_ABFACIA', 'GU_FACIA']);
        },

        // opt-in to the responsive alpha
        optIn: function () {
            var countMeIn = /#countmein/.test(window.location.hash);
            if (countMeIn) {
                Cookies.add("GU_VIEW", "mobile", 365);
            }
        },

        // display a flash message to devices over 600px who don't have the mobile cookie
        displayReleaseMessage: function (config) {

            var alreadyOptedIn = !!userPrefs.get('releaseMessage'),
                releaseMessage = {
                    show: function () {
                        common.$g('#header').addClass('js-site-message');
                        common.$g('.site-message').removeClass('u-h');
                    },
                    hide: function () {
                        userPrefs.set('releaseMessage', true);
                        common.$g('#header').removeClass('js-site-message');
                        common.$g('.site-message').addClass('u-h');
                    }
                };

            if (config.switches.releaseMessage && !alreadyOptedIn && (detect.getBreakpoint() !== 'mobile')) {
                // force the visitor in to the alpha release for subsequent visits
                Cookies.add("GU_VIEW", "mobile", 365);

                releaseMessage.show();

                bean.on(document, 'click', '.js-site-message-close', function(e) {
                    releaseMessage.hide();
                });
            }
        },


        initSwipe: function(config, contextHtml) {
            if (config.switches.swipeNav && detect.canSwipe() && !userPrefs.isOff('swipe') || userPrefs.isOn('swipe-dev')) {
                var swipe = swipeNav(config, contextHtml);

                common.mediator.on('module:swipenav:navigate:next', function(){ swipe.gotoNext(); });
                common.mediator.on('module:swipenav:navigate:prev', function(){ swipe.gotoPrev(); });
            } else {
                delete this.contextHtml;
                return;
            }
            if (config.switches.swipeNav && detect.canSwipe()) {
                bonzo(document.body).addClass('can-swipe');
                common.mediator.on('module:clickstream:click', function(clickSpec){
                    if (clickSpec.tag.indexOf('switch-swipe-on') > -1) {
                        userPrefs.switchOn('swipe');
                        window.location.reload();
                    }
                    else if (clickSpec.tag.indexOf('switch-swipe-off') > -1) {
                        userPrefs.switchOff('swipe');
                        window.location.reload();
                    }
                });
            }
        },

        logReadingHistory : function() {
            common.mediator.on('page:common:ready', function(config) {
                 if(/Article|Video|Gallery|Interactive/.test(config.page.contentType)) {
                    new History().log({
                        id: '/' + config.page.pageId,
                        meta: {
                            section: config.page.section,
                            keywords: config.page.keywordIds.split(',').slice(0, 5)
                        }
                    });
                }
                sequence.init();
            });
        },

<<<<<<< HEAD
        initAutoSignin : function() {
            common.mediator.on('page:common:ready', function(config) {
                if (config.switches && config.switches.facebookAutosignin && detect.getLayoutMode() !== 'mobile') {
                    new AutoSignin(config).init();
                }
            });
=======
        windowEventListeners: function() {
            var events = {
                    resize: 'window:resize',
                    scroll: 'window:scroll',
                    orientationchange: 'window:orientationchange'
                },
                emitEvent = function(eventName) {
                    return function(e) {
                        common.mediator.emit(eventName, e);
                    };
                };
            for (var event in events) {
                bean.on(window, event, debounce(emitEvent(events[event]), 200));
            }
>>>>>>> e102bf3d
        }
    };

    var deferrable = function (config, context) {
        var self = this;
        common.deferToLoadEvent(function() {
            if (!self.initialisedDeferred) {
                self.initialisedDeferred = true;
                modules.loadAdverts();
                if (!config.switches.analyticsOnDomReady) {
                    modules.loadAnalytics();
                }

                // TODO: make these run in event 'page:common:deferred:loaded'
                modules.cleanupCookies(context);
            }
            common.mediator.emit("page:common:deferred:loaded", config, context);
        });
    };

    var ready = function (config, context, contextHtml) {
        if (!this.initialised) {
            this.initialised = true;

            common.mediator.on("page:common:ready", function(config, context){
                modules.runAbTests(config, context);
                modules.transcludeRelated(config, context);
            });

            modules.windowEventListeners();
            modules.upgradeImages();
            modules.showTabs();
            modules.initialiseNavigation(config);
            modules.showToggles();
            modules.showRelativeDates();
            modules.transcludePopular();
            modules.loadVideoAdverts(config);
            modules.initClickstream();
            if (config.switches.analyticsOnDomReady) {
                modules.loadAnalytics();
            }
            modules.initSwipe(config, contextHtml);
            modules.transcludeCommentCounts();
            modules.initLightboxGalleries();
            modules.optIn();
            modules.displayReleaseMessage(config);
            modules.logReadingHistory();
            modules.initAutoSignin(config);
        }
        common.mediator.emit("page:common:ready", config, context);
    };

    var init = function (config, context, contextHtml) {
        ready(config, context, contextHtml);
        deferrable(config, context);
    };

    return {
        init: init
    };
});<|MERGE_RESOLUTION|>--- conflicted
+++ resolved
@@ -372,14 +372,14 @@
             });
         },
 
-<<<<<<< HEAD
         initAutoSignin : function() {
             common.mediator.on('page:common:ready', function(config) {
                 if (config.switches && config.switches.facebookAutosignin && detect.getLayoutMode() !== 'mobile') {
                     new AutoSignin(config).init();
                 }
             });
-=======
+        },
+
         windowEventListeners: function() {
             var events = {
                     resize: 'window:resize',
@@ -394,7 +394,6 @@
             for (var event in events) {
                 bean.on(window, event, debounce(emitEvent(events[event]), 200));
             }
->>>>>>> e102bf3d
         }
     };
 
