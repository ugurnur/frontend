define([
    //Commmon libraries
    'common',
    'ajax',
    'modules/userPrefs',
    //Vendor libraries
    'domReady',
    'bonzo',
    //Modules
    'modules/storage',
    'modules/detect',
    'modules/popular',
    'modules/related',
    'modules/router',
    'modules/images',
    'modules/navigation/top-stories',
    'modules/navigation/profile',
    'modules/navigation/sections',
    'modules/navigation/search',
    'modules/navigation/control',
    'modules/navigation/australia',
    'modules/navigation/edition-switch',
    'modules/navigation/platform-switch',
    'modules/tabs',
    'modules/relativedates',
    'modules/analytics/clickstream',
    'modules/analytics/omniture',
    'modules/adverts/adverts',
    'modules/cookies',
    'modules/analytics/omnitureMedia',
    'modules/analytics/adverts',
    'modules/debug',
    'modules/experiments/ab',
    'modules/swipe/swipenav',
    "modules/adverts/video",
    "modules/discussion/commentCount",
    "modules/lightbox-gallery",
    "modules/swipe/ears",
    "modules/swipe/bar"
], function (
    common,
    ajax,
    userPrefs,

    domReady,
    bonzo,

    storage,
    detect,
    popular,
    related,
    Router,
    Images,
    TopStories,
    Profile,
    Sections,
    Search,
    NavControl,
    Australia,
    EditionSwitch,
    PlatformSwitch,
    Tabs,
    RelativeDates,
    Clickstream,
    Omniture,
    Adverts,
    Cookies,
    OmnitureMedia,
    AdvertsAnalytics,
    Debug,
    ab,
    swipeNav,
    VideoAdvert,
    CommentCount,
    LightboxGallery,
    ears,
    SwipeBar
) {

    var modules = {

        upgradeImages: function () {
            var images = new Images();
            common.mediator.on('page:common:ready', function(config, context) {
                images.upgrade(context);
            });
            common.mediator.on('fragment:ready:images', function(context) {
                images.upgrade(context);
            });
            common.mediator.on('modules:related:loaded', function(config, context) {
                images.upgrade(context);
            });
            common.mediator.on('modules:images:upgrade', function() {
                common.$g('body').addClass('images-upgraded');
            });
        },

        initialiseNavigation: function (config) {
            var navControl = new NavControl(),
                topStories = new TopStories(),
                sections = new Sections(config),
                search = new Search(config),
                aus = new Australia(config),
                editions = new EditionSwitch(),
                platforms = new PlatformSwitch(),
                header = document.querySelector('body'),
                profile;

            if (config.switches.idProfileNavigation) {
                profile = new Profile(header, {
                    url: config.idUrl
                });
                profile.init();
            }

            sections.init(header);
            navControl.init(header);
            topStories.load(config, header);
            search.init(header);
            aus.init(header);

            common.mediator.on('page:common:ready', function(){
                navControl.reset();
            });
        },

        transcludeRelated: function () {
            common.mediator.on("page:common:ready", function(config, context){
                related(config, context);
            });
        },

        transcludePopular: function () {
            common.mediator.on('page:common:ready', function(config, context) {
                popular(config, context);
            });
        },

        showTabs: function() {
            var tabs = new Tabs();
            common.mediator.on('modules:popular:loaded', function(el) {
                tabs.init(el);
            });
        },

        showRelativeDates: function () {
            var dates = RelativeDates;
            common.mediator.on('page:common:ready', function(config, context) {
                dates.init(context);
            });
            common.mediator.on('fragment:ready:dates', function(el) {
                dates.init(el);
            });
        },

        initClickstream: function () {
            var cs = new Clickstream({filter: ["a", "button"]});
        },

        transcludeCommentCounts: function () {
            common.mediator.on('page:common:ready', function(config, context) {
                CommentCount.init(context);
            });
        },

        initLightboxGalleries: function () {
            var thisPageId;
            common.mediator.on('page:common:ready', function(config, context) {
                var galleries = new LightboxGallery(config, context);
                thisPageId = config.page.pageId;
                galleries.init();
            });

            // Register as a page view if invoked from elsewhere than its gallery page (like a trailblock)
            common.mediator.on('module:lightbox-gallery:loaded', function(config, context) {
                if (thisPageId !== config.page.pageId) {
                    common.mediator.emit('page:common:deferred:loaded', config, context);
                }
            });
        },
        
        runAbTests: function () {
            common.mediator.on('page:common:ready', function(config, context) {
                ab.run(config, context);
            });
        },

        loadAnalytics: function () {
            var omniture = new Omniture();

            common.mediator.on('page:common:deferred:loaded:omniture', function(config, context) {
                omniture.go(config, function(){
                    // callback:

                    Array.prototype.forEach.call(context.getElementsByTagName("video"), function(video){
                        if (!bonzo(video).hasClass('tracking-applied')) {
                            bonzo(video).addClass('tracking-applied');
                            var v = new OmnitureMedia({
                                el: video,
                                config: config
                            }).init();
                        }
                    });

                    if (config.switches.adslotImpressionStats) {
                        var advertsAnalytics = new AdvertsAnalytics(config, context);
                    }
                });
            });

            common.mediator.on('page:common:deferred:loaded', function(config, context) {

                common.mediator.emit('page:common:deferred:loaded:omniture', config, context);

                require(config.page.ophanUrl, function (Ophan) {

                    if (!Ophan.isInitialised) {
                        Ophan.isInitialised = true;
                        Ophan.initLog();
                    }

                    Ophan.additionalViewData(function() {

                        var viewData = {};

                        var audsci = storage.get('gu.ads.audsci');
                        if (audsci) {
                            viewData.audsci_json = JSON.stringify(audsci);
                        }

                        var participations = ab.getParticipations(),
                            participationsKeys = Object.keys(participations);

                        if (participationsKeys.length > 0) {
                            var testData = participationsKeys.map(function(k) {
                                return { id: k, variant: participations[k].variant };
                            });
                            viewData.experiments_json = JSON.stringify(testData);
                        }



                        return viewData;
                    });

                    Ophan.sendLog(config.swipe ? config.swipe.referrer : undefined);
                });

            });

        },

        // Temporary - for a user zoom survey
        paragraphSpacing: function () {
            var key = 'paragraphSpacing';
            common.mediator.on('page:common:ready', function(config, context) {
                var typographyPrefs = userPrefs.get(key);
                switch (typographyPrefs) {
                    case 'none':
                        common.$g('body').addClass('test-paragraph-spacing--no-spacing');
                        break;
                    case 'indents':
                        common.$g('body').addClass('test-paragraph-spacing--no-spacing-indents');
                        break;
                    case 'more':
                        common.$g('body').addClass('test-paragraph-spacing--more-spacing');
                        break;
                    case 'clear':
                        userPrefs.remove(key);
                        break;
                }
            });
        },

        loadAdverts: function () {
            if (!userPrefs.isOff('adverts')){
                common.mediator.on('page:common:deferred:loaded', function(config, context) {
                    if (config.switches && config.switches.adverts) {
                        Adverts.init(config, context);
                    }
                });
                common.mediator.on('modules:adverts:docwrite:loaded', function(){
                    Adverts.loadAds();
                });
            }
        },

        loadVideoAdverts: function(config) {
            common.mediator.on('page:common:ready', function(config, context) {
                if(config.switches.videoAdverts && !config.page.blockAds) {
                    Array.prototype.forEach.call(context.querySelectorAll('video'), function(el) {
                        var support = detect.getVideoFormatSupport();
                        var a = new VideoAdvert({
                            el: el,
                            support: support,
                            config: config,
                            context: context
                        }).init(config.page);
                    });
                } else {
                    common.mediator.emit("video:ads:finished", config, context);
                }
            });
        },

        cleanupCookies: function() {
            Cookies.cleanUp(["mmcore.pd", "mmcore.srv", "mmid"]);
        },
   
        // let large viewports opt-in to the responsive beta
        betaOptIn: function () {
            var isBeta = /#beta/.test(window.location.hash);
            if (isBeta && window.screen.width >= 900) {
                var expiryDays = 365;
                Cookies.add("GU_VIEW", "mobile", expiryDays);
            }
        },

        initSwipe: function(config, contextHtml) {
            if (config.switches.swipeNav && detect.canSwipe() && !userPrefs.isOff('swipe') || userPrefs.isOn('swipe-dev')) {
<<<<<<< HEAD
                var swipe = swipeNav(config);

                common.mediator.on('module:swipenav:navigate:next', function(){ swipe.gotoNext(); });
                common.mediator.on('module:swipenav:navigate:prev', function(){ swipe.gotoPrev(); });
=======
                swipeNav(config, contextHtml);
            } else {
                delete this.contextHtml;
                return;
>>>>>>> 4a38d791
            }
            if (config.switches.swipeNav && detect.canSwipe()) {
                bonzo(document.body).addClass('can-swipe');
                common.mediator.on('module:clickstream:click', function(clickSpec){
                    if (clickSpec.tag.indexOf('switch-swipe-on') > -1) {
                        userPrefs.switchOn('swipe');
                        window.location.reload();
                    }
                    else if (clickSpec.tag.indexOf('switch-swipe-off') > -1) {
                        userPrefs.switchOff('swipe');
                        window.location.reload();
                    }
                });
            }
        }
    };

    var deferrable = function (config, context) {
        var self = this;
        common.deferToLoadEvent(function() {
            if (!self.initialisedDeferred) {
                self.initialisedDeferred = true;
                modules.loadAdverts();
                if (!config.switches.analyticsOnDomReady) {
                    modules.loadAnalytics();
                }

                // TODO: make these run in event 'page:common:deferred:loaded'
                modules.cleanupCookies(context);
            }
            common.mediator.emit("page:common:deferred:loaded", config, context);
        });
    };

    var ready = function (config, context, contextHtml) {
        if (!this.initialised) {
            this.initialised = true;
            modules.upgradeImages();
            modules.showTabs();
            modules.runAbTests();
            modules.showRelativeDates();
            modules.transcludeRelated();
            modules.transcludePopular();
            modules.initialiseNavigation(config);
            modules.loadVideoAdverts(config);
            modules.initClickstream();
            if (config.switches.analyticsOnDomReady) {
                modules.loadAnalytics();
            }
            modules.initSwipe(config, contextHtml);
            modules.transcludeCommentCounts();
            modules.initLightboxGalleries();
            modules.betaOptIn();
            modules.paragraphSpacing();
        }
        common.mediator.emit("page:common:ready", config, context);
    };

    var init = function (config, context, contextHtml) {
        ready(config, context, contextHtml);
        deferrable(config, context);
    };

    return {
        init: init
    };
});<|MERGE_RESOLUTION|>--- conflicted
+++ resolved
@@ -318,17 +318,13 @@
 
         initSwipe: function(config, contextHtml) {
             if (config.switches.swipeNav && detect.canSwipe() && !userPrefs.isOff('swipe') || userPrefs.isOn('swipe-dev')) {
-<<<<<<< HEAD
-                var swipe = swipeNav(config);
+                var swipe = swipeNav(config, contextHtml);
 
                 common.mediator.on('module:swipenav:navigate:next', function(){ swipe.gotoNext(); });
                 common.mediator.on('module:swipenav:navigate:prev', function(){ swipe.gotoPrev(); });
-=======
-                swipeNav(config, contextHtml);
             } else {
                 delete this.contextHtml;
                 return;
->>>>>>> 4a38d791
             }
             if (config.switches.swipeNav && detect.canSwipe()) {
                 bonzo(document.body).addClass('can-swipe');
