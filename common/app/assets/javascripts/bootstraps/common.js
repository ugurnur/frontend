define([
    //Commmon libraries
    'common',
    'ajax',
    'modules/detect',
    'modules/userPrefs',
    //Vendor libraries
    'domReady',
    'qwery',
    //Modules
    'modules/router',
    'modules/errors',
    'modules/images',
    'modules/navigation/controls',
    'modules/navigation/top-stories',
    'modules/navigation/sections',
    'modules/navigation/search',
    'modules/related',
    'modules/popular',
    'modules/expandable',
    'modules/fonts',
    'modules/tabs',
    'modules/relativedates',
    'modules/analytics/clickstream',
    'modules/analytics/omniture',
    'modules/analytics/optimizely',
    'modules/adverts/adverts',
    'modules/cookies',
    'modules/analytics/omnitureMedia',
    'modules/debug'
], function (
    common,
    ajax,
    detect,
    userPrefs,

    domReady,
    qwery,

    Router,
    Errors,
    Images,
    Control,
    TopStories,
    Sections,
    Search,
    Related,
    Popular,
    Expandable,
    Fonts,
    Tabs,
    RelativeDates,
    Clickstream,
    Omniture,
    optimizely,
    Adverts,
    Cookies,
    Video,
    Debug
) {

    var modules = {

        initialiseAjax: function(config) {
            ajax.init(config.page.ajaxUrl);
        },

        attachGlobalErrorHandler: function (config) {
            var e = new Errors({
                window: window,
                isDev: config.page.isDev
            });
            e.init();
            common.mediator.on("module:error", e.log);
        },

        upgradeImages: function (context) {
            var n = new Images();
        },

        showDebug: function () {
            new Debug().show();
        },

        initialiseNavigation: function (config) {

            // the section panel
            new Sections().init();
            new Search(config).init();

            // the toolbar
            var t = new Control({id: 'topstories-control-header'}),
                s = new Control({id: 'search-control-header'}),
                n = new Control({id: 'sections-control-header'});

            t.init();
            s.init();
            n.init();

            common.mediator.on('modules:topstories:render', function(args) {
                t.show();
            });
        },

        transcludeTopStories: function (config) {
            new TopStories().load(config);
        },

        transcludeRelated: function (config){
            common.mediator.on("modules:related:load", function(){
                var relatedExpandable = new Expandable({ id: 'related-trails', expanded: false }),
                    host,
                    pageId,
                    url;

                if (config.page.hasStoryPackage) {
                    relatedExpandable.init();
                } else {
                    pageId = config.page.pageId;
                    url =  '/related/' + pageId;
                    common.mediator.on('modules:related:render', relatedExpandable.init);
                    new Related(document.getElementById('js-related'), config.switches).load(url);
                }
            });
        },

        transcludeMostPopular: function (section, edition, context) {
            var url = '/most-read' + (section ? '/' + section : '') + '.json',
                domContainer = context.querySelector('.js-popular');

            if (domContainer) {
                new Popular(domContainer).load(url);
                common.mediator.on('modules:popular:render', function() {
                    common.mediator.emit('modules:tabs:loaded', {}, context);
                });
            }

        },

        showTabs: function(context) {
            var t = new Tabs();
        },

        loadFonts: function(config, ua) {
            if(config.switches.webFonts) {
                var fileFormat = detect.getFontFormatSupport(ua),
                    fontStyleNodes = document.querySelectorAll('[data-cache-name].initial');
                var f = new Fonts(fontStyleNodes, fileFormat);
                f.loadFromServerAndApply();
            }
        },

        showRelativeDates: function () {
            RelativeDates.init();
        },

        loadOmnitureAnalytics: function (config) {
            common.mediator.on('module:omniture:loaded', function() {
                var videos = document.getElementsByTagName("video");
                if(videos) {
                    for(var i = 0, l = videos.length; i < l; i++) {
                        var v = new Video({
                            el: videos[i],
                            config: config
                        }).init();
                    }
                }
            });

            var cs = new Clickstream({ filter: ["a", "span", "button"] }),
                o = new Omniture(null, config).init();
        },

        loadOphanAnalytics: function (config) {
            var dependOn = [config.page.ophanUrl];
            if (config.switches.optimizely === true) {
                dependOn.push('js!' + config.page.optimizelyUrl);
            }
            require(dependOn, function (Ophan) {
                if (config.switches.optimizely === true) {
                    Ophan.additionalViewData(function() {
                        return {
                            "optimizely": optimizely.readTests()
                        };
                    });
                }
                Ophan.startLog();
            });
        },

        loadAdverts: function (config) {
           
            if (config.switches.adverts) {
                Adverts.init(config);
                common.mediator.on('modules:adverts:docwrite:loaded', Adverts.loadAds);
            }
        },

        cleanupCookies: function() {
            Cookies.cleanUp(["mmcore.pd", "mmcore.srv", "mmid"]);
        }
    };

<<<<<<< HEAD
    var pageView = function (config, context) {
        modules.showTabs(context);
        modules.initialiseNavigation(config, context);
        modules.transcludeTopStories(config, context);
        modules.transcludeRelated(config, context);
        modules.transcludeMostPopular(config.page.section, config.page.edition, context);
        modules.showRelativeDates(context);
=======
    var pageView = function (config) {
        modules.upgradeImages();
        modules.showTabs();
        modules.initialiseNavigation(config);
        modules.transcludeTopStories(config);
        modules.transcludeRelated(config);
        modules.transcludeMostPopular(config.page.section, config.page.edition);
        modules.showRelativeDates();
>>>>>>> 193dc7da

        common.deferToLoadEvent(function() {
            modules.loadOmnitureAnalytics(config, context);
            modules.loadOphanAnalytics(config, context);
            modules.loadAdverts(config, context);
            modules.cleanupCookies(context);
        });
    };

    var runOnce = function (config) {
<<<<<<< HEAD
        modules.upgradeImages();
=======
>>>>>>> 193dc7da
        modules.showDebug();
        modules.initialiseAjax(config);
        modules.attachGlobalErrorHandler(config);
        modules.loadFonts(config, navigator.userAgent);
    };

    return {
        runOnce: runOnce,
        pageView: pageView
    };

});<|MERGE_RESOLUTION|>--- conflicted
+++ resolved
@@ -2,6 +2,7 @@
     //Commmon libraries
     'common',
     'ajax',
+    'modules/lazyload',
     'modules/detect',
     'modules/userPrefs',
     //Vendor libraries
@@ -31,6 +32,7 @@
 ], function (
     common,
     ajax,
+    lazyLoad,
     detect,
     userPrefs,
 
@@ -74,8 +76,11 @@
             common.mediator.on("module:error", e.log);
         },
 
-        upgradeImages: function (context) {
-            var n = new Images();
+        upgradeImages: function () {
+            var images = new Images();
+            common.mediator.on('page:ready', function(config, context) {
+                images.upgrade(context);
+            });
         },
 
         showDebug: function () {
@@ -124,21 +129,26 @@
             });
         },
 
-        transcludeMostPopular: function (section, edition, context) {
-            var url = '/most-read' + (section ? '/' + section : '') + '.json',
-                domContainer = context.querySelector('.js-popular');
-
-            if (domContainer) {
-                new Popular(domContainer).load(url);
-                common.mediator.on('modules:popular:render', function() {
-                    common.mediator.emit('modules:tabs:loaded', {}, context);
-                });
-            }
-
-        },
-
-        showTabs: function(context) {
-            var t = new Tabs();
+        transcludeMostPopular: function (config, context) {
+            var container = context.querySelector('.js-popular');
+
+            lazyLoad({
+                url: '/most-read' + (config.page.section ? '/' + config.page.section : '') + '.json',
+                container: container,
+                success: function () {
+                    common.mediator.emit('fragment:ready', container);
+                }
+            });
+        },
+
+        showTabs: function() {
+            var tabs = new Tabs();
+            common.mediator.on('page:ready', function(config, context) {
+                tabs.init(context);
+            });
+            common.mediator.on('fragment:ready', function(context) {
+                tabs.init(context);
+            });
         },
 
         loadFonts: function(config, ua) {
@@ -201,24 +211,12 @@
         }
     };
 
-<<<<<<< HEAD
-    var pageView = function (config, context) {
-        modules.showTabs(context);
-        modules.initialiseNavigation(config, context);
-        modules.transcludeTopStories(config, context);
-        modules.transcludeRelated(config, context);
-        modules.transcludeMostPopular(config.page.section, config.page.edition, context);
-        modules.showRelativeDates(context);
-=======
-    var pageView = function (config) {
-        modules.upgradeImages();
-        modules.showTabs();
+    var pageReady = function (config, context) {
         modules.initialiseNavigation(config);
         modules.transcludeTopStories(config);
         modules.transcludeRelated(config);
-        modules.transcludeMostPopular(config.page.section, config.page.edition);
+        modules.transcludeMostPopular(config, context); // context aware
         modules.showRelativeDates();
->>>>>>> 193dc7da
 
         common.deferToLoadEvent(function() {
             modules.loadOmnitureAnalytics(config, context);
@@ -229,10 +227,8 @@
     };
 
     var runOnce = function (config) {
-<<<<<<< HEAD
-        modules.upgradeImages();
-=======
->>>>>>> 193dc7da
+        modules.upgradeImages(); // context aware
+        modules.showTabs();      // context aware
         modules.showDebug();
         modules.initialiseAjax(config);
         modules.attachGlobalErrorHandler(config);
@@ -241,7 +237,7 @@
 
     return {
         runOnce: runOnce,
-        pageView: pageView
+        pageReady: pageReady
     };
 
 });