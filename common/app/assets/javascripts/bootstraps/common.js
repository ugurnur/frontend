/*global Imager:true */
define([
    //Commmon libraries
    '$',
    'utils/mediator',
    'utils/deferToLoad',
    'utils/ajax',
    'modules/userPrefs',
    //Vendor libraries
    'domReady',
    'bonzo',
    'bean',
    'lodash/functions/debounce',
    //Modules
    'utils/storage',
    'utils/detect',
    'modules/onward/popular',
    'modules/onward/related',
    'modules/router',
    'modules/ui/images',
    'modules/navigation/top-stories',
    'modules/navigation/profile',
    'modules/navigation/sections',
    'modules/navigation/search',
    'modules/ui/tabs',
    'modules/ui/toggles',
    'modules/ui/relativedates',
    'modules/analytics/clickstream',
    'modules/analytics/omniture',
    'modules/adverts/adverts',
    'utils/cookies',
    'modules/analytics/omnitureMedia',
    'modules/analytics/adverts',
    'modules/experiments/ab',
    "modules/adverts/video",
    "modules/discussion/comment-count",
    "modules/gallery/lightbox",
    "modules/imager",
    "modules/onward/history",
    "modules/onward/sequence",
<<<<<<< HEAD
    "modules/ui/message"
=======
    "modules/identity/autosignin"
>>>>>>> 641c5af9
], function (
    $,
    mediator,
    deferToLoadEvent,
    ajax,
    userPrefs,

    domReady,
    bonzo,
    bean,
    debounce,

    storage,
    detect,
    popular,
    related,
    Router,
    Images,
    TopStories,
    Profile,
    Sections,
    Search,

    Tabs,
    Toggles,
    RelativeDates,
    Clickstream,
    Omniture,
    Adverts,
    Cookies,
    OmnitureMedia,
    AdvertsAnalytics,
    ab,
    VideoAdvert,
    CommentCount,
    LightboxGallery,
    imager,
    History,
    sequence,
<<<<<<< HEAD
    Message
=======
    AutoSignin
>>>>>>> 641c5af9
) {

    var modules = {

        upgradeImages: function () {
            imager.upgrade();
            imager.listen();

            var images = new Images();
            mediator.on('page:common:ready', function(config, context) {
                images.upgrade(context);
            });
            mediator.on('fragment:ready:images', function(context) {
                images.upgrade(context);
            });
            mediator.on('modules:related:loaded', function(config, context) {
                images.upgrade(context);
            });
            mediator.on('modules:images:upgrade', function() {
                $('body').addClass('images-upgraded');
            });
        },

        initialiseNavigation: function (config) {
             var topStories = new TopStories(),
                sections = new Sections(config),
                search = new Search(config),
                header = document.getElementById('header'),
                profile;

            if (config.switches.idProfileNavigation) {
                profile = new Profile(header, {
                    url: config.page.idUrl
                });
                profile.init();
            }

            sections.init(document);
            topStories.load(config, header);
            search.init(header);
        },

        transcludeRelated: function (config, context) {
            related(config, context);
        },

        transcludePopular: function () {
            mediator.on('page:common:ready', function(config, context) {
                popular(config, context);
            });
        },

        showTabs: function() {
            var tabs = new Tabs();
            mediator.on('modules:popular:loaded', function(el) {
                tabs.init(el);
            });
        },

        showToggles: function() {
            var toggles = new Toggles();
            toggles.init(document);
            mediator.on('page:common:ready', function(config, context) {
                toggles.reset();
            });
        },

        showRelativeDates: function () {
            var dates = RelativeDates;
            mediator.on('page:common:ready', function(config, context) {
                dates.init(context);
            });
            mediator.on('fragment:ready:dates', function(el) {
                dates.init(el);
            });
        },

        initClickstream: function () {
            var cs = new Clickstream({filter: ["a", "button"]});
        },

        transcludeCommentCounts: function () {
            mediator.on('page:common:ready', function(config, context) {
                CommentCount.init(context);
            });
        },

        initLightboxGalleries: function () {
            var thisPageId;
            mediator.on('page:common:ready', function(config, context) {
                var galleries = new LightboxGallery(config, context);
                thisPageId = config.page.pageId;
                galleries.init();
            });

            // Register as a page view if invoked from elsewhere than its gallery page (like a trailblock)
            mediator.on('module:lightbox-gallery:loaded', function(config, context) {
                if (thisPageId !== config.page.pageId) {
                    mediator.emit('page:common:deferred:loaded', config, context);
                }
            });
        },

        runAbTests: function (config, context) {
            ab.run(config, context);
        },

        loadAnalytics: function () {
            var omniture = new Omniture();

            mediator.on('page:common:deferred:loaded:omniture', function(config, context) {
                omniture.go(config, function(){
                    // callback:

                    Array.prototype.forEach.call(context.getElementsByTagName("video"), function(video){
                        if (!bonzo(video).hasClass('tracking-applied')) {
                            bonzo(video).addClass('tracking-applied');
                            var v = new OmnitureMedia({
                                el: video,
                                config: config
                            }).init();
                        }
                    });

                    if (config.switches.adslotImpressionStats) {
                        var advertsAnalytics = new AdvertsAnalytics(config, context);
                    }
                });
            });

            mediator.on('page:common:deferred:loaded', function(config, context) {

                mediator.emit('page:common:deferred:loaded:omniture', config, context);

                require(config.page.ophanUrl, function (Ophan) {

                    if (!Ophan.isInitialised) {
                        Ophan.isInitialised = true;
                        Ophan.initLog();
                    }

                    Ophan.additionalViewData(function() {

                        var viewData = {};

                        var audsci = storage.local.get('gu.ads.audsci');
                        if (audsci) {
                            viewData.audsci_json = JSON.stringify(audsci);
                        }

                        var participations = ab.getParticipations(),
                            participationsKeys = Object.keys(participations);

                        if (participationsKeys.length > 0) {
                            var testData = participationsKeys.map(function(k) {
                                return { id: k, variant: participations[k].variant };
                            });
                            viewData.experiments_json = JSON.stringify(testData);
                        }

                        return viewData;
                    });

                    Ophan.sendLog(config.swipe ? config.swipe.referrer : undefined, true);
                });

            });

        },

        loadAdverts: function () {
            if (!userPrefs.isOff('adverts')){
                mediator.on('page:common:deferred:loaded', function(config, context) {
                    if (config.switches && config.switches.adverts && !config.page.blockAds) {
                        Adverts.init(config, context);
                    }
                });
                mediator.on('modules:adverts:docwrite:loaded', function(){
                    Adverts.loadAds();
                });

                mediator.on('window:resize', function () {
                    Adverts.hideAds();
                });
                mediator.on('window:orientationchange', function () {
                    Adverts.hideAds();
                });
            }
        },

        loadVideoAdverts: function(config) {
            mediator.on('page:common:ready', function(config, context) {
                if(config.switches.videoAdverts && !config.page.blockAds) {
                    Array.prototype.forEach.call(context.querySelectorAll('video'), function(el) {
                        var support = detect.getVideoFormatSupport();
                        var a = new VideoAdvert({
                            el: el,
                            support: support,
                            config: config,
                            context: context
                        }).init(config.page);
                    });
                } else {
                    mediator.emit("video:ads:finished", config, context);
                }
            });
        },

        cleanupCookies: function() {
            Cookies.cleanUp(["mmcore.pd", "mmcore.srv", "mmid", 'GU_ABFACIA', 'GU_FACIA']);
        },

        // opt-in to the responsive alpha
        optIn: function () {
            var countMeIn = /#countmein/.test(window.location.hash);
            if (countMeIn) {
                Cookies.add("GU_VIEW", "mobile", 365);
            }
        },

        // display a flash message to devices over 600px who don't have the mobile cookie
        displayReleaseMessage: function (config) {
            
            var path = (document.location.pathname) ? document.location.pathname : '/',
                exitLink = '/preference/platform/desktop?page=' + encodeURIComponent(path + '?view=desktop'),
                msg = '<p class="site-message__message">' +
                            'You’re viewing an alpha release of the Guardian’s responsive website. <a href="/help/2013/oct/04/alpha-testing-and-evolution-of-our-mobile-site">Find out more</a>' +
                      '</p>' +
                      '<ul class="site-message__actions unstyled">' +
                           '<li class="site-message__actions__item">' +
                               '<i class="i i-comment-grey"></i>' +
                               '<a href="http://survey.omniture.com/d1/hosted/815f9cfba1" data-link-name="feedback" target="_blank">We’d love to hear your feedback</a>' +
                           '</li>' +
                           '<li class="site-message__actions__item">' +
                               '<i class="i i-back"></i>' +
                                   '<a class="js-main-site-link" rel="nofollow" href="' + exitLink + '"' +
                                       'data-link-name="opt-out">Opt-out and return to standard desktop site </a>' +
                           '</li>' +
                      '</ul>';

            var releaseMessage = new Message('alpha');
            var alreadyOptedIn = !!releaseMessage.hasSeen('releaseMessage');

            if (config.switches.releaseMessage && !alreadyOptedIn && (detect.getBreakpoint() !== 'mobile')) {
                // force the visitor in to the alpha release for subsequent visits
                Cookies.add("GU_VIEW", "mobile", 365);
                releaseMessage.show(msg);
            }
        },

        logReadingHistory : function() {
            mediator.on('page:common:ready', function(config) {
                 if(/Article|Video|Gallery|Interactive/.test(config.page.contentType)) {
                    new History().log({
                        id: '/' + config.page.pageId,
                        meta: {
                            section: config.page.section,
                            keywords: config.page.keywordIds.split(',').slice(0, 5)
                        }
                    });
                }
                sequence.init();
            });
        },

        initAutoSignin : function() {
           mediator.on('page:common:ready', function(config) {
                if (config.switches && config.switches.facebookAutosignin && detect.getLayoutMode() !== 'mobile') {
                    new AutoSignin(config).init();
                }
            });
        },

        windowEventListeners: function() {
            var events = {
                    resize: 'window:resize',
                    orientationchange: 'window:orientationchange'
                },
                emitEvent = function(eventName) {
                    return function(e) {
                        mediator.emit(eventName, e);
                    };
                };
            for (var event in events) {
                bean.on(window, event, debounce(emitEvent(events[event]), 200));
            }
        }
    };

    var deferrable = function (config, context) {
        var self = this;
        deferToLoadEvent(function() {
            if (!self.initialisedDeferred) {
                self.initialisedDeferred = true;
                modules.loadAdverts();
                if (!config.switches.analyticsOnDomReady) {
                    modules.loadAnalytics();
                }

                // TODO: make these run in event 'page:common:deferred:loaded'
                modules.cleanupCookies(context);
            }
            mediator.emit("page:common:deferred:loaded", config, context);
        });
    };

    var ready = function (config, context, contextHtml) {
        if (!this.initialised) {
            this.initialised = true;

            mediator.on("page:common:ready", function(config, context){
                modules.runAbTests(config, context);
                modules.transcludeRelated(config, context);
            });

            modules.windowEventListeners();
            modules.upgradeImages();
            modules.showTabs();
            modules.initialiseNavigation(config);
            modules.showToggles();
            modules.showRelativeDates();
            modules.transcludePopular();
            modules.loadVideoAdverts(config);
            modules.initClickstream();
            if (config.switches.analyticsOnDomReady) {
                modules.loadAnalytics();
            }
            modules.transcludeCommentCounts();
            modules.initLightboxGalleries();
            modules.optIn();
            modules.displayReleaseMessage(config);
            modules.logReadingHistory();
            modules.initAutoSignin(config);
        }
        mediator.emit("page:common:ready", config, context);
    };

    var init = function (config, context, contextHtml) {
        ready(config, context, contextHtml);
        deferrable(config, context);
    };

    return {
        init: init
    };
});<|MERGE_RESOLUTION|>--- conflicted
+++ resolved
@@ -38,11 +38,8 @@
     "modules/imager",
     "modules/onward/history",
     "modules/onward/sequence",
-<<<<<<< HEAD
-    "modules/ui/message"
-=======
+    "modules/ui/message",
     "modules/identity/autosignin"
->>>>>>> 641c5af9
 ], function (
     $,
     mediator,
@@ -82,11 +79,8 @@
     imager,
     History,
     sequence,
-<<<<<<< HEAD
-    Message
-=======
+    Message,
     AutoSignin
->>>>>>> 641c5af9
 ) {
 
     var modules = {
