--- conflicted
+++ resolved
@@ -392,12 +392,7 @@
             modules.transcludeCommentCounts();
             modules.initLightboxGalleries();
             modules.optIn();
-<<<<<<< HEAD
             modules.displayReleaseMessage(config);
-            modules.externalLinksCards();
-=======
-            modules.displayReleaseMessage();
->>>>>>> 996953f0
         }
         common.mediator.emit("page:common:ready", config, context);
     };
