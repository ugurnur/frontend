define([
    //Commmon libraries
    'common',
    'ajax',
    'modules/userPrefs',
    //Vendor libraries
    'domReady',
    'bonzo',
    //Modules
    'modules/storage',
    'modules/detect',
    'modules/pageconfig',
    'modules/popular',
    'modules/related',
    'modules/router',
    'modules/images',
    'modules/navigation/top-stories',
    'modules/navigation/sections',
    'modules/navigation/search',
    'modules/navigation/control',
    'modules/navigation/australia',
    'modules/navigation/edition-switch',
    'modules/tabs',
    'modules/relativedates',
    'modules/analytics/clickstream',
    'modules/analytics/omniture',
    'modules/adverts/adverts',
    'modules/cookies',
    'modules/analytics/omnitureMedia',
    'modules/debug',
    'modules/experiments/ab',
    'modules/swipenav'
], function (
    common,
    ajax,
    userPrefs,

    domReady,
    bonzo,

    storage,
    detect,
    pageConfig,
    popular,
    related,
    Router,
    Images,
    TopStories,
    Sections,
    Search,
    NavControl,
    Australia,
    EditionSwitch,
    Tabs,
    RelativeDates,
    Clickstream,
    Omniture,
    Adverts,
    Cookies,
    OmnitureMedia,
    Debug,
    AB,
    swipeNav
) {

    var modules = {

        upgradeImages: function () {
            var images = new Images();
            common.mediator.on('page:common:ready', function(config, context) {
                images.upgrade(context);
            });
            common.mediator.on('fragment:ready:images', function(context) {
                images.upgrade(context);
            });
        },

        initialiseNavigation: function (config) {
            var navControl = new NavControl();
            var sections = new Sections();
            var search = new Search(config);
            var aus = new Australia(); // TODO temporary till we have single domain editions

            var editions = new EditionSwitch();
            common.mediator.on('page:common:ready', function(config, context) {
                navControl.init(context);
                sections.init(context);
                search.init(context);
            });
        },

        transcludeTopStories: function () {
            var topStories = new TopStories();
            common.mediator.on('page:common:ready', function(config, context) {
                topStories.load(config, context);
            });
        },

        transcludeRelated: function () {
            common.mediator.on("page:common:ready", function(config, context){
                related(config, context);
            });
        },

        transcludePopular: function () {
            common.mediator.on('page:common:ready', function(config, context) {
                popular(config, context);
            });
        },

        showTabs: function() {
            var tabs = new Tabs();
            common.mediator.on('modules:popular:loaded', function(el) {
                tabs.init(el);
            });
        },

        showRelativeDates: function () {
            var dates = RelativeDates;
            common.mediator.on('page:common:ready', function(config, context) {
                dates.init(context);
            });
            common.mediator.on('fragment:ready:dates', function(el) {
                dates.init(el);
            });
        },

        loadAnalytics: function () {
            var cs = new Clickstream({filter: ["a", "button"]}),
                omniture = new Omniture();

            common.mediator.on('page:common:deferred:loaded', function(config, context) {

                // AB must execute before Omniture
                AB.init(config);

                omniture.go(config, function(){
<<<<<<< HEAD
                    // Omniture callback logic:
=======
                    // callback:

>>>>>>> 13868b45
                    Array.prototype.forEach.call(context.getElementsByTagName("video"), function(video){
                        if (!bonzo(video).hasClass('tracking-applied')) {
                            bonzo(video).addClass('tracking-applied');
                            var v = new OmnitureMedia({
                                el: video,
                                config: config
                            }).init();
                        }
                    });
                });

                require(config.page.ophanUrl, function (Ophan) {

                    Ophan.additionalViewData(function() {
                        var audsci = storage.get('gu.ads.audsci');

                        if(audsci === null) {
                            return {};
                        }

                        return { "audsci_json": JSON.stringify(audsci) };
                    });

                    if(AB.inTest(config.switches)) {
                        Ophan.additionalViewData(function() {
                            var test = AB.getTest(),
                                data = [
                                    {
                                        id: test.id,
                                        variant: test.variant
                                    }
                                ];
                            return {
                                "experiments_json": JSON.stringify(data)
                            };
                        });
                    }
                    Ophan.startLog(config.referrer);
                });

            });
        },

        loadAdverts: function () {
            if (!userPrefs.isOff('adverts')){
                common.mediator.on('page:common:deferred:loaded', function(config, context) {
                    if (config.switches && config.switches.adverts) {
                        Adverts.init(config, context);
                        common.mediator.on('modules:adverts:docwrite:loaded', Adverts.loadAds);
                    }
                });
            }
        },

        cleanupCookies: function() {
            Cookies.cleanUp(["mmcore.pd", "mmcore.srv", "mmid"]);
        },

        showSharedWisdomToolbar: function(config) {
            // only display if switched on
            if (userPrefs.isOn('shared-wisdom-toolbar')) {
                require('modules/shared-wisdom-toolbar', function(sharedWisdomToolbar) {
                    sharedWisdomToolbar.init(function() {
                        sharedWisdomToolbar.show();
                    }, config.modules.sharedWisdomToolbar);
                });
            }
        },

        initSwipe: function(config) {
            if (config.switches.swipeNav && userPrefs.isOn('swipe-nav') && detect.canSwipe()) {
                modules.getSwipeSequence(function(sequence){
                    modules.startSwipe(sequence, config);
                });
            }
        },

        getSwipeSequence: function(callback) {
            var path = window.location.pathname;
            ajax({
                url: '/front-trails' + (path === '/' ? '' : path),
                type: 'jsonp',
                success: function (json) {
                    if (json.stories && json.stories.length >= 3) {
                        callback(json.stories);
                    }
                }
            });
        },

        startSwipe: function(sequence, config) {
            var clickSelector = '',
                opts,
                referrer = window.location.href,
                referrerPageName = config.page.analyticsName;

            if (config.switches.swipeNavOnClick && userPrefs.isOn('swipe-nav-on-click')) {
                clickSelector = 'a:not(.control)';
            }

            swipeNav({
                afterShow: function(config) {
                    var swipe = config.swipe;

                    swipe.referrer = referrer;
                    referrer = window.location.href;

                    swipe.referrerPageName = referrerPageName;
                    referrerPageName = config.page.analyticsName;

                    common.mediator.emit('page:ready', pageConfig(config), swipe.context);

                    if(clickSelector && swipe.initiatedBy === 'click') {
                        modules.getSwipeSequence(function(sequence){
                            swipe.api.setSequence(sequence);
                            swipe.api.loadSidePanes();
                        });
                    } else {
                        swipe.api.loadSidePanes();
                    }

                },
                clickSelector: clickSelector,
                swipeContainer: '#preloads',
                contentSelector: '.parts__body',
                sequence: sequence
            });
        }
    };

    var deferrable = function (config, context) {
        var self = this;
        common.deferToLoadEvent(function() {
            if (!self.initialisedDeferred) {
                self.initialisedDeferred = true;
                modules.loadAdverts();
                modules.loadAnalytics();

                // TODO: make these run in event 'page:common:deferred:loaded'
                modules.cleanupCookies(context);
                modules.showSharedWisdomToolbar(config);
            }
            common.mediator.emit("page:common:deferred:loaded", config, context);
        });
    };

    var ready = function (config, context) {
        if (!this.initialised) {
            this.initialised = true;
            modules.upgradeImages();
            modules.showTabs();
            modules.showRelativeDates();
            modules.transcludeRelated();
            modules.transcludePopular();
            modules.transcludeTopStories();
            modules.initialiseNavigation(config);
            modules.initSwipe(config);
        }
        common.mediator.emit("page:common:ready", config, context);
    };

    var init = function (config, context) {
        ready(config, context);
        deferrable(config, context);
    };

    return {
        init: init
    };
});<|MERGE_RESOLUTION|>--- conflicted
+++ resolved
@@ -135,12 +135,8 @@
                 AB.init(config);
 
                 omniture.go(config, function(){
-<<<<<<< HEAD
-                    // Omniture callback logic:
-=======
                     // callback:
 
->>>>>>> 13868b45
                     Array.prototype.forEach.call(context.getElementsByTagName("video"), function(video){
                         if (!bonzo(video).hasClass('tracking-applied')) {
                             bonzo(video).addClass('tracking-applied');
