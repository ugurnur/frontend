--- conflicted
+++ resolved
@@ -126,17 +126,16 @@
             });
         },
 
-<<<<<<< HEAD
         initClickstream: function () {
             var cs = new Clickstream({filter: ["a", "button"]});
-=======
+        },
+
         transcludeCommentCounts: function () {
             common.mediator.on('page:common:ready', function(config, context) {
                 if(context.querySelector("[data-discussion-id]")) {
                     CommentCount.init(context);
                 }
             });
->>>>>>> 765c831b
         },
 
         loadAnalytics: function () {
