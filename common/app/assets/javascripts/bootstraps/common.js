--- conflicted
+++ resolved
@@ -179,13 +179,7 @@
         },
 
         logLiveStats: function (config) {
-<<<<<<< HEAD
-            if (config.switches.liveStats) {
-                liveStats.log({ beaconUrl: config.page.beaconUrl }, config);
-            }
-=======
             liveStats.log({ beaconUrl: config.page.beaconUrl }, config);
->>>>>>> b55eff48
         },
 
         loadAnalytics: function (config, context) {
