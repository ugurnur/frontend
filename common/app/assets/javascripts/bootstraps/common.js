--- conflicted
+++ resolved
@@ -204,30 +204,6 @@
         }
     };
 
-<<<<<<< HEAD
-    var pageView = function (config) {
-        modules.upgradeImages();
-        modules.showTabs();
-        modules.initialiseNavigation(config);
-        modules.transcludeTopStories(config);
-        modules.transcludeRelated(config);
-        modules.transcludeMostPopular(config.page.section, config.page.edition);
-        modules.showRelativeDates();
-
-        common.deferToLoadEvent(function() {
-            modules.loadOmnitureAnalytics(config);
-            modules.loadOphanAnalytics(config);
-            modules.loadAdverts(config);
-            modules.cleanupCookies();
-        });
-    };
-
-    var runOnce = function (config) {
-        modules.showDebug();
-        modules.initialiseAjax(config);
-        modules.attachGlobalErrorHandler(config);
-        modules.loadFonts(config, navigator.userAgent);
-=======
     var pageReady = function (config, context) {
         common.deferToLoadEvent(function() {
             modules.loadOmnitureAnalytics(config, context);
@@ -251,16 +227,11 @@
         modules.transcludePopular();
         modules.transcludeTopStories();
         modules.initialiseNavigation(config);
->>>>>>> e0f27b11
     };
 
     return {
         runOnce: runOnce,
-<<<<<<< HEAD
-        pageView: pageView
-=======
         pageReady: pageReady
->>>>>>> e0f27b11
     };
 
 });