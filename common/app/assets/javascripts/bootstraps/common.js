define([
    //Commmon libraries
    'common',
    'ajax',
    'modules/userPrefs',
    //Vendor libraries
    'domReady',
    'bonzo',
    'bean',
    //Modules
    'modules/storage',
    'modules/detect',
    'modules/popular',
    'modules/related',
    'modules/router',
    'modules/images',
    'modules/navigation/top-stories',
    'modules/navigation/sections',
    'modules/navigation/search',
    'modules/navigation/control',
    'modules/navigation/australia',
    'modules/navigation/edition-switch',
    'modules/tabs',
    'modules/relativedates',
    'modules/analytics/clickstream',
    'modules/analytics/omniture',
    'modules/adverts/adverts',
    'modules/cookies',
    'modules/analytics/omnitureMedia',
    'modules/debug',
    'modules/experiments/ab',
    'modules/swipenav',
<<<<<<< HEAD
    'modules/grid'
=======
    "modules/adverts/video"
>>>>>>> eb41b3e4
], function (
    common,
    ajax,
    userPrefs,

    domReady,
    bonzo,
    bean,

    storage,
    detect,
    popular,
    related,
    Router,
    Images,
    TopStories,
    Sections,
    Search,
    NavControl,
    Australia,
    EditionSwitch,
    Tabs,
    RelativeDates,
    Clickstream,
    Omniture,
    Adverts,
    Cookies,
    OmnitureMedia,
    Debug,
    AB,
    swipeNav,
<<<<<<< HEAD
    grid
=======
    VideoAdvert
>>>>>>> eb41b3e4
) {

    var modules = {

        upgradeImages: function () {
            var images = new Images();
            common.mediator.on('page:common:ready', function(config, context) {
                images.upgrade(context);
            });
            common.mediator.on('fragment:ready:images', function(context) {
                images.upgrade(context);
            });
        },

        initialiseNavigation: function (config) {
            var navControl = new NavControl();
            var sections = new Sections();
            var search = new Search(config);
            var aus = new Australia(config); // TODO temporary till we have single domain editions

            var editions = new EditionSwitch();
            common.mediator.on('page:common:ready', function(config, context) {
                navControl.init(context);
                sections.init(context);
                search.init(context);
                aus.init(context);
            });
        },

        transcludeTopStories: function () {
            var topStories = new TopStories();
            common.mediator.on('page:common:ready', function(config, context) {
                topStories.load(config, context);
            });
        },

        transcludeRelated: function () {
            common.mediator.on("page:common:ready", function(config, context){
                related(config, context);
            });
        },

        transcludePopular: function () {
            common.mediator.on('page:common:ready', function(config, context) {
                popular(config, context);
            });
        },

        showTabs: function() {
            var tabs = new Tabs();
            common.mediator.on('modules:popular:loaded', function(el) {
                tabs.init(el);
            });
        },

        showRelativeDates: function () {
            var dates = RelativeDates;
            common.mediator.on('page:common:ready', function(config, context) {
                dates.init(context);
            });
            common.mediator.on('fragment:ready:dates', function(el) {
                dates.init(el);
            });
        },

        loadAnalytics: function () {
            var cs = new Clickstream({filter: ["a", "button"]}),
                omniture = new Omniture();

            common.mediator.on('page:common:deferred:loaded:omniture', function(config, context) {
                omniture.go(config, function(){
                    // callback:

                    Array.prototype.forEach.call(context.getElementsByTagName("video"), function(video){
                        if (!bonzo(video).hasClass('tracking-applied')) {
                            bonzo(video).addClass('tracking-applied');
                            var v = new OmnitureMedia({
                                el: video,
                                config: config
                            }).init();
                        }
                    });
                });
            });

            common.mediator.on('page:common:deferred:loaded', function(config, context) {

                // AB must execute before Omniture
                AB.init(config, context);

                common.mediator.emit('page:common:deferred:loaded:omniture', config, context);

                require(config.page.ophanUrl, function (Ophan) {

                    if (!Ophan.isInitialised) {
                        Ophan.isInitialised = true;
                        Ophan.initLog();
                    }

                    Ophan.additionalViewData(function() {

                        var viewData = {};

                        var audsci = storage.get('gu.ads.audsci');
                        if (audsci) {
                            viewData.audsci_json = JSON.stringify(audsci);
                        }

                        if(AB.inTest(config.switches)) {
                            var test = AB.getTest();
                            viewData.experiments_json = JSON.stringify([{
                                id: test.id,
                                variant: test.variant
                            }]);
                        }

                        return viewData;
                    });

                    Ophan.sendLog(config.swipe ? config.swipe.referrer : undefined);
                });

            });

        },

        loadAdverts: function () {
            if (!userPrefs.isOff('adverts')){
                common.mediator.on('page:common:deferred:loaded', function(config, context) {
                    if (config.switches && config.switches.adverts) {
                        Adverts.init(config, context);
                    }
                });
                common.mediator.on('modules:adverts:docwrite:loaded', function(){
                    Adverts.loadAds();
                });
            }
        },

        loadVideoAdverts: function(config) {
            common.mediator.on('page:video:ready', function(config, context) {
                if(config.switches.videoAdverts && !config.page.blockAds) {
                    Array.prototype.forEach.call(context.querySelectorAll('video'), function(el) {
                        var support = detect.getVideoFormatSupport();
                        var a = new VideoAdvert({
                            el: el,
                            support: support,
                            config: config,
                            context: context
                        }).init(config.page);
                    });
                } else {
                    common.mediator.emit("video:ads:finished", config, context);
                }
            });
        },

        cleanupCookies: function() {
            Cookies.cleanUp(["mmcore.pd", "mmcore.srv", "mmid"]);
        },

        showSharedWisdomToolbar: function(config) {
            // only display if switched on
            if (userPrefs.isOn('shared-wisdom-toolbar')) {
                require('modules/shared-wisdom-toolbar', function(sharedWisdomToolbar) {
                    sharedWisdomToolbar.init(function() {
                        sharedWisdomToolbar.show();
                    }, config.modules.sharedWisdomToolbar);
                });
            }
        },

        grid: function() {
            if (userPrefs.isOn('grid-height')) {
                common.mediator.on('page:common:ready', function(config, context) {
                    grid(context);
                });
            }
        },

        initSwipe: function(config) {
            if ((config.switches.swipeNav && detect.canSwipe() && !userPrefs.isOff('swipe-nav')) || userPrefs.isOn('swipe-nav')) {
                swipeNav(config);
            }
        }
    };

    var deferrable = function (config, context) {
        var self = this;
        common.deferToLoadEvent(function() {
            if (!self.initialisedDeferred) {
                self.initialisedDeferred = true;
                modules.loadAdverts();
                modules.loadAnalytics();

                // TODO: make these run in event 'page:common:deferred:loaded'
                modules.cleanupCookies(context);
                modules.showSharedWisdomToolbar(config);
            }
            common.mediator.emit("page:common:deferred:loaded", config, context);
        });
    };

    var ready = function (config, context) {
        if (!this.initialised) {
            this.initialised = true;
            modules.grid();
            modules.upgradeImages();
            modules.showTabs();
            modules.showRelativeDates();
            modules.transcludeRelated();
            modules.transcludePopular();
            modules.transcludeTopStories();
            modules.initialiseNavigation(config);
            modules.loadVideoAdverts(config);
            modules.initSwipe(config);
        }
        common.mediator.emit("page:common:ready", config, context);
    };

    var init = function (config, context) {
        ready(config, context);
        deferrable(config, context);
    };

    return {
        init: init
    };
});<|MERGE_RESOLUTION|>--- conflicted
+++ resolved
@@ -30,11 +30,8 @@
     'modules/debug',
     'modules/experiments/ab',
     'modules/swipenav',
-<<<<<<< HEAD
-    'modules/grid'
-=======
-    "modules/adverts/video"
->>>>>>> eb41b3e4
+    'modules/grid',
+    'modules/adverts/video'
 ], function (
     common,
     ajax,
@@ -66,11 +63,8 @@
     Debug,
     AB,
     swipeNav,
-<<<<<<< HEAD
-    grid
-=======
+    grid,
     VideoAdvert
->>>>>>> eb41b3e4
 ) {
 
     var modules = {
