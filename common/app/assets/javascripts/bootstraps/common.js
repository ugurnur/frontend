/* jshint nonew: false */
/* TODO - fix module constructors so we can remove the above jshint override */
define([
    //Commmon libraries
    'common/utils/$',
    'common/utils/mediator',
    'common/utils/deferToLoad',
    'common/utils/ajax',
    'common/modules/userPrefs',
    //Vendor libraries
    'bonzo',
    'bean',
    'qwery',
    'enhancer',
    'lodash/functions/debounce',
    //Modules
    'common/utils/storage',
    'common/utils/detect',
    'common/modules/onward/most-popular-factory',
    'common/modules/onward/related',
    'common/modules/onward/onward-content',
    'common/modules/ui/images',
    'common/modules/navigation/profile',
    'common/modules/navigation/search',
<<<<<<< HEAD
    'common/modules/navigation/newNavigation',
    'common/modules/ui/breaking-news',
=======
    'common/modules/navigation/navigation',
>>>>>>> 11633921
    'common/modules/ui/tabs',
    'common/modules/ui/toggles',
    'common/modules/ui/dropdowns',
    'common/modules/ui/relativedates',
    'common/modules/analytics/clickstream',
    'common/modules/analytics/omniture',
    'common/modules/analytics/scrollDepth',
    'common/utils/cookies',
    'common/modules/analytics/livestats',
    'common/modules/experiments/ab',
    'common/modules/discussion/comment-count',
    'common/modules/gallery/lightbox',
    'common/modules/onward/history',
    'common/modules/onward/sequence',
    'common/modules/ui/message',
    'common/modules/identity/autosignin',
    'common/modules/analytics/foresee-survey',
    'common/modules/onward/geo-most-popular',
    'common/modules/analytics/register',
    'common/modules/onward/tonal',
    'common/modules/identity/api',
    'common/modules/onward/more-tags',
    'common/modules/ui/smartAppBanner',
    'common/modules/discussion/loader'
], function (
    $,
    mediator,
    deferToLoadEvent,
    ajax,
    userPrefs,

    bonzo,
    bean,
    qwery,
    enhancer,
    debounce,

    storage,
    detect,
    MostPopularFactory,
    Related,
    Onward,
    images,
    Profile,
    Search,
    Navigation,

    breakingNews,
    Tabs,
    Toggles,
    Dropdowns,
    RelativeDates,
    Clickstream,
    Omniture,
    ScrollDepth,
    Cookies,
    liveStats,
    ab,
    CommentCount,
    LightboxGallery,
    History,
    sequence,
    Message,
    AutoSignin,
    Foresee,
    GeoMostPopular,
    register,
    TonalComponent,
    id,
    MoreTags,
    smartAppBanner,
    DiscussionLoader
) {

    var modules = {

        upgradeImages: function () {
            images.upgrade();
            images.listen();
        },

        initialiseTopNavItems: function(config){
            var search = new Search(config),
                header = document.getElementById('header');

            if (header) {
                if (config.switches.idProfileNavigation) {
                    var profile = new Profile(header, {
                        url: config.page.idUrl
                    });
                    profile.init();
                }
            }

            search.init(header);
        },

        initialiseNavigation: function (config) {
            Navigation.init(config);
        },

        transcludeRelated: function (config, context) {
            var r = new Related();
            r.renderRelatedComponent(config, context);
        },

        transcludePopular: function (config) {
            new MostPopularFactory(config);
        },

        transcludeOnwardContent: function(config, context){
            if ('seriesId' in config.page) {
                new Onward(config, qwery('.js-onward', context));
            } else if (config.page.tones !== '') {
                $('.js-onward', context).each(function(c) {
                    new TonalComponent(config, c).fetch(c, 'html');
                });
            }
        },

        showTabs: function() {
            var tabs = new Tabs();
            mediator.on('modules:popular:loaded', function(el) {
                tabs.init(el);
            });
        },

        showToggles: function() {
            var toggles = new Toggles();
            toggles.init(document);
            mediator.on('page:common:ready', function() {
                toggles.reset();
                Dropdowns.init();
            });
        },

        showRelativeDates: function () {
            var dates = RelativeDates;
            mediator.on('page:common:ready', function(config, context) {
                dates.init(context);
            });
            mediator.on('fragment:ready:dates', function(el) {
                dates.init(el);
            });
        },

        initClickstream: function () {
            new Clickstream({filter: ['a', 'button']});
        },

        transcludeCommentCounts: function () {
            mediator.on('page:common:ready', function(config, context) {
                CommentCount.init(context);
            });
        },

        initLightboxGalleries: function () {
            var thisPageId;
            mediator.on('page:common:ready', function(config, context) {
                var galleries = new LightboxGallery(config, context);
                thisPageId = config.page.pageId;
                galleries.init();
            });

            // Register as a page view if invoked from elsewhere than its gallery page (like a trailblock)
            mediator.on('module:lightbox-gallery:loaded', function(config, context) {
                if (thisPageId !== config.page.pageId) {
                    mediator.emit('page:common:deferred:loaded', config, context);
                }
            });
        },

        initAbTests: function (config) {
            ab.segmentUser(config);
        },

        runAbTests: function (config, context) {
            ab.run(config, context);
        },

        initRightHandComponent: function(config) {
            if(config.page.contentType === 'Article' &&
                detect.getBreakpoint() !== 'mobile' &&
                parseInt(config.page.wordCount, 10) > 500) {
                new GeoMostPopular({});
            }
        },

        logLiveStats: function (config) {
            liveStats.log(config);
        },

        loadAnalytics: function (config) {
            var omniture = new Omniture();

            omniture.go(config);

            if (config.switches.ophan && !config.page.isSSL) {
                require('ophan/ng', function (ophan) {
                    ophan.record({'ab': ab.getParticipations()});

                    if(config.switches.scrollDepth) {
                        mediator.on('scrolldepth:data', ophan.record);

                        new ScrollDepth({
                            isContent: /Article|LiveBlog/.test(config.page.contentType)
                        });
                    }
                });
            }
        },

        cleanupCookies: function() {
            Cookies.cleanUp(['mmcore.pd', 'mmcore.srv', 'mmid', 'GU_ABFACIA', 'GU_FACIA', 'GU_ALPHA']);
            Cookies.cleanUpDuplicates(['GU_VIEW']);
        },

        // opt-in to the responsive alpha
        optIn: function () {
            var countMeIn = /#countmein/.test(window.location.hash);
            if (countMeIn) {
                Cookies.add('GU_VIEW', 'responsive', 365);
            }
        },

        // display a flash message to devices over 600px who don't have the mobile cookie
        displayReleaseMessage: function (config) {

            var path = (document.location.pathname) ? document.location.pathname : '/',
                exitLink = '/preference/platform/classic?page=' + encodeURIComponent(path + '?view=classic'),
                msg = '<p class="site-message__message" id="site-message__message">' +
                            'You’re viewing a beta release of the Guardian’s responsive website.' +
                            ' We’d love to hear your <a href="https://www.surveymonkey.com/s/theguardian-beta-feedback" data-link-name="feedback">feedback</a>' +
                      '</p>' +
                      '<ul class="site-message__actions u-unstyled">' +
                           '<li class="site-message__actions__item">' +
                               '<i class="i i-back"></i>' +
                                   '<a class="js-main-site-link" rel="nofollow" href="' + exitLink + '"' +
                                       'data-link-name="opt-out">Opt-out and return to our current site </a>' +
                           '</li>' +
                      '</ul>';

            var releaseMessage = new Message('alpha');

            // Do not show the release message on -sp- based paths.
            var spRegExp = new RegExp('.*/-sp-.*');

            if (config.switches.releaseMessage && (detect.getBreakpoint() !== 'mobile') && !spRegExp.test(path)) {
                // force the visitor in to the alpha release for subsequent visits
                Cookies.add('GU_VIEW', 'responsive', 365);
                releaseMessage.show(msg);
            }
        },

        displayBreakingNews: function (config) {
            breakingNews(config);
            // TODO! This was just for hack demo:
            setInterval(function() {
                breakingNews(config);
            }, 2000);
        },

        displayOnboardMessage: function (config) {
            if(window.location.hash === '#opt-in-message' && config.switches.networkFrontOptIn && detect.getBreakpoint() !== 'mobile') {
                bean.on(document, 'click', '.js-site-message-close', function() {
                    Cookies.add('GU_VIEW', 'responsive', 365);
                });
                bean.on(document, 'click', '.js-site-message', function() {
                    Cookies.add('GU_VIEW', 'responsive', 365);
                });
                var message = new Message('onboard', { type: 'modal' }),
                    path = (document.location.pathname) ? document.location.pathname : '/',
                    exitLink = '/preference/platform/classic?page=' + encodeURIComponent(path + '?view=classic'),
                    msg = '<h2 class="site-message__header">Thanks for joining us.</h2>' +
                    '<div class="site-message__message" id="site-message__message">' +
                    '<p>You’re looking at a prototype of our new website. Opt-out any time by clicking "Current version" at the bottom of the page. <a href="http://next.theguardian.com/">Find out more</a>.</p>' +
                    '<ul class="site-message__list">' +
                    '<li class="site-message__list__item">We love feedback - <a href="https://www.surveymonkey.com/s/theguardian-beta-feedback">let us know yours</a>.</li>' +
                    '<li class="site-message__list__item">Stay up to date with new releases on <a href="http://next.theguardian.com/blog/">our blog</a>.</li>' +
                    '</ul>' +
                    '<ul class="site-message__actions u-unstyled">' +
                    '<li class="site-message__actions__item"><i class="i i-arrow-white-circle"></i>  '+
                    '<a class="js-site-message-close" data-link-name="R2 alpha opt in" href="#" tabindex=1>Got it</a>' +
                    '<li class="site-message__actions__item">' +
                    '<i class="i i-back-white"></i>' +
                    '<a class="js-main-site-link" rel="nofollow" href="' + exitLink + '"' +
                    'data-link-name="R2 alpha opt out">Opt-out and return to the current site </a>' +
                    '</li>' +
                    '</ul>';
                message.show(msg);
            }
        },

        unshackleParagraphs: function (config, context) {
            if (userPrefs.isOff('para-indents')) {
                $('.paragraph-spacing--indents', context).removeClass('paragraph-spacing--indents');
            }
        },

        logReadingHistory : function() {
            mediator.on('page:common:ready', function(config) {
                if(/Article|Video|Gallery|Interactive/.test(config.page.contentType)) {
                    new History().log({
                        id: '/' + config.page.pageId,
                        meta: {
                            section: config.page.section,
                            keywords: config.page.keywordIds.split(',').slice(0, 5)
                        }
                    });
                }
                if (config.page.section !== 'identity') {
                    sequence.init('/' + config.page.pageId);
                }
            });
        },

        initAutoSignin : function() {
           mediator.on('page:common:ready', function(config) {
                if (config.switches && config.switches.facebookAutosignin && detect.getBreakpoint() !== 'mobile') {
                    new AutoSignin(config).init();
                }
            });
        },

        windowEventListeners: function() {
            var events = {
                    resize: 'window:resize',
                    orientationchange: 'window:orientationchange',
                    scroll: 'window:scroll'
                },
                emitEvent = function(eventName) {
                    return function(e) {
                        mediator.emit(eventName, e);
                    };
                };
            for (var event in events) {
                bean.on(window, event, debounce(emitEvent(events[event]), 200));
            }
        },

        checkIframe: function() {
            if (window.self !== window.top) {
                $('html').addClass('iframed');
            }
        },

        runForseeSurvey: function(config) {
            if(config.switches.foresee) {
                Foresee.load();
            }
        },

        augmentInteractive: function() {
            mediator.on('page:common:ready', function(config, context) {
                if (/Article|Interactive/.test(config.page.contentType)) {
                    $('figure.interactive').each(function (el) {
                        enhancer.render(el, context, config, mediator);
                    });
                }
            });
        },

        startRegister: function(config) {
            if (!config.page.isSSL) {
                register.initialise(config);
            }
        },

        repositionComments: function() {
            mediator.on('page:common:ready', function() {
                if(!id.isUserLoggedIn()) {
                    $('.js-comments').appendTo(qwery('.js-repositioned-comments'));
                }
            });
        },

        showMoreTagsLink: function() {
            new MoreTags().init();
        },

        showSmartBanner: function(config) {
            if(config.switches.smartBanner) {
                smartAppBanner.init();
            }
        },

        initDiscussion: function() {
            mediator.on('page:common:ready', function(config, context) {
                if (config.page.commentable && config.switches.discussion) {
                    var discussionLoader = new DiscussionLoader(context, mediator, { 'switches': config.switches });
                    discussionLoader.attachTo($('.discussion')[0]);
                }
            });
        }
    };

    var deferrable = function (config, context) {
        var self = this;
        deferToLoadEvent(function() {
            if (!self.initialisedDeferred) {
                self.initialisedDeferred = true;
                modules.initAbTests(config);
                modules.logLiveStats(config);
                modules.loadAnalytics(config, context);
                modules.cleanupCookies(context);
                modules.runAbTests(config, context);
                modules.transcludePopular(config);
                modules.transcludeRelated(config, context);
                modules.transcludeOnwardContent(config, context);
                modules.initRightHandComponent(config, context);
            }
            mediator.emit('page:common:deferred:loaded', config, context);
        });
    };

    var ready = function (config, context) {
        if (!this.initialised) {
            this.initialised = true;
            modules.displayBreakingNews(config);
            modules.displayOnboardMessage(config);
            modules.windowEventListeners();
            modules.checkIframe();
            modules.upgradeImages();
            modules.showTabs();
            modules.initialiseTopNavItems(config);
            modules.initialiseNavigation(config);
            modules.showToggles();
            modules.showRelativeDates();
            modules.initClickstream();
            modules.transcludeCommentCounts();
            modules.initLightboxGalleries();
            modules.optIn();
            modules.displayReleaseMessage(config);
            modules.logReadingHistory();
            modules.unshackleParagraphs(config, context);
            modules.initAutoSignin(config);
            modules.augmentInteractive();
            modules.runForseeSurvey(config);
            modules.startRegister(config);
            modules.repositionComments();
            modules.showMoreTagsLink();
            modules.showSmartBanner(config);
            // TODO! Uncomment this. It was just for hack day.
            //modules.initDiscussion();
        }
        mediator.emit('page:common:ready', config, context);
    };

    var init = function (config, context) {
        ready(config, context);
        deferrable(config, context);
    };

    return {
        init: init
    };
});
<|MERGE_RESOLUTION|>--- conflicted
+++ resolved
@@ -22,12 +22,8 @@
     'common/modules/ui/images',
     'common/modules/navigation/profile',
     'common/modules/navigation/search',
-<<<<<<< HEAD
-    'common/modules/navigation/newNavigation',
+    'common/modules/navigation/navigation',
     'common/modules/ui/breaking-news',
-=======
-    'common/modules/navigation/navigation',
->>>>>>> 11633921
     'common/modules/ui/tabs',
     'common/modules/ui/toggles',
     'common/modules/ui/dropdowns',
