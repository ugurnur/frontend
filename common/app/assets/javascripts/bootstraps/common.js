define([
    //Commmon libraries
    'common/$',
    'common/utils/mediator',
    'common/utils/deferToLoad',
    'common/utils/ajax',
    'common/modules/userPrefs',
    //Vendor libraries
    'domReady',
    'bonzo',
    'bean',
    'lodash/functions/debounce',
    //Modules
    'common/utils/storage',
    'common/utils/detect',
    'common/modules/onward/popular',
    'common/modules/onward/related',
    'common/modules/router',
    'common/modules/ui/images',
    'common/modules/navigation/top-stories',
    'common/modules/navigation/profile',
    'common/modules/navigation/sections',
    'common/modules/navigation/search',
    'common/modules/ui/tabs',
    'common/modules/ui/toggles',
    'common/modules/ui/relativedates',
    'common/modules/analytics/clickstream',
    'common/modules/analytics/omniture',
    'common/modules/analytics/scrollDepth',
    'common/modules/adverts/adverts',
    'common/utils/cookies',
    'common/modules/analytics/omnitureMedia',
    'common/modules/analytics/livestats',
    'common/modules/experiments/ab',
    "common/modules/adverts/video",
    "common/modules/discussion/comment-count",
    "common/modules/gallery/lightbox",
    "common/modules/onward/history",
    "common/modules/onward/sequence",
    "common/modules/ui/message",
    "common/modules/identity/autosignin",
    'common/modules/adverts/article-body-adverts',
    "common/modules/analytics/commercial/tags/container",
    "common/modules/interactive/loader",
    "common/modules/onward/right-hand-component-factory"
], function (
    $,
    mediator,
    deferToLoadEvent,
    ajax,
    userPrefs,

    domReady,
    bonzo,
    bean,
    debounce,

    storage,
    detect,
    popular,
    related,
    Router,
    images,
    TopStories,
    Profile,
    Sections,
    Search,

    Tabs,
    Toggles,
    RelativeDates,
    Clickstream,
    Omniture,
    ScrollDepth,
    Adverts,
    Cookies,
    OmnitureMedia,
    liveStats,
    ab,
    VideoAdvert,
    CommentCount,
    LightboxGallery,
    History,
    sequence,
    Message,
    AutoSignin,
    ArticleBodyAdverts,
    TagContainer,
    Interactive,
    RightHandComponentFactory
) {

    var hasBreakpointChanged = detect.hasCrossedBreakpoint();

    var modules = {

        upgradeImages: function () {
            images.upgrade();
            images.listen();
        },

        initialiseNavigation: function (config) {
             var topStories = new TopStories(),
                sections = new Sections(config),
                search = new Search(config),
                header = document.getElementById('header');

            if (header) {
                if (config.switches.idProfileNavigation) {
                    var profile = new Profile(header, {
                        url: config.page.idUrl
                    });
                    profile.init();
                }
                topStories.load(config, header);
            }

            sections.init(document);
            search.init(header);
        },

        transcludeRelated: function (config, context) {
            related(config, context);
        },

        transcludePopular: function () {
            mediator.on('page:common:ready', function(config, context) {
                popular(config, context);
            });
        },

        showTabs: function() {
            var tabs = new Tabs();
            mediator.on('modules:popular:loaded', function(el) {
                tabs.init(el);
            });
        },

        showToggles: function() {
            var toggles = new Toggles();
            toggles.init(document);
            mediator.on('page:common:ready', function(config, context) {
                toggles.reset();
            });
        },

        showRelativeDates: function () {
            var dates = RelativeDates;
            mediator.on('page:common:ready', function(config, context) {
                dates.init(context);
            });
            mediator.on('fragment:ready:dates', function(el) {
                dates.init(el);
            });
        },

        initClickstream: function () {
            var cs = new Clickstream({filter: ["a", "button"]});
        },

        transcludeCommentCounts: function () {
            mediator.on('page:common:ready', function(config, context) {
                CommentCount.init(context);
            });
        },

        initLightboxGalleries: function () {
            var thisPageId;
            mediator.on('page:common:ready', function(config, context) {
                var galleries = new LightboxGallery(config, context);
                thisPageId = config.page.pageId;
                galleries.init();
            });

            // Register as a page view if invoked from elsewhere than its gallery page (like a trailblock)
            mediator.on('module:lightbox-gallery:loaded', function(config, context) {
                if (thisPageId !== config.page.pageId) {
                    mediator.emit('page:common:deferred:loaded', config, context);
                }
            });
        },

        initAbTests: function (config) {
            ab.segmentUser(config);
        },

        runAbTests: function (config, context) {
            ab.run(config, context);
        },

        initRightHandComponent: function(config, context) {

            if(config.switches.rightHandMostPopular && config.page.contentType === 'Article') {
              var r = new RightHandComponentFactory(mediator);
           }
        },

        logLiveStats: function (config) {
            liveStats.log(config);
        },

        loadAnalytics: function (config, context) {
            var omniture = new Omniture();

            omniture.go(config, function(){
                // callback:

                Array.prototype.forEach.call(context.getElementsByTagName("video"), function(video){
                    if (!bonzo(video).hasClass('tracking-applied')) {
                        bonzo(video).addClass('tracking-applied');
                        var v = new OmnitureMedia({
                            el: video,
                            config: config
                        }).init();
                    }
                });
            });

<<<<<<< HEAD
            function recordOphanSingleEvent(ophan, viewData) {
                if (!ophan.isInitialised) {
                    ophan.isInitialised = true;
                    ophan.initLog();
                }

                ophan.additionalViewData(function() {

                    var audsci = storage.local.get('gu.ads.audsci');
                    if (audsci) {
                        viewData.audsci_json = JSON.stringify(audsci);
                    }

                    var participations = ab.getParticipations(),
                        participationsKeys = Object.keys(participations);

                    if (participationsKeys.length > 0) {
                        var testData = participationsKeys.map(function(k) {
                            return { id: k, variant: participations[k].variant };
                        });
                        viewData.experiments_json = JSON.stringify(testData);
                    }

                    return viewData;
                });

                ophan.sendLog(undefined, true);
            }

            if (config.switches.ophanMultiEvent) {

                var sp = new ScrollDepth({});

                require('ophan/ng', function (ophanMultiEvent) {
                    ophanMultiEvent.record({'ab': ab.getParticipations()});
                });

                require(['ophan/ng', config.page.ophanUrl], function (ophanMultiEvent, ophanSingleEvent) {
                    recordOphanSingleEvent(ophanSingleEvent, { viewId: ophanMultiEvent.viewId });
                });
            } else {
                require(config.page.ophanUrl, function (ophanSingleEvent) {
                    recordOphanSingleEvent(ophanSingleEvent, {});
=======
            if (config.switches.ophan) {
                require('ophan/ng', function (ophan) {
                    ophan.record({'ab': ab.getParticipations()});
>>>>>>> f3baf243
                });
            }
        },

        loadAdverts: function (config) {
            if(!userPrefs.isOff('adverts') && config.switches && config.switches.adverts
                && !config.page.blockVideoAds && !config.page.shouldHideAdverts) {
                var resizeCallback = function() {
                    hasBreakpointChanged(Adverts.reload);
                };

                if(config.page.contentType === 'Article' && !config.page.isLiveBlog) {
                    // Limiting inline ads to 1 until support for different inline
                    // ads is enabled
                    var articleBodyAdverts = new ArticleBodyAdverts({
                        inlineAdLimit: 1,
                        wordCount: config.page.wordCount
                    });

                    // Add the body adverts to the article page
                    articleBodyAdverts.init();

                    resizeCallback = function(e) {
                        hasBreakpointChanged(function() {
                            articleBodyAdverts.reload();
                            Adverts.reload();
                        });
                    };
                }

                mediator.on('page:common:deferred:loaded', function(config, context) {
                    Adverts.init(config, context);
                });
                mediator.on('modules:adverts:docwrite:loaded', Adverts.load);

                mediator.on('window:resize', debounce(resizeCallback, 2000));
            }
        },

        loadVideoAdverts: function(config) {
            mediator.on('page:common:ready', function(config, context) {
                if(config.switches.videoAdverts && !config.page.blockVideoAds) {
                    Array.prototype.forEach.call(context.querySelectorAll('video'), function(el) {
                        var support = detect.getVideoFormatSupport();
                        var a = new VideoAdvert({
                            el: el,
                            support: support,
                            config: config,
                            context: context
                        }).init(config.page);
                    });
                } else {
                    mediator.emit("video:ads:finished", config, context);
                }
            });
        },

        cleanupCookies: function() {
            Cookies.cleanUp(["mmcore.pd", "mmcore.srv", "mmid", 'GU_ABFACIA', 'GU_FACIA']);
        },

        // opt-in to the responsive alpha
        optIn: function () {
            var countMeIn = /#countmein/.test(window.location.hash);
            if (countMeIn) {
                Cookies.add("GU_VIEW", "mobile", 365);
            }
        },

        // display a flash message to devices over 600px who don't have the mobile cookie
        displayReleaseMessage: function (config) {

            var path = (document.location.pathname) ? document.location.pathname : '/',
                exitLink = '/preference/platform/desktop?page=' + encodeURIComponent(path + '?view=desktop'),
                msg = '<p class="site-message__message" id="site-message__message">' +
                            'You’re viewing an alpha release of the Guardian’s responsive website. <a href="/help/2013/oct/04/alpha-testing-and-evolution-of-our-mobile-site">Find out more</a>' +
                      '</p>' +
                      '<ul class="site-message__actions unstyled">' +
                           '<li class="site-message__actions__item">' +
                               '<i class="i i-back"></i>' +
                                   '<a class="js-main-site-link" rel="nofollow" href="' + exitLink + '"' +
                                       'data-link-name="opt-out">Opt-out and return to standard desktop site </a>' +
                           '</li>' +
                      '</ul>';

            var releaseMessage = new Message('alpha');
            var alreadyOptedIn = !!releaseMessage.hasSeen('releaseMessage');

            if (config.switches.releaseMessage && !alreadyOptedIn && (detect.getBreakpoint() !== 'mobile')) {
                // force the visitor in to the alpha release for subsequent visits
                Cookies.add("GU_VIEW", "mobile", 365);
                releaseMessage.show(msg);
            }
        },

        displayOnboardMessage: function (config) {
            if(window.location.hash === '#opt-in-message' && config.switches.networkFrontOptIn) {
                bean.on(document, 'click', '.js-site-message-close', function() {
                    Cookies.add("GU_VIEW", "mobile", 365);
                    Cookies.add("GU_ALPHA", "2", 365);
                });
                bean.on(document, 'click', '.js-site-message', function() {
                    Cookies.add("GU_VIEW", "mobile", 365);
                    Cookies.add("GU_ALPHA", "2", 365);
                });
                var message = new Message('onboard', { type: 'modal' }),
                    path = (document.location.pathname) ? document.location.pathname : '/',
                    exitLink = '/preference/platform/desktop?page=' + encodeURIComponent(path + '?view=desktop'),
                    msg = '<h2 class="site-message__header">Thanks for joining us.</h2>' +
                    '<div class="site-message__message" id="site-message__message">' +
                    '<p>You’re looking at a prototype of our new website. Opt-out any time by clicking "Classic version" at the bottom of the page.</p>' +
                    '<ul class="site-message__list">' +
                    '<li class="site-message__list__item">Our new front pages and content pages are a work in progress.</li>' +
                    '<li class="site-message__list__item">We\'ll be launching our product site and feedback form later this week.</li>' +
                    '</ul>' +
                    '<ul class="site-message__actions unstyled">' +
                    '<li class="site-message__actions__item"><i class="i i-arrow-white-circle"></i>  '+
                    '<a class="js-site-message-close" data-link-name="R2 alpha opt in" href="#" tabindex=1>Got it</a>' +
                    '<li class="site-message__actions__item">' +
                    '<i class="i i-back-white"></i>' +
                    '<a class="js-main-site-link" rel="nofollow" href="' + exitLink + '"' +
                    'data-link-name="R2 alpha opt out">Opt-out and return to the old site </a>' +
                    '</li>' +
                    '</ul>';
                message.show(msg);
            }
        },

        unshackleParagraphs: function (config, context) {
            if (userPrefs.isOff('para-indents')) {
                $('.paragraph-spacing--indents', context).removeClass('paragraph-spacing--indents');
            }
        },

        logReadingHistory : function() {
            mediator.on('page:common:ready', function(config) {
                if(/Article|Video|Gallery|Interactive/.test(config.page.contentType)) {
                    new History().log({
                        id: '/' + config.page.pageId,
                        meta: {
                            section: config.page.section,
                            keywords: config.page.keywordIds.split(',').slice(0, 5)
                        }
                    });
                }
                if (config.page.section !== 'identity') {
                    sequence.init('/' + config.page.pageId);
                }
            });
        },

        initAutoSignin : function() {
           mediator.on('page:common:ready', function(config) {
                if (config.switches && config.switches.facebookAutosignin && detect.getBreakpoint() !== 'mobile') {
                    new AutoSignin(config).init();
                }
            });
        },

        loadTags : function() {
            mediator.on('page:common:ready', function(config) {
                TagContainer.init(config);
            });
        },

        windowEventListeners: function() {
            var events = {
                    resize: 'window:resize',
                    orientationchange: 'window:orientationchange',
                    scroll: 'window:scroll'
                },
                emitEvent = function(eventName) {
                    return function(e) {
                        mediator.emit(eventName, e);
                    };
                };
            for (var event in events) {
                bean.on(window, event, debounce(emitEvent(events[event]), 200));
            }
        },

        checkIframe: function() {
            if (window.self !== window.top) {
                $('html').addClass('iframed');
            }
        },

        augmentInteractive: function () {
            mediator.on('page:common:ready', function(config, context) {
                if (/Article|Interactive/.test(config.page.contentType)) {
                    var interactives = context.querySelectorAll('figure.interactive');
                    Array.prototype.forEach.call(interactives, function (i) {
                        new Interactive(i, context, config).init();
                    });
                }
            });
        }
    };

    var deferrable = function (config, context) {
        var self = this;
        deferToLoadEvent(function() {
            if (!self.initialisedDeferred) {
                self.initialisedDeferred = true;
                modules.initAbTests(config);
                modules.logLiveStats(config);
                modules.loadAdverts(config);
                modules.loadAnalytics(config, context);
                modules.cleanupCookies(context);
                modules.runAbTests(config, context);
                modules.transcludeRelated(config, context);
                modules.initRightHandComponent(config, context);
            }
            mediator.emit("page:common:deferred:loaded", config, context);
        });
    };

    var ready = function (config, context) {
        if (!this.initialised) {
            this.initialised = true;
            modules.displayOnboardMessage(config);
            modules.windowEventListeners();
            modules.checkIframe();
            modules.upgradeImages();
            modules.showTabs();
            modules.initialiseNavigation(config);
            modules.showToggles();
            modules.showRelativeDates();
            modules.transcludePopular();
            modules.loadVideoAdverts(config);
            modules.initClickstream();
            modules.transcludeCommentCounts();
            modules.initLightboxGalleries();
            modules.optIn();
            modules.displayReleaseMessage(config);
            modules.logReadingHistory();
            modules.unshackleParagraphs(config, context);
            modules.initAutoSignin(config);
            modules.loadTags(config);
            modules.augmentInteractive();
        }
        mediator.emit("page:common:ready", config, context);
    };

    var init = function (config, context) {
        ready(config, context);
        deferrable(config, context);
    };

    return {
        init: init
    };
});<|MERGE_RESOLUTION|>--- conflicted
+++ resolved
@@ -216,55 +216,16 @@
                 });
             });
 
-<<<<<<< HEAD
-            function recordOphanSingleEvent(ophan, viewData) {
-                if (!ophan.isInitialised) {
-                    ophan.isInitialised = true;
-                    ophan.initLog();
-                }
-
-                ophan.additionalViewData(function() {
-
-                    var audsci = storage.local.get('gu.ads.audsci');
-                    if (audsci) {
-                        viewData.audsci_json = JSON.stringify(audsci);
-                    }
-
-                    var participations = ab.getParticipations(),
-                        participationsKeys = Object.keys(participations);
-
-                    if (participationsKeys.length > 0) {
-                        var testData = participationsKeys.map(function(k) {
-                            return { id: k, variant: participations[k].variant };
-                        });
-                        viewData.experiments_json = JSON.stringify(testData);
-                    }
-
-                    return viewData;
-                });
-
-                ophan.sendLog(undefined, true);
-            }
-
-            if (config.switches.ophanMultiEvent) {
-
-                var sp = new ScrollDepth({});
-
-                require('ophan/ng', function (ophanMultiEvent) {
-                    ophanMultiEvent.record({'ab': ab.getParticipations()});
-                });
-
-                require(['ophan/ng', config.page.ophanUrl], function (ophanMultiEvent, ophanSingleEvent) {
-                    recordOphanSingleEvent(ophanSingleEvent, { viewId: ophanMultiEvent.viewId });
-                });
-            } else {
-                require(config.page.ophanUrl, function (ophanSingleEvent) {
-                    recordOphanSingleEvent(ophanSingleEvent, {});
-=======
             if (config.switches.ophan) {
                 require('ophan/ng', function (ophan) {
                     ophan.record({'ab': ab.getParticipations()});
->>>>>>> f3baf243
+                    //mediator.on('scrolldepth:data', ophan.record);
+                    mediator.on('scrolldepth:data', function(data) {
+
+                    });
+                    var sd = new ScrollDepth({
+                        isContent: config.page.contentType === "Article"
+                    });
                 });
             }
         },
