--- conflicted
+++ resolved
@@ -546,11 +546,7 @@
             }
             modules.showToggles();
             modules.showRelativeDates();
-<<<<<<< HEAD
-            modules.transcludePopular();
-=======
             modules.loadVideoAdverts(config);
->>>>>>> 8671636d
             modules.initClickstream();
             modules.transcludeCommentCounts();
             modules.initLightboxGalleries();
