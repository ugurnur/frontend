/*global Imager:true */
define([
    //Commmon libraries
    'common',
    'ajax',
    'modules/userPrefs',
    //Vendor libraries
    'domReady',
    'bonzo',
    'bean',
    //Modules
    'modules/storage',
    'modules/detect',
    'modules/popular',
    'modules/related',
    'modules/router',
    'modules/images',
    'modules/navigation/top-stories',
    'modules/navigation/profile',
    'modules/navigation/sections',
    'modules/navigation/search',
    'modules/tabs',
    'modules/toggles',
    'modules/relativedates',
    'modules/analytics/clickstream',
    'modules/analytics/omniture',
    'modules/adverts/adverts',
    'modules/cookies',
    'modules/analytics/omnitureMedia',
    'modules/analytics/adverts',
    'modules/debug',
    'modules/experiments/ab',
    'modules/swipe/swipenav',
    "modules/adverts/video",
    "modules/discussion/commentCount",
    "modules/lightbox-gallery",
    "modules/swipe/ears",
    "modules/swipe/bar",
    "modules/facia/images",
    "modules/onward/history",
<<<<<<< HEAD
    "modules/identity/autosignin",
=======
    "modules/onward/sequence"
>>>>>>> cc7d56fb
], function (
    common,
    ajax,
    userPrefs,

    domReady,
    bonzo,
    bean,

    storage,
    detect,
    popular,
    related,
    Router,
    Images,
    TopStories,
    Profile,
    Sections,
    Search,

    Tabs,
    Toggles,
    RelativeDates,
    Clickstream,
    Omniture,
    Adverts,
    Cookies,
    OmnitureMedia,
    AdvertsAnalytics,
    Debug,
    ab,
    swipeNav,
    VideoAdvert,
    CommentCount,
    LightboxGallery,
    ears,
    SwipeBar,
    faciaImages,
    History,
<<<<<<< HEAD
    AutoSignin
=======
    sequence
>>>>>>> cc7d56fb
) {

    var modules = {

        upgradeImages: function () {
            faciaImages.upgrade();

            var images = new Images();
            common.mediator.on('page:common:ready', function(config, context) {
                images.upgrade(context);
            });
            common.mediator.on('fragment:ready:images', function(context) {
                images.upgrade(context);
            });
            common.mediator.on('modules:related:loaded', function(config, context) {
                images.upgrade(context);
            });
            common.mediator.on('modules:images:upgrade', function() {
                common.$g('body').addClass('images-upgraded');
            });
        },

        initialiseNavigation: function (config) {
             var topStories = new TopStories(),
                sections = new Sections(config),
                search = new Search(config),
                header = document.getElementById('header'),
                profile;

            if (config.switches.idProfileNavigation) {
                profile = new Profile(header, {
                    url: config.page.idUrl
                });
                profile.init();
            }

            sections.init(document);
            topStories.load(config, header);
            search.init(header);
        },

        transcludeRelated: function () {
            common.mediator.on("page:common:ready", function(config, context){
                related(config, context);
            });
        },

        transcludePopular: function () {
            common.mediator.on('page:common:ready', function(config, context) {
                popular(config, context);
            });
        },

        showTabs: function() {
            var tabs = new Tabs();
            common.mediator.on('modules:popular:loaded', function(el) {
                tabs.init(el);
            });
        },

        showToggles: function() {
            var toggles = new Toggles();
            toggles.init(document);
            common.mediator.on('page:common:ready', function(config, context) {
                toggles.reset();
            });
        },

        showRelativeDates: function () {
            var dates = RelativeDates;
            common.mediator.on('page:common:ready', function(config, context) {
                dates.init(context);
            });
            common.mediator.on('fragment:ready:dates', function(el) {
                dates.init(el);
            });
        },

        initClickstream: function () {
            var cs = new Clickstream({filter: ["a", "button"]});
        },

        transcludeCommentCounts: function () {
            common.mediator.on('page:common:ready', function(config, context) {
                CommentCount.init(context);
            });
        },

        initLightboxGalleries: function () {
            var thisPageId;
            common.mediator.on('page:common:ready', function(config, context) {
                var galleries = new LightboxGallery(config, context);
                thisPageId = config.page.pageId;
                galleries.init();
            });

            // Register as a page view if invoked from elsewhere than its gallery page (like a trailblock)
            common.mediator.on('module:lightbox-gallery:loaded', function(config, context) {
                if (thisPageId !== config.page.pageId) {
                    common.mediator.emit('page:common:deferred:loaded', config, context);
                }
            });
        },

        runAbTests: function () {
            common.mediator.on('page:common:ready', function(config, context) {
                ab.run(config, context);
            });
        },

        loadAnalytics: function () {
            var omniture = new Omniture();

            common.mediator.on('page:common:deferred:loaded:omniture', function(config, context) {
                omniture.go(config, function(){
                    // callback:

                    Array.prototype.forEach.call(context.getElementsByTagName("video"), function(video){
                        if (!bonzo(video).hasClass('tracking-applied')) {
                            bonzo(video).addClass('tracking-applied');
                            var v = new OmnitureMedia({
                                el: video,
                                config: config
                            }).init();
                        }
                    });

                    if (config.switches.adslotImpressionStats) {
                        var advertsAnalytics = new AdvertsAnalytics(config, context);
                    }
                });
            });

            common.mediator.on('page:common:deferred:loaded', function(config, context) {

                common.mediator.emit('page:common:deferred:loaded:omniture', config, context);

                require(config.page.ophanUrl, function (Ophan) {

                    if (!Ophan.isInitialised) {
                        Ophan.isInitialised = true;
                        Ophan.initLog();
                    }

                    Ophan.additionalViewData(function() {

                        var viewData = {};

                        var audsci = storage.get('gu.ads.audsci');
                        if (audsci) {
                            viewData.audsci_json = JSON.stringify(audsci);
                        }

                        var participations = ab.getParticipations(),
                            participationsKeys = Object.keys(participations);

                        if (participationsKeys.length > 0) {
                            var testData = participationsKeys.map(function(k) {
                                return { id: k, variant: participations[k].variant };
                            });
                            viewData.experiments_json = JSON.stringify(testData);
                        }

                        return viewData;
                    });

                    Ophan.sendLog(config.swipe ? config.swipe.referrer : undefined, true);
                });

            });

        },

        loadAdverts: function () {
            if (!userPrefs.isOff('adverts')){
                common.mediator.on('page:common:deferred:loaded', function(config, context) {
                    if (config.switches && config.switches.adverts && !config.page.blockAds) {
                        Adverts.init(config, context);
                    }
                });
                common.mediator.on('modules:adverts:docwrite:loaded', function(){
                    Adverts.loadAds();
                });
            }
        },

        loadVideoAdverts: function(config) {
            common.mediator.on('page:common:ready', function(config, context) {
                if(config.switches.videoAdverts && !config.page.blockAds) {
                    Array.prototype.forEach.call(context.querySelectorAll('video'), function(el) {
                        var support = detect.getVideoFormatSupport();
                        var a = new VideoAdvert({
                            el: el,
                            support: support,
                            config: config,
                            context: context
                        }).init(config.page);
                    });
                } else {
                    common.mediator.emit("video:ads:finished", config, context);
                }
            });
        },

        cleanupCookies: function() {
            Cookies.cleanUp(["mmcore.pd", "mmcore.srv", "mmid", 'GU_ABFACIA', 'GU_FACIA']);
        },

        // opt-in to the responsive alpha
        optIn: function () {
            var countMeIn = /#countmein/.test(window.location.hash);
            if (countMeIn) {
                Cookies.add("GU_VIEW", "mobile", 365);
            }
        },

        // display a flash message to devices over 600px who don't have the mobile cookie
        displayReleaseMessage: function (config) {

            var alreadyOptedIn = !!userPrefs.get('releaseMessage'),
                releaseMessage = {
                    show: function () {
                        common.$g('#header').addClass('js-site-message');
                        common.$g('.site-message').removeClass('u-h');
                    },
                    hide: function () {
                        userPrefs.set('releaseMessage', true);
                        common.$g('#header').removeClass('js-site-message');
                        common.$g('.site-message').addClass('u-h');
                    }
                };

            if (config.switches.releaseMessage && !alreadyOptedIn && (detect.getBreakpoint() !== 'mobile')) {
                // force the visitor in to the alpha release for subsequent visits
                Cookies.add("GU_VIEW", "mobile", 365);

                releaseMessage.show();

                bean.on(document, 'click', '.js-site-message-close', function(e) {
                    releaseMessage.hide();
                });
            }
        },


        initSwipe: function(config, contextHtml) {
            if (config.switches.swipeNav && detect.canSwipe() && !userPrefs.isOff('swipe') || userPrefs.isOn('swipe-dev')) {
                var swipe = swipeNav(config, contextHtml);

                common.mediator.on('module:swipenav:navigate:next', function(){ swipe.gotoNext(); });
                common.mediator.on('module:swipenav:navigate:prev', function(){ swipe.gotoPrev(); });
            } else {
                delete this.contextHtml;
                return;
            }
            if (config.switches.swipeNav && detect.canSwipe()) {
                bonzo(document.body).addClass('can-swipe');
                common.mediator.on('module:clickstream:click', function(clickSpec){
                    if (clickSpec.tag.indexOf('switch-swipe-on') > -1) {
                        userPrefs.switchOn('swipe');
                        window.location.reload();
                    }
                    else if (clickSpec.tag.indexOf('switch-swipe-off') > -1) {
                        userPrefs.switchOff('swipe');
                        window.location.reload();
                    }
                });
            }
        },

        logReadingHistory : function() {
            common.mediator.on('page:common:ready', function(config) {
                 if(/Article|Video|Gallery|Interactive/.test(config.page.contentType)) {
                    new History().log({
                        id: '/' + config.page.pageId,
                        meta: {
                            section: config.page.section,
                            keywords: config.page.keywordIds.split(',').slice(0, 5)
                        }
                    });
                }
                sequence.init();
            });
        },

        initAutoSignin : function() {
            common.mediator.on('page:common:ready', function(config) {
                if (config.switches && config.switches.facebookAutosignin && detect.getLayoutMode() !== 'mobile') {
                    new AutoSignin(config).init();
                }
            });
        }
    };

    var deferrable = function (config, context) {
        var self = this;
        common.deferToLoadEvent(function() {
            if (!self.initialisedDeferred) {
                self.initialisedDeferred = true;
                modules.loadAdverts();
                if (!config.switches.analyticsOnDomReady) {
                    modules.loadAnalytics();
                }

                // TODO: make these run in event 'page:common:deferred:loaded'
                modules.cleanupCookies(context);
            }
            common.mediator.emit("page:common:deferred:loaded", config, context);
        });
    };

    var ready = function (config, context, contextHtml) {
        if (!this.initialised) {
            this.initialised = true;
            modules.upgradeImages();
            modules.showTabs();
            modules.initialiseNavigation(config);
            modules.showToggles();
            modules.runAbTests();
            modules.showRelativeDates();
            modules.transcludeRelated();
            modules.transcludePopular();
            modules.loadVideoAdverts(config);
            modules.initClickstream();
            if (config.switches.analyticsOnDomReady) {
                modules.loadAnalytics();
            }
            modules.initSwipe(config, contextHtml);
            modules.transcludeCommentCounts();
            modules.initLightboxGalleries();
            modules.optIn();
            modules.displayReleaseMessage(config);
            modules.logReadingHistory();
            modules.initAutoSignin(config);
        }
        common.mediator.emit("page:common:ready", config, context);
    };

    var init = function (config, context, contextHtml) {
        ready(config, context, contextHtml);
        deferrable(config, context);
    };

    return {
        init: init
    };
});<|MERGE_RESOLUTION|>--- conflicted
+++ resolved
@@ -38,11 +38,7 @@
     "modules/swipe/bar",
     "modules/facia/images",
     "modules/onward/history",
-<<<<<<< HEAD
-    "modules/identity/autosignin",
-=======
-    "modules/onward/sequence"
->>>>>>> cc7d56fb
+    "modules/identity/autosignin"
 ], function (
     common,
     ajax,
@@ -82,11 +78,7 @@
     SwipeBar,
     faciaImages,
     History,
-<<<<<<< HEAD
     AutoSignin
-=======
-    sequence
->>>>>>> cc7d56fb
 ) {
 
     var modules = {
@@ -360,15 +352,14 @@
         logReadingHistory : function() {
             common.mediator.on('page:common:ready', function(config) {
                  if(/Article|Video|Gallery|Interactive/.test(config.page.contentType)) {
-                    new History().log({
-                        id: '/' + config.page.pageId,
+                    return new History().log({
+                        id: config.page.shortUrl.replace('http://gu.com', ''),
                         meta: {
                             section: config.page.section,
                             keywords: config.page.keywordIds.split(',').slice(0, 5)
                         }
                     });
                 }
-                sequence.init();
             });
         },
 
