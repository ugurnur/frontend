/* jshint nonew: false */
/* TODO - fix module constructors so we can remove the above jshint override */
define([
    //Commmon libraries
    'common/utils/$',
    'common/utils/mediator',
    'common/utils/deferToLoad',
    'common/utils/ajax',
    'common/modules/userPrefs',
    'common/utils/url',
    //Vendor libraries
    'bonzo',
    'bean',
    'qwery',
    'enhancer',
    'lodash/functions/debounce',
    //Modules
    'common/utils/storage',
    'common/utils/detect',
    'common/modules/onward/most-popular-factory',
    'common/modules/onward/related',
    'common/modules/onward/onward-content',
    'common/modules/ui/images',
    'common/modules/navigation/profile',
    'common/modules/navigation/search',
    'common/modules/navigation/navigation',
    'common/modules/ui/breaking-news',
    'common/modules/ui/tabs',
    'common/modules/ui/toggles',
    'common/modules/ui/dropdowns',
    'common/modules/ui/relativedates',
    'common/modules/analytics/clickstream',
    'common/modules/analytics/omniture',
    'common/modules/analytics/scrollDepth',
    'common/utils/cookies',
    'common/modules/analytics/livestats',
    'common/modules/experiments/ab',
    'common/modules/discussion/comment-count',
    'common/modules/gallery/lightbox',
    'common/modules/onward/history',
    'common/modules/onward/sequence',
    'common/modules/ui/message',
    'common/modules/identity/autosignin',
    'common/modules/analytics/foresee-survey',
    'common/modules/onward/geo-most-popular',
    'common/modules/analytics/register',
    'common/modules/onward/tonal',
    'common/modules/identity/api',
    'common/modules/onward/more-tags',
    'common/modules/ui/smartAppBanner',
    'common/modules/discussion/loader'
], function (
    $,
    mediator,
    deferToLoadEvent,
    ajax,
    userPrefs,
    Url,

    bonzo,
    bean,
    qwery,
    enhancer,
    debounce,

    storage,
    detect,
    MostPopularFactory,
    Related,
    Onward,
    images,
    Profile,
    Search,
    Navigation,

    breakingNews,
    Tabs,
    Toggles,
    Dropdowns,
    RelativeDates,
    Clickstream,
    Omniture,
    ScrollDepth,
    Cookies,
    liveStats,
    ab,
    CommentCount,
    LightboxGallery,
    History,
    sequence,
    Message,
    AutoSignin,
    Foresee,
    GeoMostPopular,
    register,
    TonalComponent,
    id,
    MoreTags,
    smartAppBanner,
    DiscussionLoader
) {

    var modules = {

        upgradeImages: function () {
            images.upgrade();
            images.listen();
        },

        initialiseTopNavItems: function(config){
            var search = new Search(config),
                header = document.getElementById('header');

            if (header) {
                if (config.switches.idProfileNavigation) {
                    var profile = new Profile(header, {
                        url: config.page.idUrl
                    });
                    profile.init();
                }
            }

            search.init(header);
        },

        initialiseNavigation: function (config) {
            Navigation.init(config);
        },

        transcludeRelated: function (config, context) {
            var r = new Related();
            r.renderRelatedComponent(config, context);
        },

        transcludePopular: function (config) {
            new MostPopularFactory(config);
        },

        transcludeOnwardContent: function(config, context){
            if ('seriesId' in config.page) {
                new Onward(config, qwery('.js-onward', context));
            } else if (config.page.tones !== '') {
                $('.js-onward', context).each(function(c) {
                    new TonalComponent(config, c).fetch(c, 'html');
                });
            }
        },

        showTabs: function() {
            var tabs = new Tabs();
            mediator.on('modules:popular:loaded', function(el) {
                tabs.init(el);
            });
        },

        showToggles: function() {
            var toggles = new Toggles();
            toggles.init(document);
            mediator.on('page:common:ready', function() {
                toggles.reset();
                Dropdowns.init();
            });
        },

        showRelativeDates: function () {
            var dates = RelativeDates;
            mediator.on('page:common:ready', function(config, context) {
                dates.init(context);
            });
            mediator.on('fragment:ready:dates', function(el) {
                dates.init(el);
            });
        },

        initClickstream: function () {
            new Clickstream({filter: ['a', 'button']});
        },

        transcludeCommentCounts: function () {
            mediator.on('page:common:ready', function(config, context) {
                CommentCount.init(context);
            });
        },

        initLightboxGalleries: function () {
            var thisPageId;
            mediator.on('page:common:ready', function(config, context) {
                var galleries = new LightboxGallery(config, context);
                thisPageId = config.page.pageId;
                galleries.init();
            });

            // Register as a page view if invoked from elsewhere than its gallery page (like a trailblock)
            mediator.on('module:lightbox-gallery:loaded', function(config, context) {
                if (thisPageId !== config.page.pageId) {
                    mediator.emit('page:common:deferred:loaded', config, context);
                }
            });
        },

        initAbTests: function (config) {
            ab.segmentUser(config);
        },

        runAbTests: function (config, context) {
            ab.run(config, context);
        },

        initRightHandComponent: function(config) {
            if(config.page.contentType === 'Article' &&
                detect.getBreakpoint() !== 'mobile' &&
                parseInt(config.page.wordCount, 10) > 500) {
                new GeoMostPopular({});
            }
        },

        logLiveStats: function (config) {
            liveStats.log(config);
        },

        loadAnalytics: function (config) {
            var omniture = new Omniture();

            omniture.go(config);

            if (config.switches.ophan && !config.page.isSSL) {
                require('ophan/ng', function (ophan) {
                    ophan.record({'ab': ab.getParticipations()});

                    if(config.switches.scrollDepth) {
                        mediator.on('scrolldepth:data', ophan.record);

                        new ScrollDepth({
                            isContent: /Article|LiveBlog/.test(config.page.contentType)
                        });
                    }
                });
            }
        },

        cleanupCookies: function() {
            Cookies.cleanUp(['mmcore.pd', 'mmcore.srv', 'mmid', 'GU_ABFACIA', 'GU_FACIA', 'GU_ALPHA']);
            Cookies.cleanUpDuplicates(['GU_VIEW']);
        },

        // opt-in to the responsive alpha
        optIn: function () {
            var countMeIn = /#countmein/.test(window.location.hash);
            if (countMeIn) {
                Cookies.add('GU_VIEW', 'responsive', 365);
            }
        },

        // display a flash message to devices over 600px who don't have the mobile cookie
        displayReleaseMessage: function (config) {

            var path = (document.location.pathname) ? document.location.pathname : '/',
                exitLink = '/preference/platform/classic?page=' + encodeURIComponent(path + '?view=classic'),
                msg = '<p class="site-message__message" id="site-message__message">' +
                            'You’re viewing a beta release of the Guardian’s responsive website.' +
                            ' We’d love to hear your <a href="https://www.surveymonkey.com/s/theguardian-beta-feedback" data-link-name="feedback">feedback</a>' +
                      '</p>' +
                      '<ul class="site-message__actions u-unstyled">' +
                           '<li class="site-message__actions__item">' +
                               '<i class="i i-back"></i>' +
                                   '<a class="js-main-site-link" rel="nofollow" href="' + exitLink + '"' +
                                       'data-link-name="opt-out">Opt-out and return to our current site </a>' +
                           '</li>' +
                      '</ul>';

            var releaseMessage = new Message('alpha');

            // Do not show the release message on -sp- based paths.
            var spRegExp = new RegExp('.*/-sp-.*');

            if (config.switches.releaseMessage && (detect.getBreakpoint() !== 'mobile') && !spRegExp.test(path)) {
                // force the visitor in to the alpha release for subsequent visits
                Cookies.add('GU_VIEW', 'responsive', 365);
                releaseMessage.show(msg);
            }
        },

        displayBreakingNews: function (config) {
            breakingNews(config);
            // TODO! This was just for hack demo:
            setInterval(function() {
                breakingNews(config);
            }, 2000);
        },

        displayOnboardMessage: function (config) {
            if(window.location.hash === '#opt-in-message' && config.switches.networkFrontOptIn && detect.getBreakpoint() !== 'mobile') {
                bean.on(document, 'click', '.js-site-message-close', function() {
                    Cookies.add('GU_VIEW', 'responsive', 365);
                });
                bean.on(document, 'click', '.js-site-message', function() {
                    Cookies.add('GU_VIEW', 'responsive', 365);
                });
                var message = new Message('onboard', { type: 'modal' }),
                    path = (document.location.pathname) ? document.location.pathname : '/',
                    exitLink = '/preference/platform/classic?page=' + encodeURIComponent(path + '?view=classic'),
                    msg = '<h2 class="site-message__header">Thanks for joining us.</h2>' +
                    '<div class="site-message__message" id="site-message__message">' +
                    '<p>You’re looking at a prototype of our new website. Opt-out any time by clicking "Current version" at the bottom of the page. <a href="http://next.theguardian.com/">Find out more</a>.</p>' +
                    '<ul class="site-message__list">' +
                    '<li class="site-message__list__item">We love feedback - <a href="https://www.surveymonkey.com/s/theguardian-beta-feedback">let us know yours</a>.</li>' +
                    '<li class="site-message__list__item">Stay up to date with new releases on <a href="http://next.theguardian.com/blog/">our blog</a>.</li>' +
                    '</ul>' +
                    '<ul class="site-message__actions u-unstyled">' +
                    '<li class="site-message__actions__item"><i class="i i-arrow-white-circle"></i>  '+
                    '<a class="js-site-message-close" data-link-name="R2 alpha opt in" href="#" tabindex=1>Got it</a>' +
                    '<li class="site-message__actions__item">' +
                    '<i class="i i-back-white"></i>' +
                    '<a class="js-main-site-link" rel="nofollow" href="' + exitLink + '"' +
                    'data-link-name="R2 alpha opt out">Opt-out and return to the current site </a>' +
                    '</li>' +
                    '</ul>';
                message.show(msg);
            }
        },

        unshackleParagraphs: function (config, context) {
            if (userPrefs.isOff('para-indents')) {
                $('.paragraph-spacing--indents', context).removeClass('paragraph-spacing--indents');
            }
        },

        logReadingHistory : function() {
            mediator.on('page:common:ready', function(config) {
                if(/Article|Video|Gallery|Interactive/.test(config.page.contentType)) {
                    new History().log({
                        id: '/' + config.page.pageId,
                        meta: {
                            section: config.page.section,
                            keywords: config.page.keywordIds.split(',').slice(0, 5)
                        }
                    });
                }
                if (config.page.section !== 'identity') {
                    sequence.init('/' + config.page.pageId);
                }
            });
        },

        initAutoSignin : function() {
           mediator.on('page:common:ready', function(config) {
                if (config.switches && config.switches.facebookAutosignin && detect.getBreakpoint() !== 'mobile') {
                    new AutoSignin(config).init();
                }
            });
        },

        windowEventListeners: function() {
            var events = {
                    resize: 'window:resize',
                    orientationchange: 'window:orientationchange',
                    scroll: 'window:scroll'
                },
                emitEvent = function(eventName) {
                    return function(e) {
                        mediator.emit(eventName, e);
                    };
                };
            for (var event in events) {
                bean.on(window, event, debounce(emitEvent(events[event]), 200));
            }
        },

        checkIframe: function() {
            if (window.self !== window.top) {
                $('html').addClass('iframed');
            }
        },

        runForseeSurvey: function(config) {
            if(config.switches.foresee) {
                Foresee.load();
            }
        },

        augmentInteractive: function() {
            mediator.on('page:common:ready', function(config, context) {
                if (/Article|Interactive/.test(config.page.contentType)) {
                    $('figure.interactive').each(function (el) {
                        enhancer.render(el, context, config, mediator);
                    });
                }
            });
        },

        startRegister: function(config) {
            if (!config.page.isSSL) {
                register.initialise(config);
            }
        },

        repositionComments: function() {
            mediator.on('page:common:ready', function() {
                if(!id.isUserLoggedIn()) {
                    $('.js-comments').appendTo(qwery('.js-repositioned-comments'));
                }
            });
        },

        showMoreTagsLink: function() {
            new MoreTags().init();
        },

        showSmartBanner: function(config) {
            if(config.switches.smartBanner) {
                smartAppBanner.init();
            }
        },

        initDiscussion: function() {
            mediator.on('page:common:ready', function(config, context) {
                if (config.page.commentable && config.switches.discussion) {
                    var discussionLoader = new DiscussionLoader(context, mediator, { 'switches': config.switches });
                    discussionLoader.attachTo($('.discussion')[0]);
                }
            });
        },

        testCookie: function() {
            var queryParams = Url.getUrlVars();
            if (queryParams.test) {
                Cookies.addSessionCookie('GU_TEST', encodeURIComponent(queryParams.test));
            }
        }
    };

    var deferrable = function (config, context) {
        var self = this;
        deferToLoadEvent(function() {
            if (!self.initialisedDeferred) {
                self.initialisedDeferred = true;
                modules.initAbTests(config);
                modules.logLiveStats(config);
                modules.loadAnalytics(config, context);
                modules.cleanupCookies(context);
                modules.runAbTests(config, context);
                modules.transcludePopular(config);
                modules.transcludeRelated(config, context);
                modules.transcludeOnwardContent(config, context);
                modules.initRightHandComponent(config, context);
            }
            mediator.emit('page:common:deferred:loaded', config, context);
        });
    };

    var ready = function (config, context) {
        if (!this.initialised) {
            this.initialised = true;
<<<<<<< HEAD
            modules.testCookie();
=======
            modules.displayBreakingNews(config);
>>>>>>> c5bb0b10
            modules.displayOnboardMessage(config);
            modules.windowEventListeners();
            modules.checkIframe();
            modules.upgradeImages();
            modules.showTabs();
            modules.initialiseTopNavItems(config);
            modules.initialiseNavigation(config);
            modules.showToggles();
            modules.showRelativeDates();
            modules.initClickstream();
            modules.transcludeCommentCounts();
            modules.initLightboxGalleries();
            modules.optIn();
            modules.displayReleaseMessage(config);
            modules.logReadingHistory();
            modules.unshackleParagraphs(config, context);
            modules.initAutoSignin(config);
            modules.augmentInteractive();
            modules.runForseeSurvey(config);
            modules.startRegister(config);
            modules.repositionComments();
            modules.showMoreTagsLink();
            modules.showSmartBanner(config);
            // TODO! Uncomment this. It was just for hack day.
            //modules.initDiscussion();
        }
        mediator.emit('page:common:ready', config, context);
    };

    var init = function (config, context) {
        ready(config, context);
        deferrable(config, context);
    };

    return {
        init: init
    };
});
<|MERGE_RESOLUTION|>--- conflicted
+++ resolved
@@ -451,11 +451,8 @@
     var ready = function (config, context) {
         if (!this.initialised) {
             this.initialised = true;
-<<<<<<< HEAD
             modules.testCookie();
-=======
             modules.displayBreakingNews(config);
->>>>>>> c5bb0b10
             modules.displayOnboardMessage(config);
             modules.windowEventListeners();
             modules.checkIframe();
