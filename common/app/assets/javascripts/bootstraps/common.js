--- conflicted
+++ resolved
@@ -14,11 +14,8 @@
     'modules/navigation/sections',
     'modules/navigation/search',
     'modules/navigation/control',
-<<<<<<< HEAD
     'modules/navigation/australia',
-=======
     'modules/navigation/edition-switch',
->>>>>>> 9d81260f
     'modules/tabs',
     'modules/relativedates',
     'modules/analytics/clickstream',
@@ -43,11 +40,8 @@
     Sections,
     Search,
     NavControl,
-<<<<<<< HEAD
     Australia,
-=======
     EditionSwitch,
->>>>>>> 9d81260f
     Tabs,
     RelativeDates,
     Clickstream,
@@ -75,12 +69,9 @@
             var navControl = new NavControl();
             var sections = new Sections();
             var search = new Search(config);
-<<<<<<< HEAD
             var aus = new Australia(); // TODO temporary till we have single domain editions
 
-=======
             var editions = new EditionSwitch();
->>>>>>> 9d81260f
             common.mediator.on('page:common:ready', function(config, context) {
                 var header = bonzo(context.querySelector('header'));
                 if(!header.hasClass('initialised')) {
