--- conflicted
+++ resolved
@@ -3,25 +3,17 @@
     "modules/identity/forms",
     "modules/identity/password-strength",
     "modules/identity/api",
-<<<<<<< HEAD
     //"modules/identity/email-signup",
-    "modules/adverts/userAdTargeting"
-=======
     "modules/adverts/userAdTargeting",
     "modules/discussion/user-avatars"
->>>>>>> a3e45583
 ], function(
     mediator,
     Identity,
     PasswordStrength,
     Id,
-<<<<<<< HEAD
     //EmailSignup,
-    UserAdTargeting
-=======
     UserAdTargeting,
     UserAvatars
->>>>>>> a3e45583
 ) {
 
     var modules = {
@@ -77,11 +69,8 @@
             modules.passwordStrength();
             modules.passwordToggle();
             modules.userAdTargeting();
-<<<<<<< HEAD
             //modules.emailSignup();
-=======
             modules.userAvatars();
->>>>>>> a3e45583
         }
         mediator.emit("page:identity:ready", config, context);
     };
