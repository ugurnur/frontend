--- conflicted
+++ resolved
@@ -1,25 +1,15 @@
 define([
-<<<<<<< HEAD
-    "common",
-    "modules/identity",
-    "modules/password-strength",
-    "modules/id",
-    "modules/adverts/userAdTargeting",
-    "modules/detect"
-=======
     "utils/mediator",
     "modules/identity/forms",
     "modules/identity/password-strength",
     "modules/identity/api",
     "modules/adverts/userAdTargeting"
->>>>>>> 8b6a409c
 ], function(
     mediator,
     Identity,
     PasswordStrength,
     Id,
-    UserAdTargeting,
-    detect
+    UserAdTargeting
 ) {
 
     var modules = {
@@ -55,7 +45,7 @@
             mediator.on('page:identity:ready', function(config, context) {
                 UserAdTargeting.requestUserSegmentsFromId();
             });
-        },
+        }
     };
 
     var ready = function (config, context) {
@@ -67,7 +57,6 @@
             modules.passwordToggle();
             modules.idConfig(config);
             modules.userAdTargeting();
-            modules.facebookAutoSignin();
         }
         mediator.emit("page:identity:ready", config, context);
     };
