--- conflicted
+++ resolved
@@ -6,11 +6,8 @@
     "modules/identity/password-strength",
     "modules/identity/api",
     "modules/adverts/userAdTargeting",
-<<<<<<< HEAD
+    "modules/discussion/user-avatars",
     "utils/mediator"
-=======
-    "modules/discussion/user-avatars"
->>>>>>> a3e45583
 ], function(
     $,
     Identity,
@@ -19,11 +16,8 @@
     PasswordStrength,
     Id,
     UserAdTargeting,
-<<<<<<< HEAD
+    UserAvatars,
     mediator
-=======
-    UserAvatars
->>>>>>> a3e45583
 ) {
 
     var modules = {
