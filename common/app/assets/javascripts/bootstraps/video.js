--- conflicted
+++ resolved
@@ -1,4 +1,3 @@
-/* jshint nonew: false */
 /* global videojs */
 define([
     'common/utils/$',
@@ -13,11 +12,7 @@
     'lodash/functions/throttle',
     'bean',
     'bonzo',
-<<<<<<< HEAD
-    'common/modules/onward/most-viewed-video'
-=======
     'common/modules/component'
->>>>>>> ec419674
 ], function(
     $,
     ajax,
@@ -31,11 +26,7 @@
     _throttle,
     bean,
     bonzo,
-<<<<<<< HEAD
-    MostViewedVideo
-=======
     Component
->>>>>>> ec419674
 ) {
 
     var autoplay = config.page.contentType === 'Video' && /desktop|wide/.test(detect.getBreakpoint());
@@ -266,10 +257,6 @@
                     vjs.persistvolume({namespace: 'gu.vjs'});
                 });
             });
-<<<<<<< HEAD
-
-            new MostViewedVideo();
-=======
         },
         initMoreInSection: function() {
             var section = new Component(),
@@ -278,7 +265,6 @@
             section.fetch(parentEl).then(function() {
                 images.upgrade(parentEl);
             });
->>>>>>> ec419674
         }
     };
 
