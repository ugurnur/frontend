--- conflicted
+++ resolved
@@ -48,16 +48,11 @@
         }
     };
 
-<<<<<<< HEAD
-    var init = function(req, config) {
+
+    var init = function(req, config, context) {
+        common.mediator.emit("page:video:ready", config, context);
+
         modules.initAdverts(config);
-        modules.initExperiments(config);
-=======
-    var init = function(req, config, context) {
-
-        common.mediator.emit("page:gallery:ready", config, context);
-
->>>>>>> d7b5786d
         modules.initAnalytics(config);
     };
 
