--- conflicted
+++ resolved
@@ -2,37 +2,28 @@
     "common",
     "modules/detect",
     "modules/analytics/video",
-    "modules/adverts/video",
-    "modules/accordion",
-    "modules/story/experiment"
+    "modules/adverts/video"
 ], function(
     common,
     detect,
     Videostream,
-    Advert,
-    Accordion,
-    Experiment
+    Advert
 ) {
 
     var modules = {
-<<<<<<< HEAD
 
         initAdverts: function(config) {
-            if(config.switches.videoAdverts && !config.page.blockAds) {
-                var support = detect.getVideoFormatSupport();
-                var a = new Advert({
-                    el: document.getElementsByTagName('video')[0],
-                    support: support
-                }).init();
-            }
+            common.mediator.on('page:video:ready', function(config, context) {
+                if(config.switches.videoAdverts && !config.page.blockAds) {
+                    var support = detect.getVideoFormatSupport();
+                    var a = new Advert({
+                        el: context.querySelector('.player video'),
+                        support: support
+                    }).init();
+                }
+            });
         },
 
-        initAnalytics: function (config) {
-            var v = new Videostream({
-                id: config.page.id,
-                el: document.querySelector('#player video'),
-                ophanUrl: config.page.ophanUrl
-=======
         initAnalytics: function () {
             common.mediator.on('page:video:ready', function(config, context) {
                 var v = new Videostream({
@@ -42,27 +33,19 @@
                 });
 
                 v.init();
->>>>>>> f81fc897
             });
         }
     };
 
-<<<<<<< HEAD
 
-    var init = function(req, config, context) {
-        common.mediator.emit("page:video:ready", config, context);
-
-        modules.initAdverts(config);
-        modules.initAnalytics(config);
-=======
     var ready = function (config, context) {
         ready = function (config, context) {
             common.mediator.emit("page:video:ready", config, context);
         };
         // On first call to this fn only:
         modules.initAnalytics();
+        modules.initAdverts();
         ready(config, context);
->>>>>>> f81fc897
     };
 
     return {
