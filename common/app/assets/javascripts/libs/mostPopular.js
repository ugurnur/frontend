define([
    "reqwest",
    guardian.js.modules.basicTemplate,
    guardian.js.modules.trailExpander],
    function(reqwest, basicTemplate, trailExpander) {

        String.prototype.toSentenceCase = function () {
            return this.replace(/\w\S*/g, function(txt){return txt.charAt(0).toUpperCase() + txt.substr(1).toLowerCase();});
        };

        function buildTrails(articles, header, isShaded) {

            var html = '<div class="trailblock';
            if (isShaded) {
                html += ' trailblock-shaded';
            }
            html += '"><h3>' + header + '</h3><ul class="plain">';

            var trail = '<li><div class="media b1">{0}<div class="bd"><p><strong><a href="{1}">{2}</a></strong></p><p class="gt-base trailtext">{3}</p></div></div></li>';
            var trailPic = '<a href="#" class="img"><img class="maxed" src="{0}" alt="{1}" /></a>';

            for(var i in articles) {
                var article = articles[i];
                var img = '';

                if (article.images.length > 0) {
                    var imageToUse = getBestImage(article.images);
                    var altText = imageToUse.caption + ' (' + imageToUse.credit + ')';
                    img = basicTemplate.format(trailPic, imageToUse.url, altText);
                }

                html += basicTemplate.format(trail, img, article.url, article.linkText, stripParagraphs(article.trailText));
            }

            html += '</ul>';

            if(articles.length > 4) {
                html += '<h3 class="b1 b1b expander"><a class="js-expand-trailblock" href="javascript://">More popular content</a> <span class="count">' + (parseInt(articles.length) - 4) + '</span></h3>';
            }
            html += '</div>';

            return html;
        }


        // construct our HTML
        function buildHTML(json, header, isNested, isShaded) {

            if (!json) {
                return;
            }

<<<<<<< HEAD
            // todo: make these arguments an options block instead
            function makeContentRequest(url, options) {

                var defaults = {
                    isNested: false,
                    isShaded: false,
                    header: '',
                    elm: document.getElementById('tier3-1')
                };

                // override defaults
                for (var attrname in options) { 
                    defaults[attrname] = options[attrname]; 
                }

                // this looks confusing. just renaming the var
                // so it looks clearer
                options = defaults;
=======
            var html = '';
>>>>>>> 4106a228

            if (isNested) { // we have multiple categories

                for (var section in json) {
                    var articles = json[section];
                    html += buildTrails(articles, section.toSentenceCase(), isShaded);
                }

<<<<<<< HEAD
                reqwest({
                    url: url,
                    type: 'jsonp',
                    success: function(json) {
                        var html = buildHTML(json, options.header, options.isNested, options.isShaded);
                        options.elm.innerHTML = html;
                        options.elm.className = '';
                        options.elm.setAttribute("data-component-name", "most popular"); // todo
                        trailExpander.bindExpanders();
                    }
                });
=======
            } else { // it's just a flat list
                html = buildTrails(json, header, isShaded);
            }

            return html;

        }

        // this is really dumb at the moment
        // trail text comes back with <p> tags around it,
        // which break when we wrap them in other <p> tags
        function stripParagraphs(text) {
            var str = text.replace('<p>', '');
            return str.replace('</p>', '');
        }

        function getBestImage(images) {
            if (!images.length) { return false; }
            var idealWidth = 300;
            var bestWidthSoFar = 0;
            var idealImage = images[0]; // assume first if only 1

            for (var i in images) {
                var img = images[i];
                if (img.width > bestWidthSoFar) {
                    idealImage = img;
                }
                bestWidthSoFar = img.width;
>>>>>>> 4106a228
            }

            return idealImage;
        }

        function makeContentRequest(isNested, isShaded, url, header, elm) {

            var callbackStr = 'callback=?';

            if (url.indexOf('?') > -1) {
                url += '&' + callbackStr;
            } else {
                url += '?' + callbackStr;
            }

            reqwest({
                url: url,
                type: 'jsonp',
                success: function(json) {
                    var html = buildHTML(json, header, isNested, isShaded);

                    if (!elm) {
                        var container = document.getElementById('tier3-1');
                    } else {
                        var container = elm;
                    }

                    container.innerHTML = html;
                    container.className = '';
                    container.setAttribute("data-component-name", "most popular")
                    trailExpander.bindExpanders();
                }
            });
        }

        return {
            fetchContent: makeContentRequest
        }

    }
);<|MERGE_RESOLUTION|>--- conflicted
+++ resolved
@@ -50,28 +50,7 @@
                 return;
             }
 
-<<<<<<< HEAD
-            // todo: make these arguments an options block instead
-            function makeContentRequest(url, options) {
-
-                var defaults = {
-                    isNested: false,
-                    isShaded: false,
-                    header: '',
-                    elm: document.getElementById('tier3-1')
-                };
-
-                // override defaults
-                for (var attrname in options) { 
-                    defaults[attrname] = options[attrname]; 
-                }
-
-                // this looks confusing. just renaming the var
-                // so it looks clearer
-                options = defaults;
-=======
             var html = '';
->>>>>>> 4106a228
 
             if (isNested) { // we have multiple categories
 
@@ -80,19 +59,6 @@
                     html += buildTrails(articles, section.toSentenceCase(), isShaded);
                 }
 
-<<<<<<< HEAD
-                reqwest({
-                    url: url,
-                    type: 'jsonp',
-                    success: function(json) {
-                        var html = buildHTML(json, options.header, options.isNested, options.isShaded);
-                        options.elm.innerHTML = html;
-                        options.elm.className = '';
-                        options.elm.setAttribute("data-component-name", "most popular"); // todo
-                        trailExpander.bindExpanders();
-                    }
-                });
-=======
             } else { // it's just a flat list
                 html = buildTrails(json, header, isShaded);
             }
@@ -121,37 +87,37 @@
                     idealImage = img;
                 }
                 bestWidthSoFar = img.width;
->>>>>>> 4106a228
             }
 
             return idealImage;
         }
 
-        function makeContentRequest(isNested, isShaded, url, header, elm) {
+        function makeContentRequest(url, options) {
 
-            var callbackStr = 'callback=?';
+            var defaults = {
+                isNested: false,
+                isShaded: false,
+                header: '',
+                elm: document.getElementById('tier3-1')
+            };
 
-            if (url.indexOf('?') > -1) {
-                url += '&' + callbackStr;
-            } else {
-                url += '?' + callbackStr;
+            // override defaults
+            for (var attrname in options) { 
+                defaults[attrname] = options[attrname]; 
             }
+
+            // this looks confusing. just renaming the var
+            // so it looks clearer
+            options = defaults;
 
             reqwest({
                 url: url,
                 type: 'jsonp',
                 success: function(json) {
-                    var html = buildHTML(json, header, isNested, isShaded);
-
-                    if (!elm) {
-                        var container = document.getElementById('tier3-1');
-                    } else {
-                        var container = elm;
-                    }
-
-                    container.innerHTML = html;
-                    container.className = '';
-                    container.setAttribute("data-component-name", "most popular")
+                    var html = buildHTML(json, options.header, options.isNested, options.isShaded);
+                    options.elm.innerHTML = html;
+                    options.elm.className = '';
+                    options.elm.setAttribute("data-link-name", "most popular"); // todo: make dynamic name
                     trailExpander.bindExpanders();
                 }
             });
