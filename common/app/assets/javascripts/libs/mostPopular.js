define([
    "reqwest", 
    guardian.js.modules.basicTemplate, 
    guardian.js.modules.trailExpander], 
        function(reqwest, basicTemplate, trailExpander) {

<<<<<<< HEAD
	        document.getElementById('tier3-1').innerHTML = html;
            document.getElementById('tier3-1').className = '';
            document.getElementById('tier3-1').setAttribute("data-link-name", "most popular")
               trailExpander.bindExpanders();
        }
    });
=======
            String.prototype.toSentenceCase = function () {
                return this.replace(/\w\S*/g, function(txt){return txt.charAt(0).toUpperCase() + txt.substr(1).toLowerCase();});
            };

            function buildTrails(articles, header, isShaded) {
                
                var html = '<div class="trailblock';
                if (isShaded) {
                    html += ' trailblock-shaded';
                }
                html += '"><h3>' + header + '</h3><ul class="plain">';

                var trail = '<li><div class="media b1">{0}<div class="bd"><p><strong><a href="{1}">{2}</a></strong></p><p class="gt-base trailtext">{3}</p></div></div></li>';
                var trailPic = '<a href="#" class="img"><img class="maxed" src="{0}" alt="{1}" /></a>';
                
                for(var i in articles) {
                    var article = articles[i];
                    var img = '';

                    if (article.images.length > 0) {
                        var imageToUse = getBestImage(article.images);
                        var altText = imageToUse.caption + ' (' + imageToUse.credit + ')';
                        img = basicTemplate.format(trailPic, imageToUse.url, altText);
                    }

                    html += basicTemplate.format(trail, img, article.url, article.linkText, stripParagraphs(article.trailText));
                }
                
                html += '</ul>';

                if(articles.length > 4) {
                    html += '<h3 class="b1 b1b expander"><a class="js-expand-trailblock" href="javascript://">More popular content</a> <span class="count">' + (parseInt(articles.length) - 4) + '</span></h3>';
                }
                html += '</div>';

                return html;
            }


            // construct our HTML
            function buildHTML(json, header, isNested, isShaded) {

                if (!json) {
                    return;
                }

                var html = '';

                if (isNested) { // we have multiple categories
>>>>>>> 656ca574

                    for (var section in json) {
                        var articles = json[section];
                        html += buildTrails(articles, section.toSentenceCase(), isShaded);
                    }

                } else { // it's just a flat list
                    html = buildTrails(json, header, isShaded);
                }

                return html;
                
            }

        	// this is really dumb at the moment
        	// trail text comes back with <p> tags around it, 
        	// which break when we wrap them in other <p> tags
        	function stripParagraphs(text) {
        		var str = text.replace('<p>', '');
        		return str.replace('</p>', '');
        	}

            function getBestImage(images) {
                if (!images.length) { return false; }
                var idealWidth = 300;
                var bestWidthSoFar = 0;
                var idealImage = images[0]; // assume first if only 1

                for (var i in images) {
                        var img = images[i];
                        if (img.width > bestWidthSoFar) {
                                idealImage = img;
                        }
                        bestWidthSoFar = img.width;
                }       

                return idealImage;
            }

            function makeContentRequest(isNested, isShaded, url, header, elm) {

                var callbackStr = 'callback=?';

                if (url.indexOf('?') > -1) {
                    url += '&' + callbackStr;
                } else {
                    url += '?' + callbackStr;
                }

                reqwest({
                    url: url,
                    type: 'jsonp',
                    success: function(json) {
                        var html = buildHTML(json, header, isNested, isShaded);
                        
                        if (!elm) {
                            var container = document.getElementById('tier3-1');
                        } else {
                            var container = elm;
                        }

                        container.innerHTML = html;
                        container.className = '';
                        container.setAttribute("data-component-name", "most popular")
                        trailExpander.bindExpanders();
                    }
                });
            }

            return {
                fetchContent: makeContentRequest
            }

        }
);<|MERGE_RESOLUTION|>--- conflicted
+++ resolved
@@ -1,139 +1,130 @@
 define([
-    "reqwest", 
-    guardian.js.modules.basicTemplate, 
-    guardian.js.modules.trailExpander], 
-        function(reqwest, basicTemplate, trailExpander) {
+    "reqwest",
+    guardian.js.modules.basicTemplate,
+    guardian.js.modules.trailExpander],
+    function(reqwest, basicTemplate, trailExpander) {
 
-<<<<<<< HEAD
-	        document.getElementById('tier3-1').innerHTML = html;
-            document.getElementById('tier3-1').className = '';
-            document.getElementById('tier3-1').setAttribute("data-link-name", "most popular")
-               trailExpander.bindExpanders();
+        String.prototype.toSentenceCase = function () {
+            return this.replace(/\w\S*/g, function(txt){return txt.charAt(0).toUpperCase() + txt.substr(1).toLowerCase();});
+        };
+
+        function buildTrails(articles, header, isShaded) {
+
+            var html = '<div class="trailblock';
+            if (isShaded) {
+                html += ' trailblock-shaded';
+            }
+            html += '"><h3>' + header + '</h3><ul class="plain">';
+
+            var trail = '<li><div class="media b1">{0}<div class="bd"><p><strong><a href="{1}">{2}</a></strong></p><p class="gt-base trailtext">{3}</p></div></div></li>';
+            var trailPic = '<a href="#" class="img"><img class="maxed" src="{0}" alt="{1}" /></a>';
+
+            for(var i in articles) {
+                var article = articles[i];
+                var img = '';
+
+                if (article.images.length > 0) {
+                    var imageToUse = getBestImage(article.images);
+                    var altText = imageToUse.caption + ' (' + imageToUse.credit + ')';
+                    img = basicTemplate.format(trailPic, imageToUse.url, altText);
+                }
+
+                html += basicTemplate.format(trail, img, article.url, article.linkText, stripParagraphs(article.trailText));
+            }
+
+            html += '</ul>';
+
+            if(articles.length > 4) {
+                html += '<h3 class="b1 b1b expander"><a class="js-expand-trailblock" href="javascript://">More popular content</a> <span class="count">' + (parseInt(articles.length) - 4) + '</span></h3>';
+            }
+            html += '</div>';
+
+            return html;
         }
-    });
-=======
-            String.prototype.toSentenceCase = function () {
-                return this.replace(/\w\S*/g, function(txt){return txt.charAt(0).toUpperCase() + txt.substr(1).toLowerCase();});
-            };
 
-            function buildTrails(articles, header, isShaded) {
-                
-                var html = '<div class="trailblock';
-                if (isShaded) {
-                    html += ' trailblock-shaded';
+
+        // construct our HTML
+        function buildHTML(json, header, isNested, isShaded) {
+
+            if (!json) {
+                return;
+            }
+
+            var html = '';
+
+            if (isNested) { // we have multiple categories
+
+                for (var section in json) {
+                    var articles = json[section];
+                    html += buildTrails(articles, section.toSentenceCase(), isShaded);
                 }
-                html += '"><h3>' + header + '</h3><ul class="plain">';
 
-                var trail = '<li><div class="media b1">{0}<div class="bd"><p><strong><a href="{1}">{2}</a></strong></p><p class="gt-base trailtext">{3}</p></div></div></li>';
-                var trailPic = '<a href="#" class="img"><img class="maxed" src="{0}" alt="{1}" /></a>';
-                
-                for(var i in articles) {
-                    var article = articles[i];
-                    var img = '';
+            } else { // it's just a flat list
+                html = buildTrails(json, header, isShaded);
+            }
 
-                    if (article.images.length > 0) {
-                        var imageToUse = getBestImage(article.images);
-                        var altText = imageToUse.caption + ' (' + imageToUse.credit + ')';
-                        img = basicTemplate.format(trailPic, imageToUse.url, altText);
+            return html;
+
+        }
+
+        // this is really dumb at the moment
+        // trail text comes back with <p> tags around it,
+        // which break when we wrap them in other <p> tags
+        function stripParagraphs(text) {
+            var str = text.replace('<p>', '');
+            return str.replace('</p>', '');
+        }
+
+        function getBestImage(images) {
+            if (!images.length) { return false; }
+            var idealWidth = 300;
+            var bestWidthSoFar = 0;
+            var idealImage = images[0]; // assume first if only 1
+
+            for (var i in images) {
+                var img = images[i];
+                if (img.width > bestWidthSoFar) {
+                    idealImage = img;
+                }
+                bestWidthSoFar = img.width;
+            }
+
+            return idealImage;
+        }
+
+        function makeContentRequest(isNested, isShaded, url, header, elm) {
+
+            var callbackStr = 'callback=?';
+
+            if (url.indexOf('?') > -1) {
+                url += '&' + callbackStr;
+            } else {
+                url += '?' + callbackStr;
+            }
+
+            reqwest({
+                url: url,
+                type: 'jsonp',
+                success: function(json) {
+                    var html = buildHTML(json, header, isNested, isShaded);
+
+                    if (!elm) {
+                        var container = document.getElementById('tier3-1');
+                    } else {
+                        var container = elm;
                     }
 
-                    html += basicTemplate.format(trail, img, article.url, article.linkText, stripParagraphs(article.trailText));
+                    container.innerHTML = html;
+                    container.className = '';
+                    container.setAttribute("data-component-name", "most popular")
+                    trailExpander.bindExpanders();
                 }
-                
-                html += '</ul>';
+            });
+        }
 
-                if(articles.length > 4) {
-                    html += '<h3 class="b1 b1b expander"><a class="js-expand-trailblock" href="javascript://">More popular content</a> <span class="count">' + (parseInt(articles.length) - 4) + '</span></h3>';
-                }
-                html += '</div>';
+        return {
+            fetchContent: makeContentRequest
+        }
 
-                return html;
-            }
-
-
-            // construct our HTML
-            function buildHTML(json, header, isNested, isShaded) {
-
-                if (!json) {
-                    return;
-                }
-
-                var html = '';
-
-                if (isNested) { // we have multiple categories
->>>>>>> 656ca574
-
-                    for (var section in json) {
-                        var articles = json[section];
-                        html += buildTrails(articles, section.toSentenceCase(), isShaded);
-                    }
-
-                } else { // it's just a flat list
-                    html = buildTrails(json, header, isShaded);
-                }
-
-                return html;
-                
-            }
-
-        	// this is really dumb at the moment
-        	// trail text comes back with <p> tags around it, 
-        	// which break when we wrap them in other <p> tags
-        	function stripParagraphs(text) {
-        		var str = text.replace('<p>', '');
-        		return str.replace('</p>', '');
-        	}
-
-            function getBestImage(images) {
-                if (!images.length) { return false; }
-                var idealWidth = 300;
-                var bestWidthSoFar = 0;
-                var idealImage = images[0]; // assume first if only 1
-
-                for (var i in images) {
-                        var img = images[i];
-                        if (img.width > bestWidthSoFar) {
-                                idealImage = img;
-                        }
-                        bestWidthSoFar = img.width;
-                }       
-
-                return idealImage;
-            }
-
-            function makeContentRequest(isNested, isShaded, url, header, elm) {
-
-                var callbackStr = 'callback=?';
-
-                if (url.indexOf('?') > -1) {
-                    url += '&' + callbackStr;
-                } else {
-                    url += '?' + callbackStr;
-                }
-
-                reqwest({
-                    url: url,
-                    type: 'jsonp',
-                    success: function(json) {
-                        var html = buildHTML(json, header, isNested, isShaded);
-                        
-                        if (!elm) {
-                            var container = document.getElementById('tier3-1');
-                        } else {
-                            var container = elm;
-                        }
-
-                        container.innerHTML = html;
-                        container.className = '';
-                        container.setAttribute("data-component-name", "most popular")
-                        trailExpander.bindExpanders();
-                    }
-                });
-            }
-
-            return {
-                fetchContent: makeContentRequest
-            }
-
-        }
+    }
 );