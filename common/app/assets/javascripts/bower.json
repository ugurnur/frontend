{
  "name": "frontend-common-js",
  "version": "0.1.0 ",
  "dependencies": {
    "bean": "~1.0.4",
    "eventEmitter": "~4.2.6",
    "imager.js": "oncletom/Imager.js#feature-separation",
    "lodash-amd": "~2.4.1",
    "omniture": "guardian/omniture",
    "fence": "~0.2.11",
    "bonzo": "~2.0.0",
    "curl": "~0.8.9",
    "qwery": "3.4.2",
    "reqwest": "~1.1.0",
    "domready": "~1.0.4",
    "enhancer": "0.1.1",
<<<<<<< HEAD
    "videojs": "~4.6.3",
    "videojs-contrib-ads": "~0.2.0",
    "videojs-vast": "~0.1.6",
    "videojs-persistvolume": "~0.1.0"
  },
  "resolutions": {
    "videojs": "~4.6.3",
    "videojs-contrib-ads": "~0.2.0"
  },
  "install": {
    "path": "components",
    "sources": {
      "curl": [
        "bower_components/curl/dist/curl/curl.js",
        { "bower_components/curl/dist/curl-with-js-and-domReady/curl.js": "curl-domReady.js" }
      ],
      "qwery": "bower_components/qwery/mobile/qwery-mobile.js",
      "omniture": "bower_components/omniture/omniture.js",
      "lodash-amd": "bower_components/lodash-amd/modern/**",
      "imager.js": [
        "bower_components/imager.js/src/imager.js",
        "bower_components/imager.js/src/strategies/**"
      ],
      "videojs": "bower_components/videojs/dist/video-js/video.js",
      "videojs-contrib-ads": "bower_components/videojs-contrib-ads/src/videojs.ads.js"
    }
=======
    "videojs": "git://github.com/guardian/video.js.git#1272601954b4931ffb70c096f7fa183aebefe1fe",
    "videojs-contrib-ads": "guardian/videojs-contrib-ads#master",
    "videojs-vast": "~0.1.5",
    "videojs-persistvolume": "~0.1.0"
  },
  "resolutions": {
    "videojs": "1272601954b4931ffb70c096f7fa183aebefe1fe"
>>>>>>> cdd36260
  }
}<|MERGE_RESOLUTION|>--- conflicted
+++ resolved
@@ -14,15 +14,13 @@
     "reqwest": "~1.1.0",
     "domready": "~1.0.4",
     "enhancer": "0.1.1",
-<<<<<<< HEAD
-    "videojs": "~4.6.3",
-    "videojs-contrib-ads": "~0.2.0",
-    "videojs-vast": "~0.1.6",
+    "videojs": "git://github.com/guardian/video.js.git#1272601954b4931ffb70c096f7fa183aebefe1fe",
+    "videojs-contrib-ads": "guardian/videojs-contrib-ads#master",
+    "videojs-vast": "~0.1.5",
     "videojs-persistvolume": "~0.1.0"
   },
   "resolutions": {
-    "videojs": "~4.6.3",
-    "videojs-contrib-ads": "~0.2.0"
+    "videojs": "1272601954b4931ffb70c096f7fa183aebefe1fe"
   },
   "install": {
     "path": "components",
@@ -41,14 +39,5 @@
       "videojs": "bower_components/videojs/dist/video-js/video.js",
       "videojs-contrib-ads": "bower_components/videojs-contrib-ads/src/videojs.ads.js"
     }
-=======
-    "videojs": "git://github.com/guardian/video.js.git#1272601954b4931ffb70c096f7fa183aebefe1fe",
-    "videojs-contrib-ads": "guardian/videojs-contrib-ads#master",
-    "videojs-vast": "~0.1.5",
-    "videojs-persistvolume": "~0.1.0"
-  },
-  "resolutions": {
-    "videojs": "1272601954b4931ffb70c096f7fa183aebefe1fe"
->>>>>>> cdd36260
   }
 }