{
  "name": "frontend-common-js",
  "version": "0.1.0 ",
  "dependencies": {
    "bean": "~1.0.4",
    "eventEmitter": "~4.2.6",
    "imager.js": "oncletom/Imager.js#feature-separation",
    "lodash-amd": "~2.4.1",
    "omniture": "guardian/omniture",
    "fence": "~0.2.11",
    "bonzo": "~2.0.0",
    "curl": "~0.8.9",
    "qwery": "~4.0.0",
    "reqwest": "~1.1.0",
    "domready": "~1.0.4",
<<<<<<< HEAD
    "enhancer": "0.1.1"
=======
    "postscribe": "~1.2.0"
>>>>>>> 48e208ff
  }
}<|MERGE_RESOLUTION|>--- conflicted
+++ resolved
@@ -13,10 +13,7 @@
     "qwery": "~4.0.0",
     "reqwest": "~1.1.0",
     "domready": "~1.0.4",
-<<<<<<< HEAD
-    "enhancer": "0.1.1"
-=======
+    "enhancer": "0.1.1",
     "postscribe": "~1.2.0"
->>>>>>> 48e208ff
   }
 }