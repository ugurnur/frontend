--- conflicted
+++ resolved
@@ -2,6 +2,7 @@
     '$',
     'utils/mediator',
     'lodash/objects/assign',
+    'lodash/functions/debounce',
     'qwery',
     'bonzo',
     'bean',
@@ -11,6 +12,7 @@
     $,
     mediator,
     extend,
+    debounce,
     qwery,
     bonzo,
     bean,
@@ -35,21 +37,12 @@
     Commercial.prototype.init = function() {
         var self = this;
 
-<<<<<<< HEAD
-        bean.on(window, 'resize', common.debounce(function() {
+        bean.on(window, 'resize', debounce(function() {
             self.applyBreakpointClassnames();
         }, 250));
 
-        common.mediator.on('modules:commercial:loaded', function() {
+        mediator.on('modules:commercial:loaded', function() {
             self.applyBreakpointClassnames();
-=======
-        mediator.addListener('window:resize', function() {
-            self.applyClassnames();
-        });
-
-        mediator.on('modules:commercial:loaded', function() {
-            self.applyClassnames();
->>>>>>> c87a2810
         });
 
         this.applyBreakpointClassnames();
@@ -60,7 +53,6 @@
 
     Commercial.prototype.applyBreakpointClassnames = function() {
         var self = this,
-<<<<<<< HEAD
             $nodes = bonzo(document.getElementsByClassName(this.options.className)),
             regex = new RegExp('('+self.options.className+'--w\\d{1,3})', 'g');
 
@@ -74,23 +66,6 @@
             });
 
             el.setAttribute('data-width', width);
-=======
-            classname = this.options.elCls;
-
-        $('.' + classname, this.options.context).each(function() {
-            var $node = bonzo(this),
-                width = $node.dim().width;
-
-            $node.removeClass(classname + '--small ' + classname + '--medium');
-
-            if (width > self.options.smallAdWidth) {
-                $node.addClass(classname + '--medium');
-            } else {
-                $node.addClass(classname + '--small');
-            }
-
-            $node.attr('data-width', width);
->>>>>>> c87a2810
         });
     };
 
