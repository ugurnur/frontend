/*
    Module: commercial/loader.js
    Description: Loads our commercial components
*/
define([
    'common/$',
    'common/utils/mediator',
    'common/utils/storage',
    'common/modules/lazyload',
    'common/modules/component',
    'common/modules/onward/history'
], function (
    $,
    mediator,
    storage,
    LazyLoad,
    Component,
    History
) {

    /**
     * Loads commercial components.
     *
     * BEWARE that this code is depended upon by the ad server.
     *
     * ```
     * require(['common/modules/commercial/loader'], function (CommercialComponent) {
     *   var slot = document.querySelector('[class="js-sticky-upper"]');
     *    var c = new CommercialComponent({config: guardian, oastoken: '%%C%%?'}).travel(slot);
     * })
     * ```
     *
     * @constructor
     * @extends Component
     * @param {Object=} options
     */
    var Loader = function(options) {
        var conf = options.config.page || {};
        this.pageId         = conf.pageId;
        this.keywords       = conf.keywords || '';
        this.section        = conf.section;
        this.host           = conf.ajaxUrl + '/commercial/';
        this.desktopUserVariant    = conf.ab_commercialInArticleDesktop || '';
        this.mobileUserVariant  = conf.ab_commercialInArticleMobile || '';
        this.oastoken       = options.oastoken || '';
        this.inlineMicCode  = options.inlineMicCode || '';
        this.mpuMicCode     = options.mpuMicCode || '';
        this.adType         = options.adType || 'desktop';
        this.userSegments   = 'seg=' + (new History().getSize() <= 1 ? 'new' : 'repeat');
        this.components     = {
<<<<<<< HEAD
          masterclasses: this.host + 'masterclasses.json?' + this.userSegments + '&s=' + this.section,
          travel:        this.host + 'travel/offers.json?' + this.userSegments + '&s=' + this.section + '&' + this.getKeywords(),
          jobs:          this.host + 'jobs.json?' + this.userSegments + '&s=' + this.section + '&' + this.getKeywords(),
          soulmates:     this.host + 'soulmates/mixed.json?' + this.userSegments + '&s=' + this.section,
          book:          this.host + 'books/book/' + this.pageId + '.json'
=======
            bestbuy:       this.host + 'money/bestbuys.json?'    + this.userSegments + '&s=' + this.section + '&' + this.getKeywords(),
            books:         this.host + 'books/bestsellers.json?' + this.userSegments + '&s=' + this.section + '&' + this.getKeywords(),
            jobs:          this.host + 'jobs.json?'              + this.userSegments + '&s=' + this.section + '&' + this.getKeywords(),
            masterclasses: this.host + 'masterclasses.json?'     + this.userSegments + '&s=' + this.section,
            soulmates:     this.host + 'soulmates/mixed.json?'   + this.userSegments + '&s=' + this.section,
            travel:        this.host + 'travel/offers.json?'     + this.userSegments + '&s=' + this.section + '&' + this.getKeywords()
>>>>>>> 2016364f
        };
        return this;
    };

    Component.define(Loader);

    Loader.prototype.getKeywords = function() {
        return this.keywords.split(',').map(function(keyword){
           return 'k=' + encodeURIComponent(keyword.replace(/\s/g, "-").toLowerCase());
        }).join('&');
    };

    /**
     * @param {Element}  target
     */
    Loader.prototype.load = function(url, target) {
        var self = this;
        new LazyLoad({
            url: url,
            container: target,
            beforeInsert: function (html) {
                var result = html;
                if (self.adType === "mobile") {
                    if (self.mobileUserVariant === "inline") {
                        result = result.replace(/%OmnitureToken%/g, "?INTCMP=" + self.inlineMicCode);
                        result = result.replace(/%JustOmnitureToken%/g, self.inlineMicCode);
                    } else if (self.mobileUserVariant === "top") {
                        result = result.replace(/%OmnitureToken%/g, "?INTCMP=" + self.mpuMicCode);
                        result = result.replace(/%JustOmnitureToken%/g, self.mpuMicCode);
                    } else {
                        result = result.replace(/%OmnitureToken%/g, "");
                        result = result.replace(/%JustOmnitureToken%/g, "");
                    }
                } else {
                    if (self.desktopUserVariant === "inline") {
                        result = result.replace(/%OmnitureToken%/g, "?INTCMP=" + self.inlineMicCode);
                        result = result.replace(/%JustOmnitureToken%/g, self.inlineMicCode);
                    } else if (self.desktopUserVariant === "mpu") {
                        result = result.replace(/%OmnitureToken%/g, "?INTCMP=" + self.mpuMicCode);
                        result = result.replace(/%JustOmnitureToken%/g, self.mpuMicCode);
                    } else {
                        result = result.replace(/%OmnitureToken%/g, "");
                        result = result.replace(/%JustOmnitureToken%/g, "");
                    }
                }

                return result.replace(/%OASToken%/g, self.oastoken);
            },
            success: function () {
                mediator.emit('modules:commercial/loader:loaded');
            },
            error: function (req) {
                mediator.emit('module:error', 'Failed to load related: ' + req.statusText, 'common/modules/commercial/loader.js');
            }
        }).load();
        return this;
    };

    Loader.prototype.bestbuy = function(el) {
        return this.load(this.components.bestbuy, el);
    };

    Loader.prototype.books = function(el) {
        return this.load(this.components.books, el);
    };

    Loader.prototype.jobs = function(el) {
        return this.load(this.components.jobs, el);
    };

    Loader.prototype.masterclasses = function(el) {
        return this.load(this.components.masterclasses, el);
    };

    Loader.prototype.soulmates = function(el) {
        return this.load(this.components.soulmates, el);
    };

    Loader.prototype.travel = function(el) {
        return this.load(this.components.travel, el);
    };

    return Loader;
});<|MERGE_RESOLUTION|>--- conflicted
+++ resolved
@@ -21,15 +21,15 @@
     /**
      * Loads commercial components.
      *
-     * BEWARE that this code is depended upon by the ad server.
-     *
+     * BEWARE that this code is depended upon by the ad server. 
+     * 
      * ```
      * require(['common/modules/commercial/loader'], function (CommercialComponent) {
      *   var slot = document.querySelector('[class="js-sticky-upper"]');
      *    var c = new CommercialComponent({config: guardian, oastoken: '%%C%%?'}).travel(slot);
      * })
      * ```
-     *
+     * 
      * @constructor
      * @extends Component
      * @param {Object=} options
@@ -48,20 +48,13 @@
         this.adType         = options.adType || 'desktop';
         this.userSegments   = 'seg=' + (new History().getSize() <= 1 ? 'new' : 'repeat');
         this.components     = {
-<<<<<<< HEAD
-          masterclasses: this.host + 'masterclasses.json?' + this.userSegments + '&s=' + this.section,
-          travel:        this.host + 'travel/offers.json?' + this.userSegments + '&s=' + this.section + '&' + this.getKeywords(),
-          jobs:          this.host + 'jobs.json?' + this.userSegments + '&s=' + this.section + '&' + this.getKeywords(),
-          soulmates:     this.host + 'soulmates/mixed.json?' + this.userSegments + '&s=' + this.section,
-          book:          this.host + 'books/book/' + this.pageId + '.json'
-=======
             bestbuy:       this.host + 'money/bestbuys.json?'    + this.userSegments + '&s=' + this.section + '&' + this.getKeywords(),
+          	book:          this.host + 'books/book/' + this.pageId + '.json',
             books:         this.host + 'books/bestsellers.json?' + this.userSegments + '&s=' + this.section + '&' + this.getKeywords(),
-            jobs:          this.host + 'jobs.json?'              + this.userSegments + '&s=' + this.section + '&' + this.getKeywords(),
-            masterclasses: this.host + 'masterclasses.json?'     + this.userSegments + '&s=' + this.section,
-            soulmates:     this.host + 'soulmates/mixed.json?'   + this.userSegments + '&s=' + this.section,
-            travel:        this.host + 'travel/offers.json?'     + this.userSegments + '&s=' + this.section + '&' + this.getKeywords()
->>>>>>> 2016364f
+          	masterclasses: this.host + 'masterclasses.json?' + this.userSegments + '&s=' + this.section,
+          	travel:        this.host + 'travel/offers.json?' + this.userSegments + '&s=' + this.section + '&' + this.getKeywords(),
+          	jobs:          this.host + 'jobs.json?' + this.userSegments + '&s=' + this.section + '&' + this.getKeywords(),
+          	soulmates:     this.host + 'soulmates/mixed.json?' + this.userSegments + '&s=' + this.section
         };
         return this;
     };
@@ -128,6 +121,10 @@
         return this.load(this.components.books, el);
     };
 
+    Loader.prototype.book = function(el) {
+        return this.load(this.components.book, el);
+    };
+
     Loader.prototype.jobs = function(el) {
         return this.load(this.components.jobs, el);
     };
