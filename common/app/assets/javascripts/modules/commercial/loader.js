/*
    Module: commercial/loader.js
    Description: Loads our commercial components
*/
define([
    'common/$',
    'common/utils/mediator',
    'common/utils/storage',
    'common/modules/lazyload',
    'common/modules/component',
    'common/modules/onward/history'
], function (
    $,
    mediator,
    storage,
    LazyLoad,
    Component,
    History
) {

    /**
     * Loads commercial components.
     *
     * BEWARE that this code is depended upon by the ad server.
     *
     * ```
     * require(['common/modules/commercial/loader'], function (CommercialComponent) {
     *   var slot = document.querySelector('[class="js-sticky-upper"]');
     *    var c = new CommercialComponent({config: guardian, oastoken: '%%C%%?'}).init(travel, slot);
     * })
     * ```
     *
     * @constructor
     * @extends Component
     * @param {Object=} options
     */
    var Loader = function(options) {
        var conf = options.config.page || {};
<<<<<<< HEAD

=======
        this.pageId         = conf.pageId;
>>>>>>> 05ce389d
        this.keywords       = conf.keywords || '';
        this.section        = conf.section;
        this.host           = conf.ajaxUrl + '/commercial/';
        this.desktopUserVariant    = conf.ab_commercialInArticleDesktop || '';
        this.mobileUserVariant  = conf.ab_commercialInArticleMobile || '';
        this.oastoken       = options.oastoken || '';
        this.inlineMicCode  = options.inlineMicCode || '';
        this.mpuMicCode     = options.mpuMicCode || '';
        this.adType         = options.adType || 'desktop';
        this.userSegments   = 'seg=' + (new History().getSize() <= 1 ? 'new' : 'repeat');
        this.components     = {
            bestbuy:       this.host + 'money/bestbuys.json?'    + this.userSegments + '&s=' + this.section + '&' + this.getKeywords(),
            book:          this.host + 'books/book/' + this.pageId + '.json',
            books:         this.host + 'books/bestsellers.json?' + this.userSegments + '&s=' + this.section + '&' + this.getKeywords(),
            jobs:          this.host + 'jobs.json?'              + this.userSegments + '&s=' + this.section + '&' + this.getKeywords(),
            masterclasses: this.host + 'masterclasses.json?'     + this.userSegments + '&s=' + this.section,
            soulmates:     this.host + 'soulmates/mixed.json?'   + this.userSegments + '&s=' + this.section,
            travel:        this.host + 'travel/offers.json?'     + this.userSegments + '&s=' + this.section + '&' + this.getKeywords()
        };

        return this;
    };

    Component.define(Loader);

    Loader.prototype.getKeywords = function() {
        return this.keywords.split(',').map(function(keyword){
           return 'k=' + encodeURIComponent(keyword.replace(/\s/g, "-").toLowerCase());
        }).join('&');
    };

    /**
     * @param {Element}  target
     */
    Loader.prototype.load = function(url, target) {
        var self = this;

        new LazyLoad({
            url: url,
            container: target,
            beforeInsert: function (html) {
                var result = html;
                if (self.adType === "mobile") {
                    if (self.mobileUserVariant === "inline") {
                        result = result.replace(/%OmnitureToken%/g, "?INTCMP=" + self.inlineMicCode);
                        result = result.replace(/%JustOmnitureToken%/g, self.inlineMicCode);
                    } else if (self.mobileUserVariant === "top") {
                        result = result.replace(/%OmnitureToken%/g, "?INTCMP=" + self.mpuMicCode);
                        result = result.replace(/%JustOmnitureToken%/g, self.mpuMicCode);
                    } else {
                        result = result.replace(/%OmnitureToken%/g, "");
                        result = result.replace(/%JustOmnitureToken%/g, "");
                    }
                } else {
                    if (self.desktopUserVariant === "inline") {
                        result = result.replace(/%OmnitureToken%/g, "?INTCMP=" + self.inlineMicCode);
                        result = result.replace(/%JustOmnitureToken%/g, self.inlineMicCode);
                    } else if (self.desktopUserVariant === "mpu") {
                        result = result.replace(/%OmnitureToken%/g, "?INTCMP=" + self.mpuMicCode);
                        result = result.replace(/%JustOmnitureToken%/g, self.mpuMicCode);
                    } else {
                        result = result.replace(/%OmnitureToken%/g, "");
                        result = result.replace(/%JustOmnitureToken%/g, "");
                    }
                }

                return result.replace(/%OASToken%/g, self.oastoken);
            },
            success: function () {
                mediator.emit('modules:commercial/loader:loaded');
            },
            error: function (req) {
                mediator.emit('module:error', 'Failed to load related: ' + req.statusText, 'common/modules/commercial/loader.js');
            }
        }).load();

<<<<<<< HEAD
        return this;
=======
    Loader.prototype.book = function(el) {
        return this.load(this.components.book, el);
    };

    Loader.prototype.jobs = function(el) {
        return this.load(this.components.jobs, el);
>>>>>>> 05ce389d
    };

    Loader.prototype.init = function(name, el) {

        if(this.components[name] === undefined) {
            mediator.emit('module:error', 'Unknown commercial component: ' + name, 'common/modules/commercial/loader.js');
            return false;
        }

        return this.load(this.components[name], el);
    };

    return Loader;
});<|MERGE_RESOLUTION|>--- conflicted
+++ resolved
@@ -36,11 +36,8 @@
      */
     var Loader = function(options) {
         var conf = options.config.page || {};
-<<<<<<< HEAD
 
-=======
         this.pageId         = conf.pageId;
->>>>>>> 05ce389d
         this.keywords       = conf.keywords || '';
         this.section        = conf.section;
         this.host           = conf.ajaxUrl + '/commercial/';
@@ -117,16 +114,7 @@
             }
         }).load();
 
-<<<<<<< HEAD
         return this;
-=======
-    Loader.prototype.book = function(el) {
-        return this.load(this.components.book, el);
-    };
-
-    Loader.prototype.jobs = function(el) {
-        return this.load(this.components.jobs, el);
->>>>>>> 05ce389d
     };
 
     Loader.prototype.init = function(name, el) {
