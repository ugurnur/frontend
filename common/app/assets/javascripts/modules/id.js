--- conflicted
+++ resolved
@@ -16,16 +16,9 @@
      * @return {?Object} the user information
      */
     Id.getUserFromCookie = function() {
-<<<<<<< HEAD
         if(userFromCookieCache === "empty") {
-            var cookieData = Cookies.get('GU_U'),
-                userData = cookieData ? JSON.parse(Id.decodeBase64(cookieData.split('.')[0])) : null;
-=======
-        var cookieData = Cookies.get(Id.cookieName),
-            userData = cookieData ? JSON.parse(Id.decodeBase64(cookieData.split('.')[0])) : null,
-            user;
->>>>>>> 777d72ef
-
+            var cookieData = Cookies.get(Id.cookieName),
+            userData = cookieData ? JSON.parse(Id.decodeBase64(cookieData.split('.')[0])) : null;
             if (userData) {
                 userFromCookieCache = {
                     id: userData[0],
