/*global escape:true */
define(['common', 'modules/cookies', 'modules/asyncCallMerger', 'ajax'], function(common, Cookies, asyncCallMerger, ajax) {
    /**
     * Left this as an object as there are onlty static methods
     * We'll need to change this once there is some state change
     * TODO(jamesgorrie): Allow this to show policies too (not needed yet)
     */
    var Id = {},
        userFromCookieCache = "empty";

    Id.cookieName = 'GU_U';

<<<<<<< HEAD
    Id.signOutCookieName = 'GU_SO';
=======
>>>>>>> 8cfc88dd
    var idApiRoot = null;

    Id.init = function(conf) {
        idApiRoot = conf.page.idApiUrl;
    };


    /**
     * Clears the caches and state, primarily for testing.
     */
    Id.reset = function() {
        Id.getUserFromApi.reset();
        userFromCookieCache = "empty";
    };

    /**
     * The array returned from the cookie is in the format
     * [ id, email, displayname, userGroupBitmask ]
     * @return {?Object} the user information
     */
    Id.getUserFromCookie = function() {
        if(userFromCookieCache === "empty") {
            var cookieData = Cookies.get(Id.cookieName),
            userData = cookieData ? JSON.parse(Id.decodeBase64(cookieData.split('.')[0])) : null;
            if (userData) {
                userFromCookieCache = {
                    id: userData[0],
                    primaryEmailAddress: userData[1],
                    displayName: userData[2],
                    rawResponse: cookieData
                };
            } else {
                userFromCookieCache = null;
            }
        }
<<<<<<< HEAD
        return userFromCookieCache;
    },
=======

        return userFromCookieCache;
    };
>>>>>>> 8cfc88dd

    /**
     * @return {string}
     */
    Id.getCookie = function() {
        return Cookies.get(Id.cookieName);
    };

    Id.isUserLoggedIn = function() {
        return Id.getUserFromCookie() !== null;
    };

    /**
     * Gets the currently logged in user data from the identity api
     * @param {function} callback
     */
    Id.getUserFromApi = asyncCallMerger.mergeCalls(
        function(mergingCallback) {
            if(Id.isUserLoggedIn()) {
                ajax({
                    url: idApiRoot + "/user/me",
                    type: 'jsonp',
                    crossOrigin: true
                }).then(
                    function(response) {
                        if(response.status === 'ok') {
                            mergingCallback(response.user);
                        } else {
                            mergingCallback(null);
                        }
                    }
                );
            } else {
                mergingCallback(null);
            }
        }
    );

    /**
     * Handles unicode chars correctly
     * @param {string} str
     * @return {string}
     */
    Id.decodeBase64 = function(str) {
        return decodeURIComponent(escape(common.atob(str.replace(/-/g, '+').replace(/_/g, '/').replace(/,/g, '='))));
    },

    Id._hasUserSignedOutInTheLast24Hours = function() {
        var cookieData = Cookies.get(Id.signOutCookieName);

        if(cookieData) {
          return((Math.round(new Date().getTime() / 1000)) < (parseInt(cookieData, 10) + 86400));
        }
        return false;
    },

    /**
     * Returns true if a there is no signed in user and the user has not signed in the last 24 hous
     */
    Id.shouldAutoSigninInUser = function() {
      var signedInUser = Cookies.get(Id.cookieName) ? true : false;
      return !signedInUser && !this._hasUserSignedOutInTheLast24Hours();
    };

    return Id;
});<|MERGE_RESOLUTION|>--- conflicted
+++ resolved
@@ -10,10 +10,7 @@
 
     Id.cookieName = 'GU_U';
 
-<<<<<<< HEAD
     Id.signOutCookieName = 'GU_SO';
-=======
->>>>>>> 8cfc88dd
     var idApiRoot = null;
 
     Id.init = function(conf) {
@@ -49,14 +46,9 @@
                 userFromCookieCache = null;
             }
         }
-<<<<<<< HEAD
-        return userFromCookieCache;
-    },
-=======
 
         return userFromCookieCache;
     };
->>>>>>> 8cfc88dd
 
     /**
      * @return {string}
