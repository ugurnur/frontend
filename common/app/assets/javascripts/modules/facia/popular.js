define([
    'common/$',
    'common/utils/mediator',
    'common/utils/ajax',
    'bonzo',
    'common/modules/ui/relativedates',
    'common/modules/facia/collection-show-more',
    'common/modules/ui/images'
], function ($, mediator, ajax, bonzo, relativeDates, CollectionShowMore, images) {

    return  {
        render:  function (config, options) {
            var opts = options || {},
                insertAfter = opts.insertAfter || $('.container').last(),
                hasSection = config.page && config.page.section && config.page.section !== 'global';
            return ajax({
                url: '/most-read' + (hasSection ? '/' + config.page.section : '') + '.json',
                type: 'json',
                crossOrigin: true
            }).then(
                function(resp) {
                    var container = bonzo.create(resp.faciaHtml)[0];
                    bonzo(container)
                        .insertAfter(insertAfter);
                    // add show more button
                    new CollectionShowMore($('.collection', container)[0])
                        .addShowMore();
                    // relativise timestamps
                    relativeDates.init(container);
                    // upgrade image
                    images.upgrade(container);
                },
                function(req) {
                    mediator.emit(
<<<<<<< HEAD
                        'module:error',
                        'Failed to load facia popular: ' + req.statusText,
                        'common/modules/facia-popular.js'
=======
                        'module:error', 'Failed to load facia popular: ' + req.statusText
>>>>>>> ee5c1881
                    );
                }
            );
        }

    };

});<|MERGE_RESOLUTION|>--- conflicted
+++ resolved
@@ -32,13 +32,7 @@
                 },
                 function(req) {
                     mediator.emit(
-<<<<<<< HEAD
-                        'module:error',
-                        'Failed to load facia popular: ' + req.statusText,
-                        'common/modules/facia-popular.js'
-=======
                         'module:error', 'Failed to load facia popular: ' + req.statusText
->>>>>>> ee5c1881
                     );
                 }
             );
