define([
<<<<<<< HEAD
    'common/$',
    'common/utils/mediator',
    'bonzo',
    'bean',
    'qwery',
    'common/utils/detect',
    'common/modules/ui/relativedates',
    'common/modules/ui/images',
    'common/modules/discussion/comment-count'
], function ($, mediator, bonzo, bean, qwery, detect, relativeDates, images, commentCount) {
=======
    '$',
    'bonzo',
    'bean',
    'qwery',
    'utils/mediator',
    'utils/detect',
    'utils/ajax',
    'modules/ui/relativedates',
    'modules/discussion/comment-count'
], function ($, bonzo, bean, qwery, mediator, detect, ajax, relativeDates, commentCount) {
>>>>>>> ee5c1881

    var buttonText = 'Show more',
        getShowMoreSize = function() {
            return {
                wide: 8,
                desktop: 8,
                tablet: 6,
                mobile: 5
            }[detect.getBreakpoint()];
        };

    return function(collection) {

        this._collection = collection;

        this._$collection = bonzo(collection);

        this._items = null;

        this._$button = bonzo(bonzo.create(
            '<button class="collection__show-more tone-background" data-link-name="' + buttonText + ' | 0">' +
                '<span class="i i-arrow-white-large">' +
                    buttonText +
                '</span>' +
            '</button>'
        ));

        this._renderButton = function() {
            // add tone to button
            this._$button.addClass('tone-' + (this._$collection.attr('data-tone') || 'news'));
            this._$collection.after(this._$button);
            var that = this;
            bean.on(this._$button[0], 'click', function() {
                that._$button.attr('disabled', true);
                that.showMore();
            });
            mediator.emit('modules:collectionShowMore:renderButton', this);
        };

        this._removeButton = function(afterAjax) {
            var that = this;
            // if we've just made the ajax call, remove without waiting
            if (afterAjax) {
                this._$button.remove();
            } else {
                // listen to the clickstream, as happens later, before removing
                mediator.on('module:clickstream:click', function(clickSpec) {
                    if (qwery(clickSpec.target)[0] === that._$button[0]) {
                        that._$button.remove();
                    }
                });
            }
        };

        this._incrementButtonCounter = function() {
            var newDataAttr = this._$button.attr('data-link-name').replace(/^(.* | )(\d+)$/, function(match, prefix, count) {
                // http://nicolaasmatthijs.blogspot.co.uk/2009/05/missing-radix-parameter.html
                return prefix + (parseInt(count, 10) + 1);
            });
            this._$button.attr('data-link-name', newDataAttr);
        };

        this._enrichItems = function() {
            // NOTE: wrapping in div so can be passed to commentCount, relativeDates, etc.
            var wrappedItems = bonzo(bonzo.create('<div></div>'))
                .append(this._items)[0];
            relativeDates.init(wrappedItems);
            commentCount.init(wrappedItems);
        };

        this._showItems = function(afterAjax) {
            var itemsToShow = this._items.splice(0, getShowMoreSize());
            this._$collection.append(itemsToShow);
            this._$button.attr('disabled', false);
            this._incrementButtonCounter();
            if (this._items.length === 0) {
                this._removeButton(afterAjax || false);
            }
        };

        this._buttonVisibility = function() {
            // are any hidden?
            var hasHidden = false;
            $('.item', this._collection).map(function(item) {
                if ($(item).css('display') === 'none') {
                    hasHidden = true;
                }
            });
            if (!this._items && !hasHidden) {
                this._$button.hide();
            } else {
                this._$button.show();
            }
        };

        this.addShowMore = function() {
            this._renderButton();
            if (this._$collection.attr('data-can-show-more') === 'false') {
                this._buttonVisibility();
                // handle browser sizing
                var hasBreakpointChanged = detect.hasCrossedBreakpoint(),
                    that = this;
                mediator.on('window:resize', function() {
                    hasBreakpointChanged(function() {
                        that._buttonVisibility();
                    });
                });
            }
        };

        this.showMore = function() {
            // get items, if we don't have them already
            if (this._items === null) {
                var hiddenItems = [];
                // get hidden items
                $('.item', this._collection).each(function(item) {
                    var $item = $(item);
                    if ($item.css('display') === 'none') {
                        hiddenItems.push(item);
                    }
                });
                if (this._$collection.attr('data-can-show-more') === 'false') {
                    bonzo(hiddenItems).detach();
                    this._items = hiddenItems;
                    this._showItems();
                } else {
                    bonzo(hiddenItems).remove();
                    var that = this;
                    ajax({
                        url: '/' + this._$collection.attr('data-link-context-path') + '.json',
                        type: 'json',
                        crossOrigin: true
                    }).then(function(data) {
                        // get hrefs of items we're showing
                        var itemsHrefs = $('.item__link', that._collection).map(function(item) {
                            return $(item).attr('href');
                        });
                        var newItems = bonzo.create(
                            $('.collection', bonzo.create('<div>' + data.html + '</div>')).html()
                        ) || [];
                        // filter items we're showing
                        that._items = newItems.filter(function(newItem) {
                            return itemsHrefs.indexOf($('.item__link', newItem).attr('href')) === -1;
                        });
                        that._enrichItems();
                        that._showItems(true);
                    }).fail(function(req) {
                        mediator.emit('module:error', 'Failed to load items: ' + req.statusText);
                    }).always(function() {
                        that._$button.attr('disabled', false);
                    });
                }
                // remove class
                this._$collection.removeClass('js-collection--show-more');
            } else {
                this._showItems();
            }
        };

    };

});<|MERGE_RESOLUTION|>--- conflicted
+++ resolved
@@ -1,27 +1,14 @@
 define([
-<<<<<<< HEAD
     'common/$',
-    'common/utils/mediator',
-    'bonzo',
+	'bonzo',
     'bean',
     'qwery',
+    'common/utils/mediator',
     'common/utils/detect',
+    'common/utils/ajax',
     'common/modules/ui/relativedates',
-    'common/modules/ui/images',
     'common/modules/discussion/comment-count'
-], function ($, mediator, bonzo, bean, qwery, detect, relativeDates, images, commentCount) {
-=======
-    '$',
-    'bonzo',
-    'bean',
-    'qwery',
-    'utils/mediator',
-    'utils/detect',
-    'utils/ajax',
-    'modules/ui/relativedates',
-    'modules/discussion/comment-count'
 ], function ($, bonzo, bean, qwery, mediator, detect, ajax, relativeDates, commentCount) {
->>>>>>> ee5c1881
 
     var buttonText = 'Show more',
         getShowMoreSize = function() {
