--- conflicted
+++ resolved
@@ -36,27 +36,15 @@
                 });
             }
         };
-<<<<<<< HEAD
 
-=======
-   
->>>>>>> 193dc7da
         // Model
         
-        this.upgrade = function (config, context) {
+        this.upgrade = function (context) {
             if (connectionSpeed !== 'low') {
-<<<<<<< HEAD
                 self.view.upgrade(context);
-=======
-                this.view.upgrade();
                 common.mediator.emit('modules:images:upgrade');
->>>>>>> 193dc7da
             }
         };
-
-        // Bindings
-
-        common.mediator.on('page:ready', self.upgrade);
     }
     
     return Images;
