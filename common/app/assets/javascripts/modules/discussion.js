define([
    'common',
    'bonzo',
    'qwery',
    'bean',
    'ajax',
    'modules/userPrefs',
    'modules/analytics/clickstream'
], function (
    common,
    bonzo,
    qwery,
    bean,
    ajax,
    userPrefs,
    ClickStream
    ) {

    var Discussion = function(options) {

        var initialResponses      = 3,
            responsesIncrement    = 25,
            context               = options.context,
            config                = options.config,
            discussionId          = options.id.replace('http://gu.com', ''),
            discussionContainer   = options.discussionContainer || '.article__discussion',
            articleContainer      = options.articleContainer || '.article__container',
            commentsHaveLoaded    = false,
            loadingCommentsHtml   = '<div class="preload-msg">Loading comments…<div class="is-updating"></div></div>',
            currentPage           = 0,
            actionsTemplate       = '<button class="js-show-more-comments cta" data-link-name="Show more comments">Show more comments</button>' +
                '<div class="d-actions">' +
                '<a data-link-name="Comment on desktop" class="d-actions__link" href="' + config.page.canonicalUrl + '?mobile-redirect=false#start-of-comments">' +
                    'Want to comment? Visit the desktop site</a>' +
                '<button class="top js-top js-show-article" data-link-name="Discussion: Return to article">Return to article</button></div>',
            clickstream           = new ClickStream({ addListener: false }),
            self;

        return {
            init: function() {
                if (config.page.commentable === true &&
                    (config.switches.discussion === true || userPrefs.isOn('discussion-dev'))) {

                        self = this;
                        self.discussionUrl           = '/discussion' + discussionId;
                        self.discussionCountUrl      = config.page.discussionApiUrl + '/discussion/'+discussionId+'/comments/count';
                        self.discussionContainerNode = context.querySelector(discussionContainer);
                        self.articleContainerNode    = context.querySelector(articleContainer);

                        self.getCommentCount(function(commentCount) {
                            if (commentCount > 0) {
                                self.upgradeByline(commentCount);
                                self.bindEvents();
                            }
                        });
                }

            },

            upgradeByline: function(commentCount) {
                var bylineNode = bonzo(context.querySelector('.byline'));
                var tabsHtml = '<div class="d-tabs">' +
                                 '<ol class="d-tabs__container unstyled">' +
                                 '  <li class="d-tabs__item d-tabs__item--byline d-tabs__item--is-active js-show-article" data-link-name="Article Tab" data-is-ajax>' +
                                      bylineNode.html() +
                                 '  </li>' +
                                 '  <li class="d-tabs__item d-tabs__item--commentcount js-show-discussion" data-link-name="Discussion Tab" data-is-ajax>' +
                                 '    <a href="/discussion/'+ discussionId + '" class="d-commentcount speech-bubble">' +
                                        '<span class="h">View all </span>' +
                                        '<span class="js-commentcount__number">' + commentCount + '</span>' +
                                        '<span class="h"> comments</span></a>' +
                                 '  </li>' +
                                 '</ol>' +
                               '</div>';

<<<<<<< HEAD
                bylineNode.replaceWith(tabsHtml);
                Array.prototype.forEach.call(context.querySelectorAll('.js-commentcount__number'), function(el) {
=======
                if(bylineNode.length) {
                    bylineNode.replaceWith(tabsHtml);
                } else {
                    bonzo(context.querySelector('.article__container')).before(tabsHtml);
                }
                Array.prototype.forEach.call(context.querySelectorAll(".d-commentcount"), function(el) {
>>>>>>> 047b63db
                    el.innerHTML = commentCount;
                });
            },

            getCommentCount: function(callback) {
                ajax({
                    url: self.discussionCountUrl,
                    type: 'jsonp',
                    jsonpCallback: 'callback',
                    jsonpCallbackName: 'commentcount',
                    success: function(response) {
                        callback(response.numberOfComments);
                    }
                });
            },

            loadDiscussion: function(page) {
                page = page || 1;

                if (currentPage === 0) {
                    // first load
                    self.discussionContainerNode.innerHTML = loadingCommentsHtml;
                }

                ajax({
                    url: self.discussionUrl + '?page=' + page,
                    type: 'json',
                    method: 'get',
                    crossOrigin: true,
                    success: function(response) {
                        if (currentPage === 0) {
                            self.discussionContainerNode.innerHTML = response.html  + actionsTemplate;
                            self.showMoreBtnNode = context.querySelector('.js-show-more-comments');
                        } else {
                            var newComments = bonzo.create(response.html)[0].querySelector('.d-thread').innerHTML; // TODO: Check performance of this
                            bonzo(self.discussionContainerNode.querySelector('.d-thread')).append(newComments);
                            self.showMoreBtnNode.innerText = 'Show more comments';
                        }

                        self.showOnlyFirstReplies();

                        // Hide the 'Show more button' if there's no more messages on the server
                        self.showMoreBtnNode.style.display = (response.hasMore === true) ? 'block' : 'none';

                        commentsHaveLoaded = true;
                        currentPage = response.currentPage;
                        common.mediator.emit('fragment:ready:dates', self.discussionContainerNode);
                    },
                    error: function() {
                        self.discussionContainerNode.innerHTML = '<div class="preload-msg">Error loading comments' +
                                                                 '  <button class="cta js-show-discussion" data-link-name="Try loading comments again" data-is-ajax>Try again</button>' +
                                                                 '</div>';
                    }
                });
            },

            showOnlyFirstReplies: function(numToShow) {
                numToShow = numToShow || initialResponses;

                Array.prototype.forEach.call(context.querySelectorAll('.d-thread .d-thread'), function(threadNode) {
                    if (threadNode._processed === true) {
                        // Don't process this thread more than once
                        // This happens when another page is loaded
                        return;
                    }

                    var totalResponses = threadNode.dataset.responses;

                    threadNode._processed = true;
                    threadNode.dataset.visibleResponses = numToShow;
                    bonzo(threadNode.querySelectorAll('.d-comment:nth-child(n+'+(numToShow+1)+')')).attr('hidden','hidden');

                    var moreCommentsNum = totalResponses-threadNode.dataset.visibleResponses;
                    if (moreCommentsNum > 0 && totalResponses < responsesIncrement) {
                        // In this case, we just show the rest of the responses
                        bonzo(threadNode).append('<button class="cta js-show-more-replies" data-link-name="Show more replies" data-is-ajax>'+
                                                    self.buildShowMoreLabel(moreCommentsNum) +
                                                 '</button>');
                    }
                });

            },

            showMoreReplies: function(el) {
                var threadNode = el.parentNode,
                    totalResponses = parseInt(threadNode.dataset.responses, 10),
                    visibleResponses = parseInt(threadNode.dataset.visibleResponses, 10) + responsesIncrement;

                Array.prototype.forEach.call(threadNode.querySelectorAll('.d-comment'), function(commentNode, i) {
                    if (i < visibleResponses) {
                        commentNode.removeAttribute('hidden');
                    }
                });

                threadNode.dataset.visibleResponses = visibleResponses;

                if (visibleResponses >= totalResponses) {
                    threadNode.querySelector('.js-show-more-replies').style.display = 'none';
                } else {
                    var buttonText = self.buildShowMoreLabel(totalResponses - visibleResponses);
                    threadNode.querySelector('.js-show-more-replies').innerText = buttonText;
                }
            },

            buildShowMoreLabel: function(num) {
                return (num === 1) ? 'Show 1 more reply' : 'Show '+num+' more replies';
            },

            jumpToTop: function() {
                var tabsNode = context.querySelector('.d-tabs__container'),
                    topPos   = bonzo(tabsNode).offset().top - tabsNode.offsetHeight;

                window.scrollTo(0, topPos);
            },

            bindEvents: function() {
                // Setup events
                var tabsNode = context.querySelector('.d-tabs__container');

                bean.on(context, 'click', '.js-show-discussion', function(e) {
                    e.preventDefault();

                    //Toggles view for accidental clicks
                    if(self.discussionContainerNode.style.display === 'block' && commentsHaveLoaded) {
                        bean.fire(context.querySelector('.js-show-article'), 'click');
                        return;
                    }

                    bonzo(tabsNode.querySelectorAll('.d-tabs__item')).removeClass('d-tabs__item--is-active');
                    bonzo(tabsNode.querySelector('.d-tabs__item--commentcount')).addClass('d-tabs__item--is-active');

                    bonzo(context.querySelector('.d-show-cta')).addClass('h');

                    self.discussionContainerNode.style.display = 'block';
                    self.articleContainerNode.style.display = 'none';

                    if (!commentsHaveLoaded) {
                        // Don't request again if we've already done it
                        self.loadDiscussion();
                    }

                    if (e.currentTarget.className.indexOf('js-top') !== -1) {
                        self.jumpToTop();
                    }

                    location.hash = 'comments';
                });

                bean.on(context, 'click', '.js-show-article', function(e) {
                    bonzo(tabsNode.querySelectorAll('.d-tabs__item')).removeClass('d-tabs__item--is-active');
                    bonzo(tabsNode.querySelector('.d-tabs__item--byline')).addClass('d-tabs__item--is-active');
                    bonzo(context.querySelector('.d-show-cta')).removeClass('h');

                    self.discussionContainerNode.style.display = 'none';
                    self.articleContainerNode.style.display = 'block';

                    if (e.currentTarget.className.indexOf('js-top') !== -1) {
                        self.jumpToTop();
                    }

                    // We force analytics on the Article/Byline tab, because
                    // the byline can be a complex mix of multiple <a>'s
                    if (e.target.className.match('.d-tabs__item--byline')) {
                        common.mediator.emit('module:clickstream:click', clickstream.getClickSpec({el: e.target}, true));
                    }

                    location.hash = 'story';
                });

                bean.on(context, 'click', '.js-show-more-comments', function(e) {
                    self.showMoreBtnNode.innerText = "Loading…";
                    self.loadDiscussion(currentPage + 1);
                });

                bean.on(context, 'click', '.js-show-more-replies', function(e) {
                    self.showMoreReplies(e.currentTarget);
                });


                // Go straight to comments if the link has #comments
                if (location.hash === '#comments') {
                    bean.fire(context.querySelector('.js-show-discussion'), 'click');
                }
            }
        };

    };

    return Discussion;

});<|MERGE_RESOLUTION|>--- conflicted
+++ resolved
@@ -66,24 +66,20 @@
                                  '  </li>' +
                                  '  <li class="d-tabs__item d-tabs__item--commentcount js-show-discussion" data-link-name="Discussion Tab" data-is-ajax>' +
                                  '    <a href="/discussion/'+ discussionId + '" class="d-commentcount speech-bubble">' +
-                                        '<span class="h">View all </span>' +
-                                        '<span class="js-commentcount__number">' + commentCount + '</span>' +
-                                        '<span class="h"> comments</span></a>' +
+                                 '       <span class="h">View all </span>' +
+                                 '       <span class="js-commentcount__number">' + commentCount + '</span>' +
+                                 '       <span class="h"> comments</span>' +
+                                 '    </a>' +
                                  '  </li>' +
                                  '</ol>' +
                                '</div>';
 
-<<<<<<< HEAD
-                bylineNode.replaceWith(tabsHtml);
-                Array.prototype.forEach.call(context.querySelectorAll('.js-commentcount__number'), function(el) {
-=======
                 if(bylineNode.length) {
                     bylineNode.replaceWith(tabsHtml);
                 } else {
                     bonzo(context.querySelector('.article__container')).before(tabsHtml);
                 }
-                Array.prototype.forEach.call(context.querySelectorAll(".d-commentcount"), function(el) {
->>>>>>> 047b63db
+                Array.prototype.forEach.call(context.querySelectorAll(".js-commentcount__number"), function(el) {
                     el.innerHTML = commentCount;
                 });
             },
