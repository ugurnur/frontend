define([
    'bonzo',
    'qwery',
    'bean',
    'ajax',
    'modules/tabs'
], function (
    bonzo,
    qwery,
    bean,
    ajax,
    Tabs
    ) {

    var Discussion = function(options) {

        var initialResponses      = 3,
            responsesIncrement    = 25,
            context               = options.context,
            config                = options.config,
            discussionId          = options.id.replace('http://gu.com', ''),
            discussionContainer   = options.discussionContainer || '.article__discussion',
            articleContainer      = options.articleContainer || '.article__container',
            commentCountSelector  = options.commentCountSelector || '.d-commentcount',
            commentsHaveLoaded    = false,
            loadingCommentsHtml   = '<div class="preload-msg">Loading comments…<div class="is-updating"></div></div>',
            currentPage           = 0,
            actionsTemplate       = '<button class="d-actions__link js-show-more-comments cta" data-link-name="Show more comments">Show more comments</button>' +
                '<div class="d-actions">' +
                '<a class="d-actions__link" href="' + config.page.canonicalUrl + '#start-of-comments">' +
                    'Want to comment? Visit the desktop site</a>' +
                '<button class="top js-show-article">Back to article</button></div>',
            self;

        return {
            init: function() {
                if (config.page.commentable === false) {
                    return false;
                }

                self = this;
                self.discussionUrl           = '/discussion' + discussionId;
                self.discussionCountUrl      = 'http://discussion.guardianapis.com/discussion-api/discussion/'+discussionId+'/comments/count';
                self.discussionContainerNode = context.querySelector(discussionContainer);
                self.articleContainerNode    = context.querySelector(articleContainer);
                self.commentCountNode        = context.querySelector(commentCountSelector);

                self.getCommentCount(function(commentCount) {
                    if (commentCount > 0) {
                        self.upgradeByline(commentCount);
                        self.bindEvents();
                    }
                });
            },

            upgradeByline: function(commentCount) {
                var bylineNode = bonzo(context.querySelector('.byline'));
                var tabsHtml = '<div class="d-tabs">' +
                                 '<ol class="d-tabs__container unstyled">' +
                                 '  <li class="d-tabs__byline d-tabs--active js-show-article" data-link-name="Article Tab" data-is-ajax>' +
                                      bylineNode.html() +
                                 '  </li>' +
                                 '  <li class="d-tabs__commentcount js-show-discussion" data-link-name="Discussion Tab" data-is-ajax>' +
                                 '    <a href="#" class="d-commentcount speech-bubble">'+ commentCount + '</a>' +
                                 '  </li>' +
                                 '</ol>' +
                               '</div>';

                bylineNode.replaceWith(tabsHtml);
            },

            getCommentCount: function(callback) {
                ajax({
                    url: self.discussionCountUrl,
                    type: 'jsonp',
                    jsonpCallback: 'callback',
                    jsonpCallbackName: 'commentcount',
                    success: function(response) {
                        callback(response.numberOfComments);
                    }
                });
            },

            loadDiscussion: function(page) {
                page = page || 1;

                if (currentPage === 0) {
                    // first load
                    self.discussionContainerNode.innerHTML = loadingCommentsHtml;
                }

                ajax({
                    url: self.discussionUrl + '?page=' + page,
                    type: 'json',
                    method: 'get',
                    crossOrigin: true,
                    success: function(response) {
                        if (currentPage === 0) {
<<<<<<< HEAD
                            self.discussionContainerNode.innerHTML = response.html + showMoreBtnHtml;
                            self.showOnlyFirstReplies();
                            self.showMoreBtnNode = context.querySelector('.js-show-more-comments');
=======
                            self.discussionContainerNode.innerHTML = response.html  + actionsTemplate;
>>>>>>> 1ca9752d
                        } else {
                            var newComments = bonzo.create(response.html)[0].querySelector('.d-thread').innerHTML; // TODO: Check performance of this
                            bonzo(self.discussionContainerNode.querySelector('.d-thread')).append(newComments);
                            self.showMoreBtnNode.innerText = 'Show more comments';
                        }

                        self.showMoreBtnNode.style.display = (response.hasMore === true) ? 'block' : 'none';

                        commentsHaveLoaded = true;
                        currentPage = response.currentPage;
                    },
                    error: function() {
                        self.discussionContainerNode.innerHTML = '<div class="preload-msg">Error loading comments' +
<<<<<<< HEAD
                                                                 '  <button class="cta js-show-discussion" data-link-name="Try loading comments again" data-is-ajax>Try again</button>' +
                                                                 '</div>';
=======
                            '<button class="cta js-show-discussion" data-is-ajax>Try again</button></div>';
>>>>>>> 1ca9752d
                    }
                });
            },

            showOnlyFirstReplies: function(numToShow) {
                numToShow = numToShow || initialResponses;

                Array.prototype.forEach.call(context.querySelectorAll('.d-thread .d-thread'), function(threadNode) {
                    var totalResponses = threadNode.dataset.responses;

                    threadNode.dataset.visibleResponses = numToShow;
                    bonzo(threadNode.querySelectorAll('.d-comment:nth-child(n+'+(numToShow+1)+')')).attr('hidden','hidden');

                    var moreCommentsNum = totalResponses-threadNode.dataset.visibleResponses;
                    if (moreCommentsNum > 0 && totalResponses < responsesIncrement) {
                        // In this case, we just show the rest of the responses
                        bonzo(threadNode).append('<button class="cta js-show-more-replies" data-link-name="Show more replies" data-is-ajax>'+
                                                    self.buildShowMoreLabel(moreCommentsNum) +
                                                 '</button>');
                    }
                });

            },

            showMoreReplies: function(el) {
                var threadNode = el.parentNode,
                    totalResponses = parseInt(threadNode.dataset.responses, 10),
                    visibleResponses = parseInt(threadNode.dataset.visibleResponses, 10) + responsesIncrement,
                    selector = '.d-comment:nth-child(n-'+(visibleResponses)+')';

                bonzo(threadNode.querySelectorAll(selector)).removeAttr('hidden');
                threadNode.dataset.visibleResponses = visibleResponses;

                if (visibleResponses >= totalResponses) {
                    bonzo(threadNode.querySelector('.js-show-more-replies')).remove();
                } else {
                    var buttonText = self.buildShowMoreLabel(totalResponses - visibleResponses);
                    threadNode.querySelector('.js-show-more-replies').innerText = buttonText;
                }
            },

            buildShowMoreLabel: function(num) {
                return (num === 1) ? 'Show 1 more reply' : 'Show '+num+' more replies';
            },

            bindEvents: function() {
                // Setup events
                bean.on(context, 'click', '.js-show-discussion', function(e) {
                    e.preventDefault();
                    bonzo(e.currentTarget.parentNode.children).removeClass('d-tabs--active');
                    bonzo(e.currentTarget).addClass('d-tabs--active');
                    self.discussionContainerNode.style.display = 'block';
                    self.articleContainerNode.style.display = 'none';

                    if (!commentsHaveLoaded) {
                        // Don't request again if we've already done it
                        self.loadDiscussion();
                    }
                });

                bean.on(context, 'click', '.js-show-article', function(e) {
                    e.preventDefault();
                    bonzo(e.currentTarget.parentNode.children).removeClass('d-tabs--active');
                    bonzo(e.currentTarget).addClass('d-tabs--active');
                    self.discussionContainerNode.style.display = 'none';
                    self.articleContainerNode.style.display = 'block';
                });

                bean.on(context, 'click', '.js-show-more-comments', function(e) {
                    self.showMoreBtnNode.innerText = "Loading...";
                    self.loadDiscussion(currentPage + 1);
                });

                bean.on(context, 'click', '.js-show-more-replies', function(e) {
                    self.showMoreReplies(e.currentTarget);
                });
            }
        };

    };

    return Discussion;

});<|MERGE_RESOLUTION|>--- conflicted
+++ resolved
@@ -96,13 +96,9 @@
                     crossOrigin: true,
                     success: function(response) {
                         if (currentPage === 0) {
-<<<<<<< HEAD
-                            self.discussionContainerNode.innerHTML = response.html + showMoreBtnHtml;
                             self.showOnlyFirstReplies();
                             self.showMoreBtnNode = context.querySelector('.js-show-more-comments');
-=======
                             self.discussionContainerNode.innerHTML = response.html  + actionsTemplate;
->>>>>>> 1ca9752d
                         } else {
                             var newComments = bonzo.create(response.html)[0].querySelector('.d-thread').innerHTML; // TODO: Check performance of this
                             bonzo(self.discussionContainerNode.querySelector('.d-thread')).append(newComments);
@@ -116,12 +112,8 @@
                     },
                     error: function() {
                         self.discussionContainerNode.innerHTML = '<div class="preload-msg">Error loading comments' +
-<<<<<<< HEAD
                                                                  '  <button class="cta js-show-discussion" data-link-name="Try loading comments again" data-is-ajax>Try again</button>' +
                                                                  '</div>';
-=======
-                            '<button class="cta js-show-discussion" data-is-ajax>Try again</button></div>';
->>>>>>> 1ca9752d
                     }
                 });
             },
