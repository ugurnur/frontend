/*global Event:true */
define(['modules/storage'], function (storage) {

    var Session = function () {
        
        var key = 'gu.session',
            isNewSession = function () {
                if (window.sessionStorage && !!window.sessionStorage.getItem(key)) {
                    return false;
                } else {
                    window.sessionStorage.setItem(key, "true");
                    return true;
                }
            };

        return {
            isNewSession: isNewSession
        };
    };

    var LiveStats = function (config) {

        var c = config || {},
            url = config.beaconUrl,
            path = '/px.gif',
            body = document.body,
<<<<<<< HEAD
            platform = 'nextgen',
=======
            platform = 'responsive',
            sessionLength = 30,
>>>>>>> 070a18a2
            createImage = function(url) {
                var image = new Image();
                image.id = 'js-livestats';
                image.className = 'u-h';
                image.src = url;
                body.appendChild(image);
            },
            makeUrl = function(properties) {
                var query = [];
                for (var name in properties) {
                    query.push(name + '=' + encodeURIComponent(properties[name]));
                }
                return path + '?' + query.join('&');
            },
            log = function() {
                if (new Session().isNewSession()) {
                    url += makeUrl({ type: 'session', platform: platform });
                } else {
                    url += makeUrl({ type: 'view', platform: platform });
                }
                createImage(url);
            };

        return {
            log: log
        };

    };

    return LiveStats;
});<|MERGE_RESOLUTION|>--- conflicted
+++ resolved
@@ -1,5 +1,5 @@
 /*global Event:true */
-define(['modules/storage'], function (storage) {
+define([], function () {
 
     var Session = function () {
         
@@ -24,12 +24,8 @@
             url = config.beaconUrl,
             path = '/px.gif',
             body = document.body,
-<<<<<<< HEAD
-            platform = 'nextgen',
-=======
             platform = 'responsive',
             sessionLength = 30,
->>>>>>> 070a18a2
             createImage = function(url) {
                 var image = new Image();
                 image.id = 'js-livestats';
