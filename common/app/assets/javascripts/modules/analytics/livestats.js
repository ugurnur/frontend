--- conflicted
+++ resolved
@@ -34,34 +34,6 @@
     var liveStats = {
 
         log : function (beacon, config) {
-<<<<<<< HEAD
-                var inAlphaTest = !!Cookies.get('GU_ALPHA'),
-                    inNewSession = isNewSession();
-
-            if (inAlphaTest) {
-                var liveStatsView = {platform: 'responsive'};
-
-                if (inNewSession) {
-                    liveStatsView.type = 'session';
-                } else {
-                    liveStatsView.type = 'view';
-                }
-                var url = beacon.beaconUrl + makeUrl(liveStatsView, '/px.gif');
-                createImage(url, 'js-livestats-px');
-            }
-
-            // Also log views and sessions for each participating ab test.
-            var abValues = ab.getAbLoggableObject(config);
-
-            if (inNewSession) {
-                abValues.type = 'session';
-            } else {
-                abValues.type = 'view';
-            }
-
-            var abUrl = beacon.beaconUrl + makeUrl(abValues, '/ab.gif');
-            createImage(abUrl, 'js-livestats-ab');
-=======
 
             if (config.switches.liveStats) {
                 var inAlphaTest = !!Cookies.get('GU_ALPHA');
@@ -92,7 +64,6 @@
                 var abUrl = beacon.beaconUrl + makeUrl(abValues, '/ab.gif');
                 createImage(abUrl, 'js-livestats-ab');
             }
->>>>>>> b55eff48
         }
     };
 
