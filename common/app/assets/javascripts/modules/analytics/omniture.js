define(['common', 'modules/detect', 'bean'], function(common, detect, bean) {

    // https://developer.omniture.com/en_US/content_page/sitecatalyst-tagging/c-tagging-overview

	/**
     * @param Object w 'window' object, used for testing
     */
    function Omniture(s, config, w) {

        var that = this;
        
        w = w || {};

        this.logView = function() {
            s.t();
        };

        this.logUpdate = function() {
            s.linkTrackVars="events,eVar7";
            s.linkTrackEvents="event90";
            s.events="event90";
            s.eVar7=config.page.analyticsName;
            s.tl(true,'o',"AutoUpdate Refresh");
        };

        this.logTag = function(params) {
            var element = params[0],
                tag = params[1],
                isXhr = params[2],
                isInternalAnchor = params[3];

            // this is confusing: if s.tl() first param is "true" then it *doesn't* delay.
            var delay = (isXhr || isInternalAnchor) ? true : element;
            that.populateEventProperties(tag);

            s.tl(delay, 'o', tag);
        };

        this.populateEventProperties = function(tag){
            s.linkTrackVars = 'eVar37,events';
            s.linkTrackEvents = 'event37';
            s.events = 'event37';
            s.eVar37 = s.pageType + ':' + tag;
        };

        this.populatePageProperties = function() {

            s.linkInternalFilters += ',localhost,gucode.co.uk,gucode.com,guardiannews.com,int.gnl,proxylocal.com';

            var prefix = 'GFE',
                path = window.location.pathname;

            s.pageName  = config.page.analyticsName;

            s.pageType  = config.page.contentType || '';  //pageType
            s.prop9     = config.page.contentType || '';  //contentType

            s.channel   = config.page.section || '';
            s.prop4     = config.page.keywords || '';
            s.prop6     = config.page.author || '';
            s.prop7     = config.page.webPublicationDate || '';
            s.prop8     = config.page.pageCode || '';
            s.prop9     = config.page.contentType || '';
            s.prop10    = config.page.tones || '';

            s.prop13    = config.page.series || '';
            s.prop25    = config.page.blogs || '';

            s.prop14    = config.page.buildNumber || '';

            var platform = "frontend";
            s.prop19     = platform;
            s.eVar19     = platform;

            s.prop31    = 'Guest user';

            s.prop47    = config.page.edition || '';

            s.prop48    = detect.getConnectionSpeed(w.performance);

<<<<<<< HEAD
            s.prop56    = detect.getLayoutMode();

=======
            s.prop56    = detect.getLayoutMode(w.innerWidth);
        
>>>>>>> e0c52e18
            if (config.page.webPublicationDate) {
                s.prop30 = 'content';
            } else {
                s.prop30 = 'non-content';
            }

        };

        this.init = function() {

            // must be set before the Omniture file is parsed
            window.s_account = config.page.omnitureAccount;

            var that = this;

            // if the omniture object was not injected in to the constructor
            // use the global 's' object

            if (s !== null) {
                that.populatePageProperties();
                that.logView();
                common.mediator.on('module:clickstream:click', that.logTag );
            } else {
                require(['omniture'], function(placeholder){
                    s = window.s;
                    that.populatePageProperties();
                    that.logView();
                    common.mediator.on('module:clickstream:click', that.logTag );
                });
            }

            common.mediator.on('module:autoupdate:loaded', that.logUpdate);
        };

    }

    return Omniture;

});
<|MERGE_RESOLUTION|>--- conflicted
+++ resolved
@@ -8,7 +8,7 @@
     function Omniture(s, config, w) {
 
         var that = this;
-        
+
         w = w || {};
 
         this.logView = function() {
@@ -78,13 +78,8 @@
 
             s.prop48    = detect.getConnectionSpeed(w.performance);
 
-<<<<<<< HEAD
-            s.prop56    = detect.getLayoutMode();
+            s.prop56    = detect.getLayoutMode(w.innerWidth);
 
-=======
-            s.prop56    = detect.getLayoutMode(w.innerWidth);
-        
->>>>>>> e0c52e18
             if (config.page.webPublicationDate) {
                 s.prop30 = 'content';
             } else {
