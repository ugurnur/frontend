--- conflicted
+++ resolved
@@ -25,6 +25,7 @@
             mode = 'fullimage',
             overlay,
             swipeActive = false,
+            pushUrlChanges = true,
             $navArrows,
             $images;
 
@@ -51,6 +52,11 @@
                     self.bindEvents();
                     self.loadGallery();
                 });
+
+                // Disable URL changes when the app-wide swipe is on
+                if(document.body.className.indexOf('has-swipe') != -1) {
+                    pushUrlChanges = false;
+                }
             }
         };
 
@@ -85,7 +91,9 @@
                 self.removeOverlay();
 
                 // Go back to the URL that we started on
-                url.pushUrl({}, document.title, pageUrl);
+                if (pushUrlChanges) {
+                    url.pushUrl({}, document.title, pageUrl);
+                }
             });
 
             bean.on(window, 'popstate', function(event) {
@@ -175,13 +183,11 @@
         this.prev = function(e) {
             if (e) { e.preventDefault(); }
             self.goTo(currentImage - 1);
-            self.pushUrlState();
         };
 
         this.next = function(e) {
             if (e) { e.preventDefault(); }
             self.goTo(currentImage + 1);
-            self.pushUrlState();
         };
 
         this.goTo = function(index) {
@@ -209,7 +215,7 @@
             currentImage = index;
             self.imageIndexNode.innerHTML = currentImage;
             self.switchToFullImage();
-            //self.jumpToContent();
+            self.pushUrlState();
         };
 
         this.switchToGrid = function(e) {
@@ -237,7 +243,7 @@
         this.switchToFullImage = function(e) {
             mode = 'fullimage';
 
-            if (detect.hasTouchScreen()) {
+            if (detect.hasTouchScreen() && !swipeActive) {
                 self.setupSwipe();
             }
 
@@ -275,7 +281,6 @@
             }
         };
 
-<<<<<<< HEAD
         // Utils
         this.getOrientation = function() {
             return (window.innerHeight > window.innerWidth) ? 'portrait' : 'landscape';
@@ -297,7 +302,7 @@
                     speed: 200,
                     continuous: false,
                     callback: function(index, elm) {
-                        self.imageIndexNode.innerHTML = index + 1;
+                        self.goTo(index + 1);
                     }
                 });
 
@@ -314,23 +319,19 @@
 
             swipeActive = false;
         };
-=======
-        this.removeOverlay = common.debounce(function(e){
-            // Needs a delay to give time for analytics to fire before DOM removal
-            overlay.remove();
-            return true;
-        }, 500);
 
 
         this.pushUrlState = function() {
-            var state = {
-                lightbox: true,
-                currentImage: currentImage
-            };
-            url.pushUrl(state, document.title, self.galleryUrl + '?index=' + currentImage);
-        };
-
->>>>>>> b926c210
+            if (pushUrlChanges) {
+                var state = {
+                    lightbox: true,
+                    currentImage: currentImage
+                };
+
+                url.pushUrl(state, document.title, self.galleryUrl + '?index=' + currentImage);
+            }
+        };
+
     }
 
     return LightboxGallery;
