--- conflicted
+++ resolved
@@ -3,23 +3,15 @@
     'bonzo',
     'common/modules/discussion/api',
     'common/modules/identity/api',
-<<<<<<< HEAD
-    'common/modules/component'
-=======
     'common/modules/component',
-    "common/modules/discussion/user-avatars"
->>>>>>> c349bded
+    'common/modules/discussion/user-avatars'
 ], function(
     bean,
     bonzo,
     DiscussionApi,
     IdentityApi,
-<<<<<<< HEAD
-    Component
-=======
     Component,
     UserAvatars
->>>>>>> c349bded
 ) {
 
 /**
@@ -293,7 +285,6 @@
 /**
  * @param {Event=} e (optional)
  */
-<<<<<<< HEAD
 CommentBox.prototype.verificationEmailSuccess = function(e) {
     this.clearErrors();
     this.error('EMAIL_VERIFIED');
@@ -306,19 +297,20 @@
     this.clearErrors();
     this.error('EMAIL_VERIFIED_FAIL');
 };
-=======
+
+/**
+ * @param {Event=} e (optional)
+ */
 CommentBox.prototype.cancelComment = function(e) {
     if (this.options.state === 'response') {
         this.destroy();
     } else {
-        this.getElem('body').value = "";
+        this.getElem('body').value = '';
         this.setFormState();
         this.removeState('expanded');
     }
 };
 
->>>>>>> c349bded
-
 return CommentBox;
 
 }); // define