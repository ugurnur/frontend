define([
    'bonzo',
<<<<<<< HEAD
    'common/utils/$',
=======
    'bean',
    'common/$',
>>>>>>> cdd36260
    'common/modules/component',
    'common/modules/discussion/api'
], function(
    bonzo,
    bean,
    $,
    component,
    discussionApi
) {
    function ActivityStream(opts) {
        this.setOptions(opts);
    }
    component.define(ActivityStream);
    ActivityStream.prototype.endpoint = '/discussion/profile/:userId/:streamType.json?page=:page';
    ActivityStream.prototype.componentClass = 'activity-stream';
    ActivityStream.prototype.defaultOptions = {
        page: 1,
        streamType: 'discussions',
        userId: null
    };
    ActivityStream.prototype.ready = function() {
        this.removeState('loading');
        this.on('click', '.js-disc-recommend-comment', this.recommendComment);
        $('.js-disc-recommend-comment').addClass('disc-comment__recommend--open');
        pagination(this);
    };
    ActivityStream.prototype.recommendComment = function(e) {
        var el = e.currentTarget;
        discussionApi.recommendComment(el.getAttribute('data-comment-id'));
        bonzo(el).addClass('disc-comment__recommend--active');
        $('.js-disc-recommend-count', el).each(function(countEl) {
            countEl.innerHTML = parseInt(countEl.innerHTML, 10)+1;
        });
    };
    ActivityStream.prototype.change = function(opts) {
        var $el = bonzo(this.elem).empty();
        this.setState('loading');
        this.setOptions(opts);
        return this._fetch().then(function(resp) {
            $.create(resp.html).each(function(el) {
                $el.html($(el).html());
            }.bind(this));
            this.removeState('loading');
        }.bind(this));
    };

    function pagination(activityStream) {
        bean.on(activityStream.elem, 'click', '.js-activity-stream-page-change', function(e) {
            var page = e.currentTarget.getAttribute('data-page');
            e.preventDefault();

            activityStream.change({
                page: page
            });
        });
    }

    return ActivityStream;
});<|MERGE_RESOLUTION|>--- conflicted
+++ resolved
@@ -1,11 +1,7 @@
 define([
     'bonzo',
-<<<<<<< HEAD
+    'bean',
     'common/utils/$',
-=======
-    'bean',
-    'common/$',
->>>>>>> cdd36260
     'common/modules/component',
     'common/modules/discussion/api'
 ], function(
