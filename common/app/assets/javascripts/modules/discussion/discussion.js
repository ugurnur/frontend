define([
    'common',
    'bonzo',
    'qwery',
    'bean',
    'ajax',
    'modules/analytics/discussion',
    'modules/discussion/comment-box',
    'modules/discussion/recommend-comments',
    'modules/userPrefs',
    'modules/analytics/clickstream',
    'modules/inview',
    'modules/detect',
    'modules/id'
], function (
    common,
    bonzo,
    qwery,
    bean,
    ajax,
    tracking,
    CommentBox,
    RecommendComments,
    userPrefs,
    ClickStream,
    Inview,
    Detect,
    Id
    ) {

    var Discussion = function(options) {
        var initialResponses      = 3,
            responsesIncrement    = 25,
            context               = options.context,
            config                = options.config,
            discussionId          = options.id.replace('http://gu.com', ''),
            discussionContainer   = options.discussionContainer || '.article__discussion',
            articleContainer      = options.articleContainer || '.js-article__container',
            mediaPrimary          = options.mediaPrimary || 'article .media-primary',
            commentsHaveLoaded    = false,
            loadingInProgress     = false,
            loadingCommentsHtml   = '<div class="preload-msg">Loading comments…<div class="is-updating"></div></div>',
            currentPage           = 0,
            actionsTemplate       = '<button class="js-show-more-comments cta" data-link-name="Show more comments">Show more comments</button>' +
<<<<<<< HEAD
                                    '<div class="d-actions"><a href="#article" class="top" data-link-name="Discussion: Return to article">Return to article</a></div>',
=======
                                    '<div class="d-actions">'+
                                        '<a data-link-name="Comment on desktop" class="d-actions__link" href="/'+ config.page.pageId +'?view=desktop#start-of-comments">'+
                                            'Want our fully featured commenting experience? Head to our old site.'+
                                        '</a>'+
                                        '<a href="#article" class="top" data-link-name="Discussion: Return to article">Return to article</a>'+
                                    '</div>',
            clickstream           = new ClickStream({ addListener: false }),
>>>>>>> 171388c5
            apiRoot               = config.page.discussionApiRoot,
            user                  = Id.getUserFromCookie(),
            self;

        return {
            init: function() {
                if (config.page.commentable === true &&
                    (config.switches.discussion === true || userPrefs.isOn('discussion-dev'))) {

                        self = this;
                        self.discussionUrl           = '/discussion' + discussionId;
                        self.discussionCountUrl      = "/discussion/comment-counts.json?shortUrls=" + discussionId;
                        self.discussionContainerNode = context.querySelector(discussionContainer);
                        self.articleContainerNode    = context.querySelector(articleContainer);
                        self.mediaPrimaryNode        = context.querySelector(mediaPrimary);
                        self.discussionClosed        = (self.discussionContainerNode.getAttribute('data-discussion-closed') === 'true');
                        self.showCommentBox          = (!self.discussionClosed && user);

                        if (self.discussionContainerNode.isInitialised) {
                            return;
                        } else {
                            self.discussionContainerNode.isInitialised = true;
                        }

                        self.getCommentCount(function(commentCount) {
                            if (commentCount > 0) {
                                // Remove non-JS links
                                common.$g('.js-show-discussion, .js-show-discussion a').attr('href', '#comments');

                                self.insertCommentCounts(commentCount);
                                self.bindEvents();
                                self.bindTracking();
                            }
                        });
                }

            },

            insertCommentCounts: function(commentCount) {
                var commentCountLabel = (commentCount === 1) ? 'comment' : 'comments',
                    html = '<a href="#comments" class="js-show-discussion commentcount tone-colour" data-link-name="Comment count">' +
                           '  <i class="i"></i>' + commentCount +
                           '  <span class="commentcount__label">'+commentCountLabel+'</span>' +
                           '</a>';

                context.querySelector(".js-commentcount__number").innerHTML = commentCount;
                bonzo(context.querySelectorAll('.js-comment-count')).html(html);
            },

            getCommentCount: function(callback) {
                ajax({
                    url: self.discussionCountUrl,
                    type: 'json',
                    method: 'get',
                    crossOrigin: true,
                    success: function(response) {
                        if(response && response.counts &&response.counts.length) {
                            callback(response.counts[0].count);
                        }
                    }
                });
            },

            loadDiscussion: function(page) {
                if (loadingInProgress) { return; }
                loadingInProgress = true;

                page = page || 1;

                if (currentPage === 0) {
                    // first load
                    self.discussionContainerNode.innerHTML = loadingCommentsHtml;
                }

                ajax({
                    url: self.discussionUrl + '.json?page=' + page,
                    type: 'json',
                    method: 'get',
                    crossOrigin: true,
                    success: function(response) {
                        if (currentPage === 0) {
                            self.discussionContainerNode.innerHTML = response.html + actionsTemplate;
                            self.showMoreBtnNode = context.querySelector('.js-show-more-comments');
                        } else {
                            var newComments = bonzo.create(response.html)[0].querySelector('.d-thread').innerHTML; // TODO: Check performance of this
                            bonzo(self.discussionContainerNode.querySelector('.d-thread')).append(newComments);
                            self.showMoreBtnNode.innerText = 'Show more comments';
                        }

                        self.showOnlyFirstReplies();

                        // Hide the 'Show more button' if there's no more messages on the server
                        self.showMoreBtnNode.style.display = (response.hasMore === true) ? 'block' : 'none';

                        currentPage = response.currentPage;

                        common.mediator.emit('fragment:ready:dates', self.discussionContainerNode);
                        loadingInProgress = false;

                        // We do this onload here as to only jump the page around once
                        if (config.switches.discussionPostComment && !commentsHaveLoaded) {
                            if (!self.showCommentBox) {
                                self.renderCommentBar();
                            } else {
                                self.getCommentBox();
                            }
                        }

                        RecommendComments.init(context, { apiRoot: apiRoot });
                        commentsHaveLoaded = true;
                    },
                    error: function() {
                        self.discussionContainerNode.innerHTML = '<div class="preload-msg">Error loading comments' +
                                                                 '  <button class="cta js-show-discussion" data-link-name="Try loading comments again" data-is-ajax>Try again</button>' +
                                                                 '</div>';
                        loadingInProgress = false;
                    }
                });
            },

            showOnlyFirstReplies: function(numToShow) {
                numToShow = numToShow || initialResponses;

                Array.prototype.forEach.call(context.querySelectorAll('.d-thread .d-thread'), function(threadNode) {
                    if (threadNode._processed === true) {
                        // Don't process this thread more than once
                        // This happens when another page is loaded
                        return;
                    }

                    var totalResponses = parseInt(threadNode.getAttribute('data-responses'), 10);

                    threadNode._processed = true;
                    threadNode._responses = totalResponses;
                    threadNode._visibleResponses = numToShow;

                    bonzo(threadNode.querySelectorAll('.d-comment:nth-child(n+'+(numToShow+1)+')')).attr('hidden','hidden');

                    var moreCommentsNum = responsesIncrement;// The amount of comments the CTA will reveal

                    if (totalResponses <= (threadNode._visibleResponses + responsesIncrement)) {
                        // If the number of hidden responses is less than the
                        // increment, we just show all of them
                        moreCommentsNum = totalResponses - threadNode._visibleResponses;
                    }

                    if (moreCommentsNum > 0) {
                        // Show the CTA only if there's more to reveal
                        bonzo(threadNode).append('<button class="cta js-show-more-replies" data-link-name="Show more replies" data-is-ajax>'+
                                                   self.buildShowMoreLabel(moreCommentsNum) +
                                                 '</button>');
                    }
                });

            },

            renderCommentBar: function() {
                var $discussionElem = bonzo(this.discussionContainerNode),
                    $showMoreBtnElem = bonzo(this.showMoreBtnNode),
                    showElem;

                if (self.discussionClosed) {
                    showElem = '<div class="d-bar d-bar--closed">This discussion is closed for comments.</div>';
                    $discussionElem.prepend(showElem);
                    return;
                }

                else if (!user) {
                    var url = config.page.idUrl +'/{1}?returnUrl='+ window.location.href;
                    showElem = '<div class="d-bar d-bar--signin">Open for comments. <a href="'+ url.replace('{1}', 'signin') +'">Sign in</a> or <a href="'+ url.replace('{1}', 'register') +'">create your Guardian account</a> to join the discussion.</div>';
                    $discussionElem.prepend(showElem);
                    $showMoreBtnElem.after(showElem);
                    return;
                }
            },

            getCommentBox: function() {
                var url = config.page.discussionApiRoot + '/profile/' + user.id;
                ajax({
                    url: url,
                    crossOrigin: true,
                    type: 'json',
                    data: {
                        GU_U: Id.getCookie()
                    }
                }).then(self.renderCommentBoxes);
            },

            renderCommentBoxes: function(resp) {
                // The user is logged in
                if (resp.status !== 'ok' || !resp.userProfile.privateFields) {
                    // the user shouldn't have reached this method
                    return;
                }
                var topBox, bottomBox,
                    userFields = resp.userProfile.privateFields,
                    tmplId = userFields.canPostComment ? 'tmpl-comment-box' : 'tmpl-cannot-comment',
                    html = document.getElementById(tmplId).innerHTML,
                    $discussionElem = bonzo(self.discussionContainerNode),
                    $topBoxElem = bonzo(bonzo.create(html)),
                    $bottomBoxElem = bonzo(bonzo.create(html));

                // This comes in useful later
                user.privateFields = userFields;
                user.avatar = resp.userProfile.avatar;

                if (!userFields.isPremoderated) {
                    bonzo($topBoxElem[0].querySelector('.d-comment-box__premod')).remove();
                    bonzo($bottomBoxElem[0].querySelector('.d-comment-box__premod')).remove();
                }

                $discussionElem.before($topBoxElem);
                bonzo(self.showMoreBtnNode).after($bottomBoxElem);

                topBox = new CommentBox(context, common.mediator, {
                    apiRoot: apiRoot,
                    discussionId: discussionId,
                    condensed: true
                });
                topBox.attachTo($topBoxElem[0]);
                topBox.on('post:success', self.addComment.bind(self, false));

                bottomBox = new CommentBox(context, common.mediator, {
                    apiRoot: apiRoot,
                    discussionId: discussionId
                });
                bottomBox.attachTo($bottomBoxElem[0]);
                bottomBox.on('post:success', self.addComment.bind(self, true));
            },

            addComment: function(takeToTop, resp) {
                // TODO (jamesgorrie): this is weird, but we don't have templating
                var discussionContainerNode = self.discussionContainerNode[0],
                    $thread = bonzo(qwery('.d-thread', discussionContainerNode)),
                    $comment = bonzo(qwery('.d-comment', discussionContainerNode)).clone().removeClass('d-comment--blocked')[0],
                    $actions = bonzo($comment.querySelector('.d-comment__actions')),
                    $datetime = bonzo($comment.querySelector('time')),
                    $author = bonzo($comment.querySelector('.d-comment__author')),
                    $body = bonzo($comment.querySelector('.d-comment__body')),
                    $avatar = bonzo($comment.querySelector('.d-comment__avatar'));

                $comment.id = 'comment-'+ resp.id;
                $author.html(user.displayName);
                $datetime.html('Just now');

                $body.html('<p>'+ resp.body.replace('\n\n', '</p><p>') +'</p>');
                $thread.prepend($comment);

                if (takeToTop) {
                    window.location.hash = '';
                    window.location.hash = 'comment-'+ resp.id;
                }

                // This is stored in the DOM like so
                // To spare us another call to the discussion API
                $avatar[0].src = user.avatar;
            },

            showMoreReplies: function(el) {
                var threadNode = el.parentNode,
                    totalResponses = threadNode._responses,
                    visibleResponses = threadNode._visibleResponses + responsesIncrement;

                Array.prototype.forEach.call(threadNode.querySelectorAll('.d-comment'), function(commentNode, i) {
                    if (i < visibleResponses) {
                        commentNode.removeAttribute('hidden');
                    }
                });

                threadNode._visibleResponses = visibleResponses;

                if (visibleResponses >= totalResponses) {
                    threadNode.querySelector('.js-show-more-replies').style.display = 'none';
                } else {
                    var buttonText = self.buildShowMoreLabel(totalResponses - visibleResponses);
                    threadNode.querySelector('.js-show-more-replies').innerText = buttonText;
                }
            },

            buildShowMoreLabel: function(num) {
                return (num === 1) ? 'Show 1 more reply' : 'Show '+num+' more replies';
            },

            bindTracking: function() {
                tracking.init();
            },

            bindEvents: function() {
                // Setup events
                bean.on(context, 'click', '.js-show-discussion', function(e) {

                    bonzo(context.querySelector('.d-show-cta')).addClass('u-h');
                    bonzo(self.mediaPrimaryNode).addClass('media-primary--comments-on');

                    if (!commentsHaveLoaded) {
                        // Don't request again if we've already done it
                        self.loadDiscussion();
                    }

                    common.mediator.emit('modules:discussion:show');
                    location.hash = 'comments';
                });

                bean.on(context, 'click', '.js-show-article', function(e) {

                    bonzo(context.querySelector('.d-show-cta')).removeClass('u-h');
                    bonzo(self.mediaPrimaryNode).removeClass('media-primary--comments-on');

                    location.hash = 'article';
                });

                bean.on(context, 'click', '.js-show-more-comments', function(e) {
                    self.showMoreBtnNode.innerText = "Loading…";
                    self.loadDiscussion(currentPage + 1);
                });

                bean.on(context, 'click', '.js-show-more-replies', function(e) {
                    self.showMoreReplies(e.currentTarget);
                });


                // Go straight to comments if the link has #comments
                if (location.hash === '#comments') {
                    bean.fire(context.querySelector('.js-show-discussion'), 'click');
                }

            }
        };

    };

    return Discussion;

});<|MERGE_RESOLUTION|>--- conflicted
+++ resolved
@@ -42,17 +42,12 @@
             loadingCommentsHtml   = '<div class="preload-msg">Loading comments…<div class="is-updating"></div></div>',
             currentPage           = 0,
             actionsTemplate       = '<button class="js-show-more-comments cta" data-link-name="Show more comments">Show more comments</button>' +
-<<<<<<< HEAD
-                                    '<div class="d-actions"><a href="#article" class="top" data-link-name="Discussion: Return to article">Return to article</a></div>',
-=======
                                     '<div class="d-actions">'+
                                         '<a data-link-name="Comment on desktop" class="d-actions__link" href="/'+ config.page.pageId +'?view=desktop#start-of-comments">'+
                                             'Want our fully featured commenting experience? Head to our old site.'+
                                         '</a>'+
                                         '<a href="#article" class="top" data-link-name="Discussion: Return to article">Return to article</a>'+
                                     '</div>',
-            clickstream           = new ClickStream({ addListener: false }),
->>>>>>> 171388c5
             apiRoot               = config.page.discussionApiRoot,
             user                  = Id.getUserFromCookie(),
             self;
