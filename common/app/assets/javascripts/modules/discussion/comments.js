define([
    'common/utils/$',
    'bonzo',
    'qwery',
    'bean',
    'common/utils/ajax',
    'common/utils/scroller',
    'common/utils/detect',
    'common/modules/component',
    'common/modules/userPrefs',
    'common/modules/identity/api',
    'common/modules/discussion/comment-box',
    'common/modules/discussion/recommend-comments',
    'common/modules/discussion/api'
], function(
    $,
    bonzo,
    qwery,
    bean,
    ajax,
    scroller,
    detect,
    Component,
    userPrefs,
    Id,
    CommentBox,
    RecommendComments,
    DiscussionApi
) {
'use strict';
/**
 * TODO (jamesgorrie):
 * * Move recommending into this, it has no need for it's own module.
 * * Get the selectors up to date with BEM
 * * Move over to $ instead of qwery & bonzo
 * @constructor
 * @extends Component
 * @param {Element=} context
 * @param {Object} mediator
 * @param {Object=} options
 */
var Comments = function(mediator, options) {
    this.mediator = mediator;
    this.setOptions(options);

    if (userPrefs.get('discussion.order')) {
        this.options.order = userPrefs.get('discussion.order');
    }

    this.fetchData = {
        orderBy: this.options.order,
        pageSize: detect.isBreakpoint({min: 'desktop'}) ? 25 : 10,
        maxResponses: 3
    };

    this.endpoint = this.options.commentId ?
        '/discussion/comment-context/'+ this.options.commentId + '.json' :
        '/discussion/'+ this.options.discussionId + '.json';
};
Component.define(Comments);

/**
 * @override
 * @type {string}
 */
Comments.prototype.componentClass = 'd-discussion';

/**
 * @type {Object.<string.*>}
 * @override
 */
Comments.prototype.classes = {
    jsContent: 'js-discussion-content',
    container: 'discussion__comments__container',
    comments: 'd-thread--top-level',
    topLevelComment: 'd-comment--top-level',
    changePage: 'js-discussion-change-page',
    showMoreHiddenContainer: 'show-more__container--hidden',
    showMoreNewer: 'd-discussion__show-more--newer',
    showMoreOlder: 'd-discussion__show-more--older',
    showMoreLoading: 'd-discussion__show-more-loading',
    showHidden:      'd-discussion__show-all-comments',
    reply: 'd-comment--response',
    showReplies: 'd-show-more-replies',
    heading: 'discussion__heading',
    newComments: 'js-new-comments',
    orderControl: 'd-discussion__order-control',
    sentimentControl: 'js-discussion-sentiment-changer',
    loader: 'd-discussion__loader',

    comment: 'd-comment',
    commentActions: 'd-comment__actions__main',
    commentReply: 'd-comment__action--reply',
    commentPick: 'd-comment__action--pick',
    commentRecommend: 'd-comment__recommend',
    commentStaff: 'd-comment--staff',
    commentBlocked: 'd-comment--blocked',
    commentBody: 'd-comment__body',
    commentTimestampJs: 'js-timestamp',
    commentReport: 'js-report-comment'
};

/** @type {Object.<string.*>} */
Comments.prototype.defaultOptions = {
    discussionId: null,
    showRepliesCount: 3,
    commentId: null,
    order: 'newest',
    state: null
};

/**
 * @type {string}
 * @override
 */
Comments.prototype.endpoint = '/discussion:discussionId.json';

/** @type {NodeList=} */
Comments.prototype.comments = null;

/** @type {NodeList=} */
Comments.prototype.topLevelComments = null;

/** @type {Object=} */
Comments.prototype.user = null;

/** @override */
Comments.prototype.prerender = function() {
    var heading = qwery(this.getClass('heading'), this.getClass('container'))[0],
        commentCount = this.elem.getAttribute('data-comment-count');

    heading.innerHTML += ' <span class="discussion__comment-count">('+ commentCount +')</span>';

    // Ease of use
    this.topLevelComments = qwery(this.getClass('topLevelComment'), this.elem);
    this.comments = qwery(this.getClass('comment'), this.elem);

    if (this.options.state) {
        this.setState(this.options.state);
    }
};

/** @override */
Comments.prototype.ready = function() {
    this.on('click', this.getClass('showReplies'), this.getMoreReplies);
    this.on('click', this.getClass('changePage'), this.changePage);
    this.on('click', this.getClass('showHidden'), this.showHiddenComments);
    this.on('click', this.getClass('commentReport'), this.reportComment);
    this.on('change', this.getClass('orderControl'), this.setOrder);
    this.on('click', this.getClass('sentimentControl'), this.setSentiment);

    this.mediator.on('discussion:comment:recommend:fail', this.recommendFail.bind(this));

<<<<<<< HEAD
    this.addMoreRepliesButtons();


=======
    if (!this.isReadOnly()) {
        this.bindCommentEvents();
    }
>>>>>>> f4db5950

    if (this.options.commentId) {
        var comment = $('#comment-'+ this.options.commentId);
        this.showHiddenComments();
        $('.d-discussion__show-all-comments').addClass('u-h');
        if (comment.attr('hidden')) {
            bean.fire($(this.getClass('showReplies'), comment.parent())[0], 'click');
        }

        window.location.replace('#comment-'+ this.options.commentId);
    }

    this.emit('ready');

    $('.js-report-comment-close', this.elem).each(function(close) {
        bean.on(close, 'click', function() {
            $('.js-report-comment-form').addClass('u-h');
        });
    });
};

/**
 * @param {Event} e
 */
Comments.prototype.handlePickClick = function(e) {
    e.preventDefault();
    var commentId = e.target.getAttribute('data-comment-id'),
        $thisButton = $(e.target),
        promise = $thisButton[0].getAttribute('data-comment-highlighted') === 'true' ? this.unPickComment.bind(this) : this.pickComment.bind(this);

    promise(commentId, $thisButton)
        .fail(function (resp) {
            var responseText = resp.response.length > 0 ? JSON.parse(resp.response).message : resp.statusText;
            $(e.target).text(responseText);
        });
};

/**
 * @param {Element} commentId
 * @param {Bonzo} $thisButton
 * @return {Reqwest} AJAX Promise
 */
Comments.prototype.pickComment = function(commentId, $thisButton) {
    var self = this,
        comment = qwery('#comment-'+ commentId, this.elem);

    return DiscussionApi
        .pickComment(commentId)
        .then(function () {
            $(self.getClass('commentPick'), comment).removeClass('u-h');
            $(self.getClass('commentRecommend'), comment).addClass('d-comment__recommend--left');
            $thisButton.text('Unpick');
            comment.setAttribute('data-comment-highlighted', true);
        });
};

/**
 * @param {Element} comment
 * @param {Bonzo} $thisButton
 * @return {Reqwest} AJAX Promise
 */
Comments.prototype.unPickComment = function(commentId, $thisButton) {
    var self = this,
        comment = qwery('#comment-'+ commentId);

    return DiscussionApi
        .unPickComment(commentId)
        .then(function () {
            $(self.getClass('commentPick'), comment).addClass('u-h');
            $(self.getClass('commentRecommend'), comment).removeClass('d-comment__recommend--left');
            $thisButton.text('Pick');
            comment.setAttribute('data-comment-highlighted', false);
        });
};

/**
 * @param {number} id
 * @return {Reqwest|null}
 */
Comments.prototype.gotoComment = function(id) {
    var comment = $('#comment-'+ id, this.elem);

    if (comment.length > 0) {
        window.location.replace('#comment-'+ id);
        return;
    }

    return this.fetchComments({
        comment: id
    }).then(function() {
        window.location.replace('#comment-'+ id);
    }.bind(this));
};

/**
 * @param {number} page
 */
Comments.prototype.gotoPage = function(page) {
    this.loading();
    scroller.scrollToElement(qwery('.discussion__comments__container .discussion__heading'), 100);

    return this.fetchComments({
        page: page,
        sentimentId: this.options.sentiment
    }).then(function() {
        this.loaded();
    }.bind(this));
};

/**
 * @param {Event} e
 */
Comments.prototype.changePage = function(e) {
    e.preventDefault();
    var page = parseInt(e.currentTarget.getAttribute('data-page'), 10);
    return this.gotoPage(page);
};

/**
 * @param {Object.<string.*>}
 * options {
 *   page: {number},
 *   comment: {number}
 * }
 */
Comments.prototype.fetchComments = function(options) {
    var url = '/discussion/'+
        (options.comment ? 'comment-context/'+ options.comment : this.options.discussionId)+
        '.json?'+ (options.page ? '&page=' + options.page : '')+
        (options.sentimentId ? '&sentiment='+ options.sentimentId : '');

    return ajax({
        url: url,
        type: 'json',
        method: 'get',
        crossOrigin: true,
        data: this.fetchData
    }).then(this.renderComments.bind(this));
};

/**
 * @param {Object} resp
 */
Comments.prototype.renderComments = function(resp) {
    var html = bonzo.create(resp.html),
        content = qwery(this.getClass('jsContent'), html);

    // Stop duplication in new comments section
    qwery(this.getClass('comment'), this.getElem('newComments')).forEach(function(comment) {
        var $comment = $('#'+ comment.id, html);
        if ($comment.length === 1) {
            $(comment).remove();
        }
    });

    $(this.getClass('jsContent'), this.elem).replaceWith(content);

    if (!this.isReadOnly()) {
        RecommendComments.init();
    }

    this.emit('loaded');
};

/**
 * @param {Event} e (optional)
 */
Comments.prototype.showHiddenComments = function(e) {
    if (e) { e.preventDefault(); }
    this.removeState('shut');
    this.removeState('partial');
    this.emit('first-load');
};

/**
 * @param {NodeList} comments
 */
Comments.prototype.addMoreRepliesButtons = function (comments) {
    var self = this;

    comments = comments || this.topLevelComments;
    comments.forEach(function(elem) {
        var replies = parseInt(elem.getAttribute('data-comment-replies'), 10),
            renderedReplies = qwery(self.getClass('reply'), elem);

        if (renderedReplies.length < replies) {
            var numHiddenReplies = replies - renderedReplies.length,
                showButtonHtml = '<li>'+
                    '<span><i class="i i-plus-white-small"></i></span>'+
                    'Show '+ numHiddenReplies +' more '+ (numHiddenReplies === 1 ? 'reply' : 'replies')+
                '</li>';

            $.create(showButtonHtml)
                .addClass(self.getClass('showReplies', true))
                .data('source-comment', elem)
                .attr({
                    'data-link-name': 'Show more replies',
                    'data-is-ajax': '',
                    'data-comment-id': elem.getAttribute('data-comment-id')
                }).appendTo($('.d-thread--responses', elem));
        }
    });
};

/**
 * @param {Event}
 */
Comments.prototype.getMoreReplies = function(event) {
    event.preventDefault();
    var self = this,
        source = bonzo(event.target).data('source-comment');

    ajax({
        url: '/discussion/comment/'+ event.target.getAttribute('data-comment-id') +'.json',
        type: 'json',
        method: 'get',
        crossOrigin: true
    }).then(function (resp) {
        var comment = bonzo.create(resp.html),
            replies = qwery(self.getClass('reply'), comment);

        replies = replies.slice(self.options.showRepliesCount, replies.length);
        bonzo(qwery('.d-thread--responses', source)).append(replies);
        bonzo(event.currentTarget).addClass('u-h');
        if (!self.isReadOnly()) {
            RecommendComments.init(source);
        }
    });
};

/**
 * @return {Boolean}
 */
Comments.prototype.isReadOnly = function() {
    return this.elem.getAttribute('data-read-only') === 'true';
};

/**
 * @param {object.<string.*>} comment
 * @param {Boolean=} focus (optional)
 * @param {Element=} parent (optional)
 */
Comments.prototype.addComment = function(comment, focus, parent) {
    var key, val, selector, elem,
        attr,
        map = {
            username: 'd-comment__author',
            timestamp: 'js-timestamp',
            body: 'd-comment__body',
            report: 'd-comment__action--report',
            avatar: 'd-comment__avatar'
        },
        values = {
            username: this.user.displayName,
            timestamp: 'Just now',
            body: '<p>'+ comment.body.replace(/\n+/g, '</p><p>') +'</p>',
            report: {
                href: 'http://discussion.theguardian.com/components/report-abuse/'+ comment.id
            },
            avatar: {
                src: this.user.avatar
            }
        },
        commentElem = bonzo.create(document.getElementById('tmpl-comment').innerHTML)[0],
        $commentElem = bonzo(commentElem);

    $commentElem.addClass('d-comment--new');

    for (key in map) {
        if (map.hasOwnProperty(key)) {
            selector = map[key];
            val = values[key];
            elem = qwery('.'+ selector, commentElem)[0];
            if (typeof val === 'string') {
                elem.innerHTML = val;
            } else {
                for (attr in val) {
                    elem.setAttribute(attr, val[attr]);
                }
            }
        }
    }
    commentElem.id = 'comment-'+ comment.id;

    if (this.user && !this.user.isStaff) {
        $commentElem.addClass(this.getClass('commentStaff', true));
    }

    // Stupid hack. Will rearchitect.
    if (!parent) {
        $(this.getClass('newComments'), this.elem).prepend(commentElem);
    } else {
        $commentElem.removeClass(this.getClass('topLevelComment', true));
        $commentElem.addClass(this.getClass('reply', true));
        bonzo(parent).append($commentElem);
    }

    window.location.replace('#comment-'+ comment.id);
};

/** @param {Event} e */
Comments.prototype.replyToComment = function(e) {
    var parentCommentEl, showRepliesElem,
        replyLink = e.currentTarget,
        replyToId = replyLink.getAttribute('data-comment-id'),
        self = this;

    // There is already a comment box for this on the page
    if (document.getElementById('reply-to-'+ replyToId)) {
        document.getElementById('reply-to-'+ replyToId).focus();
        return;
    }

    var replyToComment = qwery('#comment-'+ replyToId)[0],
        replyToAuthor = replyToComment.getAttribute('data-comment-author'),
        replyToAuthorId = replyToComment.getAttribute('data-comment-author-id'),
        $replyToComment = bonzo(replyToComment),
        replyToBody = qwery(this.getClass('commentBody'), replyToComment)[0].innerHTML,
        replyToTimestamp = qwery(this.getClass('commentTimestampJs'), replyToComment)[0].innerHTML,
        commentBox = new CommentBox({
            discussionId: this.options.discussionId,
            premod: this.user.privateFields.isPremoderated,
            state: 'response',
            replyTo: {
                commentId: replyToId,
                author: replyToAuthor,
                authorId: replyToAuthorId,
                body: replyToBody,
                timestamp: replyToTimestamp
            },
            focus: true
        });

    // this is a bit toffee, but we don't have .parents() in bonzo
    parentCommentEl = $replyToComment.hasClass(this.getClass('topLevelComment', true)) ? $replyToComment[0] : $replyToComment.parent().parent()[0];

    // I don't like this, but UX says go
    showRepliesElem = qwery(this.getClass('showReplies'), parentCommentEl);
    if (showRepliesElem.length > 0 && !bonzo(showRepliesElem).hasClass('u-h')) {
        showRepliesElem[0].click();
    }
    commentBox.render(parentCommentEl);

    // TODO (jamesgorrie): Remove Hack hack hack
    commentBox.on('post:success', function(comment) {
        var responses = qwery('.d-thread--responses', parentCommentEl)[0];
        if (!responses) {
            responses = bonzo.create('<ul class="d-thread d-thread--responses"></ul>')[0];
            bonzo(parentCommentEl).append(responses);
        }
        this.destroy();
        self.addComment(comment, false, responses);
    });
};

/**
 * @param {Object.<string.*>} comment
 */
Comments.prototype.recommendFail = function() {};

Comments.prototype.showDiscussion = function() {
    var showDiscussionElem = $('.d-discussion__show-all-comments');
    if (!showDiscussionElem.hasClass('u-h')) {
        bean.fire(showDiscussionElem, 'click');
        showDiscussionElem.addClass('u-h');
    }
};

Comments.prototype.loading = function() {
    var $content = $(this.getClass('jsContent'), this.elem);
    $(this.getClass('loader'), this.elem).removeClass('u-h').css({
        height: $content.offset().height
    });
    $content.addClass('u-h');
};

Comments.prototype.loaded = function() {
    var $content = $(this.getClass('jsContent'), this.elem);
    $(this.getClass('loader'), this.elem).addClass('u-h').css({
        height: 'auto'
    });
    $content.removeClass('u-h');
};

/**
 * @param {Event} e
 */
Comments.prototype.setOrder = function(e) {
    var elem = e.currentTarget,
        newWorldOrder = elem.options[elem.selectedIndex].value,
        $newComments = $(this.getElem('newComments'));

    this.options.order = newWorldOrder;
    this.fetchData.orderBy = newWorldOrder;
    this.showDiscussion();
    this.loading();

    $newComments.empty();
    userPrefs.set('discussion.order', newWorldOrder);

    return this.fetchComments({
        page: 1
    }).then(function() {
        this.showHiddenComments();
        this.loaded();
    }.bind(this));
};

/**
 * @param {Event} e
 * return {Reqwest}
 */
Comments.prototype.setSentiment = function(e) {
    var el = e.currentTarget;
    e.preventDefault();
    $('.d-discussion__sentiment--active', this.elem).removeClass('d-discussion__sentiment--active');
    $(el).addClass('d-discussion__sentiment--active');
    this.options.sentiment = el.getAttribute('data-sentiment');
    return this.gotoPage(1);
};

/**
 * @param {Event} e
 */
Comments.prototype.reportComment = function(e) {
    e.preventDefault();

    var commentId = e.currentTarget.getAttribute('data-comment-id');

    $('.js-report-comment-form').first().each(function(form) {
        bean.one(form, 'submit', function(e) {
            e.preventDefault();
            var category = form.elements.category,
                comment = form.elements.comment.value;

            if (category.value !== '0') {
                DiscussionApi.reportComment(commentId, {
                    emailAddress: form.elements.email.value,
                    categoryId: category.value,
                    reason: comment
                });
            }

            bonzo(form).addClass('u-h');
        });
    }).appendTo(
        $('#comment-'+ commentId +' .js-report-comment-container').first()
    ).removeClass('u-h');
};

Comments.prototype.addUser = function(user) {
    this.user = user;

    // Determine user staff status
    if (this.user && this.user.badge) {
        this.user.isStaff = this.user.badge.some(function (e) { // Returns true if any element in array satisfies function
            return e.name === 'Staff';
        });

        if (this.user.isStaff) {
            $('.d-discussion', this.elem)
                .removeClass('d-discussion--not-staff')
                .addClass('d-discussion--is-staff');
        }
    }

    if (!this.isReadOnly()) {
        RecommendComments.init();

        if (this.user && this.user.privateFields.canPostComment) {

            this.on('click', this.getClass('commentReply'), this.replyToComment);
            this.on('click', this.getClass('commentPick'), this.handlePickClick);
        }
    }
};

return Comments;
});<|MERGE_RESOLUTION|>--- conflicted
+++ resolved
@@ -151,16 +151,6 @@
 
     this.mediator.on('discussion:comment:recommend:fail', this.recommendFail.bind(this));
 
-<<<<<<< HEAD
-    this.addMoreRepliesButtons();
-
-
-=======
-    if (!this.isReadOnly()) {
-        this.bindCommentEvents();
-    }
->>>>>>> f4db5950
-
     if (this.options.commentId) {
         var comment = $('#comment-'+ this.options.commentId);
         this.showHiddenComments();
