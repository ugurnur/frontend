--- conflicted
+++ resolved
@@ -556,13 +556,9 @@
         replyToAuthor = replyToComment.getAttribute('data-comment-author'),
         replyToAuthorId = replyToComment.getAttribute('data-comment-author-id'),
         $replyToComment = bonzo(replyToComment),
-<<<<<<< HEAD
-        commentBox = new CommentBox({
-=======
         replyToBody = qwery(this.getClass('commentBody'), replyToComment)[0].innerHTML,
         replyToTimestamp = qwery(this.getClass('commentTimestampJs'), replyToComment)[0].innerHTML,
-        commentBox = new CommentBox(this.context, this.mediator, {
->>>>>>> 2cec8b16
+        commentBox = new CommentBox({
             discussionId: this.options.discussionId,
             premod: this.user.privateFields.isPremoderated,
             state: 'response',
