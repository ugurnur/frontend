define([
<<<<<<< HEAD
    'common/$',
    'common/utils/ajax',
    'bonzo',
    'qwery',
    'bean',
    'common/modules/component',
    'common/modules/identity/api',
    'common/modules/discussion/comment-box',
    'common/modules/discussion/recommend-comments',
    'common/modules/discussion/api'
=======
    '$',
    'bonzo',
    'qwery',
    'bean',
    'utils/ajax',
    'modules/component',
    'modules/identity/api',
    'modules/discussion/comment-box',
    'modules/discussion/recommend-comments',
    'modules/discussion/api'
>>>>>>> ee5c1881
], function(
    $,
    bonzo,
    qwery,
    bean,
    ajax,
    Component,
    Id,
    CommentBox,
    RecommendComments,
    DiscussionApi
) {
'use strict';
/**
 * TODO (jamesgorrie):
 * * Move recommending into this, it has no need for it's own module.
 * * Get the selectors up to date with BEM
 * * Move over to $ instead of qwery & bonzo
 * @constructor
 * @extends Component
 * @param {Element=} context
 * @param {Object} mediator
 * @param {Object=} options
 */
var Comments = function(context, mediator, options) {
    this.context = context || document;
    this.mediator = mediator;
    this.setOptions(options);

    if (this.options.commentId) {
        this.endpoint = '/discussion/comment-permalink/'+ this.options.commentId +'.json';
    }
};
Component.define(Comments);

/**
 * @override
 * @type {string}
 */
Comments.prototype.componentClass = 'd-discussion';

/**
 * @type {Object.<string.*>}
 * @override
 */
Comments.prototype.classes = {
    container: 'discussion__comments__container',
    comments: 'd-thread--top-level',
    topLevelComment: 'd-comment--top-level',
    showMore: 'd-discussion__show-more',
    showMoreNewerContainer: 'show-more__container--newer',
    showMoreOlderContainer: 'show-more__container--older',
    showMoreNewer: 'd-discussion__show-more--newer',
    showMoreOlder: 'd-discussion__show-more--older',
    showHidden: 'd-discussion__show-hidden',
    reply: 'd-comment--response',
    showReplies: 'js-show-more-replies',
    header: 'd-discussion__header',
    heading: 'discussion__heading',
    newComments: 'js-new-comments',

    comment: 'd-comment',
    commentActions: 'd-comment__actions__main',
    commentReply: 'd-comment__action--reply',
    commentPick: 'd-comment__action--pick',
    commentRecommend: 'd-comment__recommend',
    commentStaff: 'd-comment--staff'
};

/** @type {Object.<string.*>} */
Comments.prototype.defaultOptions = {
    discussionId: null,
    initialShow: 10,
    showRepliesCount: 3,
    user: null,
    commentId: null
};

/**
 * @type {string}
 * @override
 */
Comments.prototype.endpoint = '/discussion:discussionId.json';

/** @type {Boolean} */
Comments.prototype.hasHiddenComments = false;

/** @type {NodeList=} */
Comments.prototype.comments = null;

/** @type {NodeList=} */
Comments.prototype.topLevelComments = null;

/** @type {Object=} */
Comments.prototype.user = null;

/** @override */
Comments.prototype.prerender = function() {
    var self = this,
        heading = qwery(this.getClass('heading'), this.getClass('container'))[0],
        commentCount = this.elem.getAttribute('data-comment-count'),
        initialShow = this.options.initialShow;

    heading.innerHTML += ' <span class="discussion__comment-count">('+ commentCount +')</span>';

    // Ease of use
    this.user = this.options.user;
    this.topLevelComments = qwery(this.getClass('topLevelComment'), this.elem);
    this.comments = qwery(this.getClass('comment'), this.elem);

    // Determine user staff status
    if (this.user && this.user.badge) {
        this.user.isStaff = this.user.badge.some(function (e) { // Returns true if any element in array satisfies function
            return e.name === 'Staff';
        });

        if (this.user.isStaff) {
            this.removeState('not-staff');
            this.setState('is-staff');
        }
    }

    if (this.topLevelComments.length > 0) {
        qwery(this.getClass('topLevelComment'), this.elem).forEach(function(elem, i) {
            if (i >= initialShow) {
                bonzo(elem).addClass('u-h');
            }
        });

        if (this.topLevelComments.length > initialShow) {
            if (!this.getElem('showMore')) {
                bonzo(this.getElem('comments')).append(
                    '<a class="'+ this.getClass('showHidden') +' cta" data-age="older" data-link-name="Show more comments" data-remove="true" href="/discussion'+
                        this.options.discussionId +'?page=1">'+
                        'Show older comments'+
                    '</a>');
            }
        }
    }
};

/** @override */
Comments.prototype.ready = function() {
    this.on('click', this.getClass('showReplies'), this.getMoreReplies);
    this.on('click', this.getClass('showMore'), this.loadMore);
    this.on('click', this.getClass('showHidden'), this.showHiddenComments);
    this.mediator.on('discussion:comment:recommend:fail', this.recommendFail.bind(this));

    this.addMoreRepliesButtons();
    
    if (!this.isReadOnly()) {
        this.bindCommentEvents();
    }

    if (this.options.commentId) {
        var comment = $('#comment-'+ this.options.commentId);

        if (comment.attr('hidden')) {
            bean.fire($(this.getClass('showReplies'), comment.parent())[0], 'click'); // Bonzo can be rubbish (without Ender)
        }

        window.location.replace('#comment-'+ this.options.commentId);
    }

    this.emit('ready');
};

/**
 * This is here as we don't want to create a comment Component
 */
Comments.prototype.bindCommentEvents = function() {
    RecommendComments.init(this.context);

    if (this.user && this.user.privateFields.canPostComment) {
        this.on('click', this.getClass('commentReply'), this.replyToComment);
        this.on('click', this.getClass('commentPick'), this.handlePickClick);
    }
};

/**
 * @param {Event} e
 */
Comments.prototype.handlePickClick = function(e) {
    e.preventDefault();
    var commentId = e.target.getAttribute('data-comment-id'),
        $thisButton = $(e.target),
        promise = $thisButton[0].getAttribute('data-comment-highlighted') === 'true' ? this.unPickComment.bind(this) : this.pickComment.bind(this);

    promise(commentId, $thisButton)
        .fail(function (resp) {
            var responseText = resp.response.length > 0 ? JSON.parse(resp.response).message : resp.statusText;
            $(e.target).text(responseText);
        });
};

/**
 * @param {Element} commentId
 * @param {Bonzo} $thisButton
 * @return {Reqwest} AJAX Promise
 */
Comments.prototype.pickComment = function(commentId, $thisButton) {
    var self = this,
        comment = qwery('#comment-'+ commentId, this.elem);

    return DiscussionApi
        .pickComment(commentId)
        .then(function () {
            $(self.getClass('commentPick'), comment).removeClass('u-h');
            $(self.getClass('commentRecommend'), comment).addClass('d-comment__recommend--left');
            $thisButton.text('Unpick');
            comment.setAttribute('data-comment-highlighted', true);
        });
};

/**
 * @param {Element} comment
 * @param {Bonzo} $thisButton
 * @return {Reqwest} AJAX Promise
 */
Comments.prototype.unPickComment = function(commentId, $thisButton) {
    var self = this,
        comment = qwery('#comment-'+ commentId);

    return DiscussionApi
        .unPickComment(commentId)
        .then(function () {
            $(self.getClass('commentPick'), comment).addClass('u-h');
            $(self.getClass('commentRecommend'), comment).removeClass('d-comment__recommend--left');
            $thisButton.text('Pick');
            comment.setAttribute('data-comment-highlighted', false);
        });
};

/**
 * @param {number} id
 * @return {Reqwest|null}
 */
Comments.prototype.gotoComment = function(id) {
    var comment = $('#comment-'+ id, this.elem);
    if (comment.length > 0) {
        window.location.replace('#comment-'+ id);
        return;
    }

    return this.fetchComments({
        comment: id,
        position: 'replaceWith'
    }).then(function(resp) {
        window.location.replace('#comment-'+ id);
    }.bind(this));
};

/**
 * @param {number} page
 */
Comments.prototype.gotoPage = function(page) {
    return this.fetchComments({
        page: page,
        position: 'replaceWith'
    });
};

/**
 * @param {Event} e
 */
Comments.prototype.loadMore = function(e) {
    e.preventDefault();
    var button = e.currentTarget,
        age = button.getAttribute('data-age'),
        buttonHTML = button.innerHTML,
        page = parseInt(button.getAttribute('data-page'), 10);

    if (button.getAttribute('data-disabled')) {
        return false;
    }

    button.innerHTML = 'Loading…';
    button.setAttribute('data-disabled', 'disabled');

    return this.fetchComments({
        page: page,
        position: age === 'newer' ? 'prepend' : 'append'
    }).then(function(resp) {
        button.removeAttribute('data-disabled');
        button.innerHTML = buttonHTML;
    }.bind(this));
};

/**
 * @param {Object.<string.*>}
 * options {
 *   page: {number},
 *   comment: {number},
 *   position: {string} append|prepend|replaceWith
 * }
 */
Comments.prototype.fetchComments = function(options) {
    var url = options.comment ? '/discussion/comment-permalink/'+ options.comment +'.json' :
                '/discussion/'+ this.options.discussionId +'.json?'+
                (options.page ? '&page='+ options.page : '') +
                '&maxResponses=3';
    
    return ajax({
        url: url,
        type: 'json',
        method: 'get',
        crossOrigin: true
    }).then(this.renderComments.bind(this, options.position));
};

/**
 * @param {Object} resp
 * @param {String} position append|prepend|replaceWith
 */
Comments.prototype.renderComments = function(position, resp) {
    var html = bonzo.create(resp.html),
        comments = qwery(this.getClass('topLevelComment'), html);

    $(this.getClass('showMoreNewer'), this.elem).remove();
    $(this.getClass('showMoreOlder'), this.elem).remove();
    $(this.getClass('showMoreNewerContainer')).append($(this.getClass('showMoreNewer'), html));
    $(this.getClass('showMoreOlderContainer')).append($(this.getClass('showMoreOlder'), html));

    // Stop duplication in new comments section
    qwery(this.getClass('comment'), this.getElem('newComments')).forEach(function(comment) {
        var $comment = $('#'+ comment.id, html);
        if ($comment.length === 1) {
            $(comment).remove();
        }
    });

    bonzo(this.getElem('comments'))[position](comments);
    this.addMoreRepliesButtons(comments);

    if (!this.isReadOnly()) {
        RecommendComments.init(this.context);
    }

    this.emit('loaded');
};

/**
 * @param {Event} e (optional)
 */
Comments.prototype.showHiddenComments = function(e) {
    if (e) { e.preventDefault(); }

    qwery(this.getClass('topLevelComment'), this.elem).forEach(function(elem, i) {
        bonzo(elem).removeClass('u-h');
    });

    if (this.getElem('showMore').getAttribute('data-remove') === 'true') {
        bonzo(this.getElem('showMore')).remove();
    }
    this.emit('first-load');
};

/**
 * @param {NodeList} comments
 */
Comments.prototype.addMoreRepliesButtons = function (comments) {
    var repliesToHide,
        self = this;

    comments = comments || this.topLevelComments;
    comments.forEach(function(elem, i) {
        var replies = parseInt(elem.getAttribute("data-comment-replies"), 10);
        var rendered_replies = qwery(self.getClass('reply'), elem);

        if (rendered_replies.length < replies) {

            var numHiddenReplies = replies - rendered_replies.length;

            var showButton = "";
            showButton += '<li class="' + self.getClass('showReplies', true) + ' ';
            showButton += 'data-link-name="Show more replies" ';
            showButton += 'data-is-ajax data-comment-id="' + elem.getAttribute("data-comment-id") + '">';
            showButton += '<span><i class="i i-plus-white-small"></i></span>';
            showButton += 'Show ' + numHiddenReplies + ' more ' + (numHiddenReplies === 1 ? 'reply' : 'replies');
            showButton += '</li>';

            showButton = bonzo.create(showButton);
            bonzo(showButton).data("source-comment", elem);

            bonzo(qwery('.d-thread--responses', elem)).append(showButton);
        }
    });
};

/**
 * @param {Event}
 */
Comments.prototype.getMoreReplies = function(event) {
    event.preventDefault();
    var self = this,
        source = bonzo(event.target).data('source-comment');
    
    ajax({
        url: '/discussion/comment/'+ event.target.getAttribute('data-comment-id') +'.json',
        type: 'json',
        method: 'get',
        crossOrigin: true
    }).then(function (resp) {
        var comment = bonzo.create(resp.html),
            replies = qwery(self.getClass('reply'), comment);

        replies = replies.slice(self.options.showRepliesCount, replies.length);
        bonzo(qwery('.d-thread--responses', source)).append(replies);
        bonzo(event.currentTarget).addClass('u-h');
        if (!self.isReadOnly()) {
            RecommendComments.init(source);
        }
    });
};

/**
 * @return {Boolean}
 */
Comments.prototype.isReadOnly = function() {
    return this.elem.getAttribute('data-read-only') === 'true';
};

/**
 * @param {object.<string.*>} comment
 * @param {Boolean=} focus (optional)
 * @param {Element=} parent (optional)
 */
Comments.prototype.addComment = function(comment, focus, parent) {
    var key, val, selector, elem,
        attr,
        map = {
            username: 'd-comment__author',
            timestamp: 'js-timestamp',
            body: 'd-comment__body',
            report: 'd-comment__action--report',
            avatar: 'd-comment__avatar'
        },
        values = {
            username: this.user.displayName,
            timestamp: 'Just now',
            body: '<p>'+ comment.body.replace(/\n+/g, '</p><p>') +'</p>',
            report: {
                href: 'http://discussion.theguardian.com/components/report-abuse/'+ comment.id
            },
            avatar: {
                src: this.user.avatar
            }
        },
        commentElem = bonzo.create(document.getElementById('tmpl-comment').innerHTML)[0],
        $commentElem = bonzo(commentElem);
        
    $commentElem.addClass('d-comment--new');

    for (key in map) {
        if (map.hasOwnProperty(key)) {
            selector = map[key];
            val = values[key];
            elem = qwery('.'+ selector, commentElem)[0];
            if (typeof val === 'string') {
                elem.innerHTML = val;
            } else {
                for (attr in val) {
                    elem.setAttribute(attr, val[attr]);
                }
            }
        }
    }
    commentElem.id = 'comment-'+ comment.id;

    if (this.user && !this.user.isStaff) {
        $commentElem.addClass(this.getClass('commentStaff', true));
    }

    // Stupid hack. Will rearchitect.
    if (!parent) {
        bonzo(this.getElem('newComments')).prepend(commentElem);
    } else {
        $commentElem.removeClass(this.getClass('topLevelComment', true));
        $commentElem.addClass(this.getClass('reply', true));
        bonzo(parent).append($commentElem);
    }

    if (focus) {
        window.location.replace('#comment-'+ comment.id);
    }
};

/** @param {Event} e */
Comments.prototype.replyToComment = function(e) {
    var parentCommentEl, showRepliesElem,
        replyLink = e.currentTarget,
        replyToId = replyLink.getAttribute('data-comment-id'),
        self = this;

    // There is already a comment box for this on the page
    if (document.getElementById('reply-to-'+ replyToId)) {
        document.getElementById('reply-to-'+ replyToId).focus();
        return;
    }

    var replyToComment = qwery('#comment-'+ replyToId)[0],
        replyToAuthor = replyToComment.getAttribute('data-comment-author'),
        replyToAuthorId = replyToComment.getAttribute('data-comment-author-id'),
        $replyToComment = bonzo(replyToComment),
        commentBox = new CommentBox(this.context, this.mediator, {
            discussionId: this.options.discussionId,
            premod: this.user.privateFields.isPremoderated,
            state: 'response',
            replyTo: {
                commentId: replyToId,
                author: replyToAuthor,
                authorId: replyToAuthorId
            },
            focus: true,
            cancelable: true
        });

    // this is a bit toffee, but we don't have .parents() in bonzo
    parentCommentEl = $replyToComment.hasClass(this.getClass('topLevelComment', true)) ? $replyToComment[0] : $replyToComment.parent().parent()[0];

    // I don't like this, but UX says go
    showRepliesElem = qwery(this.getClass('showReplies'), parentCommentEl);
    if (showRepliesElem.length > 0 && !bonzo(showRepliesElem).hasClass('u-h')) {
        showRepliesElem[0].click();
    }
    commentBox.render(parentCommentEl);

    // TODO (jamesgorrie): Remove Hack hack hack
    commentBox.on('post:success', function(comment) {
        var responses = qwery('.d-thread--responses', parentCommentEl)[0];
        if (!responses) {
            responses = bonzo.create('<ul class="d-thread d-thread--responses"></ul>')[0];
            bonzo(parentCommentEl).append(responses);
        }
        this.destroy();
        self.addComment(comment, false, responses);
    });
};

/**
 * @param {Object.<string.*>} comment
 */
Comments.prototype.recommendFail = function(comment) {
};

return Comments;


});<|MERGE_RESOLUTION|>--- conflicted
+++ resolved
@@ -1,27 +1,14 @@
 define([
-<<<<<<< HEAD
     'common/$',
-    'common/utils/ajax',
     'bonzo',
     'qwery',
     'bean',
+    'common/utils/ajax',
     'common/modules/component',
     'common/modules/identity/api',
     'common/modules/discussion/comment-box',
     'common/modules/discussion/recommend-comments',
     'common/modules/discussion/api'
-=======
-    '$',
-    'bonzo',
-    'qwery',
-    'bean',
-    'utils/ajax',
-    'modules/component',
-    'modules/identity/api',
-    'modules/discussion/comment-box',
-    'modules/discussion/recommend-comments',
-    'modules/discussion/api'
->>>>>>> ee5c1881
 ], function(
     $,
     bonzo,
