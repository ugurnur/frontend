define([
    'utils/ajax',
    'bonzo',
    'qwery',
    'modules/component',
    'modules/identity/api',
    'modules/discussion/comment-box',
    'modules/discussion/recommend-comments',
    'modules/discussion/api',
    '$'
], function(
    ajax,
    bonzo,
    qwery,
    Component,
    Id,
    CommentBox,
    RecommendComments,
    DiscussionApi,
    $
) {

/**
 * TODO (jamesgorrie):
 * * Move recommending into this, it has no need for it's own module.
 * * Get the selectors up to date with BEM
 * * Move over to $ instead of qwery & bonzo
 * @constructor
 * @extends Component
 * @param {Element=} context
 * @param {Object} mediator
 * @param {Object=} options
 */
var Comments = function(context, mediator, options) {
    this.context = context || document;
    this.mediator = mediator;
    this.setOptions(options);
};
Component.define(Comments);

/** @type {Object.<string.*>} */
Comments.CONFIG = {
    endpoint: '/discussion:discussionId.json',
    classes: {
        comments: 'd-thread--top-level',
        topLevelComment: 'd-comment--top-level',
        showMore: 'js-show-more-comments',
        reply: 'd-comment--response',
        showReplies: 'js-show-more-replies',
        header: 'd-discussion__header',

        comment: 'd-comment',
        commentActions: 'd-comment__actions__main',
        commentReply: 'd-comment__action--reply'
    }
};

/** @type {Object.<string.*>} */
Comments.prototype.defaultOptions = {
    discussionId: null,
    initialShow: 10,
    showRepliesCount: 3,
    user: null
};

/** @type {Boolean} */
Comments.prototype.hasHiddenComments = false;

/** @type {number} */
Comments.prototype.currentPage = 1;

/** @type {NodeList=} */
Comments.prototype.comments = null;

/** @type {NodeList=} */
Comments.prototype.topLevelComments = null;

/** @type {Object=} */
Comments.prototype.user = null;

/** @override */
Comments.prototype.prerender = function() {
    var self = this;

    // Set the heading to the correct text
    var heading = qwery('#comments')[0],
        commentCount = self.elem.getAttribute('data-comment-count');

    heading.innerHTML += ' <span class="discussion__comment-count">('+ commentCount +')</span>';

    // Ease of use
    self.topLevelComments = qwery(self.getClass('topLevelComment'), self.elem);
    self.comments = qwery(self.getClass('comment'), self.elem);
    self.user = self.options.user;

    // Determine user staff status
    if (self.user) {
        self.user.is_staff = self.user.badge.some(function (e) { // Returns true if any element in array satisfies function
            return e.name === "Staff";
        });
    }

};

/** @override */
Comments.prototype.ready = function() {
    var initialShow = this.options.initialShow,
        self = this;

    if (this.topLevelComments.length > 0) {
        // Hide excess topLevelComments
        qwery(this.getClass('topLevelComment'), this.elem).forEach(function(elem, i) {
            if (i >= initialShow) {
                self.hasHiddenComments = true;
                bonzo(elem).addClass('u-h');
            }
        });

        if (this.topLevelComments.length > initialShow) {
            if (!this.getElem('showMore')) {
                bonzo(this.getElem('comments')).append(
                    '<a class="js-show-more-comments cta" data-link-name="Show more comments" data-remove="true" href="/discussion'+
                        this.options.discussionId +'?page=1">'+
                        'Show more comments'+
                    '</a>');
            }
            this.on('click', this.getElem('showMore'), this.showMore);
        }

        this.hideExcessReplies();
        if (!this.isReadOnly()) {
            this.bindCommentEvents();
        }
        this.on('click', this.getClass('showReplies'), this.showMoreReplies);
    }
    this.emit('ready');
};

Comments.prototype.bindCommentEvents = function() {
    RecommendComments.init(this.context);

    if (this.user && this.user.privateFields.canPostComment) {
        this.renderReplyButtons();
        this.renderPickButtons();
        this.on('click', this.getClass('commentReply'), this.replyToComment);
    }
};

Comments.prototype.renderReplyButtons = function(comments) {
    var actions,
        self = this;

    comments = comments || this.comments;

    comments.forEach(function(elem, i) {
        actions = qwery(self.getClass('commentActions'), elem)[0];
        bonzo(actions).prepend(
            '<div class="u-fauxlink d-comment__action '+ self.getClass('commentReply', true) +'" '+
            'role="button" data-link-name="reply to comment" data-comment-id="'+ elem.getAttribute('data-comment-id') +'">Reply</div>');
    });
};

Comments.prototype.renderPickButtons = function (comments) {
    var actions,
        self = this;

    comments = comments || self.comments;

    if (self.user.is_staff) {
        comments.forEach(function (e) {
            if (!!e.getAttribute("data-comment-highlighted") && e.getAttribute("data-comment-author-id") !== self.user.userId) { // Nasty cast
                actions = qwery(self.getClass('commentActions'), e)[0];
                var pickButton = bonzo.create(document.getElementById("tmpl-staff-pick-button").innerHTML);
                self.on('click', pickButton, self.pickComment.bind(e));
                $(actions).append(pickButton);
            }
        });
    }
};

Comments.prototype.pickComment = function (event) {
    event.preventDefault();
    
    var thisComment = this,
        pickLabel   = bonzo.create("<div class='d-comment__pick i i-guardian-picks'><span class='u-h'>Guardian pick</span></div>");

    DiscussionApi
        .pickComment(thisComment.getAttribute("data-comment-id"))
        .then(function () {
            $('.d-comment__inner', thisComment).prepend(pickLabel); // add label
            $('.d-comment__recommend', thisComment).addClass('d-comment__recommend--left'); // shift recommends
            $(event.target).addClass('u-h'); // hide pick button
        })
        .fail(function (resp) {
            $(event.target).text(JSON.parse(resp.response).message);
        });
};

/**
 * @param {Event} e
 */
Comments.prototype.showMore = function(event) {
    if (event) { event.preventDefault(); }

    var showMoreButton = this.getElem('showMore');

    if (showMoreButton.getAttribute('data-disabled') === 'disabled') {
        return;
    }

    if (this.hasHiddenComments) {
        this.showHiddenComments();
    } else {
        showMoreButton.innerHTML = 'Loading…';
        showMoreButton.setAttribute('data-disabled', 'disabled');
        ajax({
            url: '/discussion'+ this.options.discussionId +'.json?page='+ (this.currentPage+1),
            type: 'json',
            method: 'get',
            crossOrigin: true
        }).then(this.commentsLoaded.bind(this));
    }
};

Comments.prototype.showHiddenComments = function() {
    qwery(this.getClass('topLevelComment'), this.elem).forEach(function(elem, i) {
        bonzo(elem).removeClass('u-h');
    });
    this.hasHiddenComments = false;

    if (this.getElem('showMore').getAttribute('data-remove') === 'true') {
        bonzo(this.getElem('showMore')).remove();
    }
    this.emit('first-load');
};

/**
 * @param {Event}
 */
Comments.prototype.showMoreReplies = function(e) {
    bonzo(qwery(this.getClass('reply'), bonzo(e.currentTarget).parent()[0])).removeAttr('hidden');
    bonzo(e.currentTarget).remove();
};

/**
 * @param {Array.<Element>=} comments (optional)
 */
Comments.prototype.hideExcessReplies = function(comments) {
    var replies, repliesToHide,
        self = this;

    comments = comments || this.topLevelComments;
    comments.forEach(function(elem, i) {
        replies = qwery(self.getClass('reply'), elem);

        if (replies.length > self.options.showRepliesCount) {
            repliesToHide = replies.slice(self.options.showRepliesCount, replies.length);
            bonzo(repliesToHide).attr('hidden', 'hidden');

            bonzo(qwery('.d-thread--responses', elem)).append(
                '<li class="'+ self.getClass('showReplies', true) +' cta" data-link-name="Show more replies" data-is-ajax>Show '+
                    repliesToHide.length + ' more ' + (repliesToHide.length === 1 ? 'reply' : 'replies') +
                '</li>');
        }
    });
};

/**
 * @return {Boolean}
 */
Comments.prototype.isReadOnly = function() {
    return this.elem.getAttribute('data-read-only') === 'true';
};

/**
 * @param {Object} resp
 */
Comments.prototype.commentsLoaded = function(resp) {
    var comments = qwery(this.getClass('topLevelComment'), bonzo.create(resp.html)),
        showMoreButton = this.getElem('showMore');

    this.currentPage++;
    if (!resp.hasMore) {
        this.removeShowMoreButton();
    }

<<<<<<< HEAD
    this.renderReplyButtons(qwery(this.getClass('comment'), bonzo(comments).parent()));
    this.renderPickButtons(qwery(this.getClass('comment'), bonzo(comments).parent()));
=======
    if (!this.isReadOnly()) {
        this.renderReplyButtons(qwery(this.getClass('comment'), bonzo(comments).parent()));
    }
>>>>>>> 33446db8
    bonzo(this.getElem('comments')).append(comments);

    showMoreButton.innerHTML = 'Show more';
    showMoreButton.removeAttribute('data-disabled');

    this.hideExcessReplies(comments);

    if (!this.isReadOnly()) {
        RecommendComments.init(this.context);

    }
    this.emit('loaded');
};

Comments.prototype.removeShowMoreButton = function() {
    bonzo(this.getElem('showMore')).remove();
};

/**
 * @param {object.<string.*>} comment
 * @param {Boolean=} focus (optional)
 * @param {Element=} parent (optional)
 */
Comments.prototype.addComment = function(comment, focus, parent) {
    var key, val, selector, elem,
        attr,
        map = {
            username: 'd-comment__author',
            timestamp: 'js-timestamp',
            body: 'd-comment__body',
            report: 'd-comment__action--report',
            avatar: 'd-comment__avatar'
        },
        values = {
            username: this.user.displayName,
            timestamp: 'Just now',
            body: '<p>'+ comment.body.replace(/\n+/g, '</p><p>') +'</p>',
            report: {
                href: 'http://discussion.theguardian.com/components/report-abuse/'+ comment.id
            },
            avatar: {
                src: this.user.avatar
            }
        },
        commentElem = bonzo.create(document.getElementById('tmpl-comment').innerHTML)[0];
        bonzo(commentElem).addClass('fade-in'); // Comments now appear with CSS Keyframe animation

    for (key in map) {
        if (map.hasOwnProperty(key)) {
            selector = map[key];
            val = values[key];
            elem = qwery('.'+ selector, commentElem)[0];
            if (typeof val === 'string') {
                elem.innerHTML = val;
            } else {
                for (attr in val) {
                    elem.setAttribute(attr, val[attr]);
                }
            }
        }
    }
    commentElem.id = 'comment-'+ comment.id;

    if (this.user.is_staff) {
        // Hack to allow staff badge to appear
        var staffBadge = bonzo.create(document.getElementById('tmpl-staff-badge').innerHTML);
        $('.d-comment__meta div', commentElem).first().append(staffBadge);
    }

    // Stupid hack. Will rearchitect.
    if (!parent) {
        bonzo(this.getElem('comments')).prepend(commentElem);
    } else {
        bonzo(parent).append(commentElem);
    }

    window.location.hash = '#_';
    if (focus) {
        window.location.hash = '#comment-'+ comment.id;
    }
};

/** @param {Event} e */
Comments.prototype.replyToComment = function(e) {
    var parentCommentEl, showRepliesElem,
        replyLink = e.currentTarget,
        replyToId = replyLink.getAttribute('data-comment-id'),
        self = this;

    // There is already a comment box for this on the page
    if (document.getElementById('reply-to-'+ replyToId)) {
        document.getElementById('reply-to-'+ replyToId).focus();
        return;
    }

    var replyToComment = qwery('#comment-'+ replyToId)[0],
        replyToAuthor = replyToComment.getAttribute('data-comment-author'),
        replyToAuthorId = replyToComment.getAttribute('data-comment-author-id'),
        $replyToComment = bonzo(replyToComment),
        commentBox = new CommentBox(this.context, this.mediator, {
            discussionId: this.options.discussionId,
            premod: this.user.privateFields.isPremoderated,
            state: 'response',
            replyTo: {
                commentId: replyToId,
                author: replyToAuthor,
                authorId: replyToAuthorId
            },
            focus: true,
            cancelable: true
        });

    // this is a bit toffee, but we don't have .parents() in bonzo
    parentCommentEl = $replyToComment.hasClass(this.getClass('topLevelComment', true)) ? $replyToComment[0] : $replyToComment.parent().parent()[0];

    // I don't like this, but UX says go
    showRepliesElem = qwery(this.getClass('showReplies'), parentCommentEl);
    if (showRepliesElem.length > 0) {
        showRepliesElem[0].click();
    }
    commentBox.render(parentCommentEl);

    // TODO (jamesgorrie): Remove Hack hack hack
    commentBox.on('post:success', function(comment) {
        var responses = qwery('.d-thread--responses', parentCommentEl)[0];
        if (!responses) {
            responses = bonzo.create('<ul class="d-thread d-thread--responses"></ul>')[0];
            bonzo(parentCommentEl).append(responses);
        }
        self.addComment(comment, false, responses);
        this.destroy();
    });
};

return Comments;


});<|MERGE_RESOLUTION|>--- conflicted
+++ resolved
@@ -284,14 +284,11 @@
         this.removeShowMoreButton();
     }
 
-<<<<<<< HEAD
-    this.renderReplyButtons(qwery(this.getClass('comment'), bonzo(comments).parent()));
-    this.renderPickButtons(qwery(this.getClass('comment'), bonzo(comments).parent()));
-=======
     if (!this.isReadOnly()) {
         this.renderReplyButtons(qwery(this.getClass('comment'), bonzo(comments).parent()));
-    }
->>>>>>> 33446db8
+        this.renderPickButtons(qwery(this.getClass('comment'), bonzo(comments).parent()));
+    }
+
     bonzo(this.getElem('comments')).append(comments);
 
     showMoreButton.innerHTML = 'Show more';
