define([
    'utils/ajax',
    'bonzo',
    'qwery',
    'modules/component',
    'modules/identity/api',
    'modules/discussion/comment-box',
    'modules/discussion/recommend-comments',
    'modules/discussion/api',
    '$'
], function(
    ajax,
    bonzo,
    qwery,
    Component,
    Id,
    CommentBox,
    RecommendComments,
    DiscussionApi,
    $
) {

/**
 * TODO (jamesgorrie):
 * * Move recommending into this, it has no need for it's own module.
 * * Get the selectors up to date with BEM
 * * Move over to $ instead of qwery & bonzo
 * @constructor
 * @extends Component
 * @param {Element=} context
 * @param {Object} mediator
 * @param {Object=} options
 */
var Comments = function(context, mediator, options) {
    this.context = context || document;
    this.mediator = mediator;
    this.setOptions(options);
};
Component.define(Comments);

<<<<<<< HEAD
/** @type {Object.<string.*>} */
Comments.CONFIG = {
    endpoint: '/discussion:discussionId.json',
    classes: {
        comments: 'd-thread--top-level',
        topLevelComment: 'd-comment--top-level',
        showMore: 'js-show-more-comments',
        reply: 'd-comment--response',
        showReplies: 'js-show-more-replies',
        header: 'd-discussion__header',

        comment: 'd-comment',
        commentActions: 'd-comment__actions__main',
        commentReply: 'd-comment__action--reply',
        commentPick: 'd-comment__pick',
        commentRecommend: 'd-comment__recommend'
    }
=======
/**
 * @type {Object.<string.*>}
 * @override
 */
Comments.prototype.classes = {
    comments: 'd-thread--top-level',
    topLevelComment: 'd-comment--top-level',
    showMore: 'js-show-more-comments',
    reply: 'd-comment--response',
    showReplies: 'js-show-more-replies',
    header: 'd-discussion__header',

    comment: 'd-comment',
    commentActions: 'd-comment__actions__main',
    commentReply: 'd-comment__action--reply'
>>>>>>> 029fb72b
};

/**
 * @type {string}
 * @override
 */
Comments.prototype.endpoint = '/discussion:discussionId.json';

/** @type {Object.<string.*>} */
Comments.prototype.defaultOptions = {
    discussionId: null,
    initialShow: 10,
    showRepliesCount: 3,
    user: null
};

/** @type {Boolean} */
Comments.prototype.hasHiddenComments = false;

/** @type {number} */
Comments.prototype.currentPage = 1;

/** @type {NodeList=} */
Comments.prototype.comments = null;

/** @type {NodeList=} */
Comments.prototype.topLevelComments = null;

/** @type {Object=} */
Comments.prototype.user = null;

/** @override */
Comments.prototype.prerender = function() {
    var self = this;

    // Set the heading to the correct text
    var heading = qwery('#comments')[0],
        commentCount = self.elem.getAttribute('data-comment-count');

    heading.innerHTML += ' <span class="discussion__comment-count">('+ commentCount +')</span>';

    // Ease of use
    self.topLevelComments = qwery(self.getClass('topLevelComment'), self.elem);
    self.comments = qwery(self.getClass('comment'), self.elem);
    self.user = self.options.user;

    // Determine user staff status
    if (self.user && self.user.badge) {
        self.user.is_staff = self.user.badge.some(function (e) { // Returns true if any element in array satisfies function
            return e.name === "Staff";
        });
    }

};

/** @override */
Comments.prototype.ready = function() {
    var initialShow = this.options.initialShow,
        self = this;

    if (this.topLevelComments.length > 0) {
        // Hide excess topLevelComments
        qwery(this.getClass('topLevelComment'), this.elem).forEach(function(elem, i) {
            if (i >= initialShow) {
                self.hasHiddenComments = true;
                bonzo(elem).addClass('u-h');
            }
        });

        if (this.topLevelComments.length > initialShow) {
            if (!this.getElem('showMore')) {
                bonzo(this.getElem('comments')).append(
                    '<a class="js-show-more-comments cta" data-link-name="Show more comments" data-remove="true" href="/discussion'+
                        this.options.discussionId +'?page=1">'+
                        'Show more comments'+
                    '</a>');
            }
            this.on('click', this.getElem('showMore'), this.showMore);
        }

        this.hideExcessReplies();
        if (!this.isReadOnly()) {
            this.bindCommentEvents();
        }
        this.on('click', this.getClass('showReplies'), this.showMoreReplies);
    }
    this.emit('ready');
};

Comments.prototype.bindCommentEvents = function() {
    RecommendComments.init(this.context);

    if (this.user && this.user.privateFields.canPostComment) {
        this.renderPickButtons();
        this.on('click', this.getClass('commentReply'), this.replyToComment);
    }
};

/**
 * @param {NodeList} comments
 */
Comments.prototype.renderPickButtons = function (comments) {
    var actions,
        self        = this,
        buttonText  = "<div class='u-fauxlink d-comment__action d-comment__action--pick' 'role='button'></div>",
        sepText     = "<span class='d-comment__seperator d-comment__action'>|</span>";

    comments = comments || self.comments;

    if (self.user.is_staff) {
        comments.forEach(function (e) {
            if (e.getAttribute("data-comment-author-id") !== self.user.userId) {
                var button = bonzo(bonzo.create(buttonText))
                                .text(e.getAttribute("data-comment-highlighted") !== "true" ? "Pick" : "Un-Pick");
                button.data("thisComment", e);
                var sep = bonzo.create(sepText);
                $(self.getClass('commentActions'), e).append([sep[0],button[0]]);
                self.on('click', button, self.handlePickClick.bind(self));
            }
        });
    }
};

/**
 * @param {Event} event
 */
Comments.prototype.handlePickClick = function (event) {
    event.preventDefault();

    var thisComment = bonzo(event.target).data("thisComment"),
        $thisButton = $(event.target),
        promise = thisComment.getAttribute("data-comment-highlighted") === "true" ? this.unPickComment.bind(this) : this.pickComment.bind(this);

    promise(thisComment, $thisButton)
        .fail(function (resp) {
            var responseText = resp.response.length > 0 ? JSON.parse(resp.response).message : resp.statusText;
            $(event.target).text(responseText);
        });
};

/**
 * @param   {Element}      thisComment
 * @param   {Bonzo}    $thisButton
 * @return  {Reqwest}       AJAX Promise
 */
Comments.prototype.pickComment = function (thisComment, $thisButton) {
    var self = this;
    return DiscussionApi
        .pickComment(thisComment.getAttribute("data-comment-id"))
        .then(function () {
            $(self.getClass('commentPick'), thisComment).removeClass('u-h');
            $(self.getClass('commentRecommend'), thisComment).addClass("d-comment__recommend--left");
            $thisButton.text('Un-pick');
            thisComment.setAttribute("data-comment-highlighted", true);
        });
};

/**
 * @param   {Element}      thisComment
 * @param   {Bonzo}    $thisButton
 * @return  {Reqwest}       AJAX Promise
 */
Comments.prototype.unPickComment = function (thisComment, $thisButton) {
    var self = this;
    return DiscussionApi
        .unPickComment(thisComment.getAttribute("data-comment-id"))
        .then(function () {
            $(self.getClass('commentPick'), thisComment).addClass('u-h');
            $(self.getClass('commentRecommend'), thisComment).removeClass("d-comment__recommend--left");
            $thisButton.text('Pick');
            thisComment.setAttribute("data-comment-highlighted", false);
        });
};

/**
 * @param {Event} e
 */
Comments.prototype.showMore = function(event) {
    if (event) { event.preventDefault(); }

    var showMoreButton = this.getElem('showMore');

    if (showMoreButton.getAttribute('data-disabled') === 'disabled') {
        return;
    }

    if (this.hasHiddenComments) {
        this.showHiddenComments();
    } else {
        showMoreButton.innerHTML = 'Loading…';
        showMoreButton.setAttribute('data-disabled', 'disabled');
        ajax({
            url: '/discussion'+ this.options.discussionId +'.json?page='+ (this.currentPage+1),
            type: 'json',
            method: 'get',
            crossOrigin: true
        }).then(this.commentsLoaded.bind(this));
    }
};

Comments.prototype.showHiddenComments = function() {
    qwery(this.getClass('topLevelComment'), this.elem).forEach(function(elem, i) {
        bonzo(elem).removeClass('u-h');
    });
    this.hasHiddenComments = false;

    if (this.getElem('showMore').getAttribute('data-remove') === 'true') {
        bonzo(this.getElem('showMore')).remove();
    }
    this.emit('first-load');
};

/**
 * @param {Event}
 */
Comments.prototype.showMoreReplies = function(e) {
    bonzo(qwery(this.getClass('reply'), bonzo(e.currentTarget).parent()[0])).removeAttr('hidden');
    bonzo(e.currentTarget).remove();
};

/**
 * @param {Array.<Element>=} comments (optional)
 */
Comments.prototype.hideExcessReplies = function(comments) {
    var replies, repliesToHide,
        self = this;

    comments = comments || this.topLevelComments;
    comments.forEach(function(elem, i) {
        replies = qwery(self.getClass('reply'), elem);

        if (replies.length > self.options.showRepliesCount) {
            repliesToHide = replies.slice(self.options.showRepliesCount, replies.length);
            bonzo(repliesToHide).attr('hidden', 'hidden');

            bonzo(qwery('.d-thread--responses', elem)).append(
                '<li class="'+ self.getClass('showReplies', true) +' cta" data-link-name="Show more replies" data-is-ajax>Show '+
                    repliesToHide.length + ' more ' + (repliesToHide.length === 1 ? 'reply' : 'replies') +
                '</li>');
        }
    });
};

/**
 * @return {Boolean}
 */
Comments.prototype.isReadOnly = function() {
    return this.elem.getAttribute('data-read-only') === 'true';
};

/**
 * @param {Object} resp
 */
Comments.prototype.commentsLoaded = function(resp) {
    var comments = qwery(this.getClass('topLevelComment'), bonzo.create(resp.html)),
        showMoreButton = this.getElem('showMore');

    this.currentPage++;
    if (!resp.hasMore) {
        this.removeShowMoreButton();
    }

    if (!this.isReadOnly()) {
        this.renderPickButtons(qwery(this.getClass('comment'), bonzo(comments).parent()));
    }

    bonzo(this.getElem('comments')).append(comments);

    showMoreButton.innerHTML = 'Show more';
    showMoreButton.removeAttribute('data-disabled');

    this.hideExcessReplies(comments);

    if (!this.isReadOnly()) {
        RecommendComments.init(this.context);

    }
    this.emit('loaded');
};

Comments.prototype.removeShowMoreButton = function() {
    bonzo(this.getElem('showMore')).remove();
};

/**
 * @param {object.<string.*>} comment
 * @param {Boolean=} focus (optional)
 * @param {Element=} parent (optional)
 */
Comments.prototype.addComment = function(comment, focus, parent) {
    var key, val, selector, elem,
        attr,
        map = {
            username: 'd-comment__author',
            timestamp: 'js-timestamp',
            body: 'd-comment__body',
            report: 'd-comment__action--report',
            avatar: 'd-comment__avatar'
        },
        values = {
            username: this.user.displayName,
            timestamp: 'Just now',
            body: '<p>'+ comment.body.replace(/\n+/g, '</p><p>') +'</p>',
            report: {
                href: 'http://discussion.theguardian.com/components/report-abuse/'+ comment.id
            },
            avatar: {
                src: this.user.avatar
            }
        },
        commentElem = bonzo.create(document.getElementById('tmpl-comment').innerHTML)[0];
        bonzo(commentElem).addClass('fade-in'); // Comments now appear with CSS Keyframe animation

    for (key in map) {
        if (map.hasOwnProperty(key)) {
            selector = map[key];
            val = values[key];
            elem = qwery('.'+ selector, commentElem)[0];
            if (typeof val === 'string') {
                elem.innerHTML = val;
            } else {
                for (attr in val) {
                    elem.setAttribute(attr, val[attr]);
                }
            }
        }
    }
    commentElem.id = 'comment-'+ comment.id;

    if (this.user.is_staff) {
        // Hack to allow staff badge to appear
        var staffBadge = bonzo.create(document.getElementById('tmpl-staff-badge').innerHTML);
        $('.d-comment__meta div', commentElem).first().append(staffBadge);
    }

    // Stupid hack. Will rearchitect.
    if (!parent) {
        bonzo(this.getElem('comments')).prepend(commentElem);
    } else {
        bonzo(parent).append(commentElem);
    }

    window.location.hash = '#_';
    if (focus) {
        window.location.hash = '#comment-'+ comment.id;
    }
};

/** @param {Event} e */
Comments.prototype.replyToComment = function(e) {
    var parentCommentEl, showRepliesElem,
        replyLink = e.currentTarget,
        replyToId = replyLink.getAttribute('data-comment-id'),
        self = this;

    // There is already a comment box for this on the page
    if (document.getElementById('reply-to-'+ replyToId)) {
        document.getElementById('reply-to-'+ replyToId).focus();
        return;
    }

    var replyToComment = qwery('#comment-'+ replyToId)[0],
        replyToAuthor = replyToComment.getAttribute('data-comment-author'),
        replyToAuthorId = replyToComment.getAttribute('data-comment-author-id'),
        $replyToComment = bonzo(replyToComment),
        commentBox = new CommentBox(this.context, this.mediator, {
            discussionId: this.options.discussionId,
            premod: this.user.privateFields.isPremoderated,
            state: 'response',
            replyTo: {
                commentId: replyToId,
                author: replyToAuthor,
                authorId: replyToAuthorId
            },
            focus: true,
            cancelable: true
        });

    // this is a bit toffee, but we don't have .parents() in bonzo
    parentCommentEl = $replyToComment.hasClass(this.getClass('topLevelComment', true)) ? $replyToComment[0] : $replyToComment.parent().parent()[0];

    // I don't like this, but UX says go
    showRepliesElem = qwery(this.getClass('showReplies'), parentCommentEl);
    if (showRepliesElem.length > 0) {
        showRepliesElem[0].click();
    }
    commentBox.render(parentCommentEl);

    // TODO (jamesgorrie): Remove Hack hack hack
    commentBox.on('post:success', function(comment) {
        var responses = qwery('.d-thread--responses', parentCommentEl)[0];
        if (!responses) {
            responses = bonzo.create('<ul class="d-thread d-thread--responses"></ul>')[0];
            bonzo(parentCommentEl).append(responses);
        }
        self.addComment(comment, false, responses);
        this.destroy();
    });
};

return Comments;


});<|MERGE_RESOLUTION|>--- conflicted
+++ resolved
@@ -38,25 +38,6 @@
 };
 Component.define(Comments);
 
-<<<<<<< HEAD
-/** @type {Object.<string.*>} */
-Comments.CONFIG = {
-    endpoint: '/discussion:discussionId.json',
-    classes: {
-        comments: 'd-thread--top-level',
-        topLevelComment: 'd-comment--top-level',
-        showMore: 'js-show-more-comments',
-        reply: 'd-comment--response',
-        showReplies: 'js-show-more-replies',
-        header: 'd-discussion__header',
-
-        comment: 'd-comment',
-        commentActions: 'd-comment__actions__main',
-        commentReply: 'd-comment__action--reply',
-        commentPick: 'd-comment__pick',
-        commentRecommend: 'd-comment__recommend'
-    }
-=======
 /**
  * @type {Object.<string.*>}
  * @override
@@ -71,8 +52,9 @@
 
     comment: 'd-comment',
     commentActions: 'd-comment__actions__main',
-    commentReply: 'd-comment__action--reply'
->>>>>>> 029fb72b
+    commentReply: 'd-comment__action--reply',
+    commentPick: 'd-comment__pick',
+    commentRecommend: 'd-comment__recommend'
 };
 
 /**
