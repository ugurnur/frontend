--- conflicted
+++ resolved
@@ -82,8 +82,6 @@
     commentId: null
 };
 
-<<<<<<< HEAD
-=======
 /**
  * @type {string}
  * @override
@@ -93,7 +91,6 @@
 /** @type {Boolean} */
 Comments.prototype.hasHiddenComments = false;
 
->>>>>>> e816c2ec
 /** @type {NodeList=} */
 Comments.prototype.comments = null;
 
@@ -150,16 +147,11 @@
 
 /** @override */
 Comments.prototype.ready = function() {
-<<<<<<< HEAD
-    this.on('click', this.getClass('showReplies'), this.showMoreReplies);
+    this.on('click', this.getClass('showReplies'), this.getMoreReplies);
     this.on('click', this.getClass('showMore'), this.loadMore);
     this.on('click', this.getClass('showHidden'), this.showHiddenComments);
-=======
-    this.on('click', this.getClass('showReplies'), this.getMoreReplies);
-    this.on('click', this.getClass('showMore'), this.showMore);
 
     this.addMoreRepliesButtons();
->>>>>>> e816c2ec
     
     if (!this.isReadOnly()) {
         this.bindCommentEvents();
@@ -207,13 +199,8 @@
 };
 
 /**
-<<<<<<< HEAD
  * @param {Element} commentId
  * @param {Bonzo} $thisButton
-=======
- * @param  {Element} thisComment
- * @param  {Bonzo} $thisButton
->>>>>>> e816c2ec
  * @return {Reqwest} AJAX Promise
  */
 Comments.prototype.pickComment = function(commentId, $thisButton) {
@@ -260,27 +247,12 @@
         return;
     }
 
-<<<<<<< HEAD
     return this.fetchComments({
         comment: id
     }).then(function(resp) {
         this.renderComments(resp, 'replaceWith');
         window.location.replace('#comment-'+ id);
     }.bind(this));
-=======
-    if (this.hasHiddenComments) {
-        this.showHiddenComments();
-    } else {
-        showMoreButton.innerHTML = 'Loading…';
-        showMoreButton.setAttribute('data-disabled', 'disabled');
-        ajax({
-            url: '/discussion'+ this.options.discussionId +'.json?page='+ toPage + '&maxResponses=3',
-            type: 'json',
-            method: 'get',
-            crossOrigin: true
-        }).then(callback);
-    }
->>>>>>> e816c2ec
 };
 
 /**
@@ -329,7 +301,9 @@
  */
 Comments.prototype.fetchComments = function(options) {
     var url = options.comment ? '/discussion/comment/'+ options.comment +'.json' :
-                '/discussion/'+ this.options.discussionId +'.json'+ (options.page ? '?page='+ options.page : '');
+                '/discussion/'+ this.options.discussionId +'.json?'+
+                (options.page ? '&page='+ options.page : '') +
+                '&maxResponses=3';
     
     return ajax({
         url: url,
@@ -362,12 +336,8 @@
         }
     });
 
-<<<<<<< HEAD
     bonzo(this.getElem('comments'))[position](comments);
-    this.hideExcessReplies(comments);
-=======
     this.addMoreRepliesButtons(comments);
->>>>>>> e816c2ec
 
     if (!this.isReadOnly()) {
         RecommendComments.init(this.context);
@@ -561,7 +531,7 @@
 
     // I don't like this, but UX says go
     showRepliesElem = qwery(this.getClass('showReplies'), parentCommentEl);
-    if (showRepliesElem.length > 0) {
+    if (showRepliesElem.length > 0 && !bonzo(showRepliesElem).hasClass('u-h')) {
         showRepliesElem[0].click();
     }
     commentBox.render(parentCommentEl);
