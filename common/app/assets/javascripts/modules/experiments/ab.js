define([
    'common/common',
    'common/utils/storage',
    'common/utils/mediator',
    'common/modules/analytics/mvt-cookie',
<<<<<<< HEAD
    'common/modules/experiments/searchText',
    'common/modules/experiments/tests/high-relevance-commercial-component',
    'common/modules/experiments/tests/hide-supporting-links'
=======
    'common/modules/experiments/tests/searchText',
    'common/modules/experiments/tests/high-relevance-commercial-component'
>>>>>>> 68423108
], function (
    common,
    store,
    mediator,
    mvtCookie,
    ABHeaderSearchText,
    ABHighRelevanceCommercialComponent,
    ABHideSupportingLinks
    ) {

    var TESTS = [
            new ABHeaderSearchText(),
            new ABHighRelevanceCommercialComponent(),
            new ABHideSupportingLinks()
        ],
        participationsKey = 'gu.ab.participations';

    function getParticipations() {
        return store.local.get(participationsKey) || {};
    }

    function isParticipating(test) {
        var participations = getParticipations();
        return participations[test.id];
    }

    function addParticipation(test, variantId) {
        var participations = getParticipations();
        participations[test.id] = {
            variant: variantId
        };
        store.local.set(participationsKey, participations);
    }

    function removeParticipation(test) {
        var participations = getParticipations();
        delete participations[test.id];
        store.local.set(participationsKey, participations);
    }

    function cleanParticipations(config) {
        // Removes any tests from localstorage that have been
        // renamed/deleted from the backend
        var participations = getParticipations();
        Object.keys(participations).forEach(function (k) {
            if (typeof(config.switches['ab' + k]) === 'undefined') {
                removeParticipation({ id: k });
            } else {
                var testExists = TESTS.some(function (element) {
                    return element.id === k;
                });

                if (!testExists) {
                    removeParticipation({ id: k });
                }
            }
        });
    }

    function getActiveTests() {
        return TESTS.filter(function(test) {
            var expired = (new Date() - new Date(test.expiry)) > 0;
            if (expired) {
                removeParticipation(test);
                return false;
            }
            return true;
        });
    }

    function getExpiredTests() {
        return TESTS.filter(function(test) {
            return (new Date() - new Date(test.expiry)) > 0;
        });
    }

    function testCanBeRun(test, config) {
        var expired = (new Date() - new Date(test.expiry)) > 0;
        return (test.canRun(config) && !expired && isTestSwitchedOn(test, config));
    }

    function getTest(id) {
        var test = TESTS.filter(function (test) {
            return (test.id === id);
        });
        return (test) ? test[0] : '';
    }

    function makeOmnitureTag (config) {
        var participations = getParticipations(),
            tag = [];

        Object.keys(participations).forEach(function (k) {
            if (testCanBeRun(getTest(k), config)) {
                tag.push(['AB', k, participations[k].variant].join(' | '));
            }
        });

        return tag.join(',');
    }

    // Finds variant in specific tests and runs it
    function run(test, config, context) {
        if (isParticipating(test) && testCanBeRun(test, config)) {
            var participations = getParticipations(),
                variantId = participations[test.id].variant;
            test.variants.some(function(variant) {
                if (variant.id === variantId) {
                    variant.test(context, config);
                    return true;
                }
            });
            if (variantId === 'notintest' && test.notInTest) {
                test.notInTest();
            }
        }
    }

    function allocateUserToTest(test, config) {

        // Skip allocation if the user is already participating, or the test is invalid.
        if (!testCanBeRun(test, config) || isParticipating(test)) {
            return;
        }

        // Determine whether the user is in the test or not. The test population is just a subset of mvt ids.
        // A test population must begin from a specific value. Overlapping test ranges are permitted.
        var smallestTestId = mvtCookie.getMvtNumValues() * test.audienceOffset;
        var largestTestId  = smallestTestId + mvtCookie.getMvtNumValues() * test.audience;

        // Get this browser's mvt test id.
        var mvtCookieId = mvtCookie.getMvtValue();

        if (smallestTestId <= mvtCookieId && largestTestId > mvtCookieId) {
            // This mvt test id is in the test range, so allocate it to a test variant.
            var variantIds = test.variants.map(function(variant) {
                return variant.id;
            });
            var testVariantId = mvtCookieId % variantIds.length;

            addParticipation(test, variantIds[testVariantId]);

        } else {
            addParticipation(test, 'notintest');
        }
    }

    function isTestSwitchedOn(test, config) {
        return config.switches['ab' + test.id];
    }

    function getTestVariant(testId) {
        var participation = getParticipations()[testId];
        return participation && participation.variant;
    }

    var ab = {

        addTest: function(test) {
            TESTS.push(test);
        },

        clearTests: function() {
            TESTS = [];
        },

        segment: function(config) {
            getActiveTests().forEach(function(test) {
                allocateUserToTest(test, config);
            });
        },

        forceSegment: function(testId, variant) {
            getActiveTests().filter(function (test) {
                return (test.id === testId);
            }).forEach(function (test) {
                addParticipation(test, variant);
            });
        },

        segmentUser: function(config) {
            mvtCookie.generateMvtCookie();

            var forceUserIntoTest = /^#ab/.test(window.location.hash);
            if (forceUserIntoTest) {
                var tokens = window.location.hash.replace('#ab-','').split('=');
                var test = tokens[0], variant = tokens[1];
                ab.forceSegment(test, variant);
            } else {
                ab.segment(config);
            }

            cleanParticipations(config);
        },

        run: function(config, context) {
            getActiveTests().forEach(function(test) {
                run(test, config, context);
            });
        },

        isEventApplicableToAnActiveTest: function (event) {
            var participations = Object.keys(getParticipations());
            return participations.some(function (id) {
                var listOfEventStrings = getTest(id).events;
                return listOfEventStrings.some(function (ev) {
                    return event.indexOf(ev) === 0;
                });
            });
        },

        getActiveTestsEventIsApplicableTo: function (event) {

            function startsWith(string, prefix) {
                return string.indexOf(prefix) === 0;
            }

            var eventTag = event.tag;
            return eventTag && getActiveTests().filter(function (test) {
                var testEvents = test.events;
                return testEvents && testEvents.some(function (testEvent) {
                    return startsWith(eventTag, testEvent);
                });
            }).map(function (test) {
                return test.id;
            });
        },

        getAbLoggableObject: function(config) {
            var abLogObject = {};

            try {
                getActiveTests().forEach(function (test) {

                    if (isParticipating(test) && testCanBeRun(test, config)) {
                        var variant = getTestVariant(test.id);
                        if (variant && variant !== 'notintest') {
                            abLogObject['ab' + test.id] = variant;
                        }
                    }
                });
            } catch (error) {
                // Encountering an error should invalidate the logging process.
                abLogObject = {};

                mediator.emit('module:error', error, 'common/modules/experiments/ab.js', 267);
            }

            return abLogObject;
        },

        getParticipations: getParticipations,
        makeOmnitureTag: makeOmnitureTag,
        getExpiredTests: getExpiredTests,
        getActiveTests: getActiveTests,
        getTestVariant: getTestVariant
    };

    return ab;

});<|MERGE_RESOLUTION|>--- conflicted
+++ resolved
@@ -3,14 +3,9 @@
     'common/utils/storage',
     'common/utils/mediator',
     'common/modules/analytics/mvt-cookie',
-<<<<<<< HEAD
-    'common/modules/experiments/searchText',
+    'common/modules/experiments/tests/searchText',
     'common/modules/experiments/tests/high-relevance-commercial-component',
     'common/modules/experiments/tests/hide-supporting-links'
-=======
-    'common/modules/experiments/tests/searchText',
-    'common/modules/experiments/tests/high-relevance-commercial-component'
->>>>>>> 68423108
 ], function (
     common,
     store,
