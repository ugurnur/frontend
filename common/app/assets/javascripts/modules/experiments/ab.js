--- conflicted
+++ resolved
@@ -9,13 +9,8 @@
     'common/modules/experiments/tests/right-hand-recommendations',
     'common/modules/experiments/tests/ad-labels',
     'common/modules/experiments/tests/onward-inline-elements',
-<<<<<<< HEAD
-    'common/modules/experiments/tests/geo-most-popular'
-=======
-    'common/modules/experiments/tests/article-truncation',
     'common/modules/experiments/tests/geo-most-popular',
     'common/modules/experiments/tests/uk-containers'
->>>>>>> d8637fa1
 ], function (
     common,
     store,
@@ -25,13 +20,8 @@
     RightHandRecommendations,
     AdLabels,
     InlineElements,
-<<<<<<< HEAD
-    GeoMostPopular
-=======
-    ArticleTruncation,
     GeoMostPopular,
     UkContainers
->>>>>>> d8637fa1
 ) {
 
     var TESTS = [
@@ -39,13 +29,8 @@
             new RightHandRecommendations(),
             new AdLabels(),
             new InlineElements(),
-<<<<<<< HEAD
-            new GeoMostPopular()
-=======
-            new ArticleTruncation(),
             new GeoMostPopular(),
             new UkContainers()
->>>>>>> d8637fa1
        ],
        participationsKey = 'gu.ab.participations';
 
