define([
    'common/common',
    'common/utils/storage',
    'common/utils/mediator',
    'common/modules/analytics/mvt-cookie',

    //Current tests
    'common/modules/experiments/tests/aa',
    'common/modules/experiments/tests/gravity-recommendations',
<<<<<<< HEAD
    'common/modules/experiments/tests/ad-labels',
    'common/modules/experiments/tests/onward-inline-elements'
=======
    'common/modules/experiments/tests/article-truncation',
    'common/modules/experiments/tests/ad-labels'
>>>>>>> 2016364f
], function (
    common,
    store,
    mediator,
    mvtCookie,

    Aa,
    GravityRecommendations,
<<<<<<< HEAD
    AdLabels,
    InlineElements
=======
    ArticleTruncation,
    AdLabels
>>>>>>> 2016364f
    ) {

    var TESTS = [
            new Aa(),
            new GravityRecommendations(),
<<<<<<< HEAD
            new AdLabels(),
            new InlineElements()
=======
            new ArticleTruncation(),
            new AdLabels()
>>>>>>> 2016364f
       ],
       participationsKey = 'gu.ab.participations';

    function getParticipations() {
        return store.local.get(participationsKey) || {};
    }

    function isParticipating(test) {
        var participations = getParticipations();
        return participations[test.id];
    }

    function addParticipation(test, variantId) {
        var participations = getParticipations();
        participations[test.id] = {
            variant: variantId
        };
        store.local.set(participationsKey, participations);
    }

    function removeParticipation(test) {
        var participations = getParticipations();
        delete participations[test.id];
        store.local.set(participationsKey, participations);
    }

    function clearParticipations() {
        return store.local.remove(participationsKey);
    }

    function cleanParticipations(config) {
        // Removes any tests from localstorage that have been
        // renamed/deleted from the backend
        var participations = getParticipations();
        Object.keys(participations).forEach(function (k) {
            if (typeof(config.switches['ab' + k]) === 'undefined') {
                removeParticipation({ id: k });
            } else {
                var testExists = TESTS.some(function (element) {
                    return element.id === k;
                });

                if (!testExists) {
                    removeParticipation({ id: k });
                }
            }
        });
    }

    function getActiveTests() {
        return TESTS.filter(function(test) {
            var expired = (new Date() - new Date(test.expiry)) > 0;
            if (expired) {
                removeParticipation(test);
                return false;
            }
            return true;
        });
    }

    function getExpiredTests() {
        return TESTS.filter(function(test) {
            return (new Date() - new Date(test.expiry)) > 0;
        });
    }

    function testCanBeRun(test, config) {
        var expired = (new Date() - new Date(test.expiry)) > 0;
        return (test.canRun(config) && !expired && isTestSwitchedOn(test, config));
    }

    function getTest(id) {
        var test = TESTS.filter(function (test) {
            return (test.id === id);
        });
        return (test) ? test[0] : '';
    }

    function makeOmnitureTag (config) {
        var participations = getParticipations(),
            tag = [];

        Object.keys(participations).forEach(function (k) {
            if (testCanBeRun(getTest(k), config)) {
                tag.push(['AB', k, participations[k].variant].join(' | '));
            }
        });

        return tag.join(',');
    }

    // Finds variant in specific tests and runs it
    function run(test, config, context) {

        if (!isParticipating(test) || !testCanBeRun(test, config)) {
            return false;
        }

        var participations = getParticipations(),
            variantId = participations[test.id].variant;
            test.variants.some(function(variant) {
                if (variant.id === variantId) {
                    variant.test(context, config);
                    return true;
                }
        });
    }

    function allocateUserToTest(test, config) {

        // Skip allocation if the user is already participating, or the test is invalid.
        if (isParticipating(test) || !testCanBeRun(test, config)) {
            return;
        }

        // Determine whether the user is in the test or not. The test population is just a subset of mvt ids.
        // A test population must begin from a specific value. Overlapping test ranges are permitted.
        var smallestTestId = mvtCookie.getMvtNumValues() * test.audienceOffset;
        var largestTestId  = smallestTestId + mvtCookie.getMvtNumValues() * test.audience;

        // Get this browser's mvt test id.
        var mvtCookieId = mvtCookie.getMvtValue();

        if (smallestTestId <= mvtCookieId && largestTestId > mvtCookieId) {
            // This mvt test id is in the test range, so allocate it to a test variant.
            var variantIds = test.variants.map(function(variant) {
                return variant.id;
            });
            var testVariantId = mvtCookieId % variantIds.length;

            addParticipation(test, variantIds[testVariantId]);

        } else {
            addParticipation(test, "notintest");
        }
    }

    function isTestSwitchedOn(test, config) {
        return config.switches['ab' + test.id];
    }

    function getTestVariant(testId) {
        var participation = getParticipations()[testId];
        return participation && participation.variant;
    }

    var ab = {

        addTest: function(test) {
            TESTS.push(test);
        },

        clearTests: function() {
            TESTS = [];
        },

        segment: function(config) {
            getActiveTests().forEach(function(test) {
                allocateUserToTest(test, config);
            });
        },

        forceSegment: function(testId, variant) {
            getActiveTests().filter(function (test) {
                return (test.id === testId);
            }).forEach(function (test) {
                addParticipation(test, variant);
            });
        },

        segmentUser: function(config) {
            mvtCookie.generateMvtCookie();

            var forceUserIntoTest = /^#ab/.test(window.location.hash);
            if (forceUserIntoTest) {
                var tokens = window.location.hash.replace('#ab-','').split('=');
                var test = tokens[0], variant = tokens[1];
                ab.forceSegment(test, variant);
            } else {
                ab.segment(config);
            }

            cleanParticipations(config);
        },

        run: function(config, context) {
            getActiveTests().forEach(function(test) {
                run(test, config, context);
            });
        },

        isEventApplicableToAnActiveTest: function (event) {
            var participations = Object.keys(getParticipations());
            return participations.some(function (id) {
                var listOfEventStrings = getTest(id).events;
                return listOfEventStrings.some(function (ev) {
                    return event.indexOf(ev) === 0;
                });
            });
        },

        getActiveTestsEventIsApplicableTo: function (event) {

            function startsWith(string, prefix) {
                return string.indexOf(prefix) === 0;
            }

            var eventTag = event.tag;
            return eventTag && getActiveTests().filter(function (test) {
                var testEvents = test.events;
                return testEvents && testEvents.some(function (testEvent) {
                    return startsWith(eventTag, testEvent);
                });
            }).map(function (test) {
                return test.id;
            });
        },

        getAbLoggableObject: function(config) {
            var abLogObject = {};

            try {
                getActiveTests().forEach(function (test) {

                    if (isParticipating(test)) {
                        var variant = getTestVariant(test.id);
                        if (isTestSwitchedOn(test, config) && variant && variant !== 'notintest') {
                            abLogObject['ab' + test.id] = variant;
                        }
                    }
                });
            } catch (error) {
                // Encountering an error should invalidate the logging process.
                abLogObject = {};

                mediator.emit('module:error', error, 'common/modules/experiments/ab.js', 267);
            }

            return abLogObject;
        },

        getParticipations: getParticipations,
        makeOmnitureTag: makeOmnitureTag,
        getExpiredTests: getExpiredTests,
        getActiveTests: getActiveTests,
        getTestVariant: getTestVariant
    };

    return ab;

});<|MERGE_RESOLUTION|>--- conflicted
+++ resolved
@@ -7,13 +7,9 @@
     //Current tests
     'common/modules/experiments/tests/aa',
     'common/modules/experiments/tests/gravity-recommendations',
-<<<<<<< HEAD
     'common/modules/experiments/tests/ad-labels',
-    'common/modules/experiments/tests/onward-inline-elements'
-=======
-    'common/modules/experiments/tests/article-truncation',
-    'common/modules/experiments/tests/ad-labels'
->>>>>>> 2016364f
+    'common/modules/experiments/tests/onward-inline-elements',
+    'common/modules/experiments/tests/article-truncation'
 ], function (
     common,
     store,
@@ -22,25 +18,17 @@
 
     Aa,
     GravityRecommendations,
-<<<<<<< HEAD
     AdLabels,
-    InlineElements
-=======
-    ArticleTruncation,
-    AdLabels
->>>>>>> 2016364f
+    InlineElements,
+    ArticleTruncation
     ) {
 
     var TESTS = [
             new Aa(),
             new GravityRecommendations(),
-<<<<<<< HEAD
             new AdLabels(),
-            new InlineElements()
-=======
-            new ArticleTruncation(),
-            new AdLabels()
->>>>>>> 2016364f
+            new InlineElements(),
+            new ArticleTruncation()
        ],
        participationsKey = 'gu.ab.participations';
 
