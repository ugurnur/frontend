--- conflicted
+++ resolved
@@ -13,13 +13,7 @@
     'common/modules/experiments/tests/identity-email-signup',
     'common/modules/experiments/tests/commercial-in-article-desktop',
     'common/modules/experiments/tests/commercial-in-article-mobile',
-<<<<<<< HEAD
-    'common/modules/experiments/tests/right-most-popular',
-    'common/modules/experiments/tests/right-most-popular-control'
-=======
-    'common/modules/experiments/tests/underline-links',
     'common/modules/experiments/tests/chartbeat-desktop'
->>>>>>> 5d550f7d
 ], function (
     common,
     store,
@@ -33,13 +27,7 @@
     EmailSignup,
     CommercialInArticlesDesktop,
     CommercialInArticlesMobile,
-<<<<<<< HEAD
-    RightPopular,
-    RightPopularControl
-=======
-    UnderlineLinks,
     ChartbeatDesktop
->>>>>>> 5d550f7d
     ) {
 
     var TESTS = [
@@ -51,13 +39,7 @@
             new EmailSignup(),
             new CommercialInArticlesDesktop(),
             new CommercialInArticlesMobile(),
-<<<<<<< HEAD
-            new RightPopular(),
-            new RightPopularControl()
-=======
-            new UnderlineLinks(),
             new ChartbeatDesktop()
->>>>>>> 5d550f7d
         ],
         participationsKey = 'gu.ab.participations';
 
