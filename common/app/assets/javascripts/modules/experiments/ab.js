--- conflicted
+++ resolved
@@ -5,41 +5,23 @@
     //Current tests
     'modules/experiments/tests/aa',
     'modules/experiments/tests/live-blog-show-more',
-<<<<<<< HEAD
     'modules/experiments/tests/alpha-adverts',
     'modules/experiments/tests/commercial-components',
-    'modules/experiments/tests/ultimate-paragraph-spacing'
-=======
-    'modules/experiments/tests/alpha-adverts-data',
-    'modules/experiments/tests/commercial-components'
->>>>>>> c76df3fa
 ], function (
     common,
     store,
 
     Aa,
     LiveBlogShowMore,
-<<<<<<< HEAD
     AlphaAdverts,
-    CommercialComponentsTest,
-    UltimateParagraphSpacing
-=======
-    AlphaAdvertsData,
     CommercialComponentsTest
->>>>>>> c76df3fa
     ) {
 
     var TESTS = [
             new Aa(),
             new LiveBlogShowMore(),
-<<<<<<< HEAD
             new AlphaAdverts(),
             new CommercialComponentsTest(),
-            new UltimateParagraphSpacing()
-=======
-            new AlphaAdvertsData(),
-            new CommercialComponentsTest()
->>>>>>> c76df3fa
         ],
         participationsKey = 'gu.ab.participations';
 
