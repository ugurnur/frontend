--- conflicted
+++ resolved
@@ -9,11 +9,8 @@
     'modules/experiments/tests/onward-intrusive',
     'modules/experiments/tests/onward-highlights-panel',
     'modules/experiments/tests/alpha-comm',
-<<<<<<< HEAD
-    'modules/experiments/tests/identity-email-signup'
-=======
+    'modules/experiments/tests/identity-email-signup',
     'modules/experiments/tests/right-most-popular'
->>>>>>> a1f0a20a
 ], function (
     common,
     store,
@@ -24,11 +21,8 @@
     OnwardIntrusive,
     OnwardHighlightsPanel,
     AlphaComm,
-<<<<<<< HEAD
-    EmailSignup
-=======
+    EmailSignup,
     RightMostPopular
->>>>>>> a1f0a20a
     ) {
 
     var TESTS = [
@@ -37,11 +31,8 @@
             new OnwardIntrusive(),
             new OnwardHighlightsPanel(),
             new AlphaComm(),
-<<<<<<< HEAD
-            new EmailSignup()
-=======
+            new EmailSignup(),
             new RightMostPopular()
->>>>>>> a1f0a20a
         ],
         participationsKey = 'gu.ab.participations';
 
