--- conflicted
+++ resolved
@@ -10,11 +10,8 @@
     'modules/experiments/tests/swipe-ctas',
     'modules/experiments/tests/expandable-mostpopular',
     'modules/experiments/tests/right-hand-card',
-<<<<<<< HEAD
+    'modules/experiments/tests/live-blog-show-more',
     'modules/experiments/tests/most-popular-from-facebook'
-=======
-    'modules/experiments/tests/live-blog-show-more'
->>>>>>> 62f3b7ba
 ], function (
     common,
     store,
@@ -26,11 +23,8 @@
     SwipeCtas,
     ExperimentExpandableMostPopular,
     RightHandCard,
-<<<<<<< HEAD
+    LiveBlogShowMore,
     MostPopularFromFacebook
-=======
-    LiveBlogShowMore
->>>>>>> 62f3b7ba
     ) {
 
     var TESTS = [
@@ -41,11 +35,8 @@
             new SwipeCtas(),
             new ExperimentExpandableMostPopular(),
             new RightHandCard(),
-<<<<<<< HEAD
+            new LiveBlogShowMore(),
             new MostPopularFromFacebook()
-=======
-            new LiveBlogShowMore()
->>>>>>> 62f3b7ba
         ],
         participationsKey = 'gu.ab.participations';
 
