define([
    'common/common',
    'common/utils/storage',
    'common/utils/mediator',
    'common/modules/analytics/mvt-cookie',

    //Current tests
    'common/modules/experiments/tests/aa',
    'common/modules/experiments/tests/gravity-recommendations',
    'common/modules/experiments/tests/identity-email-signup',
<<<<<<< HEAD
    'common/modules/experiments/tests/article-truncation'
=======
    'common/modules/experiments/tests/ad-labels'
>>>>>>> 689e88c6
], function (
    common,
    store,
    mediator,
    mvtCookie,

    Aa,
    GravityRecommendations,
    EmailSignup,
<<<<<<< HEAD
    ArticleTruncation
=======
    AdLabels
>>>>>>> 689e88c6
    ) {

    var TESTS = [
            new Aa(),
            new GravityRecommendations(),
            new EmailSignup(),
<<<<<<< HEAD
            new ArticleTruncation()
=======
            new AdLabels()
>>>>>>> 689e88c6
       ],
       participationsKey = 'gu.ab.participations';

    function getParticipations() {
        return store.local.get(participationsKey) || {};
    }

    function isParticipating(test) {
        var participations = getParticipations();
        return participations[test.id];
    }

    function addParticipation(test, variantId) {
        var participations = getParticipations();
        participations[test.id] = {
            variant: variantId
        };
        store.local.set(participationsKey, participations);
    }

    function removeParticipation(test) {
        var participations = getParticipations();
        delete participations[test.id];
        store.local.set(participationsKey, participations);
    }

    function clearParticipations() {
        return store.local.remove(participationsKey);
    }

    function cleanParticipations(config) {
        // Removes any tests from localstorage that have been
        // renamed/deleted from the backend
        var participations = getParticipations();
        Object.keys(participations).forEach(function (k) {
            if (typeof(config.switches['ab' + k]) === 'undefined') {
                removeParticipation({ id: k });
            } else {
                var testExists = TESTS.some(function (element) {
                    return element.id === k;
                });

                if (!testExists) {
                    removeParticipation({ id: k });
                }
            }
        });
    }

    function getActiveTests() {
        return TESTS.filter(function(test) {
            var expired = (new Date() - new Date(test.expiry)) > 0;
            if (expired) {
                removeParticipation(test);
                return false;
            }
            return true;
        });
    }

    function getExpiredTests() {
        return TESTS.filter(function(test) {
            return (new Date() - new Date(test.expiry)) > 0;
        });
    }

    function testCanBeRun(test, config) {
        var expired = (new Date() - new Date(test.expiry)) > 0;
        return (test.canRun(config) && !expired && isTestSwitchedOn(test, config));
    }

    function getTest(id) {
        var test = TESTS.filter(function (test) {
            return (test.id === id);
        });
        return (test) ? test[0] : '';
    }

    function makeOmnitureTag (config) {
        var participations = getParticipations(),
            tag = [];

        Object.keys(participations).forEach(function (k) {
            if (testCanBeRun(getTest(k), config)) {
                tag.push(['AB', k, participations[k].variant].join(' | '));
            }
        });

        return tag.join(',');
    }

    // Finds variant in specific tests and runs it
    function run(test, config, context) {

        if (!isParticipating(test) || !testCanBeRun(test, config)) {
            return false;
        }

        var participations = getParticipations(),
            variantId = participations[test.id].variant;
            test.variants.some(function(variant) {
                if (variant.id === variantId) {
                    variant.test(context, config);
                    return true;
                }
        });
    }

    function allocateUserToTest(test, config) {

        // Skip allocation if the user is already participating, or the test is invalid.
        if (isParticipating(test) || !testCanBeRun(test, config)) {
            return;
        }

        // Determine whether the user is in the test or not. The test population is just a subset of mvt ids.
        // A test population must begin from a specific value. Overlapping test ranges are permitted.
        var smallestTestId = mvtCookie.getMvtNumValues() * test.audienceOffset;
        var largestTestId  = smallestTestId + mvtCookie.getMvtNumValues() * test.audience;

        // Get this browser's mvt test id.
        var mvtCookieId = mvtCookie.getMvtValue();

        if (smallestTestId <= mvtCookieId && largestTestId > mvtCookieId) {
            // This mvt test id is in the test range, so allocate it to a test variant.
            var variantIds = test.variants.map(function(variant) {
                return variant.id;
            });
            var testVariantId = mvtCookieId % variantIds.length;

            addParticipation(test, variantIds[testVariantId]);

        } else {
            addParticipation(test, "notintest");
        }
    }

    function isTestSwitchedOn(test, config) {
        return config.switches['ab' + test.id];
    }

    function getTestVariant(testId) {
        var participation = getParticipations()[testId];
        return participation && participation.variant;
    }

    var ab = {

        addTest: function(test) {
            TESTS.push(test);
        },

        clearTests: function() {
            TESTS = [];
        },

        segment: function(config) {
            getActiveTests().forEach(function(test) {
                allocateUserToTest(test, config);
            });
        },

        forceSegment: function(testId, variant) {
            getActiveTests().filter(function (test) {
                return (test.id === testId);
            }).forEach(function (test) {
                addParticipation(test, variant);
            });
        },

        segmentUser: function(config) {
            mvtCookie.generateMvtCookie();

            var forceUserIntoTest = /^#ab/.test(window.location.hash);
            if (forceUserIntoTest) {
                var tokens = window.location.hash.replace('#ab-','').split('=');
                var test = tokens[0], variant = tokens[1];
                ab.forceSegment(test, variant);
            } else {
                ab.segment(config);
            }

            cleanParticipations(config);
        },

        run: function(config, context) {
            getActiveTests().forEach(function(test) {
                run(test, config, context);
            });
        },

        isEventApplicableToAnActiveTest: function (event) {
            var participations = Object.keys(getParticipations());
            return participations.some(function (id) {
                var listOfEventStrings = getTest(id).events;
                return listOfEventStrings.some(function (ev) {
                    return event.indexOf(ev) === 0;
                });
            });
        },

        getActiveTestsEventIsApplicableTo: function (event) {

            function startsWith(string, prefix) {
                return string.indexOf(prefix) === 0;
            }

            var eventTag = event.tag;
            return eventTag && getActiveTests().filter(function (test) {
                var testEvents = test.events;
                return testEvents && testEvents.some(function (testEvent) {
                    return startsWith(eventTag, testEvent);
                });
            }).map(function (test) {
                return test.id;
            });
        },

        getAbLoggableObject: function(config) {
            var abLogObject = {};

            try {
                getActiveTests().forEach(function (test) {

                    if (isParticipating(test)) {
                        var variant = getTestVariant(test.id);
                        if (isTestSwitchedOn(test, config) && variant && variant !== 'notintest') {
                            abLogObject['ab' + test.id] = variant;
                        }
                    }
                });
            } catch (error) {
                // Encountering an error should invalidate the logging process.
                abLogObject = {};

                mediator.emit('module:error', error, 'common/modules/experiments/ab.js', 267);
            }

            return abLogObject;
        },

        getParticipations: getParticipations,
        makeOmnitureTag: makeOmnitureTag,
        getExpiredTests: getExpiredTests,
        getActiveTests: getActiveTests,
        getTestVariant: getTestVariant
    };

    return ab;

});<|MERGE_RESOLUTION|>--- conflicted
+++ resolved
@@ -8,11 +8,8 @@
     'common/modules/experiments/tests/aa',
     'common/modules/experiments/tests/gravity-recommendations',
     'common/modules/experiments/tests/identity-email-signup',
-<<<<<<< HEAD
-    'common/modules/experiments/tests/article-truncation'
-=======
+    'common/modules/experiments/tests/article-truncation',
     'common/modules/experiments/tests/ad-labels'
->>>>>>> 689e88c6
 ], function (
     common,
     store,
@@ -22,22 +19,16 @@
     Aa,
     GravityRecommendations,
     EmailSignup,
-<<<<<<< HEAD
-    ArticleTruncation
-=======
+    ArticleTruncation,
     AdLabels
->>>>>>> 689e88c6
     ) {
 
     var TESTS = [
             new Aa(),
             new GravityRecommendations(),
             new EmailSignup(),
-<<<<<<< HEAD
-            new ArticleTruncation()
-=======
+            new ArticleTruncation(),
             new AdLabels()
->>>>>>> 689e88c6
        ],
        participationsKey = 'gu.ab.participations';
 
