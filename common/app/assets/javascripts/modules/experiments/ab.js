--- conflicted
+++ resolved
@@ -10,12 +10,9 @@
     'common/modules/experiments/tests/onward-intrusive',
     'common/modules/experiments/tests/onward-highlights-panel',
     'common/modules/experiments/tests/alpha-comm',
-<<<<<<< HEAD
     'common/modules/experiments/tests/identity-email-signup',
-=======
     'common/modules/experiments/tests/commercial-in-article-desktop',
     'common/modules/experiments/tests/commercial-in-article-mobile',
->>>>>>> 6a7c7ab6
     'common/modules/experiments/tests/right-most-popular',
     'common/modules/experiments/tests/right-most-popular-control',
     'common/modules/experiments/tests/tag-links',
@@ -31,12 +28,9 @@
     OnwardIntrusive,
     OnwardHighlightsPanel,
     AlphaComm,
-<<<<<<< HEAD
     EmailSignup,
-=======
     CommercialInArticlesDesktop,
     CommercialInArticlesMobile,
->>>>>>> 6a7c7ab6
     RightPopular,
     RightPopularControl,
     TagLinks,
@@ -50,12 +44,9 @@
             new OnwardIntrusive(),
             new OnwardHighlightsPanel(),
             new AlphaComm(),
-<<<<<<< HEAD
             new EmailSignup(),
-=======
             new CommercialInArticlesDesktop(),
             new CommercialInArticlesMobile(),
->>>>>>> 6a7c7ab6
             new RightPopular(),
             new RightPopularControl(),
             new TagLinks(),
