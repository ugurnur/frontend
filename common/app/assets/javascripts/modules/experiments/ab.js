--- conflicted
+++ resolved
@@ -7,11 +7,8 @@
     //Current tests
     'common/modules/experiments/tests/external-links-new-window',
     'common/modules/experiments/tests/abcd',
-<<<<<<< HEAD
-    'common/modules/experiments/tests/blended-containers'
-=======
+    'common/modules/experiments/tests/blended-containers',
     'common/modules/experiments/tests/football-liveblog-truncation'
->>>>>>> b03b06c6
 ], function (
     common,
     store,
@@ -20,21 +17,15 @@
 
     ExternalLinksNewWindow,
     Abcd,
-<<<<<<< HEAD
-    BlendedContainers
-=======
+    BlendedContainers,
     FootballLiveblogTruncation
->>>>>>> b03b06c6
 ) {
 
     var TESTS = [
             new ExternalLinksNewWindow(),
             new Abcd(),
-<<<<<<< HEAD
-            new BlendedContainers()
-=======
+            new BlendedContainers(),
             new FootballLiveblogTruncation()
->>>>>>> b03b06c6
        ],
        participationsKey = 'gu.ab.participations';
 
