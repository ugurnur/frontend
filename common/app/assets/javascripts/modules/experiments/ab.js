define([
    'common/common',
    'common/utils/storage',
    'common/utils/mediator',
    'common/modules/analytics/mvt-cookie',

    //Current tests
    'common/modules/experiments/tests/external-links-new-window',
    'common/modules/experiments/tests/abcd',
<<<<<<< HEAD
    'common/modules/experiments/tests/football-liveblog-truncation',
    'common/modules/experiments/tests/onward-above-discussion'

=======
    'common/modules/experiments/tests/blended-containers-uk',
    'common/modules/experiments/tests/blended-containers-us',
    'common/modules/experiments/tests/blended-containers-au',
    'common/modules/experiments/tests/football-liveblog-truncation'
>>>>>>> 9800b184
], function (
    common,
    store,
    mediator,
    mvtCookie,

    ExternalLinksNewWindow,
    Abcd,
<<<<<<< HEAD
    FootballLiveblogTruncation,
    OnwardAboveDiscussion
=======
    BlendedContainersUk,
    BlendedContainersUs,
    BlendedContainersAu,
    FootballLiveblogTruncation
>>>>>>> 9800b184
) {

    var TESTS = [
            new ExternalLinksNewWindow(),
            new Abcd(),
<<<<<<< HEAD
            new FootballLiveblogTruncation(),
            new OnwardAboveDiscussion()
=======
            new BlendedContainersUk(),
            new BlendedContainersUs(),
            new BlendedContainersAu(),
            new FootballLiveblogTruncation()
>>>>>>> 9800b184
       ],
       participationsKey = 'gu.ab.participations';

    function getParticipations() {
        return store.local.get(participationsKey) || {};
    }

    function isParticipating(test) {
        var participations = getParticipations();
        return participations[test.id];
    }

    function addParticipation(test, variantId) {
        var participations = getParticipations();
        participations[test.id] = {
            variant: variantId
        };
        store.local.set(participationsKey, participations);
    }

    function removeParticipation(test) {
        var participations = getParticipations();
        delete participations[test.id];
        store.local.set(participationsKey, participations);
    }

    function cleanParticipations(config) {
        // Removes any tests from localstorage that have been
        // renamed/deleted from the backend
        var participations = getParticipations();
        Object.keys(participations).forEach(function (k) {
            if (typeof(config.switches['ab' + k]) === 'undefined') {
                removeParticipation({ id: k });
            } else {
                var testExists = TESTS.some(function (element) {
                    return element.id === k;
                });

                if (!testExists) {
                    removeParticipation({ id: k });
                }
            }
        });
    }

    function getActiveTests() {
        return TESTS.filter(function(test) {
            var expired = (new Date() - new Date(test.expiry)) > 0;
            if (expired) {
                removeParticipation(test);
                return false;
            }
            return true;
        });
    }

    function getExpiredTests() {
        return TESTS.filter(function(test) {
            return (new Date() - new Date(test.expiry)) > 0;
        });
    }

    function testCanBeRun(test, config) {
        var expired = (new Date() - new Date(test.expiry)) > 0;
        return (test.canRun(config) && !expired && isTestSwitchedOn(test, config));
    }

    function getTest(id) {
        var test = TESTS.filter(function (test) {
            return (test.id === id);
        });
        return (test) ? test[0] : '';
    }

    function makeOmnitureTag (config) {
        var participations = getParticipations(),
            tag = [];

        Object.keys(participations).forEach(function (k) {
            if (testCanBeRun(getTest(k), config)) {
                tag.push(['AB', k, participations[k].variant].join(' | '));
            }
        });

        return tag.join(',');
    }

    // Finds variant in specific tests and runs it
    function run(test, config, context) {
        if (isParticipating(test) && testCanBeRun(test, config)) {
            var participations = getParticipations(),
                variantId = participations[test.id].variant;
            test.variants.some(function(variant) {
                if (variant.id === variantId) {
                    variant.test(context, config);
                    return true;
                }
            });
            if (variantId === 'notintest' && test.notInTest) {
                test.notInTest();
            }
        }
    }

    function allocateUserToTest(test, config) {

        // Skip allocation if the user is already participating, or the test is invalid.
        if (!testCanBeRun(test, config) || isParticipating(test)) {
            return;
        }

        // Determine whether the user is in the test or not. The test population is just a subset of mvt ids.
        // A test population must begin from a specific value. Overlapping test ranges are permitted.
        var smallestTestId = mvtCookie.getMvtNumValues() * test.audienceOffset;
        var largestTestId  = smallestTestId + mvtCookie.getMvtNumValues() * test.audience;

        // Get this browser's mvt test id.
        var mvtCookieId = mvtCookie.getMvtValue();

        if (smallestTestId <= mvtCookieId && largestTestId > mvtCookieId) {
            // This mvt test id is in the test range, so allocate it to a test variant.
            var variantIds = test.variants.map(function(variant) {
                return variant.id;
            });
            var testVariantId = mvtCookieId % variantIds.length;

            addParticipation(test, variantIds[testVariantId]);

        } else {
            addParticipation(test, 'notintest');
        }
    }

    function isTestSwitchedOn(test, config) {
        return config.switches['ab' + test.id];
    }

    function getTestVariant(testId) {
        var participation = getParticipations()[testId];
        return participation && participation.variant;
    }

    var ab = {

        addTest: function(test) {
            TESTS.push(test);
        },

        clearTests: function() {
            TESTS = [];
        },

        segment: function(config) {
            getActiveTests().forEach(function(test) {
                allocateUserToTest(test, config);
            });
        },

        forceSegment: function(testId, variant) {
            getActiveTests().filter(function (test) {
                return (test.id === testId);
            }).forEach(function (test) {
                addParticipation(test, variant);
            });
        },

        segmentUser: function(config) {
            mvtCookie.generateMvtCookie();

            var forceUserIntoTest = /^#ab/.test(window.location.hash);
            if (forceUserIntoTest) {
                var tokens = window.location.hash.replace('#ab-','').split('=');
                var test = tokens[0], variant = tokens[1];
                ab.forceSegment(test, variant);
            } else {
                ab.segment(config);
            }

            cleanParticipations(config);
        },

        run: function(config, context) {
            getActiveTests().forEach(function(test) {
                run(test, config, context);
            });
        },

        isEventApplicableToAnActiveTest: function (event) {
            var participations = Object.keys(getParticipations());
            return participations.some(function (id) {
                var listOfEventStrings = getTest(id).events;
                return listOfEventStrings.some(function (ev) {
                    return event.indexOf(ev) === 0;
                });
            });
        },

        getActiveTestsEventIsApplicableTo: function (event) {

            function startsWith(string, prefix) {
                return string.indexOf(prefix) === 0;
            }

            var eventTag = event.tag;
            return eventTag && getActiveTests().filter(function (test) {
                var testEvents = test.events;
                return testEvents && testEvents.some(function (testEvent) {
                    return startsWith(eventTag, testEvent);
                });
            }).map(function (test) {
                return test.id;
            });
        },

        getAbLoggableObject: function(config) {
            var abLogObject = {};

            try {
                getActiveTests().forEach(function (test) {

                    if (isParticipating(test) && testCanBeRun(test, config)) {
                        var variant = getTestVariant(test.id);
                        if (variant && variant !== 'notintest') {
                            abLogObject['ab' + test.id] = variant;
                        }
                    }
                });
            } catch (error) {
                // Encountering an error should invalidate the logging process.
                abLogObject = {};

                mediator.emit('module:error', error, 'common/modules/experiments/ab.js', 267);
            }

            return abLogObject;
        },

        getParticipations: getParticipations,
        makeOmnitureTag: makeOmnitureTag,
        getExpiredTests: getExpiredTests,
        getActiveTests: getActiveTests,
        getTestVariant: getTestVariant
    };

    return ab;

});<|MERGE_RESOLUTION|>--- conflicted
+++ resolved
@@ -7,16 +7,12 @@
     //Current tests
     'common/modules/experiments/tests/external-links-new-window',
     'common/modules/experiments/tests/abcd',
-<<<<<<< HEAD
-    'common/modules/experiments/tests/football-liveblog-truncation',
-    'common/modules/experiments/tests/onward-above-discussion'
-
-=======
     'common/modules/experiments/tests/blended-containers-uk',
     'common/modules/experiments/tests/blended-containers-us',
     'common/modules/experiments/tests/blended-containers-au',
-    'common/modules/experiments/tests/football-liveblog-truncation'
->>>>>>> 9800b184
+    'common/modules/experiments/tests/football-liveblog-truncation',
+    'common/modules/experiments/tests/onward-above-discussion'
+
 ], function (
     common,
     store,
@@ -25,29 +21,22 @@
 
     ExternalLinksNewWindow,
     Abcd,
-<<<<<<< HEAD
-    FootballLiveblogTruncation,
-    OnwardAboveDiscussion
-=======
     BlendedContainersUk,
     BlendedContainersUs,
     BlendedContainersAu,
-    FootballLiveblogTruncation
->>>>>>> 9800b184
-) {
+    FootballLiveblogTruncation,
+    OnwardAboveDiscussion
+
+    ) {
 
     var TESTS = [
             new ExternalLinksNewWindow(),
             new Abcd(),
-<<<<<<< HEAD
-            new FootballLiveblogTruncation(),
-            new OnwardAboveDiscussion()
-=======
             new BlendedContainersUk(),
             new BlendedContainersUs(),
             new BlendedContainersAu(),
-            new FootballLiveblogTruncation()
->>>>>>> 9800b184
+            new FootballLiveblogTruncation(),
+            new OnwardAboveDiscussion()
        ],
        participationsKey = 'gu.ab.participations';
 
