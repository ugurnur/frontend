define([
    'common/common',
    'common/utils/storage',
    'common/utils/mediator',
    'common/modules/analytics/mvt-cookie',

    //Current tests
    'common/modules/experiments/tests/aa',
<<<<<<< HEAD
    'common/modules/experiments/tests/identity-email-signup'
=======
    'common/modules/experiments/tests/commercial-in-article-desktop',
    'common/modules/experiments/tests/commercial-in-article-mobile',
    'common/modules/experiments/tests/chartbeat-desktop'
>>>>>>> 641c6558
], function (
    common,
    store,
    mediator,
    mvtCookie,

    Aa,
<<<<<<< HEAD
    EmailSignup
=======
    CommercialInArticlesDesktop,
    CommercialInArticlesMobile,
    ChartbeatDesktop
>>>>>>> 641c6558
    ) {

    var TESTS = [
            new Aa(),
<<<<<<< HEAD
            new EmailSignup()
=======
            new CommercialInArticlesDesktop(),
            new CommercialInArticlesMobile(),
            new ChartbeatDesktop()
>>>>>>> 641c6558
        ],
        participationsKey = 'gu.ab.participations';

    function getParticipations() {
        return store.local.get(participationsKey) || {};
    }

    function isParticipating(test) {
        var participations = getParticipations();
        return participations[test.id];
    }

    function addParticipation(test, variantId) {
        var participations = getParticipations();
        participations[test.id] = {
            variant: variantId
        };
        store.local.set(participationsKey, participations);
    }

    function removeParticipation(test) {
        var participations = getParticipations();
        delete participations[test.id];
        store.local.set(participationsKey, participations);
    }

    function clearParticipations() {
        return store.local.remove(participationsKey);
    }

    function cleanParticipations(config) {
        // Removes any tests from localstorage that have been
        // renamed/deleted from the backend
        var participations = getParticipations();
        Object.keys(participations).forEach(function (k) {
            if (typeof(config.switches['ab' + k]) === 'undefined') {
                removeParticipation({ id: k });
            } else {
                var testExists = TESTS.some(function (element) {
                    return element.id === k;
                });

                if (!testExists) {
                    removeParticipation({ id: k });
                }
            }
        });
    }

    function getActiveTests() {
        return TESTS.filter(function(test) {
            var expired = (new Date() - new Date(test.expiry)) > 0;
            if (expired) {
                removeParticipation(test);
                return false;
            }
            return true;
        });
    }

    function getExpiredTests() {
        return TESTS.filter(function(test) {
            return (new Date() - new Date(test.expiry)) > 0;
        });
    }

    function testCanBeRun(test, config) {
        var expired = (new Date() - new Date(test.expiry)) > 0;
        return (test.canRun(config) && !expired && isTestSwitchedOn(test, config));
    }

    function getTest(id) {
        var test = TESTS.filter(function (test) {
            return (test.id === id);
        });
        return (test) ? test[0] : '';
    }

    function makeOmnitureTag (config) {
        var participations = getParticipations(),
            tag = [];

        Object.keys(participations).forEach(function (k) {
            if (testCanBeRun(getTest(k), config)) {
                tag.push(['AB', k, participations[k].variant].join(' | '));
            }
        });

        return tag.join(',');
    }

    // Finds variant in specific tests and runs it
    function run(test, config, context) {

        if (!isParticipating(test) || !testCanBeRun(test, config)) {
            return false;
        }

        var participations = getParticipations(),
            variantId = participations[test.id].variant;
            test.variants.some(function(variant) {
                if (variant.id === variantId) {
                    variant.test(context, config);
                    return true;
                }
        });
    }

    function allocateUserToTest(test, config) {

        // Skip allocation if the user is already participating, or the test is invalid.
        if (isParticipating(test) || !testCanBeRun(test, config)) {
            return;
        }

        // Determine whether the user is in the test or not. The test population is just a subset of mvt ids.
        // A test population must begin from a specific value. Overlapping test ranges are permitted.
        var smallestTestId = mvtCookie.getMvtNumValues() * test.audienceOffset;
        var largestTestId  = smallestTestId + mvtCookie.getMvtNumValues() * test.audience;

        // Get this browser's mvt test id.
        var mvtCookieId = mvtCookie.getMvtValue();

        if (smallestTestId <= mvtCookieId && largestTestId > mvtCookieId) {
            // This mvt test id is in the test range, so allocate it to a test variant.
            var variantIds = test.variants.map(function(variant) {
                return variant.id;
            });
            var testVariantId = mvtCookieId % variantIds.length;

            addParticipation(test, variantIds[testVariantId]);

        } else {
            addParticipation(test, "notintest");
        }
    }

    function isTestSwitchedOn(test, config) {
        return config.switches['ab' + test.id];
    }

    function getTestVariant(testId) {
        var participation = getParticipations()[testId];
        return participation && participation.variant;
    }

    var ab = {

        addTest: function(test) {
            TESTS.push(test);
        },

        clearTests: function() {
            TESTS = [];
        },

        segment: function(config) {
            getActiveTests().forEach(function(test) {
                allocateUserToTest(test, config);
            });
        },

        forceSegment: function(testId, variant) {
            getActiveTests().filter(function (test) {
                return (test.id === testId);
            }).forEach(function (test) {
                addParticipation(test, variant);
            });
        },

        segmentUser: function(config) {
            mvtCookie.generateMvtCookie();

            var forceUserIntoTest = /^#ab/.test(window.location.hash);
            if (forceUserIntoTest) {
                var tokens = window.location.hash.replace('#ab-','').split('=');
                var test = tokens[0], variant = tokens[1];
                ab.forceSegment(test, variant);
            } else {
                ab.segment(config);
            }

            cleanParticipations(config);
        },

        run: function(config, context) {
            getActiveTests().forEach(function(test) {
                run(test, config, context);
            });
        },

        isEventApplicableToAnActiveTest: function (event) {
            var participations = Object.keys(getParticipations());
            return participations.some(function (id) {
                var listOfEventStrings = getTest(id).events;
                return listOfEventStrings.some(function (ev) {
                    return event.indexOf(ev) === 0;
                });
            });
        },

        getActiveTestsEventIsApplicableTo: function (event) {

            function startsWith(string, prefix) {
                return string.indexOf(prefix) === 0;
            }

            var eventTag = event.tag;
            return eventTag && getActiveTests().filter(function (test) {
                var testEvents = test.events;
                return testEvents && testEvents.some(function (testEvent) {
                    return startsWith(eventTag, testEvent);
                });
            }).map(function (test) {
                return test.id;
            });
        },

        getAbLoggableObject: function(config) {
            var abLogObject = {};

            try {
                getActiveTests().forEach(function (test) {

                    if (isParticipating(test)) {
                        var variant = getTestVariant(test.id);
                        if (isTestSwitchedOn(test, config) && variant && variant !== 'notintest') {
                            abLogObject['ab' + test.id] = variant;
                        }
                    }
                });
            } catch (error) {
                // Encountering an error should invalidate the logging process.
                abLogObject = {};

                mediator.emit('module:error', error, 'common/modules/experiments/ab.js', 267);
            }

            return abLogObject;
        },

        getParticipations: getParticipations,
        makeOmnitureTag: makeOmnitureTag,
        getExpiredTests: getExpiredTests,
        getActiveTests: getActiveTests,
        getTestVariant: getTestVariant
    };

    return ab;

});<|MERGE_RESOLUTION|>--- conflicted
+++ resolved
@@ -5,39 +5,18 @@
     'common/modules/analytics/mvt-cookie',
 
     //Current tests
-    'common/modules/experiments/tests/aa',
-<<<<<<< HEAD
-    'common/modules/experiments/tests/identity-email-signup'
-=======
-    'common/modules/experiments/tests/commercial-in-article-desktop',
-    'common/modules/experiments/tests/commercial-in-article-mobile',
-    'common/modules/experiments/tests/chartbeat-desktop'
->>>>>>> 641c6558
+    'common/modules/experiments/tests/aa'
 ], function (
     common,
     store,
     mediator,
     mvtCookie,
 
-    Aa,
-<<<<<<< HEAD
-    EmailSignup
-=======
-    CommercialInArticlesDesktop,
-    CommercialInArticlesMobile,
-    ChartbeatDesktop
->>>>>>> 641c6558
+    Aa
     ) {
 
     var TESTS = [
-            new Aa(),
-<<<<<<< HEAD
-            new EmailSignup()
-=======
-            new CommercialInArticlesDesktop(),
-            new CommercialInArticlesMobile(),
-            new ChartbeatDesktop()
->>>>>>> 641c6558
+            new Aa()
         ],
         participationsKey = 'gu.ab.participations';
 
