define([
    'common/common',
    'common/utils/storage',
    'common/utils/mediator',
    'common/modules/analytics/mvt-cookie',

    //Current tests
    'common/modules/experiments/tests/aa',
    'common/modules/experiments/tests/gravity-recommendations',
<<<<<<< HEAD
    'common/modules/experiments/tests/outbrain-recommendations',
    'common/modules/experiments/tests/ad-labels'
=======
    'common/modules/experiments/tests/ad-labels',
    'common/modules/experiments/tests/onward-inline-elements',
    'common/modules/experiments/tests/article-truncation'
>>>>>>> 33452403
], function (
    common,
    store,
    mediator,
    mvtCookie,

    Aa,
    GravityRecommendations,
<<<<<<< HEAD
    OutbrainRecommendations,
    AdLabels
=======
    AdLabels,
    InlineElements,
    ArticleTruncation
>>>>>>> 33452403
    ) {

    var TESTS = [
            new Aa(),
            new GravityRecommendations(),
<<<<<<< HEAD
            new OutbrainRecommendations(),
            new AdLabels()
=======
            new AdLabels(),
            new InlineElements(),
            new ArticleTruncation()
>>>>>>> 33452403
       ],
       participationsKey = 'gu.ab.participations';

    function getParticipations() {
        return store.local.get(participationsKey) || {};
    }

    function isParticipating(test) {
        var participations = getParticipations();
        return participations[test.id];
    }

    function addParticipation(test, variantId) {
        var participations = getParticipations();
        participations[test.id] = {
            variant: variantId
        };
        store.local.set(participationsKey, participations);
    }

    function removeParticipation(test) {
        var participations = getParticipations();
        delete participations[test.id];
        store.local.set(participationsKey, participations);
    }

    function clearParticipations() {
        return store.local.remove(participationsKey);
    }

    function cleanParticipations(config) {
        // Removes any tests from localstorage that have been
        // renamed/deleted from the backend
        var participations = getParticipations();
        Object.keys(participations).forEach(function (k) {
            if (typeof(config.switches['ab' + k]) === 'undefined') {
                removeParticipation({ id: k });
            } else {
                var testExists = TESTS.some(function (element) {
                    return element.id === k;
                });

                if (!testExists) {
                    removeParticipation({ id: k });
                }
            }
        });
    }

    function getActiveTests() {
        return TESTS.filter(function(test) {
            var expired = (new Date() - new Date(test.expiry)) > 0;
            if (expired) {
                removeParticipation(test);
                return false;
            }
            return true;
        });
    }

    function getExpiredTests() {
        return TESTS.filter(function(test) {
            return (new Date() - new Date(test.expiry)) > 0;
        });
    }

    function testCanBeRun(test, config) {
        var expired = (new Date() - new Date(test.expiry)) > 0;
        return (test.canRun(config) && !expired && isTestSwitchedOn(test, config));
    }

    function getTest(id) {
        var test = TESTS.filter(function (test) {
            return (test.id === id);
        });
        return (test) ? test[0] : '';
    }

    function makeOmnitureTag (config) {
        var participations = getParticipations(),
            tag = [];

        Object.keys(participations).forEach(function (k) {
            if (testCanBeRun(getTest(k), config)) {
                tag.push(['AB', k, participations[k].variant].join(' | '));
            }
        });

        return tag.join(',');
    }

    // Finds variant in specific tests and runs it
    function run(test, config, context) {

        if (!isParticipating(test) || !testCanBeRun(test, config)) {
            return false;
        }

        var participations = getParticipations(),
            variantId = participations[test.id].variant;
            test.variants.some(function(variant) {
                if (variant.id === variantId) {
                    variant.test(context, config);
                    return true;
                }
        });
    }

    function allocateUserToTest(test, config) {

        // Skip allocation if the user is already participating, or the test is invalid.
        if (isParticipating(test) || !testCanBeRun(test, config)) {
            return;
        }

        // Determine whether the user is in the test or not. The test population is just a subset of mvt ids.
        // A test population must begin from a specific value. Overlapping test ranges are permitted.
        var smallestTestId = mvtCookie.getMvtNumValues() * test.audienceOffset;
        var largestTestId  = smallestTestId + mvtCookie.getMvtNumValues() * test.audience;

        // Get this browser's mvt test id.
        var mvtCookieId = mvtCookie.getMvtValue();

        if (smallestTestId <= mvtCookieId && largestTestId > mvtCookieId) {
            // This mvt test id is in the test range, so allocate it to a test variant.
            var variantIds = test.variants.map(function(variant) {
                return variant.id;
            });
            var testVariantId = mvtCookieId % variantIds.length;

            addParticipation(test, variantIds[testVariantId]);

        } else {
            addParticipation(test, "notintest");
        }
    }

    function isTestSwitchedOn(test, config) {
        return config.switches['ab' + test.id];
    }

    function getTestVariant(testId) {
        var participation = getParticipations()[testId];
        return participation && participation.variant;
    }

    var ab = {

        addTest: function(test) {
            TESTS.push(test);
        },

        clearTests: function() {
            TESTS = [];
        },

        segment: function(config) {
            getActiveTests().forEach(function(test) {
                allocateUserToTest(test, config);
            });
        },

        forceSegment: function(testId, variant) {
            getActiveTests().filter(function (test) {
                return (test.id === testId);
            }).forEach(function (test) {
                addParticipation(test, variant);
            });
        },

        segmentUser: function(config) {
            mvtCookie.generateMvtCookie();

            var forceUserIntoTest = /^#ab/.test(window.location.hash);
            if (forceUserIntoTest) {
                var tokens = window.location.hash.replace('#ab-','').split('=');
                var test = tokens[0], variant = tokens[1];
                ab.forceSegment(test, variant);
            } else {
                ab.segment(config);
            }

            cleanParticipations(config);
        },

        run: function(config, context) {
            getActiveTests().forEach(function(test) {
                run(test, config, context);
            });
        },

        isEventApplicableToAnActiveTest: function (event) {
            var participations = Object.keys(getParticipations());
            return participations.some(function (id) {
                var listOfEventStrings = getTest(id).events;
                return listOfEventStrings.some(function (ev) {
                    return event.indexOf(ev) === 0;
                });
            });
        },

        getActiveTestsEventIsApplicableTo: function (event) {

            function startsWith(string, prefix) {
                return string.indexOf(prefix) === 0;
            }

            var eventTag = event.tag;
            return eventTag && getActiveTests().filter(function (test) {
                var testEvents = test.events;
                return testEvents && testEvents.some(function (testEvent) {
                    return startsWith(eventTag, testEvent);
                });
            }).map(function (test) {
                return test.id;
            });
        },

        getAbLoggableObject: function(config) {
            var abLogObject = {};

            try {
                getActiveTests().forEach(function (test) {

                    if (isParticipating(test)) {
                        var variant = getTestVariant(test.id);
                        if (isTestSwitchedOn(test, config) && variant && variant !== 'notintest') {
                            abLogObject['ab' + test.id] = variant;
                        }
                    }
                });
            } catch (error) {
                // Encountering an error should invalidate the logging process.
                abLogObject = {};

                mediator.emit('module:error', error, 'common/modules/experiments/ab.js', 267);
            }

            return abLogObject;
        },

        getParticipations: getParticipations,
        makeOmnitureTag: makeOmnitureTag,
        getExpiredTests: getExpiredTests,
        getActiveTests: getActiveTests,
        getTestVariant: getTestVariant
    };

    return ab;

});<|MERGE_RESOLUTION|>--- conflicted
+++ resolved
@@ -7,43 +7,30 @@
     //Current tests
     'common/modules/experiments/tests/aa',
     'common/modules/experiments/tests/gravity-recommendations',
-<<<<<<< HEAD
     'common/modules/experiments/tests/outbrain-recommendations',
-    'common/modules/experiments/tests/ad-labels'
-=======
     'common/modules/experiments/tests/ad-labels',
     'common/modules/experiments/tests/onward-inline-elements',
     'common/modules/experiments/tests/article-truncation'
->>>>>>> 33452403
 ], function (
     common,
     store,
     mediator,
     mvtCookie,
-
     Aa,
     GravityRecommendations,
-<<<<<<< HEAD
     OutbrainRecommendations,
-    AdLabels
-=======
     AdLabels,
     InlineElements,
     ArticleTruncation
->>>>>>> 33452403
-    ) {
+) {
 
     var TESTS = [
             new Aa(),
             new GravityRecommendations(),
-<<<<<<< HEAD
             new OutbrainRecommendations(),
-            new AdLabels()
-=======
             new AdLabels(),
             new InlineElements(),
             new ArticleTruncation()
->>>>>>> 33452403
        ],
        participationsKey = 'gu.ab.participations';
 
