define([
    'common',
    'modules/storage',

    //Current tests
    'modules/experiments/tests/aa',
    'modules/experiments/tests/live-blog-show-more',
    'modules/experiments/tests/alpha-adverts',
    'modules/experiments/tests/commercial-components',
<<<<<<< HEAD
    'modules/experiments/tests/story-package-question'
=======
    'modules/experiments/tests/initial-show-more'
>>>>>>> 138bb89f
], function (
    common,
    store,

    Aa,
    LiveBlogShowMore,
    AlphaAdverts,
    CommercialComponentsTest,
<<<<<<< HEAD
    StoryPackageQuestion
=======
    InitialShowMore
>>>>>>> 138bb89f
    ) {

    var TESTS = [
            new Aa(),
            new LiveBlogShowMore(),
            new AlphaAdverts(),
            new CommercialComponentsTest(),
<<<<<<< HEAD
            new StoryPackageQuestion()
=======
            new InitialShowMore()
>>>>>>> 138bb89f
        ],
        participationsKey = 'gu.ab.participations';

    function getParticipations() {
        return store.local.get(participationsKey) || {};
    }

    function isParticipating(test) {
        var participations = getParticipations();
        return participations[test.id];
    }

    function addParticipation(test, variantId) {
        var participations = getParticipations();
        participations[test.id] = {
            variant: variantId
        };
        store.local.set(participationsKey, participations);
    }

    function removeParticipation(test) {
        var participations = getParticipations();
        delete participations[test.id];
        store.local.set(participationsKey, participations);
    }

    function clearParticipations() {
        return store.local.remove(participationsKey);
    }

    function cleanParticipations(config) {
        // Removes any tests from localstorage that have been
        // renamed/deleted from the backend
        var participations = getParticipations();
        Object.keys(participations).forEach(function (k) {
            if (typeof(config.switches['ab' + k]) === 'undefined') {
                removeParticipation({ id: k });
            }
        });
    }

    function getActiveTests() {
        return TESTS.filter(function(test) {
            var expired = (new Date() - new Date(test.expiry)) > 0;
            if (expired) {
                removeParticipation(test);
                return false;
            }
            return true;
        });
    }

    function testCanBeRun (test, config) {
        var expired = (new Date() - new Date(test.expiry)) > 0;
        return (test.canRun(config) && !expired && config.switches['ab' + test.id]);
    }

    function getTest(id) {
        var test = TESTS.filter(function (test) {
            return (test.id === id);
        });
        return (test) ? test[0] : '';
    }

    function makeOmnitureTag (config) {
        var participations = getParticipations(),
            tag = [];

        Object.keys(participations).forEach(function (k) {
            if (testCanBeRun(getTest(k), config)) {
                tag.push(['AB', k, participations[k].variant].join(' | '));
            }
        });

        return tag.join(',');
    }

    // Finds variant in specific tests and runs it
    function run(test, config, context) {

        if (!isParticipating(test) || !testCanBeRun(test, config)) {
            return false;
        }

        var participations = getParticipations(),
            variantId = participations[test.id].variant;
            test.variants.some(function(variant) {
                if (variant.id === variantId) {
                    variant.test(context);
                    return true;
                }
        });
    }

    function bucket(test, config) {

        // if user not in test, bucket them
        if (isParticipating(test) || !testCanBeRun(test, config)) {
            return false;
        }

        // always at least place in a notintest control
        var testVariantId = 'notintest';

        //Only run on test required audience segment
        if (Math.random() < test.audience) {
            var variantIds = test.variants.map(function(variant) {
                return variant.id;
            });

            //Place user in variant pool
            testVariantId = variantIds[Math.floor(Math.random() * variantIds.length)];
        }

        // store
        addParticipation(test, testVariantId);

        return true;
    }

    var ab = {

        addTest: function(test) {
            TESTS.push(test);
        },

        clearTests: function() {
            TESTS = [];
        },

        segment: function(config, options) {
            var opts = options || {};
            getActiveTests().forEach(function(test) {
                bucket(test, config);
            });
        },

        // mostly for private use
        forceSegment: function (testId, variant) {
            getActiveTests().filter(function (test) {
                return (test.id === testId);
            }).forEach(function (test) {
                addParticipation(test, variant);
            });
        },

        run: function(config, context, options) {
            var opts = options || {};

            cleanParticipations(config);

            getActiveTests().forEach(function(test) {
                run(test, config, context);
            });
        },

        isEventApplicableToAnActiveTest: function (event) {
            var participations = Object.keys(getParticipations());
            return participations.some(function (id) {
                var listOfEventStrings = getTest(id).events;
                return listOfEventStrings.some(function (ev) {
                    return event.indexOf(ev) === 0;
                });
            });
        },

        getActiveTestsEventIsApplicableTo: function (event) {

            function startsWith(string, prefix) {
                return string.indexOf(prefix) === 0;
            }

            var eventTag = event.tag;
            return eventTag && getActiveTests().filter(function (test) {
                var testEvents = test.events;
                return testEvents && testEvents.some(function (testEvent) {
                    return startsWith(eventTag, testEvent);
                });
            }).map(function (test) {
                return test.id;
            });
        },

        getTestVariant: function(testId) {
            return getParticipations()[testId].variant;
        },

        getParticipations: getParticipations,
        makeOmnitureTag: makeOmnitureTag

    };

    return ab;

});<|MERGE_RESOLUTION|>--- conflicted
+++ resolved
@@ -7,11 +7,8 @@
     'modules/experiments/tests/live-blog-show-more',
     'modules/experiments/tests/alpha-adverts',
     'modules/experiments/tests/commercial-components',
-<<<<<<< HEAD
-    'modules/experiments/tests/story-package-question'
-=======
+    'modules/experiments/tests/story-package-question',
     'modules/experiments/tests/initial-show-more'
->>>>>>> 138bb89f
 ], function (
     common,
     store,
@@ -20,11 +17,8 @@
     LiveBlogShowMore,
     AlphaAdverts,
     CommercialComponentsTest,
-<<<<<<< HEAD
-    StoryPackageQuestion
-=======
+    StoryPackageQuestion,
     InitialShowMore
->>>>>>> 138bb89f
     ) {
 
     var TESTS = [
@@ -32,11 +26,8 @@
             new LiveBlogShowMore(),
             new AlphaAdverts(),
             new CommercialComponentsTest(),
-<<<<<<< HEAD
-            new StoryPackageQuestion()
-=======
+            new StoryPackageQuestion(),
             new InitialShowMore()
->>>>>>> 138bb89f
         ],
         participationsKey = 'gu.ab.participations';
 
