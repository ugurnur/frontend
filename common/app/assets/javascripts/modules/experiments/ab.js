--- conflicted
+++ resolved
@@ -2,59 +2,21 @@
     'common/common',
     'common/utils/storage',
     'common/utils/mediator',
-    'common/modules/analytics/mvt-cookie'
+    'common/modules/analytics/mvt-cookie',
 
     //Current tests
-<<<<<<< HEAD
-    'common/modules/experiments/tests/aa',
-    'common/modules/experiments/tests/right-hand-recommendations',
-    'common/modules/experiments/tests/geo-most-popular',
-    'common/modules/experiments/tests/football-table-position',
-    'common/modules/experiments/tests/uk-containers',
-    'common/modules/experiments/tests/us-containers',
-    'common/modules/experiments/tests/au-containers',
-    'common/modules/experiments/tests/onward-related',
-    'common/modules/experiments/tests/fronts-latest-reviews-card',
     'common/modules/experiments/tests/external-links-new-window'
-=======
-
->>>>>>> b4370e28
 ], function (
     common,
     store,
     mediator,
-<<<<<<< HEAD
     mvtCookie,
-    Aa,
-    RightHandRecommendations,
-    GeoMostPopular,
-    FootballTablePosition,
-    UkContainers,
-    UsContainers,
-    AuContainers,
-    OnwardRelated,
-    FrontsLatestReviewsCard,
+
     ExternalLinksNewWindow
 ) {
 
     var TESTS = [
-            new Aa(),
-            new RightHandRecommendations(),
-            new GeoMostPopular(),
-            new FootballTablePosition(),
-            new UkContainers(),
-            new UsContainers(),
-            new AuContainers(),
-            new OnwardRelated(),
-            new FrontsLatestReviewsCard(),
             new ExternalLinksNewWindow()
-=======
-    mvtCookie
-) {
-
-    var TESTS = [
-
->>>>>>> b4370e28
        ],
        participationsKey = 'gu.ab.participations';
 
