--- conflicted
+++ resolved
@@ -7,13 +7,8 @@
     //Current tests
     'common/modules/experiments/tests/aa',
     'common/modules/experiments/tests/gravity-recommendations',
-<<<<<<< HEAD
-    'common/modules/experiments/tests/identity-email-signup',
     'common/modules/experiments/tests/ad-labels',
     'common/modules/experiments/tests/onward-inline-elements'
-=======
-    'common/modules/experiments/tests/ad-labels'
->>>>>>> 7b0468d0
 ], function (
     common,
     store,
@@ -22,25 +17,15 @@
 
     Aa,
     GravityRecommendations,
-<<<<<<< HEAD
-    EmailSignup,
     AdLabels,
     InlineElements
-=======
-    AdLabels
->>>>>>> 7b0468d0
     ) {
 
     var TESTS = [
             new Aa(),
             new GravityRecommendations(),
-<<<<<<< HEAD
-            new EmailSignup(),
             new AdLabels(),
             new InlineElements()
-=======
-            new AdLabels()
->>>>>>> 7b0468d0
        ],
        participationsKey = 'gu.ab.participations';
 
