--- conflicted
+++ resolved
@@ -7,12 +7,9 @@
     //Current tests
     'common/modules/experiments/tests/aa',
     'common/modules/experiments/tests/gravity-recommendations',
-<<<<<<< HEAD
+    'common/modules/experiments/tests/identity-email-signup',
+    'common/modules/experiments/tests/ad-labels',
     'common/modules/experiments/tests/onward-inline-elements'
-=======
-    'common/modules/experiments/tests/identity-email-signup',
-    'common/modules/experiments/tests/ad-labels'
->>>>>>> 3533b1d1
 ], function (
     common,
     store,
@@ -21,23 +18,17 @@
 
     Aa,
     GravityRecommendations,
-<<<<<<< HEAD
+    EmailSignup,
+    AdLabels,
     InlineElements
-=======
-    EmailSignup,
-    AdLabels
->>>>>>> 3533b1d1
     ) {
 
     var TESTS = [
             new Aa(),
             new GravityRecommendations(),
-<<<<<<< HEAD
+            new EmailSignup(),
+            new AdLabels(),
             new InlineElements()
-=======
-            new EmailSignup(),
-            new AdLabels()
->>>>>>> 3533b1d1
        ],
        participationsKey = 'gu.ab.participations';
 
