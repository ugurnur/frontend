--- conflicted
+++ resolved
@@ -9,14 +9,9 @@
     'common/modules/experiments/tests/right-hand-recommendations',
     'common/modules/experiments/tests/ad-labels',
     'common/modules/experiments/tests/onward-inline-elements',
-<<<<<<< HEAD
-    'common/modules/experiments/tests/article-truncation',
     'common/modules/experiments/tests/geo-most-popular',
+    'common/modules/experiments/tests/uk-containers',
     'common/modules/experiments/tests/football-table-position'
-=======
-    'common/modules/experiments/tests/geo-most-popular',
-    'common/modules/experiments/tests/uk-containers'
->>>>>>> e301882d
 ], function (
     common,
     store,
@@ -26,14 +21,9 @@
     RightHandRecommendations,
     AdLabels,
     InlineElements,
-<<<<<<< HEAD
-    ArticleTruncation,
     GeoMostPopular,
+    UkContainers,
     FootballTablePosition
-=======
-    GeoMostPopular,
-    UkContainers
->>>>>>> e301882d
 ) {
 
     var TESTS = [
@@ -41,14 +31,10 @@
             new RightHandRecommendations(),
             new AdLabels(),
             new InlineElements(),
-<<<<<<< HEAD
             new ArticleTruncation(),
             new GeoMostPopular(),
+            new UkContainers(),
             new FootballTablePosition()
-=======
-            new GeoMostPopular(),
-            new UkContainers()
->>>>>>> e301882d
        ],
        participationsKey = 'gu.ab.participations';
 
@@ -142,22 +128,6 @@
 
     // Finds variant in specific tests and runs it
     function run(test, config, context) {
-<<<<<<< HEAD
-        if (!isParticipating(test) || !testCanBeRun(test, config)) {
-            return false;
-        }
-
-        var participations = getParticipations(),
-            variantId = participations[test.id].variant;
-
-        test.variants.some(function(variant) {
-            if (variant.id === variantId) {
-                variant.test(context, config);
-                return true;
-            }
-        });
-=======
-
         if (isParticipating(test) && testCanBeRun(test, config)) {
             var participations = getParticipations(),
                 variantId = participations[test.id].variant;
@@ -171,7 +141,6 @@
                 test.notInTest();
             }
         }
->>>>>>> e301882d
     }
 
     function allocateUserToTest(test, config) {
