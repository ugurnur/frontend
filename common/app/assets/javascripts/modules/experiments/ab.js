define([
    'common/common',
    'common/utils/storage',
    'common/utils/mediator',
    'common/modules/analytics/mvt-cookie',

    //Current tests
    'common/modules/experiments/tests/aa',
    'common/modules/experiments/tests/gravity-recommendations',
<<<<<<< HEAD
    'common/modules/experiments/tests/identity-email-signup',
    'common/modules/experiments/tests/article-truncation',
=======
>>>>>>> 7b0468d0
    'common/modules/experiments/tests/ad-labels'
], function (
    common,
    store,
    mediator,
    mvtCookie,

    Aa,
    GravityRecommendations,
<<<<<<< HEAD
    EmailSignup,
    ArticleTruncation,
=======
>>>>>>> 7b0468d0
    AdLabels
    ) {

    var TESTS = [
            new Aa(),
            new GravityRecommendations(),
<<<<<<< HEAD
            new EmailSignup(),
            new ArticleTruncation(),
=======
>>>>>>> 7b0468d0
            new AdLabels()
       ],
       participationsKey = 'gu.ab.participations';

    function getParticipations() {
        return store.local.get(participationsKey) || {};
    }

    function isParticipating(test) {
        var participations = getParticipations();
        return participations[test.id];
    }

    function addParticipation(test, variantId) {
        var participations = getParticipations();
        participations[test.id] = {
            variant: variantId
        };
        store.local.set(participationsKey, participations);
    }

    function removeParticipation(test) {
        var participations = getParticipations();
        delete participations[test.id];
        store.local.set(participationsKey, participations);
    }

    function clearParticipations() {
        return store.local.remove(participationsKey);
    }

    function cleanParticipations(config) {
        // Removes any tests from localstorage that have been
        // renamed/deleted from the backend
        var participations = getParticipations();
        Object.keys(participations).forEach(function (k) {
            if (typeof(config.switches['ab' + k]) === 'undefined') {
                removeParticipation({ id: k });
            } else {
                var testExists = TESTS.some(function (element) {
                    return element.id === k;
                });

                if (!testExists) {
                    removeParticipation({ id: k });
                }
            }
        });
    }

    function getActiveTests() {
        return TESTS.filter(function(test) {
            var expired = (new Date() - new Date(test.expiry)) > 0;
            if (expired) {
                removeParticipation(test);
                return false;
            }
            return true;
        });
    }

    function getExpiredTests() {
        return TESTS.filter(function(test) {
            return (new Date() - new Date(test.expiry)) > 0;
        });
    }

    function testCanBeRun(test, config) {
        var expired = (new Date() - new Date(test.expiry)) > 0;
        return (test.canRun(config) && !expired && isTestSwitchedOn(test, config));
    }

    function getTest(id) {
        var test = TESTS.filter(function (test) {
            return (test.id === id);
        });
        return (test) ? test[0] : '';
    }

    function makeOmnitureTag (config) {
        var participations = getParticipations(),
            tag = [];

        Object.keys(participations).forEach(function (k) {
            if (testCanBeRun(getTest(k), config)) {
                tag.push(['AB', k, participations[k].variant].join(' | '));
            }
        });

        return tag.join(',');
    }

    // Finds variant in specific tests and runs it
    function run(test, config, context) {

        if (!isParticipating(test) || !testCanBeRun(test, config)) {
            return false;
        }

        var participations = getParticipations(),
            variantId = participations[test.id].variant;
            test.variants.some(function(variant) {
                if (variant.id === variantId) {
                    variant.test(context, config);
                    return true;
                }
        });
    }

    function allocateUserToTest(test, config) {

        // Skip allocation if the user is already participating, or the test is invalid.
        if (isParticipating(test) || !testCanBeRun(test, config)) {
            return;
        }

        // Determine whether the user is in the test or not. The test population is just a subset of mvt ids.
        // A test population must begin from a specific value. Overlapping test ranges are permitted.
        var smallestTestId = mvtCookie.getMvtNumValues() * test.audienceOffset;
        var largestTestId  = smallestTestId + mvtCookie.getMvtNumValues() * test.audience;

        // Get this browser's mvt test id.
        var mvtCookieId = mvtCookie.getMvtValue();

        if (smallestTestId <= mvtCookieId && largestTestId > mvtCookieId) {
            // This mvt test id is in the test range, so allocate it to a test variant.
            var variantIds = test.variants.map(function(variant) {
                return variant.id;
            });
            var testVariantId = mvtCookieId % variantIds.length;

            addParticipation(test, variantIds[testVariantId]);

        } else {
            addParticipation(test, "notintest");
        }
    }

    function isTestSwitchedOn(test, config) {
        return config.switches['ab' + test.id];
    }

    function getTestVariant(testId) {
        var participation = getParticipations()[testId];
        return participation && participation.variant;
    }

    var ab = {

        addTest: function(test) {
            TESTS.push(test);
        },

        clearTests: function() {
            TESTS = [];
        },

        segment: function(config) {
            getActiveTests().forEach(function(test) {
                allocateUserToTest(test, config);
            });
        },

        forceSegment: function(testId, variant) {
            getActiveTests().filter(function (test) {
                return (test.id === testId);
            }).forEach(function (test) {
                addParticipation(test, variant);
            });
        },

        segmentUser: function(config) {
            mvtCookie.generateMvtCookie();

            var forceUserIntoTest = /^#ab/.test(window.location.hash);
            if (forceUserIntoTest) {
                var tokens = window.location.hash.replace('#ab-','').split('=');
                var test = tokens[0], variant = tokens[1];
                ab.forceSegment(test, variant);
            } else {
                ab.segment(config);
            }

            cleanParticipations(config);
        },

        run: function(config, context) {
            getActiveTests().forEach(function(test) {
                run(test, config, context);
            });
        },

        isEventApplicableToAnActiveTest: function (event) {
            var participations = Object.keys(getParticipations());
            return participations.some(function (id) {
                var listOfEventStrings = getTest(id).events;
                return listOfEventStrings.some(function (ev) {
                    return event.indexOf(ev) === 0;
                });
            });
        },

        getActiveTestsEventIsApplicableTo: function (event) {

            function startsWith(string, prefix) {
                return string.indexOf(prefix) === 0;
            }

            var eventTag = event.tag;
            return eventTag && getActiveTests().filter(function (test) {
                var testEvents = test.events;
                return testEvents && testEvents.some(function (testEvent) {
                    return startsWith(eventTag, testEvent);
                });
            }).map(function (test) {
                return test.id;
            });
        },

        getAbLoggableObject: function(config) {
            var abLogObject = {};

            try {
                getActiveTests().forEach(function (test) {

                    if (isParticipating(test)) {
                        var variant = getTestVariant(test.id);
                        if (isTestSwitchedOn(test, config) && variant && variant !== 'notintest') {
                            abLogObject['ab' + test.id] = variant;
                        }
                    }
                });
            } catch (error) {
                // Encountering an error should invalidate the logging process.
                abLogObject = {};

                mediator.emit('module:error', error, 'common/modules/experiments/ab.js', 267);
            }

            return abLogObject;
        },

        getParticipations: getParticipations,
        makeOmnitureTag: makeOmnitureTag,
        getExpiredTests: getExpiredTests,
        getActiveTests: getActiveTests,
        getTestVariant: getTestVariant
    };

    return ab;

});<|MERGE_RESOLUTION|>--- conflicted
+++ resolved
@@ -7,11 +7,7 @@
     //Current tests
     'common/modules/experiments/tests/aa',
     'common/modules/experiments/tests/gravity-recommendations',
-<<<<<<< HEAD
-    'common/modules/experiments/tests/identity-email-signup',
     'common/modules/experiments/tests/article-truncation',
-=======
->>>>>>> 7b0468d0
     'common/modules/experiments/tests/ad-labels'
 ], function (
     common,
@@ -21,22 +17,14 @@
 
     Aa,
     GravityRecommendations,
-<<<<<<< HEAD
-    EmailSignup,
     ArticleTruncation,
-=======
->>>>>>> 7b0468d0
     AdLabels
     ) {
 
     var TESTS = [
             new Aa(),
             new GravityRecommendations(),
-<<<<<<< HEAD
-            new EmailSignup(),
             new ArticleTruncation(),
-=======
->>>>>>> 7b0468d0
             new AdLabels()
        ],
        participationsKey = 'gu.ab.participations';
