define([
    'common/common',
    'common/utils/storage',
    'common/modules/analytics/mvt-cookie',

    //Current tests
<<<<<<< HEAD
    'modules/experiments/tests/aa',
    'modules/experiments/tests/mobile-facebook-autosignin',
    'modules/experiments/tests/onward-intrusive',
    'modules/experiments/tests/onward-highlights-panel',
    'modules/experiments/tests/alpha-comm',
    'modules/experiments/tests/commercial-in-article-mobile',
    'modules/experiments/tests/commercial-in-article-desktop',
    'modules/experiments/tests/right-most-popular',
    'modules/experiments/tests/right-most-popular-control'
=======
    'common/modules/experiments/tests/aa',
    'common/modules/experiments/tests/mobile-facebook-autosignin',
    'common/modules/experiments/tests/onward-intrusive',
    'common/modules/experiments/tests/onward-highlights-panel',
    'common/modules/experiments/tests/alpha-comm',
    'common/modules/experiments/tests/right-most-popular',
    'common/modules/experiments/tests/right-most-popular-control'
>>>>>>> 64701cd3
], function (
    common,
    store,
    mvtCookie,

    Aa,
    MobileFacebookAutosignin,
    OnwardIntrusive,
    OnwardHighlightsPanel,
    AlphaComm,
    CommercialInArticlesMobile,
    CommercialInArticlesDesktop,
    RightMostPopular,
    RightMostPopularControl
    ) {

    var TESTS = [
            new Aa(),
            new MobileFacebookAutosignin(),
            new OnwardIntrusive(),
            new OnwardHighlightsPanel(),
            new AlphaComm(),
            new CommercialInArticlesMobile(),
            new CommercialInArticlesDesktop(),
            new RightMostPopular(),
            new RightMostPopularControl()
        ],
        participationsKey = 'gu.ab.participations';

    function getParticipations() {
        return store.local.get(participationsKey) || {};
    }

    function isParticipating(test) {
        var participations = getParticipations();
        return participations[test.id];
    }

    function addParticipation(test, variantId) {
        var participations = getParticipations();
        participations[test.id] = {
            variant: variantId
        };
        store.local.set(participationsKey, participations);
    }

    function removeParticipation(test) {
        var participations = getParticipations();
        delete participations[test.id];
        store.local.set(participationsKey, participations);
    }

    function clearParticipations() {
        return store.local.remove(participationsKey);
    }

    function cleanParticipations(config) {
        // Removes any tests from localstorage that have been
        // renamed/deleted from the backend
        var participations = getParticipations();
        Object.keys(participations).forEach(function (k) {
            if (typeof(config.switches['ab' + k]) === 'undefined') {
                removeParticipation({ id: k });
            } else {
                var testExists = TESTS.some(function (element) {
                    return element.id === k;
                });

                if (!testExists) {
                    removeParticipation({ id: k });
                }
            }
        });
    }

    function getActiveTests() {
        return TESTS.filter(function(test) {
            var expired = (new Date() - new Date(test.expiry)) > 0;
            if (expired) {
                removeParticipation(test);
                return false;
            }
            return true;
        });
    }

    function testCanBeRun(test, config) {
        var expired = (new Date() - new Date(test.expiry)) > 0;
        return (test.canRun(config) && !expired && config.switches['ab' + test.id]);
    }

    function getTest(id) {
        var test = TESTS.filter(function (test) {
            return (test.id === id);
        });
        return (test) ? test[0] : '';
    }

    function makeOmnitureTag (config) {
        var participations = getParticipations(),
            tag = [];

        Object.keys(participations).forEach(function (k) {
            if (testCanBeRun(getTest(k), config)) {
                tag.push(['AB', k, participations[k].variant].join(' | '));
            }
        });

        return tag.join(',');
    }

    // Finds variant in specific tests and runs it
    function run(test, config, context) {

        if (!isParticipating(test) || !testCanBeRun(test, config)) {
            return false;
        }

        var participations = getParticipations(),
            variantId = participations[test.id].variant;
            test.variants.some(function(variant) {
                if (variant.id === variantId) {
                    variant.test(context, config);
                    return true;
                }
        });
    }

    function allocateUserToTest(test, config) {

        // Skip allocation if the user is already participating, or the test is invalid.
        if (isParticipating(test) || !testCanBeRun(test, config)) {
            return;
        }

        // Determine whether the user is in the test or not. The test population is just a subset of mvt ids.
        // A test population must begin from a specific value. Overlapping test ranges are permitted.
        var smallestTestId = mvtCookie.getMvtNumValues() * test.audienceOffset;
        var largestTestId  = smallestTestId + mvtCookie.getMvtNumValues() * test.audience;

        // Get this browser's mvt test id.
        var mvtCookieId = mvtCookie.getMvtValue();

        if (smallestTestId <= mvtCookieId && largestTestId > mvtCookieId) {
            // This mvt test id is in the test range, so allocate it to a test variant.
            var variantIds = test.variants.map(function(variant) {
                return variant.id;
            });
            var testVariantId = mvtCookieId % variantIds.length;

            addParticipation(test, variantIds[testVariantId]);

        } else {
            addParticipation(test, "notintest");
        }
    }

    var ab = {

        addTest: function(test) {
            TESTS.push(test);
        },

        clearTests: function() {
            TESTS = [];
        },

        segment: function(config) {
            getActiveTests().forEach(function(test) {
                allocateUserToTest(test, config);
            });
        },

        forceSegment: function(testId, variant) {
            getActiveTests().filter(function (test) {
                return (test.id === testId);
            }).forEach(function (test) {
                addParticipation(test, variant);
            });
        },

        segmentUser: function(config) {
            mvtCookie.generateMvtCookie();

            var forceUserIntoTest = /^#ab/.test(window.location.hash);
            if (forceUserIntoTest) {
                var tokens = window.location.hash.replace('#ab-','').split('=');
                var test = tokens[0], variant = tokens[1];
                ab.forceSegment(test, variant);
            } else {
                ab.segment(config);
            }

            cleanParticipations(config);
        },

        run: function(config, context) {
            getActiveTests().forEach(function(test) {
                run(test, config, context);
            });
        },

        isEventApplicableToAnActiveTest: function (event) {
            var participations = Object.keys(getParticipations());
            return participations.some(function (id) {
                var listOfEventStrings = getTest(id).events;
                return listOfEventStrings.some(function (ev) {
                    return event.indexOf(ev) === 0;
                });
            });
        },

        getActiveTestsEventIsApplicableTo: function (event) {

            function startsWith(string, prefix) {
                return string.indexOf(prefix) === 0;
            }

            var eventTag = event.tag;
            return eventTag && getActiveTests().filter(function (test) {
                var testEvents = test.events;
                return testEvents && testEvents.some(function (testEvent) {
                    return startsWith(eventTag, testEvent);
                });
            }).map(function (test) {
                return test.id;
            });
        },

        getTestVariant: function(testId) {
            return getParticipations()[testId].variant;
        },

        getParticipations: getParticipations,
        makeOmnitureTag: makeOmnitureTag

    };

    return ab;

});<|MERGE_RESOLUTION|>--- conflicted
+++ resolved
@@ -4,25 +4,16 @@
     'common/modules/analytics/mvt-cookie',
 
     //Current tests
-<<<<<<< HEAD
-    'modules/experiments/tests/aa',
-    'modules/experiments/tests/mobile-facebook-autosignin',
-    'modules/experiments/tests/onward-intrusive',
-    'modules/experiments/tests/onward-highlights-panel',
-    'modules/experiments/tests/alpha-comm',
-    'modules/experiments/tests/commercial-in-article-mobile',
-    'modules/experiments/tests/commercial-in-article-desktop',
-    'modules/experiments/tests/right-most-popular',
-    'modules/experiments/tests/right-most-popular-control'
-=======
+
     'common/modules/experiments/tests/aa',
     'common/modules/experiments/tests/mobile-facebook-autosignin',
     'common/modules/experiments/tests/onward-intrusive',
     'common/modules/experiments/tests/onward-highlights-panel',
     'common/modules/experiments/tests/alpha-comm',
+    'common/modules/experiments/tests/commercial-in-article-mobile',
+    'common/modules/experiments/tests/commercial-in-article-desktop',
     'common/modules/experiments/tests/right-most-popular',
     'common/modules/experiments/tests/right-most-popular-control'
->>>>>>> 64701cd3
 ], function (
     common,
     store,
