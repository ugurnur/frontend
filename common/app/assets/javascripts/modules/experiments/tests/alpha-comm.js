/*global guardian */
define([
    'common',
    'qwery',
    'bonzo',
    'bean',
    'utils/detect',
    'modules/analytics/adverts',
    'modules/analytics/livestats-ads',
    'modules/adverts/sticky',
    'lodash/objects/transform',
    'lodash/arrays/findLastIndex',
    'lodash/collections/map',
    'lodash/functions/debounce'
], function (
    common,
    qwery,
    bonzo,
    bean,
    detect,
    inview,
    LiveStatsAds,
    Sticky,
    transform,
    findLastIndex,
    map,
    debounce
) {



  /*! adapted from Idle.Js, copyright 2013-04-27, Shawn Mclean
  *
<<<<<<< HEAD
  * Essentially we set up a dead man switch on the isAway flag.
=======
  * Essentially we set up a dead man's switch on the isAway flag.
>>>>>>> 06996dc8
  *
  * If any activity on the page is detected we restart the countdown
  * with a debounce. If no activity is detected the switch is set to on. 
  *
  * */
  var Idle = function () {
      
<<<<<<< HEAD
      this.isAway = false; // false = the user is active on the page, true = the user is inactive
=======
      this.isAway = true; // false = the user is active on the page, true = the user is inactive
>>>>>>> 06996dc8
      this.awayTimeout = 5000;

      var startInactivityTimeout,
          logActivity,
          self = this;
     
      startInactivityTimeout = debounce(function() {
        self.setInactive();
<<<<<<< HEAD
      }, 5000);
=======
      }, this.awayTimeout);
>>>>>>> 06996dc8
      
      logActivity = function () {
        self.isAway = false;
      };

      // sensors
      bean.on(window, 'click keydown', startInactivityTimeout);
<<<<<<< HEAD
      bean.on(window, 'scroll mousemove', debounce(startInactivityTimeout, 200));
      
      bean.on(window, 'click keydown', logActivity);
      bean.on(window, 'scroll mousemove', debounce(logActivity, 200));
=======
      bean.on(window, 'scroll mousemove', debounce(startInactivityTimeout, 100));
      bean.on(window, 'click keydown', logActivity);
      bean.on(window, 'scroll mousemove', debounce(logActivity, 100));
>>>>>>> 06996dc8

    };

    Idle.prototype.setInactive = function () {
      this.isAway = true;
    };


    // 
    var _config,
        variantName,
        adDwellTimes = {},
        flushInterval = 3000, // every 2 seconds
        trackInterval = 1000,
<<<<<<< HEAD
        maxTrackTime  = 80000, // stop tracking after this time
=======
        maxTrackTime  = 90000, // stop tracking after this time
>>>>>>> 06996dc8
        instanceId = Math.random(), // each page view generates a temporary user 'id'
        idle = new Idle();
        
    /*
        This idea here is that we have two timers. One to monitor whether an advert is in the viewport
        every 1 second, and a second to flush the data to the server every 5 seconds.

        As the user scrolls down the page and views adverts they increment the collective counter on
        the server by the number of seconds the user has spent viewing an advert slot.

        The highest counter indicates the more viewed the advert.

        The idle object allows us to stop flushing data to the server for the period of time where the user
        is inactive. 
    */

    function initAdDwellTracking(config, variant) {

        var startTime = new Date().getTime(),
            $trackedAdSlots = common.$g('.ad-slot'),
            firstRun = true;

        // a timer to submit the data to diagnostics every nth second
        if (config.switches.liveStats) {
        
            var beaconInterval = setInterval(function() {

                // if there's nothing to report, don't generate the request
                if (Object.keys(adDwellTimes).length === 0) {
                    return false;
                }

                if (firstRun) {
                    adDwellTimes.first = 1;
                }

                adDwellTimes.layout = detect.getBreakpoint();
                adDwellTimes.variant = variant;
                adDwellTimes.id = instanceId;

                new LiveStatsAds({
                    beaconUrl: config.page.beaconUrl
                }).log(adDwellTimes);

                adDwellTimes = {}; // reset
                firstRun = false;

                // Stop timer if we've gone past the max running time
                var now = new Date().getTime();
                if (now >= startTime + maxTrackTime) {
                    clearInterval(beaconInterval);
                    clearInterval(adTrackInterval);
                }
            }, flushInterval);
        }

        // a timer to monitor the pages for ad-slots inside the viewport
        var adTrackInterval = setInterval(function() {
           
            // don't do anything if the user is idle 
            if (idle.isAway) {
                return;
            }

            var viewport = detect.getBreakpoint();
            // NOTE:  getLayoutMode used to return 'extended' for 'wide'; this makes it backwards compatible
            viewport = (viewport === 'wide') ? 'extended' : viewport;
            $trackedAdSlots.each(function(adEl) {
                var adId = adEl.getAttribute('data-inview-name') || adEl.getAttribute('data-' + viewport) || '';
                if (adId && isVisible(adEl)) {
                    adDwellTimes[adId] = (adDwellTimes[adId]) ? adDwellTimes[adId] += 1 : 1; // has been seen inside this 1 second window
                }
            });
        }, trackInterval);
    }

    function isVisible(el) {
        var rect = el.getBoundingClientRect();
        return (
            rect.top >= 0 &&
            rect.left >= 0 &&
            rect.top < (window.innerHeight || document.body.clientHeight) &&
            rect.left < (window.innerWidth || document.body.clientWidth)
        );
    }

    var AlphaComm = function () {

        var self = this,
            nParagraphs = '10',
            inlineTmp = '<div class="ad-slot ad-slot--inline"><div class="ad-container"></div></div>',
            mpuTemp = '<div class="ad-slot ad-slot--mpu-banner-ad" data-link-name="ad slot mpu-banner-ad" data-median="Middle1" data-extended="Middle1"><div class="ad-container"></div></div>',
            supportsSticky = detect.hasCSSSupport('position', 'sticky'),
            supportsFixed  = detect.hasCSSSupport('position', 'fixed', true);

        this.id = 'AlphaComm';
        this.expiry = '2013-12-24';
        this.audience = 0.1;
        this.audienceOffset = 0;
        this.description = 'Test new advert formats for alpha release';
        this.canRun = function(config) {
            var isInternetExplorer = /Internet Explorer/.test(navigator.userAgent);
            if(config.page.contentType === 'Article' && !isInternetExplorer) {
                return true;
            } else {
                return false;
            }
        };
        this.variants = [
            {
                id: 'Inline', //Article A
                test: function(context, config, isBoth) {
                    variantName = 'Inline';
                    guardian.config.page.oasSiteIdHost = 'www.theguardian-alpha1.com';
                    var article = document.getElementsByClassName('js-article__container')[0];
                    bonzo(qwery('p:nth-of-type('+ nParagraphs +'n)'), article).each(function(el, i) {
                        var cls = (i % 2 === 0) ? 'is-odd' : 'is-even';

                        bonzo(bonzo.create(inlineTmp)).attr({
                            'data-inview-name' : 'Inline',
                            'data-inview-advert' : 'true',
                            'data-base' : 'Top2',
                            'data-median' : 'Middle',
                            'data-extended' : 'Middle'
                        }).addClass(cls).insertAfter(this);
                    });

                    bonzo(qwery('.ad-slot--bottom-banner-ad')).attr('data-inview-name', 'Bottom');
                    bonzo(qwery('.ad-slot--top-banner-ad')).attr('data-inview-name', 'Top');

                    // The timer for the 'Both' variant is setup only once in the variant itself
                    if (!isBoth) {
                        initAdDwellTracking(config, this.id);
                    }

                    return true;
                }
            },
            {
                id: 'Adhesive', //Article B
                test: function(context, config, isBoth) {
                    variantName = 'Adhesive';
                    guardian.config.page.oasSiteIdHost = 'www.theguardian-alpha2.com';
                    var viewport = detect.getBreakpoint(),
                        inviewName,
                        s;
                    if(viewport === 'mobile' || viewport === 'tablet' && detect.getOrientation() === 'portrait') {
                        inviewName = 'Top';
                        bonzo(qwery('.ad-slot--top-banner-ad')).attr('data-inview-name', inviewName);
                        bonzo(qwery('.parts__head')).addClass('is-sticky');
                        if(!supportsSticky && supportsFixed) {
                            s = new Sticky({
                                elCls: 'ad-slot--top-banner-ad',
                                id: 'Top2'
                            });
                        }
                    } else {
                        inviewName = 'MPU';
                        
                        bonzo(qwery('.js-mpu-ad-slot .social-wrapper')).after(bonzo.create(mpuTemp)[0]);
                        bonzo(qwery('.ad-slot--mpu-banner-ad')).attr('data-inview-name', inviewName);
                        bonzo(qwery('.ad-slot--top-banner-ad')).attr('data-inview-name', 'Top');
                        bonzo(qwery('.js-mpu-ad-slot')).addClass('is-sticky');
                        
                        // Mwahahaha 
                        bonzo(qwery('.mpu-context .open-cta')).remove();

                        if(!supportsSticky && supportsFixed) {
                            s = new Sticky({
                                elCls: 'js-mpu-ad-slot',
                                id: 'mpu-ad-slot'
                            });
                        }
                    }

                    bonzo(qwery('.ad-slot--bottom-banner-ad')).attr('data-inview-name', 'Bottom');

                    // The timer for the 'Both' variant is setup only once in the variant itself
                    if (!isBoth) {
                        initAdDwellTracking(config, this.id);
                    }

                    return true;
                }
            },
            {
                id: 'Both',  //Article C
                test: function(context, config) {
                    guardian.config.page.oasSiteIdHost = 'www.theguardian-alpha3.com';
                    document.body.className += ' test-inline-adverts--on';
                    self.variants.forEach(function(variant){
                        if(variant.id === 'Inline' || variant.id === 'Adhesive') {
                            variant.test.call(self, context, config, true);
                        }
                    });

                    // This needs to be last as the previous calls set their own variant hosts
                    guardian.config.page.oasSiteIdHost = 'www.theguardian-alpha3.com';
                    variantName = 'Both';

                    initAdDwellTracking(config, this.id);

                    return true;
                }
            },
            {
                id: 'Static',
                test: function(context, config) {
                    variantName = 'Static';
                    guardian.config.page.oasSiteIdHost = 'www.theguardian-alpha4.com';
                    
                    bonzo(qwery('.ad-slot--bottom-banner-ad')).attr('data-inview-name', 'Bottom');
                    
                    var viewport = detect.getBreakpoint(),
                        inviewName,
                        s;
                    if(viewport === 'mobile' || viewport === 'tablet' && detect.getOrientation() === 'portrait') {
                        inviewName = 'Top';
                        bonzo(qwery('.ad-slot--top-banner-ad')).attr('data-inview-name', inviewName);
                    } else {
                        inviewName = 'MPU';
                        bonzo(qwery('.js-mpu-ad-slot .social-wrapper')).after(bonzo.create(mpuTemp)[0]);
                        bonzo(qwery('.ad-slot--mpu-banner-ad')).attr('data-inview-name', inviewName);
                        bonzo(qwery('.ad-slot--top-banner-ad')).attr('data-inview-name', 'Top');
                    }
                    // This needs to be last as the previous calls set their own variant hosts
                    initAdDwellTracking(config, this.id);
                    return true;
                }
            },
            {
                id: 'control', //Article D
                test: function(context, config) {
                    variantName = 'Control';
                    guardian.config.page.oasSiteIdHost = 'www.theguardian-alpha.com';
                    bonzo(qwery('.ad-slot--bottom-banner-ad')).attr('data-inview-name', 'Bottom');
                    bonzo(qwery('.ad-slot--top-banner-ad')).attr('data-inview-name', 'Top');

                    initAdDwellTracking(config, this.id);

                    return true;
                }
            }
        ];
    };

    return AlphaComm;

});
<|MERGE_RESOLUTION|>--- conflicted
+++ resolved
@@ -31,11 +31,7 @@
 
   /*! adapted from Idle.Js, copyright 2013-04-27, Shawn Mclean
   *
-<<<<<<< HEAD
-  * Essentially we set up a dead man switch on the isAway flag.
-=======
   * Essentially we set up a dead man's switch on the isAway flag.
->>>>>>> 06996dc8
   *
   * If any activity on the page is detected we restart the countdown
   * with a debounce. If no activity is detected the switch is set to on. 
@@ -43,11 +39,7 @@
   * */
   var Idle = function () {
       
-<<<<<<< HEAD
-      this.isAway = false; // false = the user is active on the page, true = the user is inactive
-=======
       this.isAway = true; // false = the user is active on the page, true = the user is inactive
->>>>>>> 06996dc8
       this.awayTimeout = 5000;
 
       var startInactivityTimeout,
@@ -56,11 +48,7 @@
      
       startInactivityTimeout = debounce(function() {
         self.setInactive();
-<<<<<<< HEAD
-      }, 5000);
-=======
       }, this.awayTimeout);
->>>>>>> 06996dc8
       
       logActivity = function () {
         self.isAway = false;
@@ -68,16 +56,9 @@
 
       // sensors
       bean.on(window, 'click keydown', startInactivityTimeout);
-<<<<<<< HEAD
-      bean.on(window, 'scroll mousemove', debounce(startInactivityTimeout, 200));
-      
-      bean.on(window, 'click keydown', logActivity);
-      bean.on(window, 'scroll mousemove', debounce(logActivity, 200));
-=======
       bean.on(window, 'scroll mousemove', debounce(startInactivityTimeout, 100));
       bean.on(window, 'click keydown', logActivity);
       bean.on(window, 'scroll mousemove', debounce(logActivity, 100));
->>>>>>> 06996dc8
 
     };
 
@@ -92,11 +73,7 @@
         adDwellTimes = {},
         flushInterval = 3000, // every 2 seconds
         trackInterval = 1000,
-<<<<<<< HEAD
-        maxTrackTime  = 80000, // stop tracking after this time
-=======
         maxTrackTime  = 90000, // stop tracking after this time
->>>>>>> 06996dc8
         instanceId = Math.random(), // each page view generates a temporary user 'id'
         idle = new Idle();
         
@@ -198,8 +175,7 @@
         this.audienceOffset = 0;
         this.description = 'Test new advert formats for alpha release';
         this.canRun = function(config) {
-            var isInternetExplorer = /Internet Explorer/.test(navigator.userAgent);
-            if(config.page.contentType === 'Article' && !isInternetExplorer) {
+            if(config.page.contentType === 'Article') {
                 return true;
             } else {
                 return false;
