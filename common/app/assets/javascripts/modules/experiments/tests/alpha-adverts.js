--- conflicted
+++ resolved
@@ -43,21 +43,16 @@
 
         We say can the Top slot has been viewed for 20 seconds by 4 instances, or an average of 5 seconds per
         instance.
-
+        
         The highest counter indicates the more viewed the advert.
     */
 
     function initAdDwellTracking(config, variant) {
 
         var startTime = new Date().getTime(),
-<<<<<<< HEAD
-            $trackedAdSlots = common.$g('.ad-slot');
-
-=======
             $trackedAdSlots = common.$g('.ad-slot'),
             firstRun = true;
        
->>>>>>> 0fb6c4af
         // a timer to submit the data to diagnostics every nth second
         if (config.switches.liveStats) {
             var beaconInterval = setInterval(function() {
@@ -93,7 +88,6 @@
             var viewport = detect.getBreakpoint();
             // NOTE:  getLayoutMode used to return 'extended' for 'wide'; this makes it backwards compatible
             viewport = (viewport === 'wide') ? 'extended' : viewport;
-
             $trackedAdSlots.each(function(adEl) {
                 var adId = adEl.getAttribute('data-inview-name') || adEl.getAttribute('data-' + viewport) || '';
                 if (adId && isVisible(adEl)) {
