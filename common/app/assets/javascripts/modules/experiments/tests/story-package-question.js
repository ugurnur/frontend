--- conflicted
+++ resolved
@@ -5,14 +5,9 @@
     'utils/ajax',
     'common',
     'utils/to-array',
-<<<<<<< HEAD
     'utils/detect',
-    'modules/onward/history'
-=======
-    'modules/detect',
     'modules/onward/history',
-    'modules/relativedates'
->>>>>>> 933ce2fc
+    'modules/ui/relativedates'
 ], function (
     qwery,
     bonzo,
