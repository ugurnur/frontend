--- conflicted
+++ resolved
@@ -1,4 +1,4 @@
- /*
+/*
  Module: highlights-panel.js
  Description: Display experimental highlights panel
  */
@@ -25,52 +25,7 @@
     Component.define(RightMostPopular);
 
     RightMostPopular.prototype.endpoint = '/most-read.json';
-<<<<<<< HEAD
-    RightMostPopular.prototype.templateName = 'right-most-popular';
-    RightMostPopular.prototype.componentClass = 'right-most-popular';
-    RightMostPopular.prototype.classes = { items: 'items' };
-    RightMostPopular.prototype.useBem = true;
-
-    RightMostPopular.prototype.template = '<div class="right-most-popular"><h3 class="right-most-popular__title">Most popular</h3>' +
-        '<ul class="right-most-popular__items u-unstyled"></ul></div></div>';
-
-    RightMostPopular.prototype.fetch = function() {
-        this.checkAttached();
-        var self = this,
-            endpoint = this.endpoint,
-            opt;
-
-        for (opt in this.options) {
-            endpoint = endpoint.replace(':'+ opt, this.options[opt]);
-        }
-
-        return ajax({
-            url: endpoint,
-            type: 'json',
-            method: 'get',
-            crossOrigin: true
-
-        }).then(
-            function render(resp) {
-                if(resp && 'trails' in resp) {
-                    self.data = resp.trails;
-                    self.render(qwery('.js-right-hand-component'));
-                }
-            }
-        );
-    };
-
-    RightMostPopular.prototype.prerender = function() {
-        this.setState(this.config.type);
-        this.elem.setAttribute('data-link-name', 'Right hand most popular');
-        var container = this.getElem(this.classes.items);
-        this.data.slice(0, this.config.maxTrails).forEach(function(item, index) {
-            new ImageItem(item, index).render(container);
-        });
-        images.upgrade(container);
-    };
-=======
->>>>>>> 51fdcb7e
 
     return RightMostPopular;
+
 });