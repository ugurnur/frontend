define([
    'bean',
<<<<<<< HEAD
    'common/utils/ajax',
    'common/utils/mediator',
    'lodash/collections/filter',
    'common/utils/storage',
    'common/modules/onward/history'
=======

    'utils/ajax',
    'utils/mediator',
    'utils/storage',
    'utils/config',

    'lodash/collections/filter',

    'modules/onward/history'
>>>>>>> ee5c1881
], function(
    bean,
    ajax,
    mediator,
    storage,
    config,
    _filter,
    History
    ){

    var context,
        currentPageId,
        store = storage.session,
        prefixes = {
            contextName: 'gu.context.name',
            contextPath: 'gu.context.path',
            sequence: 'gu.sequence'
        };

    function set(type, item) {
        store.set(prefixes[type], item);
        mediator.emit('modules:sequence:'+ type +':loaded', item);
    }

    function get(type) {
        return store.get(prefixes[type]);
    }

    function getSequence() {
        var currentSequence = get('sequence');
        if (currentSequence) {
            return {
                name: currentSequence.name,
                items: dedupeSequence(currentSequence.items)
            };
        } else {
            return null;
        }
    }

    function getContext() { return { name: get('contextName'), path: get('contextPath') }; }
    function removeContext() {
        store.remove(prefixes.contextName);
        store.remove(prefixes.contextPath);
    }

    function dedupeSequence(sequence) {
        var history = new History({}).get().map(function(i){
            return i.id;
        });
        return _filter(sequence, function(item) {
            return history.indexOf(item.url) < 0 && item.url !== currentPageId;
        });
    }

    function getDefaultSequence() {
        var section = ('page' in config && config.page.section !== '') ? '/' + config.page.section : '';
        return {
            path: 'most-read' + section
        };
    }

    function loadSequence(context) {
        ajax({
            url: '/' + context.path + '.json',
            crossOrigin: true
        }).then(function (json) {
            if(json && 'trails' in json) {
                set('sequence', {
                    name: context.name,
                    items: dedupeSequence(json.trails)
                });
                removeContext();
                mediator.emit('modules:sequence:loaded', getSequence());
            }
        }).fail(function(req) {
            mediator.emit('modules:error', 'Failed to load sequence: ' + req.statusText, 'common/modules/onwards/sequence.js');
        });
    }

    function bindListeners() {
        mediator.on('module:clickstream:click', function(clickSpec){
            if (clickSpec.sameHost && !clickSpec.samePage && clickSpec.linkContextPath) {
                set('contextPath', clickSpec.linkContextPath);
                set('contextName', clickSpec.linkContextName);
            }
        });
    }

    function init(id) {
        var context = getContext();
        currentPageId = id;

        if(context.path !== null) {
            loadSequence(context);
        } else if(getSequence() === null) {
            loadSequence(getDefaultSequence());
        } else {
            mediator.emit('modules:sequence:loaded', getSequence());
        }

        bindListeners();
    }

    return {
        getSequence : getSequence,
        getContext : getContext,
        init: init
    };
});<|MERGE_RESOLUTION|>--- conflicted
+++ resolved
@@ -1,22 +1,14 @@
 define([
     'bean',
-<<<<<<< HEAD
+
     'common/utils/ajax',
     'common/utils/mediator',
-    'lodash/collections/filter',
     'common/utils/storage',
-    'common/modules/onward/history'
-=======
-
-    'utils/ajax',
-    'utils/mediator',
-    'utils/storage',
-    'utils/config',
+    'common/utils/config',
 
     'lodash/collections/filter',
 
-    'modules/onward/history'
->>>>>>> ee5c1881
+    'common/modules/onward/history'
 ], function(
     bean,
     ajax,
