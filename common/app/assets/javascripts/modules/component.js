define(['component'], function(component) {

return component;

<<<<<<< HEAD
/**
 * This object is an interface and meant to be overridden
 * mostly used for absttracting CSS classes.
 * This makes for easy testing, less duplication of string variables,
 * and hopefully, one day, in string compilation
 * @type {Object.<string.*>}
 */
Component.CONFIG = {
    templateName: '{{ TEMPLATE_NAME }}',
    componentClass: '{{ COMPONENT_CLASS }}',
    endpoint: '{{ ENDPOINT }}',
    classes: {},
    elements: {}
};

/** @type {Element|null} */
Component.prototype.context = null;

/** @type {Element|null} */
Component.prototype.elem = null;

/** @type {Object|string|null} */
Component.prototype.template = null;

/** @type {Object.<string.Element>} */
Component.prototype.elems = null;

/** @type {Object.<string.*>} */
Component.prototype.options = null;

/** @type {Object.<string.*>} */
Component.prototype.defaultOptions = {};

/**
 * Uses the CONFIG.componentClass
 * TODO (jamesgorrie): accept strings etc Also what to do with multiple objects?
 * @param {Element|string=} elem (optional)
 */
Component.prototype.attachTo = function(elem) {
    this.elems = {};

    elem = (elem && elem.nodeType === 1) ? [elem] : qwery('.'+ this.conf().componentClass, this.context);

    if (elem.length === 0) { throw new ComponentError('No element of type "'+ '.'+ this.conf().componentClass +'" to attach to.'); }
    this.elem = elem[0];
    this.ready();
};

/**
 * Uses the CONFIG.templateName
 * @param {Element=} parent (optional)
 */
Component.prototype.render = function(parent) {
    var conf = this.conf(),
        template = bonzo.create(document.getElementById('tmpl-'+ conf.templateName).innerHTML)[0],
        container = parent || document.body;

    this.elems = {};
    this.elem = template;
    this.prerender();
    bonzo(container).append(template);
    this.ready();
};

/**
 * @param {Element} parent
 */
Component.prototype.fetch = function(parent) {
    var self = this,
        endpoint = this.conf().endpoint,
        opt;

    for (opt in this.options) {
        endpoint = endpoint.replace(':'+ opt, this.options[opt]);
    }

    return ajax({
        url: endpoint,
        type: 'json',
        method: 'get',
        crossOrigin: true
    }).then(
        function render(resp) {
            self.elem = bonzo.create(resp.html)[0];
            bonzo(parent).append(self.elem);
            self.elems = {};
            self.prerender();
            self.ready();
        }
    );
};

/**
 * This is user to edit this.elem before it's rendered
 * This will help with the rendering performance that
 * we would lose if rendered then manipulated
 */
Component.prototype.prerender = function() {};

/**
 * Once the render / decorate methods have been called
 * This is where you could do your event binding
 * This function is made to be overridden
 */
Component.prototype.ready = function() {};

/**
 * Once we're done with it, remove event bindings etc
 */
Component.prototype.dispose = function() {};

/**
 * @param {string} eventName
 * @param {Element|Function} elem if ommited which is also handler
 * @param {Function} handler
 */
Component.prototype.on = function(eventName, elem, handler) {
    if (typeof elem === 'function') {
        handler = elem;
        bean.on(this.elem, eventName, handler.bind(this));
    } else {
        elem = !elem.length ? [elem] : elem;
        bean.on(this.elem, eventName, elem, handler.bind(this));
    }
};

/**
 * @param {string} eventName
 * @param {Object=} args (optional)
 */
Component.prototype.emit = function(eventName, args) {
    bean.fire(this.elem, eventName, args);
};

/**
 * TODO: After working on comments, wondering if this should support NodeLists
 * @param {string} elemName this corresponds to CONFIG.classes
 */
Component.prototype.getElem = function(elemName) {
    if (this.elems[elemName]) { return this.elems[elemName]; }

    var elem = qwery(this.getClass(elemName), this.elem)[0];
    this.elems[elemName] = elem;

    return elem;
};

/**
 * @param {string} eventName
 * @param {boolean} sansDot
 * @return {string}
 */
Component.prototype.getClass = function(elemName, sansDot) {
    var config = this.conf(),
        className = this.conf().useBem ? this.conf().componentClass +'__'+ elemName : config.classes[elemName];

    return (sansDot ? '' : '.') + className;
};

/**
 * @param {string} state
 * @param {string|null} elemName
 */
Component.prototype.setState = function(state, elemName) {
    var elem = elemName ? this.getElem(elemName) : this.elem;
    bonzo(elem).addClass(this.conf().componentClass + (elemName ? '__'+ elemName : '') +'--'+ state);
};

/**
 * @param {string|null} state
 * @param {string|null} elemName
 * return {Boolean}
 */
Component.prototype.hasState = function(state, elemName) {
    var elem = elemName ? this.getElem(elemName) : this.elem;
    return bonzo(elem).hasClass(this.conf().componentClass + (elemName ? '__'+ elemName : '') +'--'+ state);
};

/**
 * @return {Object}
 */
Component.prototype.conf = function() {
    return this.constructor.CONFIG;
};

/**
 * @param {Object} options
 */
Component.prototype.setOptions = function(options) {
    options = options || {};
    this.options = {};
    for (var prop in this.defaultOptions) {
        this.options[prop] = options.hasOwnProperty(prop) ? options[prop] : this.defaultOptions[prop];
    }
};

/**
 * Removes all event listeners and removes the DOM elem
 */
Component.prototype.destroy = function() {
    bean.off(this.elem);
    bonzo(this.elem).remove();
};

/**
 * @param {Function} child
 */
Component.define = function(child) {
    function Tmp() {}
    Tmp.prototype = Component.prototype;
    child.prototype = new Tmp();
    child.prototype.constructor = child;
};




/** @contructor */
function ComponentError(message) {
    return new Error('Component: '+ message);
}

return Component;

});
=======
}); // define
>>>>>>> d0840788
<|MERGE_RESOLUTION|>--- conflicted
+++ resolved
@@ -1,233 +1,5 @@
 define(['component'], function(component) {
 
-return component;
+    return component;
 
-<<<<<<< HEAD
-/**
- * This object is an interface and meant to be overridden
- * mostly used for absttracting CSS classes.
- * This makes for easy testing, less duplication of string variables,
- * and hopefully, one day, in string compilation
- * @type {Object.<string.*>}
- */
-Component.CONFIG = {
-    templateName: '{{ TEMPLATE_NAME }}',
-    componentClass: '{{ COMPONENT_CLASS }}',
-    endpoint: '{{ ENDPOINT }}',
-    classes: {},
-    elements: {}
-};
-
-/** @type {Element|null} */
-Component.prototype.context = null;
-
-/** @type {Element|null} */
-Component.prototype.elem = null;
-
-/** @type {Object|string|null} */
-Component.prototype.template = null;
-
-/** @type {Object.<string.Element>} */
-Component.prototype.elems = null;
-
-/** @type {Object.<string.*>} */
-Component.prototype.options = null;
-
-/** @type {Object.<string.*>} */
-Component.prototype.defaultOptions = {};
-
-/**
- * Uses the CONFIG.componentClass
- * TODO (jamesgorrie): accept strings etc Also what to do with multiple objects?
- * @param {Element|string=} elem (optional)
- */
-Component.prototype.attachTo = function(elem) {
-    this.elems = {};
-
-    elem = (elem && elem.nodeType === 1) ? [elem] : qwery('.'+ this.conf().componentClass, this.context);
-
-    if (elem.length === 0) { throw new ComponentError('No element of type "'+ '.'+ this.conf().componentClass +'" to attach to.'); }
-    this.elem = elem[0];
-    this.ready();
-};
-
-/**
- * Uses the CONFIG.templateName
- * @param {Element=} parent (optional)
- */
-Component.prototype.render = function(parent) {
-    var conf = this.conf(),
-        template = bonzo.create(document.getElementById('tmpl-'+ conf.templateName).innerHTML)[0],
-        container = parent || document.body;
-
-    this.elems = {};
-    this.elem = template;
-    this.prerender();
-    bonzo(container).append(template);
-    this.ready();
-};
-
-/**
- * @param {Element} parent
- */
-Component.prototype.fetch = function(parent) {
-    var self = this,
-        endpoint = this.conf().endpoint,
-        opt;
-
-    for (opt in this.options) {
-        endpoint = endpoint.replace(':'+ opt, this.options[opt]);
-    }
-
-    return ajax({
-        url: endpoint,
-        type: 'json',
-        method: 'get',
-        crossOrigin: true
-    }).then(
-        function render(resp) {
-            self.elem = bonzo.create(resp.html)[0];
-            bonzo(parent).append(self.elem);
-            self.elems = {};
-            self.prerender();
-            self.ready();
-        }
-    );
-};
-
-/**
- * This is user to edit this.elem before it's rendered
- * This will help with the rendering performance that
- * we would lose if rendered then manipulated
- */
-Component.prototype.prerender = function() {};
-
-/**
- * Once the render / decorate methods have been called
- * This is where you could do your event binding
- * This function is made to be overridden
- */
-Component.prototype.ready = function() {};
-
-/**
- * Once we're done with it, remove event bindings etc
- */
-Component.prototype.dispose = function() {};
-
-/**
- * @param {string} eventName
- * @param {Element|Function} elem if ommited which is also handler
- * @param {Function} handler
- */
-Component.prototype.on = function(eventName, elem, handler) {
-    if (typeof elem === 'function') {
-        handler = elem;
-        bean.on(this.elem, eventName, handler.bind(this));
-    } else {
-        elem = !elem.length ? [elem] : elem;
-        bean.on(this.elem, eventName, elem, handler.bind(this));
-    }
-};
-
-/**
- * @param {string} eventName
- * @param {Object=} args (optional)
- */
-Component.prototype.emit = function(eventName, args) {
-    bean.fire(this.elem, eventName, args);
-};
-
-/**
- * TODO: After working on comments, wondering if this should support NodeLists
- * @param {string} elemName this corresponds to CONFIG.classes
- */
-Component.prototype.getElem = function(elemName) {
-    if (this.elems[elemName]) { return this.elems[elemName]; }
-
-    var elem = qwery(this.getClass(elemName), this.elem)[0];
-    this.elems[elemName] = elem;
-
-    return elem;
-};
-
-/**
- * @param {string} eventName
- * @param {boolean} sansDot
- * @return {string}
- */
-Component.prototype.getClass = function(elemName, sansDot) {
-    var config = this.conf(),
-        className = this.conf().useBem ? this.conf().componentClass +'__'+ elemName : config.classes[elemName];
-
-    return (sansDot ? '' : '.') + className;
-};
-
-/**
- * @param {string} state
- * @param {string|null} elemName
- */
-Component.prototype.setState = function(state, elemName) {
-    var elem = elemName ? this.getElem(elemName) : this.elem;
-    bonzo(elem).addClass(this.conf().componentClass + (elemName ? '__'+ elemName : '') +'--'+ state);
-};
-
-/**
- * @param {string|null} state
- * @param {string|null} elemName
- * return {Boolean}
- */
-Component.prototype.hasState = function(state, elemName) {
-    var elem = elemName ? this.getElem(elemName) : this.elem;
-    return bonzo(elem).hasClass(this.conf().componentClass + (elemName ? '__'+ elemName : '') +'--'+ state);
-};
-
-/**
- * @return {Object}
- */
-Component.prototype.conf = function() {
-    return this.constructor.CONFIG;
-};
-
-/**
- * @param {Object} options
- */
-Component.prototype.setOptions = function(options) {
-    options = options || {};
-    this.options = {};
-    for (var prop in this.defaultOptions) {
-        this.options[prop] = options.hasOwnProperty(prop) ? options[prop] : this.defaultOptions[prop];
-    }
-};
-
-/**
- * Removes all event listeners and removes the DOM elem
- */
-Component.prototype.destroy = function() {
-    bean.off(this.elem);
-    bonzo(this.elem).remove();
-};
-
-/**
- * @param {Function} child
- */
-Component.define = function(child) {
-    function Tmp() {}
-    Tmp.prototype = Component.prototype;
-    child.prototype = new Tmp();
-    child.prototype.constructor = child;
-};
-
-
-
-
-/** @contructor */
-function ComponentError(message) {
-    return new Error('Component: '+ message);
-}
-
-return Component;
-
-});
-=======
 }); // define
->>>>>>> d0840788
