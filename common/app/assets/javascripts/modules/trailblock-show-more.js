/*
    Module: trailblock-show-more.js
    Description: Pull in more trailblocks dynamically
*/
define(['common', 'ajax', 'bonzo', 'bean', 'qwery'], function (common, ajax, bonzo, bean, qwery) {

    function TrailblockShowMore() {
        
<<<<<<< HEAD
        var opts = options || {},
            className = opts.className || 'js-show-more',
            trails = {},
            trailblockLength = 5;

=======
>>>>>>> 170eb56f
        // code to do with dom manipulation and user interaction goes in here
        this.view = {
                
           appendCta: function(trailblock) {
               bonzo(trailblock).append('<button class="cta" data-link-name="Show more | 1">Show more</button>');
           },
           
           removeCta: function($cta) {
               $cta.remove();
           },
           
           render: function($cta, section) {
               // what's the offset?
               for (var i = 0; i < trailblockLength; i++) {
                   var trail = trails[section][i];
                   if (!trail) {
                       this.removeCta($cta);
                       break;
                   }
                   bonzo($cta.previous()).append(trail);
               }
               // remove trails
               trails[section] = trails[section].slice(trailblockLength);
               common.mediator.emit('module:trailblock-show-more:render');
           }
        
        };

        // initialise
<<<<<<< HEAD
        this.init = function() {
            var that = this,
                trailblocks = common.$g('.' + className)
                    // append the cta
                    .each(this.view.appendCta);
            
=======
        this.init = function(context) {
            var trailblocks = common.$g('.js-show-more', context);
            // append the cta
            trailblocks.each(this.view.appendCta);
            var that = this;
>>>>>>> 170eb56f
            // event delegation for clicking of cta
            bean.on(qwery('#front-container')[0], 'click', '.trailblock button.cta', function(e) {
                var $cta = bonzo(e.target),
                    // what's the section (default to 'top-stories')
                    section = bonzo($cta.parent()).attr('data-section-id') || 'top-stories';
                
                function updateTrailblock($cta, section) {
                    that.view.render($cta, section);
                    
                    // increase the show more count
                    var newDataLinkName = $cta.attr('data-link-name').replace(/^(.* | )(\d+)$/, function(match, prefix, count) {
                        // http://nicolaasmatthijs.blogspot.co.uk/2009/05/missing-radix-parameter.html
                        return prefix + (parseInt(count, 10) + 1);
                    });
                    $cta.attr('data-link-name', newDataLinkName);
                }
                
                // have we already got the trails
                if (trails[section]) {
                    updateTrailblock($cta, section);
                } else {
                    ajax({
                        url: opts.url || '/' +  section + '/trails',
                        type: 'jsonp',
                        jsonpCallbackName: opts.jsonpCallbackName,
                        success: function (resp) {
                            common.mediator.emit('module:trailblock-show-more:loaded');
                            var $trailList = bonzo(bonzo.create(resp.html)),
                                $trails = common.$g('li', $trailList),
                                numTrails = common.$g('.trail', $cta.previous()).length;
                            // store trails
                            trails[section] = [];
                            // de-dupe
                            $trails.each(function(trail) {
                                // get the href for this trail
                                var href = common.$g('h2 a', trail).attr('href');
                                // only add if we don't already have this trail (based on href)
                                if (common.$g('.trail h2 a[href="' + href + '"]', $cta.previous()).length === 0) {
                                    // correct omniture count
                                    common.$g('h2 a', trail).attr('data-link-name', ++numTrails);
                                    trails[section].push(trail);
                                }
                            });
                            
                            updateTrailblock($cta, section);
                        }
                    });
                }
                
            });
        };
    }
    
    return TrailblockShowMore;

});<|MERGE_RESOLUTION|>--- conflicted
+++ resolved
@@ -4,16 +4,13 @@
 */
 define(['common', 'ajax', 'bonzo', 'bean', 'qwery'], function (common, ajax, bonzo, bean, qwery) {
 
-    function TrailblockShowMore() {
+    function TrailblockShowMore(options) {
         
-<<<<<<< HEAD
         var opts = options || {},
             className = opts.className || 'js-show-more',
             trails = {},
             trailblockLength = 5;
 
-=======
->>>>>>> 170eb56f
         // code to do with dom manipulation and user interaction goes in here
         this.view = {
                 
@@ -43,20 +40,11 @@
         };
 
         // initialise
-<<<<<<< HEAD
         this.init = function() {
             var that = this,
-                trailblocks = common.$g('.' + className)
+                trailblocks = common.$g('.' + className, context)
                     // append the cta
                     .each(this.view.appendCta);
-            
-=======
-        this.init = function(context) {
-            var trailblocks = common.$g('.js-show-more', context);
-            // append the cta
-            trailblocks.each(this.view.appendCta);
-            var that = this;
->>>>>>> 170eb56f
             // event delegation for clicking of cta
             bean.on(qwery('#front-container')[0], 'click', '.trailblock button.cta', function(e) {
                 var $cta = bonzo(e.target),
