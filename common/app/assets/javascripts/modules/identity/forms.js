define([
    'bean',
<<<<<<< HEAD
    'bonzo',
    'common/utils/ajax'
=======
    'bonzo'
>>>>>>> ee5c1881
], function (
    bean,
    bonzo
) {

    function forgottenEmail(config, context) {
        var form = context.querySelector('.js-reset-form');
        if (form) {
            var hashEmail = window.location.hash.match('email=([^&#]*)');
            if (hashEmail) {
                var input = form.querySelector('.js-reset-email');
                input.value = hashEmail[1];
            }
        }
    }

    function forgottenPassword(config, context) {
        var form = context.querySelector('.js-signin-form');
        if (form) {
            var email = form.querySelector('.js-signin-email'),
                link = form.querySelector('.js-forgotten-password'),
                href = link.getAttribute('href');

            bean.add(link, 'click', function(e) {
                var emailAddress = email.value;
                if (emailAddress !== '') {
                    link.setAttribute('href', href + '#email=' + emailAddress);
                }
            });
        }
    }

    function passwordToggle(config, context) {
        var form = context.querySelector('.js-register-form');
        if (form) {
            var password = form.querySelector('.js-register-password'),
                toggleClass = 'js-toggle-password',
                toggleTmpl = '<div class="form-field__note form-field__note--right mobile-only">' +
                                '<a href="#toggle-password" class="' + toggleClass + '" data-password-label="Show password"' +
                                ' data-text-label="Hide password" data-link-name="Toggle password field">Show password</a>' +
                             '</div>',
                $toggle = bonzo(bonzo.create(toggleTmpl)).insertBefore(password);

            $toggle.previous().addClass('form-field__note--left');
            bean.add($toggle[0], '.' + toggleClass, 'click', function(e) {
                e.preventDefault();
                var link = e.target,
                    inputType = password.getAttribute('type') === 'password' ? 'text' : 'password',
                    label = link.getAttribute('data-' + inputType + '-label');
                password.setAttribute('type', inputType);
                bonzo(link).text(label);
            });
        }
    }

    return {
        forgottenEmail: forgottenEmail,
        forgottenPassword: forgottenPassword,
        passwordToggle: passwordToggle
    };
});<|MERGE_RESOLUTION|>--- conflicted
+++ resolved
@@ -1,11 +1,6 @@
 define([
     'bean',
-<<<<<<< HEAD
-    'bonzo',
-    'common/utils/ajax'
-=======
     'bonzo'
->>>>>>> ee5c1881
 ], function (
     bean,
     bonzo
