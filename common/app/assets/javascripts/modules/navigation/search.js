--- conflicted
+++ resolved
@@ -33,16 +33,11 @@
             });
         }
 
-<<<<<<< HEAD
         this.load = function(context) {
             var layout = detect.getLayoutMode(),
                 containerClass = (layout === "mobile") ? '.js-search--sections' : '.js-search--popup',
                 container = context.querySelector(containerClass),
                 s,
-=======
-        this.load = function() {
-            var s,
->>>>>>> 2e1496c7
                 x;
 
             container = currentContext.querySelector('.nav-popup-search');
