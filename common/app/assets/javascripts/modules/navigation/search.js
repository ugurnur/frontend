--- conflicted
+++ resolved
@@ -5,64 +5,6 @@
         var enabled,
             gcsUrl,
             currentContext,
-<<<<<<< HEAD
-            self = this;
-
-        if (config.switches.googleSearch && config.page.googleSearchUrl && config.page.googleSearchId) {
-            
-            enabled = true;
-            gcsUrl = config.page.googleSearchUrl + '?cx=' + config.page.googleSearchId;
-
-            bean.on(document, 'click', '.control--search', function(e) {
-                self.load(currentContext);
-            });
-
-            bean.on(document, 'click', '.search-results', function(e) {
-                var targetEl = e.target;
-                if (targetEl.nodeName.toLowerCase() === "a") {
-                    targetEl.target = "_self";
-                }
-            });
-        }
-
-        this.load = function(context) {
-            var container = context.querySelector('.nav-popup-search'),
-                s,
-                x;
-
-            // Unload any search placeholders elsewhere in the DOM
-            Array.prototype.forEach.call(document.querySelectorAll('.nav-popup-search'), function(c){
-                if (c !== container) {
-                    c.innerHTML = '';
-                }
-            });
-
-            // Load the Google search monolith, if not already present in this context.
-            // We have to re-run their script each time we do this.
-            if (! container.innerHTML) {
-                container.innerHTML = '' +
-                    '<div class="search-box" role="search">' +
-                        '<gcse:searchbox></gcse:searchbox>' +
-                    '</div>' +
-                    '<div class="search-results" data-link-name="search">' +
-                        '<gcse:searchresults></gcse:searchresults>' +
-                    '</div>';
-
-                s = document.createElement('script');
-                s.async = true;
-                s.src = gcsUrl;
-                x = document.getElementsByTagName('script')[0];
-                x.parentNode.insertBefore(s, x);
-            }
-        };
-
-        this.init = function(context) {
-            if (enabled) {
-                currentContext = context;
-            }
-        };
-
-=======
             self = this,
             delay = 400,
             lastClickTime = 0;
@@ -128,7 +70,6 @@
             }
         };
 
->>>>>>> c31caab8
     };
 
     return Search;
