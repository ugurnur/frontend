--- conflicted
+++ resolved
@@ -14,126 +14,18 @@
         var className = 'is-off',
             that = this,
             hasCrossedBreakpoint = detect.hasCrossedBreakpoint(),
-<<<<<<< HEAD
-            contexts = {},
-            sections = [
-                {
-                    sectionId:   'culture',
-                    sectionName: 'Culture',
-                    sectionTone: 'feature',
-                    zones: {
-                        '/culture'     : 'Culture',
-                        '/film'        : 'Film',
-                        '/tv-and-radio': 'TV & radio',
-                        '/music'       : 'Music',
-                        '/books'       : 'Books',
-                        '/artanddesign': 'Art & design',
-                        '/stage'       : 'Stage'
-                    }
-                },{
-                    sectionId:   'football',
-                    sectionName: 'Football',
-                    sectionTone: 'news',
-                    zones: {
-                        '/football'              : 'Football',
-                        '/football/tables'       : 'Tables',
-                        '/football/live'         : 'Live scores',
-                        '/football/fixtures'     : 'Fixtures',
-                        '/football/results'      : 'Results',
-                        '/football/teams'        : 'Teams',
-                        '/football/competitions' : 'Leagues & competitions'
-                    }
-                },{
-                    sectionId:   'sport',
-                    sectionName: 'Sport',
-                    sectionTone: 'news',
-                    zones: {
-                        '/sport'             : 'Sport',
-                        '/football'          : 'Football',
-                        '/sport/cricket'     : 'Cricket',
-                        '/sport/tennis'      : 'Tennis',
-                        '/sport/rugby-union' : 'Rugby union',
-                        '/sport/cycling'     : 'Cycling',
-                        '/sport/us-sport'    : 'US sports'
-                    }
-                },{
-                    sectionId:   'technology',
-                    sectionName: 'Technology',
-                    sectionTone: 'news',
-                    zones: {
-                        '/technology': 'Technology',
-                        '/technology/games': 'Games'
-                    }
-                },{
-                    sectionId:   'business',
-                    sectionName: 'Business',
-                    sectionTone: 'news',
-                    zones: {
-                        '/business': 'Business',
-                        '/business/economics': 'Economics',
-                        '/business/useconomy': 'US economy',
-                        '/business/recession': 'Recession',
-                        '/business/investing': 'Investing',
-                        '/business/banking': 'Banking',
-                        '/business/marketforceslive': 'Market forces live',
-                        '/business/blog': 'Business blog'
-                    }
-                },{
-                    sectionId:   'money',
-                    sectionName: 'Money',
-                    sectionTone: 'news',
-                    zones: {
-                        '/money': 'Money',
-                        '/money/property': 'Property',
-                        '/money/houseprices': 'House prices',
-                        '/money/pensions': 'Pensions',
-                        '/money/savings': 'Savings',
-                        '/money/debt': 'Borrowing &amp; debt',
-                        '/money/insurance': 'Insurance',
-                        '/money/work-and-careers': 'Work &amp; careers',
-                        '/money/consumer-affairs': 'Consumer affairs'
-                    }
-                },{
-                    sectionId:   'lifeandstyle',
-                    sectionName: 'Life &amp; Style',
-                    sectionTone: 'news',
-                    zones: {
-                        '/lifeandstyle': 'Life &amp; Style',
-                        '/fashion': 'Fashion',
-                        '/lifeandstyle/health-and-wellbeing': 'Health',
-                        '/lifeandstyle/food-and-drink': 'Food',
-                        '/lifeandstyle/relationships': 'Relationships',
-                        '/lifeandstyle/family': 'Family',
-                        '/lifeandstyle/women': 'Women',
-                        '/lifeandstyle/homes+gardens': 'Home &amp; Garden'
-                    }
-                },{
-                    sectionId:   'travel',
-                    sectionName: 'Travel',
-                    sectionTone: 'news',
-                    zones: {
-                        '/travel': 'Travel',
-                        '/travel/short-breaks': 'Short breaks',
-                        '/travel/hotels': 'Hotels',
-                        '/travel/restaurants': 'Restaurants',
-                        '/travel/budget': 'Budget travel'
-                    }
-                }
-            ];
-=======
             contexts = {};
->>>>>>> bef29cfc
 
         this.view = {
             bindings : function(context) {
                 var id = context.id;
 
-                if (contexts[id]){
+                if(contexts[id]){
                     return;
                 }
                 contexts[id] = true;
 
-                var sectionsHeader = context.querySelector('.nav-popup--sections'),
+                var sectionsHeader = context.querySelector('.nav-popup-sections'),
                     sectionsNav    = context.querySelector('.nav--global');
 
                 if (!sectionsHeader || !sectionsNav) {
@@ -149,14 +41,14 @@
                             that.view.hideColumns(sectionsHeader, sectionsNav);
 
                             // Hide popup localnav if visible
-                            common.$g('.nav-popup--localnav').addClass('is-off');
+                            common.$g('.nav-popup-localnav').addClass('is-off');
                         } else {
                             that.view.showColumns(sectionsHeader, sectionsNav);
                         }
                     });
                 });
 
-                if (detect.getBreakpoint() !== 'mobile') {
+                if(detect.getBreakpoint() !== 'mobile') {
                     that.view.hideColumns(sectionsHeader, sectionsNav);
                 }
             },
@@ -172,89 +64,19 @@
 
                 common.$g('.nav__item', sectionsNav).each(function(e) {
                     firstTopPos = firstTopPos || bonzo(e).offset().top;
-                    if (bonzo(e).offset().top === firstTopPos) {
+                    if(bonzo(e).offset().top === firstTopPos) {
                         visibleItems.push(e);
                     }
                 });
 
-                for (var i=0, l=visibleItems.length; i < l; i++) {
+                for(var i=0, l=visibleItems.length; i < l; i++) {
                     bonzo(popupItems[i]).addClass('u-h');
                 }
             },
 
-<<<<<<< HEAD
-            getCurrentSection: function() {
-                var pageSection = config.page.pageId.split('/')[0];
-                for (var i=0; i < sections.length; i++) {
-                    var zones = Object.keys(sections[i].zones);
-
-                    if (zones.indexOf('/' + pageSection) !== -1) {
-                        return sections[i];
-                    }
-                }
-
-                return false;
-            },
-
-            insertLocalNav: function(context) {
-                // This is a temporary measure for local navigation,
-                // pending a backend solution to section hierarchies
-                var currentSection = this.getCurrentSection();
-
-                if (currentSection) {
-                    var localNavItems = [],
-                        headerNode = document.getElementById('header');
-
-                    Object.keys(currentSection.zones).forEach(function(zonePath, i) {
-                        var zoneName  = currentSection.zones[zonePath];
-                        localNavItems.push('<li class="nav__item">' +
-                                           '  <a href="'+zonePath+'" class="nav__link" data-link-name="'+zoneName+'">'+zoneName+'</a>' +
-                                           '</li>');
-
-                    });
-
-                    // Insert the popup local nav
-                    var localNavPopupHtml = '<div class="nav-popup--localnav nav-popup nav-popup--small is-off">' +
-                                            '  <ul class="nav nav--columns nav--top-border-off u-cf" data-link-name="Sub Sections">' +
-                                                 localNavItems.join('') +
-                                            '  </ul>' +
-                                            '</div>';
-
-
-                    // Insert the CTA for the popup local nav
-                    var sectionHeadNode = common.$g('.section-head', context),
-                        sectionLink     = common.$g('.article-zone [data-link-name="article section"]', context).parent().html(),
-                        localNavTitle   = sectionLink ||
-                                          sectionHeadNode.text() ||
-                                          currentSection.zones['/'+config.page.section] ||
-                                          currentSection.sectionName,
-
-                        localNavCtaHtml = '<div class="localnav--small tone-' + currentSection.sectionTone + ' tone-accent-border">' +
-                                          '  <div class="localnav__inner u-cf">' +
-                                          '    <button class="localnav__cta u-button-reset" ' +
-                                          '        data-link-name="Popup Localnav" ' +
-                                          '        data-toggle="nav-popup--localnav">' +
-                                          '      <span class="control tone-background tone-border"><i class="i i-local-nav-arrow"></i></span>' +
-                                          '    </button>' +
-                                          '    <h1 class="localnav__title tone-colour">'+localNavTitle+'</h1>' +
-                                          '  </div>' +
-                                          '</div>';
-
-                    bonzo(headerNode).append(localNavPopupHtml);
-                    bonzo(context.querySelector('.parts__head')).append(localNavCtaHtml);
-
-
-                    // Insert the desktop local nav
-                    var localNavHtml = '<ul class="nav nav--local u-cf" data-link-name="Local Navigation">' +
-                                         localNavItems.splice(1).join('') + // Skip the first link to the top section for desktop
-                                       '</ul>';
-                    common.$g('.js-localnav-placeholder', headerNode).html('<div class="localnav-container"><div class="gs-container">' + localNavHtml + '</div></div>');
-
-=======
             // there is not a 'no javascript' version of this.
             upgradeLocalNav: function(context) {
                 if (context.querySelector('.js-localnav--small')) {
->>>>>>> bef29cfc
                     common.$g('#preloads').addClass('has-localnav');
                     common.$g('.js-localnav--small').removeClass('is-hidden');
                 }
@@ -263,13 +85,7 @@
 
         this.init = function (context) {
             this.view.bindings(context);
-<<<<<<< HEAD
-            if (config.switches.localNav) {
-                this.view.insertLocalNav(context);
-            }
-=======
             this.view.upgradeLocalNav(context);
->>>>>>> bef29cfc
         };
      }
 
