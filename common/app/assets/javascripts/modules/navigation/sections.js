--- conflicted
+++ resolved
@@ -64,18 +64,8 @@
             }
         };
 
-<<<<<<< HEAD
-        this.init = function () {
-            var layoutMode = detect.getLayoutMode();
-            this.view.bindings();
-
-            if(layoutMode !== 'mobile') {
-                that.view.hideColumns();
-            }
-=======
         this.init = function (context) {
             this.view.bindings(context);
->>>>>>> 7b94f04e
         };
      }
 
