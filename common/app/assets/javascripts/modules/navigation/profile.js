define([
    'common/common',
    'common/utils/ajax',
    'bonzo',
    'bean',
    'common/utils/detect',
    'common/modules/identity/api'
], function(
    common,
    ajax,
    bonzo,
    bean,
    detect,
    Id
) {

    /**
     * @param {Object} config
     * @param {Element} context
     * @constructor
     */
    function Profile(context, config) {
        this.context = context;
        this.config = common.extend(this.config, config);
        this.dom.container = context.querySelector('.' + Profile.CONFIG.classes.container);
        this.dom.content = this.dom.container.querySelector('.' + Profile.CONFIG.classes.content);
        this.dom.popup = context.querySelector('.' + Profile.CONFIG.classes.popup);
    }

    /** @type {Object.<string.*>} */
    Profile.CONFIG = {
        eventName: 'modules:profilenav',
        classes: {
            container: 'js-profile-nav',
            content: 'js-profile-info',
            popup: 'js-profile-nav-popup'
        }
    };

    /** @type {Object.<string.*>} */
    Profile.prototype.config = {
        url: 'https://profile.theguardian.com'
    };

    /** @enum {Element} */
    Profile.prototype.dom = {};

    /** @type {Element|null} */
    Profile.prototype.context = null;

    /** */
    Profile.prototype.init = function() {
        var self = this;

        this.setFragmentFromCookie();
    };

    Profile.prototype.setFragmentFromCookie = function() {
        var user = Id.getUserFromCookie(),
            $container = bonzo(this.dom.container),
            $content = bonzo(this.dom.content),
            $popup = bonzo(this.dom.popup);

        $container.removeClass('js-hidden');

        if (user) {
            $content.text(user.displayName);
            $container.addClass('is-signed-in');
            $popup.html(
<<<<<<< HEAD
                '<ul class="nav nav--columns nav--top-border-off nav--additional-sections" data-link-name="Sub Sections">'+
                    this.menuListItem("Edit profile", this.config.url+'/public/edit')+
=======
                '<ul class="nav nav--columns" data-link-name="Sub Sections">'+
                    this.menuListItem("Edit profile", this.config.url+'/profile/public')+
>>>>>>> cf33a154
                    this.menuListItem("Email preferences", this.config.url+'/email-prefs')+
                    this.menuListItem("Sign out", this.config.url+'/signout')+
                '</ul>'
            );
        } else {
            $popup.remove();
        }

        this.emitLoadedEvent(user);
    };

    Profile.prototype.menuListItem = function(text, url) {
        return  '<li class="nav__item">'+
                    '<a href="' + url + '" class="nav__link" data-link-name="' + text + '">' + text + '</a>'+
                '</li>';
    };

    /**
     * @param {Object} resp response from the server
     */
    Profile.prototype.emitLoadedEvent = function(user) {
        common.mediator.emit(Profile.CONFIG.eventName + ':loaded', user);
    };
    
    /**
     * @param {Object} resp response from the server
     */
    Profile.prototype.emitErrorEvent = function() {
        common.mediator.emit(Profile.CONFIG.eventName + ':error');
    };

    return Profile;

});<|MERGE_RESOLUTION|>--- conflicted
+++ resolved
@@ -67,13 +67,8 @@
             $content.text(user.displayName);
             $container.addClass('is-signed-in');
             $popup.html(
-<<<<<<< HEAD
-                '<ul class="nav nav--columns nav--top-border-off nav--additional-sections" data-link-name="Sub Sections">'+
+                '<ul class="nav nav--columns" data-link-name="Sub Sections">'+
                     this.menuListItem("Edit profile", this.config.url+'/public/edit')+
-=======
-                '<ul class="nav nav--columns" data-link-name="Sub Sections">'+
-                    this.menuListItem("Edit profile", this.config.url+'/profile/public')+
->>>>>>> cf33a154
                     this.menuListItem("Email preferences", this.config.url+'/email-prefs')+
                     this.menuListItem("Sign out", this.config.url+'/signout')+
                 '</ul>'
@@ -97,7 +92,7 @@
     Profile.prototype.emitLoadedEvent = function(user) {
         common.mediator.emit(Profile.CONFIG.eventName + ':loaded', user);
     };
-    
+
     /**
      * @param {Object} resp response from the server
      */
