--- conflicted
+++ resolved
@@ -93,11 +93,7 @@
 
     Profile.prototype.menuListItem = function(text, url, className) {
         return  '<li class="nav__item">'+
-<<<<<<< HEAD
-                    '<a href="' + url + '/email-prefs" class="nav__link ' + Profile.CONFIG.classes[className] + '" data-link-name="' + text + '">' + text + '</a>'+
-=======
-                    '<a href="' + url + '" class="nav__link ' + Profile.CONFIG.classes[className] + '">' + text + '</a>'+
->>>>>>> 51f0ab85
+                    '<a href="' + url + '" class="nav__link ' + Profile.CONFIG.classes[className] + '" data-link-name="' + text + '">' + text + '</a>'+
                 '</li>';
     };
 
