--- conflicted
+++ resolved
@@ -41,12 +41,7 @@
         // Model
         
         this.load = function (config) {
-<<<<<<< HEAD
-            var url = config.page.coreNavigationUrl + '/top-stories/' + config.page.edition;
-=======
-            var latestUrl = config.page.coreNavigationUrl + '/top-stories?page-size=10';
-            
->>>>>>> a2fa14e5
+            var url = config.page.coreNavigationUrl + '/top-stories?page-size=10';
             return reqwest({
                     url: url,
                     type: 'jsonp',
