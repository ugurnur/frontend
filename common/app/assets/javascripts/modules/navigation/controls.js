--- conflicted
+++ resolved
@@ -1,75 +1,5 @@
 define(['common', 'bean', 'bonzo'], function (common, bean, bonzo) {
 
-<<<<<<< HEAD
-    Navigation = function (opts) {
-        var toggles, view, model;
-
-        // View
-
-        view = {
-
-            toggle: function (state, position, elm) {
-                var item, altItem, altButton;
-
-                item = bonzo(document.getElementById(((state === "sections") ? "sections-" + position : "topstories-" + position)));
-                altItem = bonzo(document.getElementById(((state === "sections") ?  "topstories-" + position : "sections-" + position)));
-                altButton = bonzo(document.getElementById(((state === "sections") ?  "topstories-control-" + position : "sections-control-" + position)));
-
-                if (altItem.hasClass('on')) { // the "other" panel is visible, so hide it then show current
-                    altItem.toggleClass('on initially-off');
-                    altButton.toggleClass('is-active');
-                }
-
-                item.toggleClass('on initially-off');
-                elm = bonzo(elm).toggleClass('is-active');
-
-                return (state);
-            },
-
-            // we don't show the bottom section icon unless JS is enabled,
-            // since it doesn't do anything at the footer
-            // so we show it here since JS is on
-            showHiddenSectionControls: function () {
-                var navItems = common.$g('.sections-control'), i, l, elm;
-                 for (i = 0, l = navItems.length; i < l; i++) {
-                    elm = navItems[i];
-                    bonzo(elm).removeClass('initially-off');
-                }
-            },
-
-            init: function () {
-
-                view.showHiddenSectionControls();
-                var lastClickTime = 0;
-
-                var sectionsCTA = document.getElementById('sections-control-header');
-                if(sectionsCTA) {
-                    Bean.add(sectionsCTA, 'click touchstart', function (e) {
-                        var elm = this;
-                        var current = new Date().getTime();
-                        var delta = current - lastClickTime;
-                        if (delta > 400) {
-                            view.toggle('sections', 'header', elm);
-                        }
-                        e.preventDefault();
-                        lastClickTime = current;
-                    });
-                }
-
-                var topStoriesCTA = document.getElementById('topstories-control-header');
-                if (topStoriesCTA) {
-                    Bean.add(topStoriesCTA, 'click touchstart', function (e) {
-                        var elm = this;
-                        var current = new Date().getTime();
-                        var delta = current - lastClickTime;
-                        if (delta > 400) {
-                            view.toggle('topstories', 'header', elm);
-                        }
-                        e.preventDefault();
-                        lastClickTime = current;
-                    });
-                }
-=======
     var Controls = function (opts) {
        
         var state = false,
@@ -121,7 +51,6 @@
                 
                 common.mediator.emit('modules:control:change', [id, !isActive]);
                 common.mediator.emit('modules:control:change:' + id + ':' + !isActive);
->>>>>>> 8a8bb954
             }
         };
 
@@ -141,24 +70,13 @@
             view.show();
         };
 
-<<<<<<< HEAD
-        this.init = function () {
-            view.init();
-=======
         this.init = function() {
             dom = common.$g('#' + id);
             view.bindEventToButton();
->>>>>>> 8a8bb954
         };
     
     };
 
-<<<<<<< HEAD
-
-    return Navigation;
-
-=======
     return Controls;
    
->>>>>>> 8a8bb954
-});
+});