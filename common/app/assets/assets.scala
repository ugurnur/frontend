--- conflicted
+++ resolved
@@ -8,16 +8,10 @@
 import org.apache.commons.io.IOUtils
 import play.api.libs.json._
 import play.api.Mode
-<<<<<<< HEAD
-import play.api.mvc.RequestHeader
-=======
 import html.HtmlPageHelpers.{pillarCardCSSFileContent,pillarCardCSSFileFacia,pillarCardCSSFileRichLinks}
->>>>>>> 31cef3f5
 
 import scala.collection.concurrent.{TrieMap, Map => ConcurrentMap}
 import scala.util.{Failure, Success, Try}
-
-import conf.switches.Switches.PillarCards
 
 // turns an unhashed name into a name that's hashed if it needs to be
 class Assets(base: String, mapResource: String, useHashedBundles: Boolean = Configuration.assets.useHashedBundles) extends Logging {
@@ -73,7 +67,7 @@
   def interactive(implicit context: ApplicationContext): String = inline("head.interactive")
   def inlineAtom(atomType: String)(implicit content: ApplicationContext): String = inline(s"head.atom-$atomType")
 
-  def projectCss(projectOverride: Option[String], request: RequestHeader)(implicit context: ApplicationContext): String = project(projectOverride.getOrElse(context.applicationIdentity.name), request)
+  def projectCss(projectOverride: Option[String])(implicit context: ApplicationContext): String = project(projectOverride.getOrElse(context.applicationIdentity.name))
   def headOldIE(projectOverride: Option[String])(implicit context: ApplicationContext): String = cssOldIE(projectOverride.getOrElse(context.applicationIdentity.name))
   def headIE9(projectOverride: Option[String])(implicit context: ApplicationContext): String = cssIE9(projectOverride.getOrElse(context.applicationIdentity.name))
 
@@ -87,16 +81,10 @@
     })
   }
 
-  private def project(project: String, request: RequestHeader): String = {
-    val content: String = if (PillarCards.isSwitchedOn || mvt.PillarCards.isParticipating(request)) "content.pc" else "content"
-
+  private def project(project: String): String = {
     project match {
       case "facia" => "stylesheets/facia.css"
-<<<<<<< HEAD
-      case _ => s"stylesheets/$content.css"
-=======
       case _ => s"stylesheets/$pillarCardCSSFileContent.css"
->>>>>>> 31cef3f5
     }
   }
 
@@ -107,12 +95,7 @@
       case "identity" => "head.identity"
       case "football" => "head.football"
       case "index" => "head.index"
-<<<<<<< HEAD
-      case "rich-links" => "head.rich-links"
-      case "rich-links.pc" => "head.rich-links.pc"
-=======
       case "rich-links" => s"head.$pillarCardCSSFileRichLinks"
->>>>>>> 31cef3f5
       case "email-signup" => "head.email-signup"
       case "commercial" => "head.commercial"
       case "survey" => "head.survey"
