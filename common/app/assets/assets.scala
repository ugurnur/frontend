--- conflicted
+++ resolved
@@ -22,15 +22,11 @@
 
     // Avoid memoizing the asset map in Dev.
     if (Play.current.mode == Mode.Dev) {
-<<<<<<< HEAD
-      assets().getOrElse(path, throw AssetNotFoundException(path))
-=======
       if (path.startsWith("javascripts")) {
         Asset(path)
       } else {
-        assets()(path)
+        assets().getOrElse(path, throw AssetNotFoundException(path))
       }
->>>>>>> 74f7602a
     } else {
       memoizedAssets(path)
     }
