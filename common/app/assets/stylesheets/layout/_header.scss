--- conflicted
+++ resolved
@@ -136,10 +136,6 @@
         padding: $gs-baseline/2 0
     ));
 }
-<<<<<<< HEAD
-.guardian-services__action {
-    @include fs-headline(2);
-=======
 .guardian-services__action,
 .guardian-services__action:focus,
 .guardian-services__action:hover {
@@ -148,7 +144,6 @@
     -moz-user-select: none;
     -ms-user-select: none;
     user-select: none;
->>>>>>> e78a07d2
     display: block;
     text-decoration: none;
     margin: 0;
