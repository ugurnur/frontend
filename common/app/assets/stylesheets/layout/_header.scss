/* Global header and navigation
   ========================================================================== */

$servicesToggleArrowSize: 5px;

.l-header {
    position: relative;
    z-index: 1051; // On top of Google "Adchoices" label which has z-index: 1050

    @include mq(tablet) {
        background: $c-neutral8;
    }
    @include mq(wide) {
        .has-page-skin & .gs-container {
            @include rem((
                width: gs-span(12) + ($gs-gutter*2)
            ));
        }
    }
}

.logo-wrapper {
    position: relative;
    float: right;
    @include rem((
        margin: $gs-baseline/4 $gs-gutter/2 $gs-baseline 0
    ));

    i {
        display: block;
    }

    @include mq(mobileLandscape) {
        @include rem((
            margin-right: $gs-gutter
        ));
    }
    @include mq(tablet) {
        @include rem((
            margin-top: 7px
        ));

        &:after {
            content: 'beta';
            position: absolute;
            top: 48px;
            left: 128px;
            font-size: 13px;
        }
    }
}

.logo-wrapper--observer:after {
    display: none;
}


/* Pre-header
   ========================================================================== */

.l-header-pre {
    float: left;
    min-width: gs-span(2);
    z-index: 3;
    position: relative;

    @include mq(tablet) {
        float: none;
        background: $c-neutral8;
    }
}
.l-header-pre__inner {
    @include box-sizing(border-box);
    @include rem((
        padding-left: $gs-gutter/2,
        padding-right: $gs-gutter/2
    ));

    @include mq(mobileLandscape) {
        @include rem((
            padding-left: $gs-gutter,
            padding-right: $gs-gutter
        ));
    }
}
.l-preheader__editions {
    float: left;
    @include rem((
        width: gs-span(3)
    ));
}
.editions {
    @include fs-header(1);
}
.editions,
.editions__title,
.edition__item,
.edition {
    padding: 0;
    margin: 0;
    display: inline-block;
}
.editions__title {
    font-weight: normal;
}
.editions__title,
.edition {
    @include rem((
        padding: $gs-baseline/2 $gs-gutter/4
    ));
}
.edition__item {
    color: $c-brandLightBlue;

    & + .edition__item {
        @include rem((
            margin-left: $gs-gutter/4
        ));
    }
}
.edition {
    text-decoration: none;
    margin: 0;
}
a.edition {
    &:hover,
    &:focus {
        color: $c-brandLightBlue;
        text-decoration: none;
    }
}
$c-guardian-services-active-background: #2479c3;
.guardian-services {
    @include fs-header(1);
    @include rem((
        padding: $gs-baseline/2 0
    ));
}
.guardian-services__action,
.guardian-services__action:focus,
.guardian-services__action:hover {
    @include f-headline;
    -webkit-user-select: none;
    -moz-user-select: none;
    -ms-user-select: none;
    user-select: none;
    display: block;
    text-decoration: none;
    margin: 0;
    color: $c-neutral1;
    cursor: pointer;
    @include rem((
        line-height: $headerHeight
    ));
}
.guardian-services__item-more {
    position: relative;
    background: $c-guardian-services-active-background;

    .guardian-services__action {
        color: #ffffff;
    }
    .guardian-services__action__arrow {
        display: inline-block;
        pointer-events: none;
        width: 0;
        height: 0;
        border-top: 0;
        @include rem((
            margin: 2px,
            border-left: $servicesToggleArrowSize solid transparent,
            border-right: $servicesToggleArrowSize solid transparent,
            border-bottom: $servicesToggleArrowSize solid #ffffff
        ));
    }

    &.is-off {
        background-color: inherit;
        display: block;

        .guardian-services__item--more-menu {
            display: none;
        }

        .guardian-services__action {
            color: $c-neutral1;
        }

        .guardian-services__action__arrow {
            border-bottom: 0;
            @include rem((
                border-top: $servicesToggleArrowSize solid $c-neutral1
            ));
        }
    }
}
.guardian-services__item--more-menu {
    @include box-sizing(border-box);
    position: absolute;
    background: $c-guardian-services-active-background;
    margin: 0;
    padding: 0;
    right: 0;
    list-style: none;
    @include rem((
        top: $headerHeight,
        padding: 0 $gs-gutter/2,
        width: gs-span(2)
    ));
    @include mq(desktop) {
        @include rem((
            width: gs-span(3)
        ));
    }
}

/* Main header (logo, actions)
   ========================================================================== */

.l-header-main {
    position: relative;
    z-index: 2;
}
<<<<<<< HEAD


/* Post-header breaking news
   ========================================================================== */

#breaking-news {
    -moz-box-sizing: border-box;
    box-sizing: border-box;
    background-color: #ff3d00;
    padding: 10px 10px;
    font-weight: bold;
    border-top: 1px solid rgba(255,255,255,0.3);
    
    a {
        display: inline-block;
        color: #ffffff; 
    }

    @include mq(mobileLandscape) {
        padding: 10px 20px;
    }
}
=======
>>>>>>> 11633921
<|MERGE_RESOLUTION|>--- conflicted
+++ resolved
@@ -221,19 +221,16 @@
     position: relative;
     z-index: 2;
 }
-<<<<<<< HEAD
-
 
 /* Post-header breaking news
    ========================================================================== */
 
 #breaking-news {
-    -moz-box-sizing: border-box;
-    box-sizing: border-box;
+    @include box-sizing(border-box);
     background-color: #ff3d00;
-    padding: 10px 10px;
+    padding: 10px;
     font-weight: bold;
-    border-top: 1px solid rgba(255,255,255,0.3);
+    border-top: 1px solid rgba(255, 255, 255, .3);
     
     a {
         display: inline-block;
@@ -243,6 +240,4 @@
     @include mq(mobileLandscape) {
         padding: 10px 20px;
     }
-}
-=======
->>>>>>> 11633921
+}