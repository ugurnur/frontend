/* Global wrapper
   ========================================================================== */

#preloads {
    @include gs-container;
    clear: both;
    margin: 58px auto 0;

<<<<<<< HEAD
    &.has-localnav {
        margin-top: 110px;
    }

    @media only screen and (min-width: $tablet) {
=======
    @media (min-width: $tablet) {
>>>>>>> 4cc60f90
        margin-top: 104px;

        &.has-localnav {
            margin-top: 156px;
        }
    }
}


/* Global header and navigation
   ========================================================================== */

#header {
    min-height: 58px;
    position: absolute;
    top: 0;
    left: 0;
    right: 0;
    background-color: $blue;
    z-index: 99;
}

#logo {
    display: block;
    float: left;
    margin: 20px 0 18px $gutter;
    text-indent: -9999px;
}

/* Layout helpers
   ========================================================================== */

/**
 * @todo Should these be moved to helpers?
 */

.component {
    margin-bottom: 20px;
}

.box-indent {
    padding: 0 $gutter $baseline*1;
}

.inline-image {
    width: $inArticleInlineImgWidth;
    float: left;
    margin: 0;
    margin-right: 10px;
    margin-bottom: 15px;
    margin-top: 3px;
}

.img-tiny.inline-image {
    width: auto;
    max-width: $inArticleInlineImgWidth;
}

/* Preloads (for swipe)
   ========================================================================== */

#preloads-inner {
    position: relative;
    top: 0;
    height: 100%;
    width: 100%;
}

#preload-0,
#preload-1,
#preload-2 {
    @include transform(translateZ(0));
}

.has-swipe {
    #preload-0,
    #preload-1,
    #preload-2 {
        position: absolute;
        width: 100%;
    }

    #preload-0 {left: -100%;}
    #preload-1 {left:     0;}
    #preload-2 {left:  100%;}
}

/* Ajax loading helpers
   ========================================================================== */

.preload-msg {
    padding: 50px 50px 250px 50px;
    text-align: center;
}

.preload-msg .is-updating {
    display: block;
    margin: 10px auto;
}<|MERGE_RESOLUTION|>--- conflicted
+++ resolved
@@ -6,15 +6,11 @@
     clear: both;
     margin: 58px auto 0;
 
-<<<<<<< HEAD
     &.has-localnav {
         margin-top: 110px;
     }
 
-    @media only screen and (min-width: $tablet) {
-=======
     @media (min-width: $tablet) {
->>>>>>> 4cc60f90
         margin-top: 104px;
 
         &.has-localnav {
