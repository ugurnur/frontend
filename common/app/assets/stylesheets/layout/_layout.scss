$headerHeight: 58px;

/* Global wrapper
   ========================================================================== */

#preloads {
    @include gs-container;
    clear: both;
    margin-top: $headerHeight;

    @include mq(tablet) {
        margin-top: 104px;
    }
}


/* Global header and navigation
   ========================================================================== */

#header {
    min-height: $headerHeight;
    position: absolute;
    top: 0;
    left: 0;
    right: 0;
    z-index: 1050; // On top of Google "Adchoices" label which has z-index: 1040…

    /* These styles extend the top bars to the screen edges */
    @include mq(tablet) {
        &:before,
        &:after {
            content: "";
            display: block;
            position: absolute;
            width: 100%;
            z-index: -10;
        }

        &:before {
            top: 0;
            height: $headerHeight;
            background-color: $blue;
        }

        &:after {
            top: $headerHeight;
            height: 40px;
            background-color: $mushroom;
            border-bottom: 1px solid $darkMushroom;
        }
    }
}
    .header__inner {
        background-color: $blue;
        height: 60px;
    }

.guardian-logo-wrapper {
    float: left;
    margin: 20px 0 18px $gs-gutter/2;

    i {
        display: block;
    }

    @include mq(mobileLandscape) {
        margin-left: $gs-gutter;
    }
}


/* Columning
   ========================================================================== */

.monocolumn-wrapper {
    padding-left: $gs-gutter / 2;
    padding-right: $gs-gutter / 2;

    .page-head {
        padding-left: 0;
        padding-right: 0;
    }

    @include mq(mobileLandscape) {
        padding-left: $gs-gutter;
        padding-right: $gs-gutter;
    }
}

@include mq(tablet) {
    .monocolumn-wrapper {
        max-width: gs-span(8);
        margin-left: auto;
        margin-right: auto;
    }
    .monocolumn-wrapper--no-limit {
        max-width: none;
    }
}


/* Layout helpers
   ========================================================================== */

/**
 * @todo Should these be moved to helpers?
 */

.component {
    margin-bottom: 20px;
}

.box-indent {
    padding: 0 $gs-gutter/2 $baseline*1;

    @include mq(mobileLandscape) {
        padding-left: $gs-gutter;
        padding-right: $gs-gutter;
    }
}

<<<<<<< HEAD
.inline-image {
=======
.img--inline{
>>>>>>> 3ba5ec0d
    width: $inArticleInlineImgWidth;
    float: left;
    clear: left;
    margin: 3px 0 0 0;
<<<<<<< HEAD
    padding-right: $gs-gutter/2;
    padding-bottom: 15px;
    background: white;
=======
    background-color: $c-neutral7;
    padding: $baseline*2 $gs-gutter/2 $baseline*6 $gs-gutter/2;
>>>>>>> 3ba5ec0d

    @include mq(mobileLandscape) {
        padding-right: $gs-gutter;
        width: gs-span(2);
    }

    figcaption {
        word-wrap: break-word;
    }
}

.img-tiny.inline-image {
    width: auto;
    max-width: $inArticleInlineImgWidth;
}


/* Preloads (for swipe)
   ========================================================================== */

#preloads-inner {
    position: relative;
    top: 0;
    height: 100%;
    width: 100%;
}

.preload {
    @include transform(translateZ(0));
}

.has-swipe {
    .preload {
        position: absolute;
        width: 100%;
    }

    #preload-0 {left: -100%;}
    #preload-1 {left:     0;}
    #preload-2 {left:  100%;}
}


/* Ajax loading helpers
   ========================================================================== */

.preload-msg {
    padding: 50px 50px 250px 50px;
    text-align: center;
}

.preload-msg .is-updating {
    display: block;
    margin: 10px auto;
}<|MERGE_RESOLUTION|>--- conflicted
+++ resolved
@@ -119,23 +119,14 @@
     }
 }
 
-<<<<<<< HEAD
-.inline-image {
-=======
+
 .img--inline{
->>>>>>> 3ba5ec0d
     width: $inArticleInlineImgWidth;
     float: left;
     clear: left;
     margin: 3px 0 0 0;
-<<<<<<< HEAD
-    padding-right: $gs-gutter/2;
-    padding-bottom: 15px;
-    background: white;
-=======
     background-color: $c-neutral7;
     padding: $baseline*2 $gs-gutter/2 $baseline*6 $gs-gutter/2;
->>>>>>> 3ba5ec0d
 
     @include mq(mobileLandscape) {
         padding-right: $gs-gutter;
@@ -147,7 +138,7 @@
     }
 }
 
-.img-tiny.inline-image {
+.img-tiny.img--inline {
     width: auto;
     max-width: $inArticleInlineImgWidth;
 }
