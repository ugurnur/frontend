/* Global wrapper
   ========================================================================== */

#preloads {
    @include gs-container;
    clear: both;
}


/* Global header and navigation
   ========================================================================== */

#header {
    position: relative;
    z-index: 1051; // On top of Google "Adchoices" label which has z-index: 1050
    background: $c-neutral8;
}
    .header__inner {
        border-bottom: 2px solid $c-brandBlue;
    }

.guardian-logo-wrapper {
    float: right;
    @include rem((
        margin: $gs-baseline/4 $gs-gutter/2 $gs-baseline 0
    ));

    i {
        display: block;
    }

    @include mq(mobileLandscape) {
<<<<<<< HEAD
        @include rem((margin-right: $gs-gutter));
    }
    @include mq(tablet) {
        @include rem((
            margin-top: 7px
        ));
    }
}


/* Pre-header
   ========================================================================== */

.pre-header {
    float: left;
    min-width: gs-span(2);
    z-index: 1;
    position: relative;

    @include mq(tablet) {
        float: none;
        background: $c-neutral8;
        border-bottom: 1px solid $c-neutral4;
    }
}
.pre-header__inner {
    @include box-sizing(border-box);
    @include rem((
        padding-left: $gs-gutter/2,
        padding-right: $gs-gutter/2
    ));

    @include mq(mobileLandscape) {
        @include rem((
            padding-left: $gs-gutter,
            padding-right: $gs-gutter
        ));
    }
}
.preheader__editions {
    float: left;
    @include rem((
        width: gs-span(3)
    ));
}
.editions {
    @include fs-header(1);
}
.editions,
.editions__title,
.edition__item,
.edition {
    padding: 0;
    margin: 0;
    display: inline-block;
}
.editions__title {
    font-weight: normal;
}
.editions__title,
.edition {
    @include rem((
        padding: $gs-baseline/2 $gs-gutter/4
    ));
}
.edition__item {
    color: $c-brandLightBlue;

    & + .edition__item {
        @include rem((
            margin-left: $gs-gutter/4
        ));
    }
}
.edition {
    text-decoration: none;
    margin: 0;
}
a.edition {
    &:hover,
    &:focus {
        color: $c-brandLightBlue;
        text-decoration: none;
=======
        @include rem((
            margin-left: $gs-gutter
        ));
>>>>>>> bef29cfc
    }
}


/* Columning
   ========================================================================== */

.monocolumn-wrapper {
    @include rem((
        padding-left: $gs-gutter / 2,
        padding-right: $gs-gutter / 2
    ));

    @include mq(mobileLandscape) {
        @include rem((
            padding-left: $gs-gutter,
            padding-right: $gs-gutter
        ));
    }

    .page-header,
    .page-sub-header {
        margin-left: 0;
        margin-right: 0;
    }
}

@include mq(tablet) {
    .monocolumn-wrapper {
        @include rem((
            max-width: gs-span(8)
        ));
        margin-left: auto;
        margin-right: auto;
    }
    .monocolumn-wrapper--no-limit {
        max-width: none;
    }
}


/* Layout helpers
   ========================================================================== */

/**
 * @todo Should these be moved to helpers?
 */

.component {
    @include rem((
        margin-bottom: 20px
    ));
}

.box-indent {
    @include rem((
        padding: 0 $gs-gutter/2 ($gs-baseline/3)
    ));

    @include mq(mobileLandscape) {
        @include rem((
            padding-left: $gs-gutter,
            padding-right: $gs-gutter
        ));
    }
}


/* Inline images: included here for faster painting
   ========================================================================== */

.img--inline {
    float: left;
    clear: left;
    @include rem((
        width: $inArticleInlineImgWidth,
        margin: 3px $gs-gutter 0 0
    ));

    @include mq(mobileLandscape) {
        @include rem((
            width: gs-span(2)
        ));
    }

    figcaption {
        @include rem((
            padding-top: $gs-baseline/3
        ));
        word-wrap: break-word;
    }
}

.img-tiny.img--inline {
    width: auto;
    @include rem((
        max-width: $inArticleInlineImgWidth
    ));
}


/* Ajax loading helpers
   ========================================================================== */

.preload-msg {
    @include rem((
        padding: 50px 50px 250px 50px
    ));
    text-align: center;

    .accessible-link {
        display: block;
        @include fs-data(2);
    }
}

.preload-msg .is-updating {
    display: block;
    @include rem((
        margin: 10px auto
    ));
}<|MERGE_RESOLUTION|>--- conflicted
+++ resolved
@@ -30,7 +30,6 @@
     }
 
     @include mq(mobileLandscape) {
-<<<<<<< HEAD
         @include rem((margin-right: $gs-gutter));
     }
     @include mq(tablet) {
@@ -114,11 +113,6 @@
     &:focus {
         color: $c-brandLightBlue;
         text-decoration: none;
-=======
-        @include rem((
-            margin-left: $gs-gutter
-        ));
->>>>>>> bef29cfc
     }
 }
 
