--- conflicted
+++ resolved
@@ -119,22 +119,14 @@
     }
 }
 
-<<<<<<< HEAD
-.img--inline {
-=======
 
 .img--inline{
->>>>>>> 0174a1f4
     width: $inArticleInlineImgWidth;
     float: left;
     clear: left;
     margin: 3px 0 0 0;
     background-color: $c-neutral7;
     padding: $baseline*2 $gs-gutter/2 $baseline*6 $gs-gutter/2;
-<<<<<<< HEAD
-
-=======
->>>>>>> 0174a1f4
 
     @include mq(mobileLandscape) {
         padding-right: $gs-gutter;
