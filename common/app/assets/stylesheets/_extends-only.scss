--- conflicted
+++ resolved
@@ -3,22 +3,16 @@
 
 
 //SerifHeadline
-<<<<<<< HEAD
-%type-0 { @include font($serifheadline, 600, 26, 30) }
-%type-1 { @include font($serifheadline, 600, 24, 28) }
-%type-2 { @include font($serifheadline, 600, 19, 23) }
-%type-3 { @include font($serifheadline, 600, 16, 24) }
-=======
-%type-0 { @include font($serifheadline, 600, 22, 32); }
-%type-1 { @include font($serifheadline, 600, 20, 28); }
-%type-2 { @include font($serifheadline, 600, 18, 28); }
->>>>>>> f0483703
+%type-0 { @include font($serifheadline, 600, 26, 30); }
+%type-1 { @include font($serifheadline, 600, 24, 28); }
+%type-2 { @include font($serifheadline, 600, 19, 23); }
+%type-3 { @include font($serifheadline, 600, 16, 24); }
 
 //SerifText
-%type-4 { @include font($serif, normal, 19, 24) }
-%type-5 { @include font($serif, 500, 16, 22) }
-%type-6 { @include font($serif, normal, 16, 24) }
-%type-7 { @include font($serif, normal, 14, 24) }
+%type-4 { @include font($serif, normal, 19, 24); }
+%type-5 { @include font($serif, 500, 16, 22); }
+%type-6 { @include font($serif, normal, 16, 24); }
+%type-7 { @include font($serif, normal, 14, 24); }
 
 //Serif b and strong need to be 'medium' weight.
 %type-6 b,
@@ -29,17 +23,9 @@
 }
 
 //Sans-serif's
-<<<<<<< HEAD
-%type-8  { @include font($sans-serif, normal, 14, 20) }
-%type-9  { @include font($sans-serif, bold, 13, 20) }
-%type-10 { @include font($sans-serif, normal, 13, 20) }
-%type-11 { @include font($sans-serif, normal, 12, 16) }
-%type-12 { @include font($sans-serif, normal, 11, 16) }
-%type-13 { @include font($sans-serif, normal, 10, 12) }
-=======
 %type-8  { @include font($sans-serif, normal, 14, 20); }
 %type-9  { @include font($sans-serif, bold, 13, 20); }
 %type-10 { @include font($sans-serif, normal, 13, 20); }
 %type-11 { @include font($sans-serif, normal, 12, 16); }
 %type-12 { @include font($sans-serif, normal, 11, 16); }
->>>>>>> f0483703
+%type-13 { @include font($sans-serif, normal, 10, 12); }