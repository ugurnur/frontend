--- conflicted
+++ resolved
@@ -67,11 +67,7 @@
     margin: 0 $gutter $baseline*4 $gutter;
     padding: 0 0 0 $baseline;
     overflow: hidden;
-<<<<<<< HEAD
     height: 36px;
-}
-=======
->>>>>>> f0483703
 
     &.hidden {
         display: none;
@@ -90,12 +86,8 @@
 }
 
 .update-btn {
-<<<<<<< HEAD
     @extend %type-11;
     float:right;
-=======
-    float: right;
->>>>>>> f0483703
     margin: 0;
     padding: 20px 30px 0 0;
     background-color: $mushroom;
@@ -103,14 +95,10 @@
     font-weight: bold;
     border: none;
     text-shadow: none;
-<<<<<<< HEAD
-    box-shadow: none;
+    @include box-shadow(none);
     width: 60px;
     text-indent: -10px;
     line-height: 18px;
-=======
-    @include box-shadow(none);
->>>>>>> f0483703
 }
 
 .update-btn.is-active,
@@ -129,19 +117,12 @@
     width: 36px;
     height: 12px;
     background-size: 100%;
-<<<<<<< HEAD
     margin-top: 6px;
-}
-
-.is-updating.is-active {
-    display:block;
-=======
-    margin-top: 18px;
 
     &.is-active {
-        display: inline-block;
+        display: block;
     }
->>>>>>> f0483703
+
 }
 
 .is-live-icon {
