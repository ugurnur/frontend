.js-on .js-hidden,
.js-off .js-visible {
  display: none;
}

.is-off {
  display: none;
}

.current {
  font-weight: bold;
}

.is-on {
  display: block;
}

.has-cursor {
    cursor: pointer;
}

.maxed {
  width: 100%;
}

.gu-image {
  width: 100%;
  height: auto;
}

.cta { /* call to action */
  cursor: pointer;
}

.expander {
  &:before {
    position: relative;
    top: -1px;
    content: '− ';
  }
  .shut &:before {
    content: '+ ';
  }
}

.collapsible {
  // padding top/bottom looks like it should be 12, but this forces height to 42px which is desired
  padding: 9px $gutter*2 9px $baseline*2; // double space on right to avoid icon
  position: relative;
  cursor: pointer;
}

.collapsible i {
  position: absolute;
  right: 14px;
  display: inline-block;
  top: 40%;
}

//These should be refactored to is-shut/is-open
.trailblock .panel,
.rolled-out {
  height: auto;
  margin-bottom: 0;
}

.shut > .panel,
.rolled-up {
  overflow: hidden;
  position: relative;
  max-height: 0;
  padding-top: 0;
}

.update {
<<<<<<< HEAD
	display:block;
  background-color: $mushroom;
  margin-bottom: $baseline*4;
  padding: 0 0 0 $baseline*2;
  overflow: hidden;
=======
    display:block;
    background-color: $mushroom;
    margin-bottom: $baseline*4;
    padding: 0 0 0 $baseline*2;
    overflow: hidden;
>>>>>>> a4cbc234

  &.hidden {
    display: none;
  }

  @media (min-width: $tablet) {
    margin-left: 0;
    margin-right: 0;
  }
}

.update-text {
  float:left;
  margin: 0 $gutter 0 0;
  padding: 6px 0 0 0;
  line-height: 32px;
}

.update-btn {
  float: right;
  margin: 0;
  padding: 13px 12px;
  background-color: $mushroom;
  color: #333333;
  font-weight: normal;
  border: none;
  text-shadow: none;
  @include box-shadow(none);
}

.update-btn.is-active,
.update-btn:hover {
<<<<<<< HEAD
  color: #ffffff;
  background-color: #E47A39;
=======
    color: #fff;
    background-color: #E47A39;
>>>>>>> a4cbc234
}

.update-live-matches .update-btn.is-active,
.update-live-matches .update-btn:hover {
  background-color: $sportBright;
}

.is-updating {
  display: none;
  width: 36px;
  height: 12px;
  background-size: 100%;
  margin-top: 18px;

  &.is-active {
    display: inline-block;
  }
}

.is-live-icon {
<<<<<<< HEAD
  padding: $baseline;
  margin-right: 5px;
  font-size: 10px;
  font-style: normal;
  line-height: 1em;
  color: #ffffff;
  background-color: #ec1c1c;
=======
    padding: $baseline;
    margin-right: 5px;
    font-size: 10px;
    font-style: normal;
    line-height: 1;
    color: #fff;
    background-color: #ec1c1c;
>>>>>>> a4cbc234
}<|MERGE_RESOLUTION|>--- conflicted
+++ resolved
@@ -1,18 +1,18 @@
 .js-on .js-hidden,
 .js-off .js-visible {
-  display: none;
+    display: none;
 }
 
 .is-off {
-  display: none;
+    display: none;
 }
 
 .current {
-  font-weight: bold;
+    font-weight: bold;
 }
 
 .is-on {
-  display: block;
+    display: block;
 }
 
 .has-cursor {
@@ -20,140 +20,118 @@
 }
 
 .maxed {
-  width: 100%;
+    width: 100%;
 }
 
 .gu-image {
-  width: 100%;
-  height: auto;
+    width: 100%;
+    height: auto;
 }
 
 .cta { /* call to action */
-  cursor: pointer;
+    cursor: pointer;
 }
 
 .expander {
-  &:before {
-    position: relative;
-    top: -1px;
-    content: '− ';
-  }
-  .shut &:before {
-    content: '+ ';
-  }
+    &:before {
+        position: relative;
+        top: -1px;
+        content: '− ';
+    }
+    .shut &:before {
+        content: '+ ';
+    }
 }
 
 .collapsible {
-  // padding top/bottom looks like it should be 12, but this forces height to 42px which is desired
-  padding: 9px $gutter*2 9px $baseline*2; // double space on right to avoid icon
-  position: relative;
-  cursor: pointer;
+    // padding top/bottom looks like it should be 12, but this forces height to 42px which is desired
+    padding: 9px $gutter*2 9px $baseline*2; // double space on right to avoid icon
+    position: relative;
+    cursor: pointer;
 }
 
 .collapsible i {
-  position: absolute;
-  right: 14px;
-  display: inline-block;
-  top: 40%;
+    position: absolute;
+    right: 14px;
+    display: inline-block;
+    top: 40%;
 }
 
 //These should be refactored to is-shut/is-open
 .trailblock .panel,
 .rolled-out {
-  height: auto;
-  margin-bottom: 0;
+    height: auto;
+    margin-bottom: 0;
 }
 
 .shut > .panel,
 .rolled-up {
-  overflow: hidden;
-  position: relative;
-  max-height: 0;
-  padding-top: 0;
+    overflow: hidden;
+    position: relative;
+    max-height: 0;
+    padding-top: 0;
 }
 
 .update {
-<<<<<<< HEAD
-	display:block;
-  background-color: $mushroom;
-  margin-bottom: $baseline*4;
-  padding: 0 0 0 $baseline*2;
-  overflow: hidden;
-=======
     display:block;
     background-color: $mushroom;
     margin-bottom: $baseline*4;
     padding: 0 0 0 $baseline*2;
     overflow: hidden;
->>>>>>> a4cbc234
 
-  &.hidden {
-    display: none;
-  }
+    &.hidden {
+        display: none;
+    }
 
-  @media (min-width: $tablet) {
-    margin-left: 0;
-    margin-right: 0;
-  }
+    @media (min-width: $tablet) {
+        margin-left: 0;
+        margin-right: 0;
+    }
 }
 
 .update-text {
-  float:left;
-  margin: 0 $gutter 0 0;
-  padding: 6px 0 0 0;
-  line-height: 32px;
+    float:left;
+    margin: 0 $gutter 0 0;
+    padding: 6px 0 0 0;
+    line-height: 32px;
 }
 
 .update-btn {
-  float: right;
-  margin: 0;
-  padding: 13px 12px;
-  background-color: $mushroom;
-  color: #333333;
-  font-weight: normal;
-  border: none;
-  text-shadow: none;
-  @include box-shadow(none);
+    float: right;
+    margin: 0;
+    padding: 13px 12px;
+    background-color: $mushroom;
+    color: #333333;
+    font-weight: normal;
+    border: none;
+    text-shadow: none;
+    @include box-shadow(none);
 }
 
 .update-btn.is-active,
 .update-btn:hover {
-<<<<<<< HEAD
-  color: #ffffff;
-  background-color: #E47A39;
-=======
     color: #fff;
     background-color: #E47A39;
->>>>>>> a4cbc234
 }
 
 .update-live-matches .update-btn.is-active,
 .update-live-matches .update-btn:hover {
-  background-color: $sportBright;
+    background-color: $sportBright;
 }
 
 .is-updating {
-  display: none;
-  width: 36px;
-  height: 12px;
-  background-size: 100%;
-  margin-top: 18px;
+    display: none;
+    width: 36px;
+    height: 12px;
+    background-size: 100%;
+    margin-top: 18px;
 
-  &.is-active {
-    display: inline-block;
-  }
+    &.is-active {
+        display: inline-block;
+    }
 }
 
 .is-live-icon {
-<<<<<<< HEAD
-  padding: $baseline;
-  margin-right: 5px;
-  font-size: 10px;
-  font-style: normal;
-  line-height: 1em;
-  color: #ffffff;
-  background-color: #ec1c1c;
-=======
     padding: $baseline;
     margin-right: 5px;
     font-size: 10px;
@@ -161,5 +139,4 @@
     line-height: 1;
     color: #fff;
     background-color: #ec1c1c;
->>>>>>> a4cbc234
 }