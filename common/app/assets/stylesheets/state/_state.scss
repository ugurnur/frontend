.js-on .js-hidden,
.js-off .js-visible {
  display: none;
}

.is-off {
  display: none;
}

.current {
  font-weight: bold;
}

.is-on {
  display: block;
}

.has-cursor {
  cursor: pointer;
}

.maxed {
  width: 100%;
}

.gu-image {
  width: 100%;
  height: auto;
}

.cta { /* call to action */
  cursor: pointer;
}

.expander {
  &:before {
    position: relative;
    top: -1px;
    content: '− ';
  }
  .shut &:before {
    content: '+ ';
  }
}


.collapsible {
  // padding top/bottom looks like it should be 12, but this forces height to 42px which is desired
  padding: 9px $gutter*2 9px $baseline*2; // double space on right to avoid icon
  position: relative;
  cursor: pointer;
}

.collapsible i {
  position: absolute;
  right: 14px;
  display: inline-block;
  top: 40%;
}

//These should be refactored to is-shut/is-open
.trailblock .panel,
.rolled-out {
  height: auto;
  margin-bottom: 0;
}

.shut > .panel,
.rolled-up {
  overflow: hidden;
  position: relative;
  max-height: 0;
  padding-top: 0;
}

.update {
	display:block;
  background-color: $mushroom;
  margin-bottom: $baseline*4;
  padding: 0 0 0 $baseline*2;
  overflow: hidden;

  &.hidden {
    display: none;
  }

<<<<<<< HEAD
  @media only screen and (min-width: $tablet) {
    margin-left: 0;
    margin-right: 0;
  }
=======
    @media (min-width: $tablet) {
        margin-left: 0;
        margin-right: 0;
    }
>>>>>>> b096fdfb
}

.update-text {
  float:left;
  margin: 0 $gutter 0 0;
  padding: 6px 0 0 0;
  line-height: 32px;
}

.update-btn {
  float: right;
  margin: 0;
  padding: 13px 12px;
  background-color: $mushroom;
  color: #333333;
  font-weight: normal;
  border: none;
  text-shadow: none;
  @include box-shadow(none);
}

.update-btn.is-active,
.update-btn:hover {
  color: #ffffff;
  background-color: #E47A39;
}

.update-live-matches .update-btn.is-active,
.update-live-matches .update-btn:hover {
  background-color: $sportBright;
}

.is-updating {
  display: none;
  width: 36px;
  height: 12px;
  background-size: 100%;
  margin-top: 18px;

  &.is-active {
    display: inline-block;
  }
}

.is-live-icon {
  padding: $baseline;
  margin-right: 5px;
  font-size: 10px;
  font-style: normal;
  line-height: 1em;
  color: #ffffff;
  background-color: #ec1c1c;
}<|MERGE_RESOLUTION|>--- conflicted
+++ resolved
@@ -43,7 +43,6 @@
   }
 }
 
-
 .collapsible {
   // padding top/bottom looks like it should be 12, but this forces height to 42px which is desired
   padding: 9px $gutter*2 9px $baseline*2; // double space on right to avoid icon
@@ -84,17 +83,10 @@
     display: none;
   }
 
-<<<<<<< HEAD
-  @media only screen and (min-width: $tablet) {
+  @media (min-width: $tablet) {
     margin-left: 0;
     margin-right: 0;
   }
-=======
-    @media (min-width: $tablet) {
-        margin-left: 0;
-        margin-right: 0;
-    }
->>>>>>> b096fdfb
 }
 
 .update-text {
