/* ==========================================================================
   Global variables
   ========================================================================== */

/**
 * Be careful of SASS variable scope: 
 * http://sass-lang.com/docs/yardoc/file.SASS_REFERENCE.html#variables_
 */


<<<<<<< HEAD
/* Support for IE ?
   ========================================================================== */

$old-ie: false !default;

/* Breakpoints
   ========================================================================== */

// Breakpoints are in pixel for simpler understanding & manipulation
// they get translated into ems in @media queries

$mq-mobile:  300px  !default;
$mq-tablet:  600px  !default;
$mq-desktop: 900px  !default;
$mq-wide:    1260px !default;
=======
/* Support
   ========================================================================== */

$old-ie:      false !default;
$svg-support: true !default;
>>>>>>> 8f130f26


/* Breakpoints
   ========================================================================== */

<<<<<<< HEAD
$mq-desktopAd: 810px;
$mq-mobileLandscape: 480px;
=======
// Breakpoints are in pixel for simpler understanding & manipulation
// they get translated into ems in @media queries

$mq-breakpoints: (
    (mobile  300px)
    (tablet  600px)
    (desktop 900px)
    (wide    1260px)

    // Tweakpoints
    (desktopAd 810px)
    (mobileLandscape 480px)
);
>>>>>>> 8f130f26


/* Layout dimensions
   ========================================================================== */

$baseline: 4px;
$gutter: 16px;
$unitHeight: 36px;
$inArticleInlineImgWidth: 114px;
$trailblockImgWidth: 100%;
$trailblockImgWidthLarge: 140px;


/* Fonts
   ========================================================================== */

$sans-serif: "Helvetica Neue", Helvetica, Arial, "Lucida Grande", sans-serif;
$serif: "EgyptianText", georgia, serif;
$serifheadline: "EgyptianHeadline", georgia, serif;


/* Colours
   ========================================================================== */

/**
 * @todo: Blues need comments to associate with brand/logo colours
 */
$blue: #214583;
$darkBlue: #152E5F;
$lightBlue: #95B2CB;
$linkBlue: #005689;
$mushroom: #F4F4EE;
$medianMushroom: #EDEDE7;
$darkMushroom: #E3E3DB;



/* Zones
   ========================================================================== */

/**
 * (be sure to update the styleguide when changing these)
 * note: try to at least alphabetise these within sections
 */
$articleOrange: #e47a39; //Used for live-blogging
$businessBlue: #004179;
$commentBlue: #004179;
$culturePink: #D1008B;
$environmentGreen: #4A7801;
$lifeandstyleOrange: #EA721E;
$moneyPurple: #7D0068;
$newsRed: #D61D00;
$sportBright: #20A111;
$sportDark: #005D1D;
$sportMid: #057227;
$travelBlue: #066EC9;


/* Football
   ========================================================================== */

$homeColour: $sportBright;
$awayColour: #19646E;<|MERGE_RESOLUTION|>--- conflicted
+++ resolved
@@ -8,38 +8,16 @@
  */
 
 
-<<<<<<< HEAD
-/* Support for IE ?
-   ========================================================================== */
-
-$old-ie: false !default;
-
-/* Breakpoints
-   ========================================================================== */
-
-// Breakpoints are in pixel for simpler understanding & manipulation
-// they get translated into ems in @media queries
-
-$mq-mobile:  300px  !default;
-$mq-tablet:  600px  !default;
-$mq-desktop: 900px  !default;
-$mq-wide:    1260px !default;
-=======
 /* Support
    ========================================================================== */
 
 $old-ie:      false !default;
 $svg-support: true !default;
->>>>>>> 8f130f26
 
 
 /* Breakpoints
    ========================================================================== */
 
-<<<<<<< HEAD
-$mq-desktopAd: 810px;
-$mq-mobileLandscape: 480px;
-=======
 // Breakpoints are in pixel for simpler understanding & manipulation
 // they get translated into ems in @media queries
 
@@ -53,7 +31,6 @@
     (desktopAd 810px)
     (mobileLandscape 480px)
 );
->>>>>>> 8f130f26
 
 
 /* Layout dimensions
