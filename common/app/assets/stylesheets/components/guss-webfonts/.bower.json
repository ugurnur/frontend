--- conflicted
+++ resolved
@@ -22,10 +22,6 @@
     "commit": "5693c5a6dd05fa36defb4bcad040a0752af9a319"
   },
   "_source": "git://github.com/guardian/guss-webfonts.git",
-<<<<<<< HEAD
   "_target": "2.0.0-rc.2",
-=======
-  "_target": "~1",
->>>>>>> 340a091f
   "_originalSource": "guss-webfonts"
 }