{
  "name": "guss-grid-system",
  "main": "_grid-system.scss",
  "homepage": "https://github.com/guardian/guss-grid-system",
<<<<<<< HEAD
  "version": "1.2.0",
  "_release": "1.2.0",
  "_resolution": {
    "type": "version",
    "tag": "v1.2.0",
    "commit": "3cfa67962fa9f0df87b8b47c825282e9ccccbf14"
=======
  "version": "1.2.1",
  "_release": "1.2.1",
  "_resolution": {
    "type": "version",
    "tag": "v1.2.1",
    "commit": "c4103ed00cf595ef3c322b831288c88d60e42ad0"
>>>>>>> 9ba03623
  },
  "_source": "git://github.com/guardian/guss-grid-system.git",
  "_target": "~1",
  "_originalSource": "guss-grid-system"
}<|MERGE_RESOLUTION|>--- conflicted
+++ resolved
@@ -2,21 +2,12 @@
   "name": "guss-grid-system",
   "main": "_grid-system.scss",
   "homepage": "https://github.com/guardian/guss-grid-system",
-<<<<<<< HEAD
-  "version": "1.2.0",
-  "_release": "1.2.0",
-  "_resolution": {
-    "type": "version",
-    "tag": "v1.2.0",
-    "commit": "3cfa67962fa9f0df87b8b47c825282e9ccccbf14"
-=======
   "version": "1.2.1",
   "_release": "1.2.1",
   "_resolution": {
     "type": "version",
     "tag": "v1.2.1",
     "commit": "c4103ed00cf595ef3c322b831288c88d60e42ad0"
->>>>>>> 9ba03623
   },
   "_source": "git://github.com/guardian/guss-grid-system.git",
   "_target": "~1",
