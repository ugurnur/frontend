/* ==========================================================================
   Tabs
   ========================================================================== */
.tabs {
  padding: 0;
}

<<<<<<< HEAD
.tabs__container {
  list-style: none;
  margin:0 10px;
  position:relative;
  top:1px;
}

.tabs__container--marginbottom {
  margin-bottom: 24px;
}

.tabs__tab {
  width: 50%;
  float: left;
  height: 35px;
  margin: 0px;
  background: $neutral8;
}

.tabs__link {
  @extend %type-7;
  display: block;
  width: 100%;
  height: 100%;
  margin: 0px;
  padding: 4px 0px 15px 4px;
  text-align: left;
  text-decoration: none;
  border-bottom: 1px solid $neutral5;
  color: $linkBlue;
  @include box-sizing(border-box);

  &:hover {
    text-decoration: none;
  }

  &:active,
  &:focus {
    text-decoration: none;
  }

  &:active {
    background-color: #ffffff;
  }
}

.tabs__content {
  clear: both;
  border: 2px solid $mushroom;
  border-top: none;
}

/* ==========================================================================
   Tabs modifiers
   ========================================================================== */

/* Selected
 ========================================================================== */
.tabs__tab--selected {
  background-color: #ffffff;
}

.tabs__tab--selected .tabs__link {
  padding-top:3px;
  padding-left:3px;
  border: 1px solid $neutral5;
  border-bottom:none;
  background-color: #ffffff;
  color: #000;
=======
.tabs-container {
    padding: 0 $gutter;
}

.tabs {
    margin: 0;
    padding: 0;
    border-bottom: none;
    list-style-type: none;
    overflow: hidden;
    background: #ffffff;

    li {
        width: 50%;
        float: left;
        margin: 0;
        background: $mushroom;
    }

    a {
        text-align: center;
        color: #545454;
        margin: $tabBorderWidth $tabBorderWidth 0 $tabBorderWidth;
        padding: $baseline*2;
        display: block;
        font-weight: normal;
        text-decoration: none;

        &:active,
        &:focus {
            text-decoration: none;
        }
    }
}



@media screen and (max-width: 18.75em) {
    .tabs li a {
        font-size: 14px;
        font-size: 1.4rem;
    }
}

.tabs .tabs-selected a {
    background: #ffffff;
    color: #333333;
    font-weight: 500;
}

.tabs a:active {
    background-color: #ffffff;
}

.tabs-content {
    clear: both;
    border: $tabBorderWidth solid $mushroom;
    border-top: none;
>>>>>>> f0483703
}

.tabs__tab--selected:first-child .tabs__link  {  border-left: none; }
.tabs__tab--selected:last-child .tabs__link  {  border-right: none; }


<<<<<<< HEAD
/* multiple
 ========================================================================== */
.tabs--multiple {
  display: table;
  table-layout: fixed;
  width: 100%;
  margin: 0;
  margin-bottom: 10px;
}

.tabs--multiple .tabs__tab {
  display: table-cell;
  border-left: 2px solid #ffffff;
  float: none;
}

.tabs--multiple .tabs__link {
  height: 35px;
}

.tabs--multiple .tabs__tab:first-child,
.tabs--multiple .tabs__tab:last-child {
  border-left: none;
}

/* Fixable
 ========================================================================== */
@media (max-width: 40em) {

  .tabs--fixable {
    position: relative;
  }

  .tabs--fixable .tabs__container {
    position: absolute;
    top: 0;
    left: 0;
    right: 0;
    height: 42px;
    padding: 0px $gutter;
    z-index: 2;
  }

  .tabs--fixable .tabs__container--fixed {
    position: fixed;
    @include box-shadow(0 8px 6px -6px #999);
  }

  .tabs--fixable .tabs__tab {
    height: 42px;
  }

  .tabs--fixable .tabs__content {
    padding-top: 42px;
  }
=======
.tabs-multiple {
    display: table;
    table-layout: fixed;
    width: 100%;
    margin: 0;
    margin-bottom: 10px;
}

.tabs-multiple li {
    display: table-cell;
    border-left: $tabBorderWidth solid #ffffff;
    width: auto;
    float: none;

    &:first-child,
    &:last-child {
        border-left: none;
    }
}

@media (max-width: 40em) {  

    .tabs-fixable {
        position: relative;
    }  

    .tabs-fixable .tabs {
        position: absolute;
        top: 0;
        left: 0;
        right: 0;
        height: 42px;
        padding: 0 $gutter;
        z-index: 2;
    }  

    .tabs-fixable .tabs.tabs-fixed {
        position: fixed;
        @include box-shadow(0 8px 6px -6px #999);
    }  

    .tabs-fixable .tabs li {
        height: 42px;
    }  

    .tabs-fixable .tabs-content {
        padding-top: 42px;
    }
>>>>>>> f0483703

}<|MERGE_RESOLUTION|>--- conflicted
+++ resolved
@@ -2,60 +2,59 @@
    Tabs
    ========================================================================== */
 .tabs {
-  padding: 0;
+    padding: 0;
 }
 
-<<<<<<< HEAD
 .tabs__container {
-  list-style: none;
-  margin:0 10px;
-  position:relative;
-  top:1px;
+    list-style: none;
+    margin: 0 10px;
+    position: relative;
+    top: 1px;
 }
 
 .tabs__container--marginbottom {
-  margin-bottom: 24px;
+    margin-bottom: 24px;
 }
 
 .tabs__tab {
-  width: 50%;
-  float: left;
-  height: 35px;
-  margin: 0px;
-  background: $neutral8;
+    width: 50%;
+    float: left;
+    height: 35px;
+    margin: 0;
+    background: $neutral8;
 }
 
 .tabs__link {
-  @extend %type-7;
-  display: block;
-  width: 100%;
-  height: 100%;
-  margin: 0px;
-  padding: 4px 0px 15px 4px;
-  text-align: left;
-  text-decoration: none;
-  border-bottom: 1px solid $neutral5;
-  color: $linkBlue;
-  @include box-sizing(border-box);
+    @extend %type-7;
+    display: block;
+    width: 100%;
+    height: 100%;
+    margin: 0;
+    padding: 4px 0px 15px 4px;
+    text-align: left;
+    text-decoration: none;
+    border-bottom: 1px solid $neutral5;
+    color: $linkBlue;
+    @include box-sizing(border-box);
 
-  &:hover {
-    text-decoration: none;
-  }
+    &:hover {
+        text-decoration: none;
+    }
 
-  &:active,
-  &:focus {
-    text-decoration: none;
-  }
+    &:active,
+    &:focus {
+        text-decoration: none;
+    }
 
-  &:active {
-    background-color: #ffffff;
-  }
+    &:active {
+        background-color: #ffffff;
+    }
 }
 
 .tabs__content {
-  clear: both;
-  border: 2px solid $mushroom;
-  border-top: none;
+    clear: both;
+    border: 2px solid $mushroom;
+    border-top: none;
 }
 
 /* ==========================================================================
@@ -65,140 +64,29 @@
 /* Selected
  ========================================================================== */
 .tabs__tab--selected {
-  background-color: #ffffff;
+    background-color: #ffffff;
 }
 
 .tabs__tab--selected .tabs__link {
-  padding-top:3px;
-  padding-left:3px;
-  border: 1px solid $neutral5;
-  border-bottom:none;
-  background-color: #ffffff;
-  color: #000;
-=======
-.tabs-container {
-    padding: 0 $gutter;
+    padding-top:3px;
+    padding-left:3px;
+    border: 1px solid $neutral5;
+    border-bottom:none;
+    background-color: #ffffff;
+    color: #000;
 }
 
-.tabs {
-    margin: 0;
-    padding: 0;
-    border-bottom: none;
-    list-style-type: none;
-    overflow: hidden;
-    background: #ffffff;
-
-    li {
-        width: 50%;
-        float: left;
-        margin: 0;
-        background: $mushroom;
-    }
-
-    a {
-        text-align: center;
-        color: #545454;
-        margin: $tabBorderWidth $tabBorderWidth 0 $tabBorderWidth;
-        padding: $baseline*2;
-        display: block;
-        font-weight: normal;
-        text-decoration: none;
-
-        &:active,
-        &:focus {
-            text-decoration: none;
-        }
-    }
+.tabs__tab--selected:first-child .tabs__link {
+    border-left: none;
+}
+.tabs__tab--selected:last-child .tabs__link {
+    border-right: none;
 }
 
 
-
-@media screen and (max-width: 18.75em) {
-    .tabs li a {
-        font-size: 14px;
-        font-size: 1.4rem;
-    }
-}
-
-.tabs .tabs-selected a {
-    background: #ffffff;
-    color: #333333;
-    font-weight: 500;
-}
-
-.tabs a:active {
-    background-color: #ffffff;
-}
-
-.tabs-content {
-    clear: both;
-    border: $tabBorderWidth solid $mushroom;
-    border-top: none;
->>>>>>> f0483703
-}
-
-.tabs__tab--selected:first-child .tabs__link  {  border-left: none; }
-.tabs__tab--selected:last-child .tabs__link  {  border-right: none; }
-
-
-<<<<<<< HEAD
 /* multiple
  ========================================================================== */
 .tabs--multiple {
-  display: table;
-  table-layout: fixed;
-  width: 100%;
-  margin: 0;
-  margin-bottom: 10px;
-}
-
-.tabs--multiple .tabs__tab {
-  display: table-cell;
-  border-left: 2px solid #ffffff;
-  float: none;
-}
-
-.tabs--multiple .tabs__link {
-  height: 35px;
-}
-
-.tabs--multiple .tabs__tab:first-child,
-.tabs--multiple .tabs__tab:last-child {
-  border-left: none;
-}
-
-/* Fixable
- ========================================================================== */
-@media (max-width: 40em) {
-
-  .tabs--fixable {
-    position: relative;
-  }
-
-  .tabs--fixable .tabs__container {
-    position: absolute;
-    top: 0;
-    left: 0;
-    right: 0;
-    height: 42px;
-    padding: 0px $gutter;
-    z-index: 2;
-  }
-
-  .tabs--fixable .tabs__container--fixed {
-    position: fixed;
-    @include box-shadow(0 8px 6px -6px #999);
-  }
-
-  .tabs--fixable .tabs__tab {
-    height: 42px;
-  }
-
-  .tabs--fixable .tabs__content {
-    padding-top: 42px;
-  }
-=======
-.tabs-multiple {
     display: table;
     table-layout: fixed;
     width: 100%;
@@ -206,46 +94,50 @@
     margin-bottom: 10px;
 }
 
-.tabs-multiple li {
+.tabs--multiple .tabs__tab {
     display: table-cell;
-    border-left: $tabBorderWidth solid #ffffff;
-    width: auto;
+    border-left: 2px solid #ffffff;
     float: none;
-
-    &:first-child,
-    &:last-child {
-        border-left: none;
-    }
 }
 
-@media (max-width: 40em) {  
+.tabs--multiple .tabs__link {
+    height: 35px;
+}
 
-    .tabs-fixable {
+.tabs--multiple .tabs__tab:first-child,
+.tabs--multiple .tabs__tab:last-child {
+    border-left: none;
+}
+
+/* Fixable
+ ========================================================================== */
+@media (max-width: 40em) {
+
+    .tabs--fixable {
         position: relative;
-    }  
+    }
 
-    .tabs-fixable .tabs {
+    .tabs--fixable .tabs__container {
         position: absolute;
         top: 0;
         left: 0;
         right: 0;
         height: 42px;
-        padding: 0 $gutter;
+        padding: 0px $gutter;
         z-index: 2;
-    }  
+    }
 
-    .tabs-fixable .tabs.tabs-fixed {
+    .tabs--fixable .tabs__container--fixed {
         position: fixed;
         @include box-shadow(0 8px 6px -6px #999);
-    }  
+    }
 
-    .tabs-fixable .tabs li {
+    .tabs--fixable .tabs__tab {
         height: 42px;
-    }  
+    }
 
-    .tabs-fixable .tabs-content {
+    .tabs--fixable .tabs__content {
         padding-top: 42px;
     }
->>>>>>> f0483703
 
 }