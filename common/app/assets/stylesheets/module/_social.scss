.social-wrapper {
    padding: $baseline*3 0 $baseline*4;
    max-width: gs-span(4);
    overflow: hidden;
    white-space: nowrap;
    margin-bottom: $baseline*4;
}
.social__item {
    float: left;
    width: 25%;
    @include box-sizing(border-box);

<<<<<<< HEAD
    .i-share-email:hover {
      @extend .i-share-email-hover;
=======
    + .social__item {
        border-left: 1px solid $c-neutral5;
>>>>>>> 996953f0
    }

    .i-share-facebook:hover {
      @extend .i-share-facebook-hover;
    }

    .i-share-gplus:hover {
      @extend .i-share-gplus-hover;
    }

    .i-share-twitter:hover {
      @extend .i-share-twitter-hover;
    }

}
.social__action {
    height: 36px;
    display: block;
    position: relative;
}
.social__icon {
    position: absolute;
    left: 0;
    bottom: 3px;
}<|MERGE_RESOLUTION|>--- conflicted
+++ resolved
@@ -10,13 +10,8 @@
     width: 25%;
     @include box-sizing(border-box);
 
-<<<<<<< HEAD
     .i-share-email:hover {
       @extend .i-share-email-hover;
-=======
-    + .social__item {
-        border-left: 1px solid $c-neutral5;
->>>>>>> 996953f0
     }
 
     .i-share-facebook:hover {
