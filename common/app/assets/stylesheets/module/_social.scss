.social {
   margin: 0;
   list-style: none;
   padding: $baseline*3 $gutter $baseline*4 $gutter;
   min-height: 40px;
}
 
.social-btn,
a.social-btn {
    @extend %type-10;
    text-align: center;
    display: block;
    padding: 8px 0;
    color: #ffffff;
    border-bottom: 8px solid #ffffff;
    position: relative
}

.social .social-btn span {
	display: block;
    position: absolute;
}
.social .social-btn .logo-container {
	top: 0;
	left: 0;
	width: 100%;
	height: 100%;
}
.social .social-btn .logo {
	left: 5px;
	bottom: 5px;
}

@media (min-width: 20em) {

    .social {
        padding: $baseline*3 0 $baseline*4 $gutter;
    }
    
    .social .social-network {
        float: left;
<<<<<<< HEAD
        width: 60px;
        margin: 20px 20px 20px 0;
=======
        width: 24%;
        max-width: 80px;
        margin-right: 8px;
>>>>>>> f0483703
    }
    
    .social .social-network:last-child {
        margin-right: 0;
    }

    .social-btn,
    a.social-btn {
        border-bottom-width: 0;
    }
   
    .social-network:last-child .social-btn {
        border-right-width: 0;
    }
}

.fb {
    background-color: #3b5998;
}

.twitter {
    background-color: #00aced;
}

.gplus {
    background-color: #dd4b39; 
}<|MERGE_RESOLUTION|>--- conflicted
+++ resolved
@@ -39,14 +39,8 @@
     
     .social .social-network {
         float: left;
-<<<<<<< HEAD
         width: 60px;
         margin: 20px 20px 20px 0;
-=======
-        width: 24%;
-        max-width: 80px;
-        margin-right: 8px;
->>>>>>> f0483703
     }
     
     .social .social-network:last-child {
