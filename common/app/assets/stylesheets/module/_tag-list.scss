--- conflicted
+++ resolved
@@ -1,43 +1,3 @@
-<<<<<<< HEAD
-.tag-wrapper {
-    width: 100%;
-
-    .content--article & {
-        margin-bottom: $gs-baseline/2;
-    }
-
-    .content__main-column--gallery & {
-        @include mq(leftCol) {
-            padding-bottom: $gs-baseline*4;
-        }
-    }
-
-    @include mq(leftCol) {
-        width: $left-column;
-        position: absolute;
-        bottom: 0;
-        left: -160px;
-
-        .content__main-column--media & {
-            bottom: -($gs-baseline/4);
-        }
-    }
-
-    @include mq(wide) {
-        width: $left-column-wide;
-        left: -$left-column-wide - $gs-gutter;
-    }
-
-    .container--rolled-up-hide & {
-        left: 20px;
-        float:left;
-        clear: both;
-        padding-bottom: $gs-baseline/1.5;
-    }
-}
-
-=======
->>>>>>> 188d4e55
 .button--tag {
     margin-right: $gs-gutter / 5;
     margin-bottom: $gs-row-height / 4.5;
