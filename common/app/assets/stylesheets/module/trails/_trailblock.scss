--- conflicted
+++ resolved
@@ -70,15 +70,10 @@
     text-align: left;
 }
 
-<<<<<<< HEAD
-/* more on this story trailblock
-   ========================================================================== */
-=======
 
 /* More on this story trailblock
    ========================================================================== */
 
->>>>>>> 18f3444b
 @include mq(rightCol) {
     .more-on-this-story {
         .t1 {
