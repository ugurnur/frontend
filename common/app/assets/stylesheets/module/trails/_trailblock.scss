--- conflicted
+++ resolved
@@ -2,76 +2,32 @@
    Trailblocks
    ========================================================================== */
 .trailblock {
-  padding: 6px $gutter 24px $gutter;
+    padding: 6px $gutter 24px;
 }
     .trailblock ul {
         margin-bottom: 0;
     }
 
-<<<<<<< HEAD
 /* Trailblock expandables
    ========================================================================== */
 .front-section {
-  overflow: auto;
+    overflow: auto;
 }
 
 .front-section .trailblock.is-shut > ul,
 .front-section .trailblock.is-shut > .cta,
 .trailblock.is-shut .panel {
-  display: none;
+    display: none;
 }
 
 .trailblock.is-shut {
-  padding: 0px $gutter 12px $gutter;
+    padding: 0 $gutter 12px;
 }
 
 .trailblock.is-shut .count {
-  display: inline-block;
-}
-=======
-    .trailblock.shut .count {
-        display: inline-block;
-    }
-
-    .trailblock.rolled-up,
-    .trailblock.rolled-out {
-        margin-top: 0;
-    }
-
-    .trailblock.rolled-up {
-        max-height: 0;
-    }
-
-.trailblock-topstories .trail-headline {
-    @extend %type-3;
+    display: inline-block;
 }
 
-.trailblock-topstories li:first-child .b2 {
-    border-top:none;
-}
-
-.toggle-trailblock {
-    @extend %type-8;
-    position: absolute;
-    top: 0;
-    right: 0;
-    color: #ffffff;
-    padding: 15px $gutter $baseline*2 $baseline*2;
-    cursor: pointer;
-    background-color: transparent;
-    font-weight: normal;
-    text-shadow: none;
-    border: none;
-    @include box-shadow(none);
-}
-
-    .toggle-trailblock:hover,
-    .toggle-trailblock:active {
-        background-color: transparent;
-        @include box-shadow(none);
-    }
->>>>>>> f0483703
-
 .trailblock.is-shut .cta__icon {
-  @include rotate(180deg);
-}
+    @include rotate(180deg);
+}