--- conflicted
+++ resolved
@@ -5,63 +5,60 @@
     overflow: hidden;
     margin: 0;
     border-bottom: 1px solid #B3B3B4;
-    padding: 0 0 24px 0;
+    padding: 0 0 24px;
 }
 
-  .trail:last-child {
-      border-bottom: none;
-  }
+    .trail:last-child {
+        border-bottom: none;
+    }
 
-  .trail:first-child:last-child {
-    padding: 0 0 0 0;
-  }
+    .trail:first-child:last-child {
+        padding: 0;
+    }
 
 .trail__head {
-  margin-bottom: 12px;
+    margin-bottom: 12px;
 }
 
 .trail__headline {
-  @extend %type-2;
-  color: $neutral2;
+    @extend %type-2;
+    color: $neutral2;
 }
 
-  .trail__headline a,
-  .trail__headline a:hover,
-  .trail__headline a:link,
-  .trail__headline a:active,
-  .trail__headline a:visited {
-    color: $neutral2;
-  }
+    .trail__headline a,
+    .trail__headline a:hover,
+    .trail__headline a:link,
+    .trail__headline a:active,
+    .trail__headline a:visited {
+        color: $neutral2;
+    }
 
-  .trail__headline a:active {
-    text-decoration: underline;
-  }
+    .trail__headline a:active {
+        text-decoration: underline;
+    }
 
 .trail__text {
-  @extend %type-3;
-  display: inline;
-  padding: 0;
-  color: #929497;
+    @extend %type-3;
+    display: inline;
+    padding: 0;
+    color: #929497;
 
-  @media screen and (min-width: 37.5em) {
-    clear: none;
-  }
+    @media screen and (min-width: 37.5em) {
+        clear: none;
+    }
 }
 
 .trail__img {
-  width: 100%;
+    width: 100%;
 }
 
 /* ==========================================================================
    Trail modifiers
    ========================================================================== */
 
-<<<<<<< HEAD
-
 /* Featured
  ========================================================================== */
 .trail--featured {
-
   .trail__headline {
     @extend %type-1;
 
@@ -69,11 +66,6 @@
       display: block;
     }
   }
-=======
-    @media screen and (min-width: 37.5em) {
-        clear: none;
-    }
->>>>>>> f0483703
 }
 
 /* Featured small
@@ -89,23 +81,23 @@
 /* Thumbnail
  ========================================================================== */
 .trail--thumbnail {
-  .media {
-    margin-top: -5px;
-  }
+    .media {
+        margin-top: -5px;
+    }
 
-  .media__img {
-    width: 9.625em;
-    padding-right: 14px;
-    margin-right: 0px;
-  }
+    .media__img {
+        width: 9.625em;
+        padding-right: 14px;
+        margin-right: 0;
+    }
 }
 
 .js-off .trail__headline {
-  min-height: 72px;
+    min-height: 72px;
 }
 
 /* Misc
- ========================================================================== */
+   ========================================================================== */
 /**
  * @todo: Clean these up into proper modifiers
  **/
@@ -116,4 +108,4 @@
 .competition .trail {
     margin-top: $baseline*3;
     border-bottom: none;
-}
+}