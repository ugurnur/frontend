--- conflicted
+++ resolved
@@ -222,11 +222,7 @@
         width: 100%;
     }
 
-<<<<<<< HEAD
-    @include mq($mq-mobileLandscape) {
-=======
     @include mq(mobileLandscape) {
->>>>>>> 8f130f26
         .gallerythumbs__item:first-child {
             @include fix-aspect-ratio(5, 3, 67%);
             float: left;
