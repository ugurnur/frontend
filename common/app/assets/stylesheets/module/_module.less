<<<<<<< HEAD
/* ====== media (nicole sullivan's OOCSS) ====== */

.media, .bd {
    overflow: hidden; 
    _overflow: visible; 
    zoom: 1;
}

.media .img {
    float: left; 
    margin-right: 10px;
}

.media .img img {
    display: block;
}

/* ====== /media ====== */

.tags li {
    padding: 8px 10px;
    font-size: 14px;
    line-height: 16px;
}

.tags li a {
    display: block;
}

.tags li:first-child {
    margin-top: 0;
}

.trailblock {
    margin-top: 26px;
}

.trailblock ul > li {
    margin-bottom: 12px;

}

.trailblock h3 {
    .standard-font-sizing;
    padding-top: 3px; 
    margin-bottom: 12px;
}

.trailblock-shaded {
    padding: 0 5px 12px 5px; 
    background-color: #ededed;
}

.trail-headline {
    .standard-font-sizing;
    margin-bottom: 1px;
}

.trailtext {
    font-family: helvetica, arial, sans-serif;
    font-size: 14px;
    line-height: 18px;
    color: #262626; 
    margin-bottom: 0;
}

.trailblock .img img {
    width: @trailblockImgWidth;
    margin-bottom: 5px;
    margin-top: 3px;
}

.trailblock .img-large img {
    width: @trailblockImgWidthLarge;
}

.trailblock .panel,
.rolled-out {
     height: auto;
     max-height: 9999px;
     overflow: hidden;
     .transition(max-height 1s ease-in-out);
     margin-bottom: 0px;
}
          
.trailblock.shut .panel,
.rolled-up {
    .transition(max-height .5s ease-in-out);
    overflow: hidden;
    position: relative;
    max-height: 0;
}
          
.trailblock .count {
    display: none;
}

.trailblock.shut .count {
    display: inline-block;
}

.trailblock-topstories li:first-child .b2 { border-top:none;}

.nav,
.nav li,
.nav-sub-nav,
.nav-sub-nav li {
    margin: 0;
    padding: 0;
    list-style: none;    
}

.nav {
    margin: 10px auto;
    width: 100%;
    overflow: visible;
    text-align: center;
}

.nav li {
    display: inline-block;
    width: 32%;
    text-align: left;
}

.nav li a {
    background: #ededed;
    display: block;    
    padding: 4px 5px 8px;
    color: #005689;
    font-size: 13px;
    border-top: 3px solid #ccc;
}

.nav li a:hover {
    background-color: #0061A6;
    color: #fff;
    text-decoration: none;
}



.nav-sub-nav {
    text-align: center;    
}

.nav-sub-nav li {
    text-align: left;
    width: 49%;
    display: inline-block;
}

.nav-sub-nav li a {
    display: block;
    padding: 4px 3px 10px;
    border-top: 2px solid #ccc;
}

.nav-sub-nav li:nth-child(odd) a {
    margin-right: 20px;
}

article aside {
    padding: 0px 0px 15px 0px;
    list-style: none;
}

/* this duplicates article figure figcaption */
.article-body .caption,
article figure figcaption {
    font-family: helvetica, arial, sans-serif;
    color: #666;
    margin-top: 5px;
    margin-bottom: 0;
    .incidental-font-sizing;
}

article figure {
    margin: 0px 0px 15px 0px;
}

article figure img {
    display: block;
}

article figure figcaption cite {
    font-size: 10px;
    font-style: normal;
    text-transform: uppercase;
}

article figure figcaption cite a {
    color: #666666;
}

article figure figcaption cite a:hover,
article figure figcaption cite a:visited:hover {
    color: #4d4d4d;
    border-bottom: 1px dotted #4d4d4d;
}

article figure figcaption cite a:visited {
    color: #808080;
    border-bottom: 1px dotted #808080;
}

.article-body p {
    margin: 0px;
    margin-bottom: 10px;
}

.article-body h2 {
    color: #333;
    border-top: 1px dotted #999;
    border-bottom: 1px dotted #999;
    padding-top: 3px;
    padding-bottom: 12px;
    margin-bottom: 3px;
    margin-top: 15px; /* feel like this should be 5px (10px margin-bottom on preceding <p>) but this has no effect till it's > 10px */
    font-family: georgia;
    font-weight: bold;
    .standard-font-sizing;
}

.article-body h2:first-child,
.article-body span.timestamp:first-child {
    border-top: none;
    padding-top: 0;
    margin-top: 0;
}

.article-body h2.block-title {
    color: #e47a39;
    border: none;
    padding: 0;
    margin: 0;
    margin-bottom: 10px;
}

.article-body h3 {
    margin: 0;
    font-family: georgia;
    .standard-font-sizing;
}

.article-body > p,
.article-body ul,
.article-body ol,
.article-body address,
.article-body blockquote,
.article-body blockquote p {
    margin: 0px 0px 10px 0px;
    color: #333;
    font-family: georgia;
    .standard-font-sizing;
}

.font-guardian-all-loaded article .article-body > p,
.font-guardian-all-loaded article .article-body ul,
.font-guardian-all-loaded article .article-body ol,
.font-guardian-all-loaded article .article-body address,
.font-guardian-all-loaded article .article-body blockquote {
    font-size: 14px;
}

.article-body blockquote {
    border: 0;
    padding: 0;
    margin-left: @blockquoteMarginLeft;
}

.article-body blockquote, 
.article-body blockquote p {
    color: #666666;
}

.article-body blockquote p {
    display: inline; // makes quote marks work correctly
}

.article-body blockquote:before {
    display: block;
    content: '';
    margin-left: -@blockquoteMarginLeft;
    margin-top: 5px;
    float: left;
    .icon-blockquote-before;
}

.article-body blockquote:after {
    display: block;
    content: '';
    margin-left: 5px;
    .icon-blockquote-after;
}

.expander {
    display: block;
    padding-top: 5px;
    color: #666;
    .incidental-font-sizing;
}


.tabs,
.tabs li {
    margin: 0;
    padding: 0;
    list-style: none;    
}

.tabs {
    border-bottom: 1px solid #bebebe;
    margin-bottom: 10px;
    text-align: right;  
    font-size: 0; /* this lets us use inline-block without gaps */
}

.tabs li {
    font-size: 12px; /* overrides the hack above */
    display: inline-block;
    text-align: center;
    font-family: helvetica, arial, sans-serif;
}

.tabs li a {
    display: inline-block;
    border: 1px solid #bebebe;
    border-bottom: 1px solid #bebebe; /* gradient end colour */
    border-right: 0;
    padding: 6px 10px 0 10px;
    height: 22px;
    position: relative;
    bottom: -1px;
    color: #333333;
    #gradient > .vertical (#d9d9d9, #bebebe);
}

.tabs li.tabs-selected a {
    border-bottom: 1px solid #ededed; /* gradient end colour */
    background: #ffffff; /* Old browsers */
    #gradient > .vertical (#ffffff, #ededed);
}

.tabs li:last-child a {
    border-right: 1px solid #bebebe;    
}

.tabs li a:hover {
    text-decoration: none;
    background: #ededed;    
}

.sections-control {
    padding: 9px 5px 8px 5px;
}

.sections-control span {
    background-image: url(http://i.imgur.com/cDEag.png);
    background-repeat: repeat-x;
    background-position: center;
    width: 24px;
    height: 13px;
    display: inline-block;
    text-indent: -1000em;
}

#sections-control-footer span {
    background-image: url(http://i.imgur.com/h62dV.png)
}

.nav-divider{
    width: 1px;
    height: 25px;
    margin-left: 5px;
    background-image: url('http://i.imgur.com/9jAeA.png');
    display: inline-block;
}

.nav-popup {
    -webkit-transform: translate3d(0,0,0);
    .box-shadow(0px 0px 20px #595959);
    background-color: #ffffff;
    margin: 8px auto 10px auto;
    padding: 0px;
    list-style: none;
    clear: both;
    position: relative;
    .rounded-corners(2px);
}

.sections ul {
    margin: 0;
    list-style: none;
    font-size: 14px;
}

.sections a,
.sections .header,
.sections .divider {
    padding: 7px 5px 7px 5px;
    border-top: 1px solid #d4d7d7;
    display: block;
    height: auto;
}

.sections .header {
    background: #efefef;
}

.sections .divider {
    border-width: 4px;
}

.edition-selected {
    background: url(http://i.imgur.com/CeIKy.png) no-repeat 98% center;
}

.sections li:first-child a,
.top-stories li:first-child a {
   border-top-width: 0; 
}

.sections .selected,
.sections a:hover {
    display: block;
    background-color: #428aa9;
    color: #FFFFFF;
    height: auto;
    text-decoration: none;
}

.top-stories ul {
    margin: 0;
    padding: 10px;
    list-style: none;
}

.top-stories .trailblock {
    margin-top: 0;
}

.topstories-control {
    font-size: 14px;
    padding-top: 10px;
}

.sections-control:active,
.topstories-control:hover {
    text-decoration: none !important;
}

a.topstories-control, 
.sections-control {
    color: #707272;
    background-color: transparent !important;
    display: inline-block;
    vertical-align: top;
}

#navigation-header {
    float: right;
}

#navigation-footer {
    float: right;
}

.nav-popup:after {
    content: '';
    display: block;
    position: absolute;
    top: -(@navBorderWidth * 2);
    right: 5px;
    width: 0;
    height: 0;
    border-color: transparent transparent #FFFFFF transparent; // border color should be same as div background color
    border-style: solid;
    border-width: @navBorderWidth;
}

.top-stories:after {
    right: 65px !important;
}


.footer-nav,
.footer-nav li {
    margin: 0;
    padding: 0;
    list-style: none;
}

.footer-nav {
    margin: 10px 0 0 0;   
}

.footer-nav li {
    display: block;
    border-top: 1px solid #ccc;
    padding: 9px 0;
}

.footer-nav li a {
    display: block;
    color: #666666;
    font-size: 14px;
}

.footer-nav li:last-child {
    border-bottom: 1px solid #ccc;    
}

.footer {
    padding: 5px 0;
    margin-top: 40px; // double margin bug due to floated nav, bah.
    border-top: 2px solid #ccc;
}

.footer p {
    color: #999;
    font-size: 12px;
    line-height: 17px;
}

.footer li { 
    display: inline;
}

.footer a {
    font-size: 12px;
}

.footer li:first-child:after {
    content: '·';
    margin-left: 4px;
}

.toggle-trailblock {
    float: right;
    font-family: georgia;
    margin-top: 10px;
}
=======
@import "module/_media";
@import "module/_nav";
@import "module/_tabs";
@import "module/_tags";
@import "module/_trailblocks";
@import "module/_article";
>>>>>>> 8dc327ba
<|MERGE_RESOLUTION|>--- conflicted
+++ resolved
@@ -1,552 +1,6 @@
-<<<<<<< HEAD
-/* ====== media (nicole sullivan's OOCSS) ====== */
-
-.media, .bd {
-    overflow: hidden; 
-    _overflow: visible; 
-    zoom: 1;
-}
-
-.media .img {
-    float: left; 
-    margin-right: 10px;
-}
-
-.media .img img {
-    display: block;
-}
-
-/* ====== /media ====== */
-
-.tags li {
-    padding: 8px 10px;
-    font-size: 14px;
-    line-height: 16px;
-}
-
-.tags li a {
-    display: block;
-}
-
-.tags li:first-child {
-    margin-top: 0;
-}
-
-.trailblock {
-    margin-top: 26px;
-}
-
-.trailblock ul > li {
-    margin-bottom: 12px;
-
-}
-
-.trailblock h3 {
-    .standard-font-sizing;
-    padding-top: 3px; 
-    margin-bottom: 12px;
-}
-
-.trailblock-shaded {
-    padding: 0 5px 12px 5px; 
-    background-color: #ededed;
-}
-
-.trail-headline {
-    .standard-font-sizing;
-    margin-bottom: 1px;
-}
-
-.trailtext {
-    font-family: helvetica, arial, sans-serif;
-    font-size: 14px;
-    line-height: 18px;
-    color: #262626; 
-    margin-bottom: 0;
-}
-
-.trailblock .img img {
-    width: @trailblockImgWidth;
-    margin-bottom: 5px;
-    margin-top: 3px;
-}
-
-.trailblock .img-large img {
-    width: @trailblockImgWidthLarge;
-}
-
-.trailblock .panel,
-.rolled-out {
-     height: auto;
-     max-height: 9999px;
-     overflow: hidden;
-     .transition(max-height 1s ease-in-out);
-     margin-bottom: 0px;
-}
-          
-.trailblock.shut .panel,
-.rolled-up {
-    .transition(max-height .5s ease-in-out);
-    overflow: hidden;
-    position: relative;
-    max-height: 0;
-}
-          
-.trailblock .count {
-    display: none;
-}
-
-.trailblock.shut .count {
-    display: inline-block;
-}
-
-.trailblock-topstories li:first-child .b2 { border-top:none;}
-
-.nav,
-.nav li,
-.nav-sub-nav,
-.nav-sub-nav li {
-    margin: 0;
-    padding: 0;
-    list-style: none;    
-}
-
-.nav {
-    margin: 10px auto;
-    width: 100%;
-    overflow: visible;
-    text-align: center;
-}
-
-.nav li {
-    display: inline-block;
-    width: 32%;
-    text-align: left;
-}
-
-.nav li a {
-    background: #ededed;
-    display: block;    
-    padding: 4px 5px 8px;
-    color: #005689;
-    font-size: 13px;
-    border-top: 3px solid #ccc;
-}
-
-.nav li a:hover {
-    background-color: #0061A6;
-    color: #fff;
-    text-decoration: none;
-}
-
-
-
-.nav-sub-nav {
-    text-align: center;    
-}
-
-.nav-sub-nav li {
-    text-align: left;
-    width: 49%;
-    display: inline-block;
-}
-
-.nav-sub-nav li a {
-    display: block;
-    padding: 4px 3px 10px;
-    border-top: 2px solid #ccc;
-}
-
-.nav-sub-nav li:nth-child(odd) a {
-    margin-right: 20px;
-}
-
-article aside {
-    padding: 0px 0px 15px 0px;
-    list-style: none;
-}
-
-/* this duplicates article figure figcaption */
-.article-body .caption,
-article figure figcaption {
-    font-family: helvetica, arial, sans-serif;
-    color: #666;
-    margin-top: 5px;
-    margin-bottom: 0;
-    .incidental-font-sizing;
-}
-
-article figure {
-    margin: 0px 0px 15px 0px;
-}
-
-article figure img {
-    display: block;
-}
-
-article figure figcaption cite {
-    font-size: 10px;
-    font-style: normal;
-    text-transform: uppercase;
-}
-
-article figure figcaption cite a {
-    color: #666666;
-}
-
-article figure figcaption cite a:hover,
-article figure figcaption cite a:visited:hover {
-    color: #4d4d4d;
-    border-bottom: 1px dotted #4d4d4d;
-}
-
-article figure figcaption cite a:visited {
-    color: #808080;
-    border-bottom: 1px dotted #808080;
-}
-
-.article-body p {
-    margin: 0px;
-    margin-bottom: 10px;
-}
-
-.article-body h2 {
-    color: #333;
-    border-top: 1px dotted #999;
-    border-bottom: 1px dotted #999;
-    padding-top: 3px;
-    padding-bottom: 12px;
-    margin-bottom: 3px;
-    margin-top: 15px; /* feel like this should be 5px (10px margin-bottom on preceding <p>) but this has no effect till it's > 10px */
-    font-family: georgia;
-    font-weight: bold;
-    .standard-font-sizing;
-}
-
-.article-body h2:first-child,
-.article-body span.timestamp:first-child {
-    border-top: none;
-    padding-top: 0;
-    margin-top: 0;
-}
-
-.article-body h2.block-title {
-    color: #e47a39;
-    border: none;
-    padding: 0;
-    margin: 0;
-    margin-bottom: 10px;
-}
-
-.article-body h3 {
-    margin: 0;
-    font-family: georgia;
-    .standard-font-sizing;
-}
-
-.article-body > p,
-.article-body ul,
-.article-body ol,
-.article-body address,
-.article-body blockquote,
-.article-body blockquote p {
-    margin: 0px 0px 10px 0px;
-    color: #333;
-    font-family: georgia;
-    .standard-font-sizing;
-}
-
-.font-guardian-all-loaded article .article-body > p,
-.font-guardian-all-loaded article .article-body ul,
-.font-guardian-all-loaded article .article-body ol,
-.font-guardian-all-loaded article .article-body address,
-.font-guardian-all-loaded article .article-body blockquote {
-    font-size: 14px;
-}
-
-.article-body blockquote {
-    border: 0;
-    padding: 0;
-    margin-left: @blockquoteMarginLeft;
-}
-
-.article-body blockquote, 
-.article-body blockquote p {
-    color: #666666;
-}
-
-.article-body blockquote p {
-    display: inline; // makes quote marks work correctly
-}
-
-.article-body blockquote:before {
-    display: block;
-    content: '';
-    margin-left: -@blockquoteMarginLeft;
-    margin-top: 5px;
-    float: left;
-    .icon-blockquote-before;
-}
-
-.article-body blockquote:after {
-    display: block;
-    content: '';
-    margin-left: 5px;
-    .icon-blockquote-after;
-}
-
-.expander {
-    display: block;
-    padding-top: 5px;
-    color: #666;
-    .incidental-font-sizing;
-}
-
-
-.tabs,
-.tabs li {
-    margin: 0;
-    padding: 0;
-    list-style: none;    
-}
-
-.tabs {
-    border-bottom: 1px solid #bebebe;
-    margin-bottom: 10px;
-    text-align: right;  
-    font-size: 0; /* this lets us use inline-block without gaps */
-}
-
-.tabs li {
-    font-size: 12px; /* overrides the hack above */
-    display: inline-block;
-    text-align: center;
-    font-family: helvetica, arial, sans-serif;
-}
-
-.tabs li a {
-    display: inline-block;
-    border: 1px solid #bebebe;
-    border-bottom: 1px solid #bebebe; /* gradient end colour */
-    border-right: 0;
-    padding: 6px 10px 0 10px;
-    height: 22px;
-    position: relative;
-    bottom: -1px;
-    color: #333333;
-    #gradient > .vertical (#d9d9d9, #bebebe);
-}
-
-.tabs li.tabs-selected a {
-    border-bottom: 1px solid #ededed; /* gradient end colour */
-    background: #ffffff; /* Old browsers */
-    #gradient > .vertical (#ffffff, #ededed);
-}
-
-.tabs li:last-child a {
-    border-right: 1px solid #bebebe;    
-}
-
-.tabs li a:hover {
-    text-decoration: none;
-    background: #ededed;    
-}
-
-.sections-control {
-    padding: 9px 5px 8px 5px;
-}
-
-.sections-control span {
-    background-image: url(http://i.imgur.com/cDEag.png);
-    background-repeat: repeat-x;
-    background-position: center;
-    width: 24px;
-    height: 13px;
-    display: inline-block;
-    text-indent: -1000em;
-}
-
-#sections-control-footer span {
-    background-image: url(http://i.imgur.com/h62dV.png)
-}
-
-.nav-divider{
-    width: 1px;
-    height: 25px;
-    margin-left: 5px;
-    background-image: url('http://i.imgur.com/9jAeA.png');
-    display: inline-block;
-}
-
-.nav-popup {
-    -webkit-transform: translate3d(0,0,0);
-    .box-shadow(0px 0px 20px #595959);
-    background-color: #ffffff;
-    margin: 8px auto 10px auto;
-    padding: 0px;
-    list-style: none;
-    clear: both;
-    position: relative;
-    .rounded-corners(2px);
-}
-
-.sections ul {
-    margin: 0;
-    list-style: none;
-    font-size: 14px;
-}
-
-.sections a,
-.sections .header,
-.sections .divider {
-    padding: 7px 5px 7px 5px;
-    border-top: 1px solid #d4d7d7;
-    display: block;
-    height: auto;
-}
-
-.sections .header {
-    background: #efefef;
-}
-
-.sections .divider {
-    border-width: 4px;
-}
-
-.edition-selected {
-    background: url(http://i.imgur.com/CeIKy.png) no-repeat 98% center;
-}
-
-.sections li:first-child a,
-.top-stories li:first-child a {
-   border-top-width: 0; 
-}
-
-.sections .selected,
-.sections a:hover {
-    display: block;
-    background-color: #428aa9;
-    color: #FFFFFF;
-    height: auto;
-    text-decoration: none;
-}
-
-.top-stories ul {
-    margin: 0;
-    padding: 10px;
-    list-style: none;
-}
-
-.top-stories .trailblock {
-    margin-top: 0;
-}
-
-.topstories-control {
-    font-size: 14px;
-    padding-top: 10px;
-}
-
-.sections-control:active,
-.topstories-control:hover {
-    text-decoration: none !important;
-}
-
-a.topstories-control, 
-.sections-control {
-    color: #707272;
-    background-color: transparent !important;
-    display: inline-block;
-    vertical-align: top;
-}
-
-#navigation-header {
-    float: right;
-}
-
-#navigation-footer {
-    float: right;
-}
-
-.nav-popup:after {
-    content: '';
-    display: block;
-    position: absolute;
-    top: -(@navBorderWidth * 2);
-    right: 5px;
-    width: 0;
-    height: 0;
-    border-color: transparent transparent #FFFFFF transparent; // border color should be same as div background color
-    border-style: solid;
-    border-width: @navBorderWidth;
-}
-
-.top-stories:after {
-    right: 65px !important;
-}
-
-
-.footer-nav,
-.footer-nav li {
-    margin: 0;
-    padding: 0;
-    list-style: none;
-}
-
-.footer-nav {
-    margin: 10px 0 0 0;   
-}
-
-.footer-nav li {
-    display: block;
-    border-top: 1px solid #ccc;
-    padding: 9px 0;
-}
-
-.footer-nav li a {
-    display: block;
-    color: #666666;
-    font-size: 14px;
-}
-
-.footer-nav li:last-child {
-    border-bottom: 1px solid #ccc;    
-}
-
-.footer {
-    padding: 5px 0;
-    margin-top: 40px; // double margin bug due to floated nav, bah.
-    border-top: 2px solid #ccc;
-}
-
-.footer p {
-    color: #999;
-    font-size: 12px;
-    line-height: 17px;
-}
-
-.footer li { 
-    display: inline;
-}
-
-.footer a {
-    font-size: 12px;
-}
-
-.footer li:first-child:after {
-    content: '·';
-    margin-left: 4px;
-}
-
-.toggle-trailblock {
-    float: right;
-    font-family: georgia;
-    margin-top: 10px;
-}
-=======
 @import "module/_media";
 @import "module/_nav";
 @import "module/_tabs";
 @import "module/_tags";
 @import "module/_trailblocks";
-@import "module/_article";
->>>>>>> 8dc327ba
+@import "module/_article";