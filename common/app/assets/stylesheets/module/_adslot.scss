--- conflicted
+++ resolved
@@ -260,13 +260,8 @@
                 float: none;
                 margin-top: 0;
             }
-<<<<<<< HEAD
             + .container__body .facia-slice-wrapper:first-child .fromage {
                 border-top-width: 0;
-=======
-            + .container__body .collection-wrapper:first-child .fromage {
-                border-top: 0;
->>>>>>> cd7fce3b
             }
         }
         @include mq(wide) {
