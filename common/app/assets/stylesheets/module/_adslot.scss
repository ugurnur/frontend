.ad-slot {
    display: block;
    width: 100%;
    padding: 10px 0 0 0;
    text-align: center;
    height: 54px;

    //For expandables
    position: relative;
    z-index: 1000;
<<<<<<< HEAD
=======
    // We do not get desktop ads yet. Uncomment when needed.
>>>>>>> 53c63928
    // @media only screen and (min-width: $desktopAd) {
    //     min-height: 96px;
    // }

    iframe {
        margin: 0 auto;
    }
}

.ad-container {
    display: inline-block;
    width: auto;
    margin: 0 auto !important;
}

[data-link-name*="bottom-banner-ad"] {
	padding: $baseline*2 0;
    background-color: #ffffff;
}

.ad-slot-middle-banner-ad {
    background-color: #ffffff;
    min-height: 0;
    border-bottom: 1px solid #EDEDE7;
}

.ad-slot-middle-banner-ad .ad-container {
    max-height: 50px;
    padding: 5px 0 10px 0;
}<|MERGE_RESOLUTION|>--- conflicted
+++ resolved
@@ -8,10 +8,7 @@
     //For expandables
     position: relative;
     z-index: 1000;
-<<<<<<< HEAD
-=======
     // We do not get desktop ads yet. Uncomment when needed.
->>>>>>> 53c63928
     // @media only screen and (min-width: $desktopAd) {
     //     min-height: 96px;
     // }
