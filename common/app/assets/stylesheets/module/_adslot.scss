.ad-slot {
    width: 100%;
    padding: 10px 0 0 0;
    text-align: center;
    height: 54px;

    //For expandables
    position: relative;
    z-index: 1000;
    @include mq(desktopAd) {
        height: auto;
        min-height: 96px;
    }

    iframe {
        margin: 0 auto;
    }
}

.ad-container {
    display: inline-block;
    width: auto;
    margin: 0 auto !important;
}

[data-link-name*="bottom-banner-ad"] {
    padding: $baseline*2 0;
    background-color: #fff;
}

<<<<<<< HEAD
=======
.top-banner-ad-container {
    height: 74px;
    @include mq(desktopAd) {
        height: auto;
    }
}

>>>>>>> 7c5ba920
.ad-slot--top-banner-ad {
    background-color: #f0f0f0;

    @include mq(tablet) {
        background-color: #ffffff;
    }

    @include mq($to: tablet) {
        &.is-affixed {
            z-index: 1001;
            position: fixed;
            top: 0;
        }
    }
}

.ad-slot--inline {
    min-height: auto;
    padding: 0;
    padding-bottom-bottom: $baseline;

    .ad-container {
        line-height: 0;

    }

    @include mq(tablet) {
        width: auto;
        float: left;
        padding-top: $baseline;
        padding-right: $gs-gutter;
    }
}
.mpu-container {
    position: static;
    &.is-affixed {
        position: fixed;
        top: $baseline*4;
    }
}

.ad-slot--middle-banner-ad {
    background-color: #fff;
    min-height: 0;
    border-bottom: 1px solid $c-neutral6;
}

.ad-slot--middle-banner-ad .ad-container {
    max-height: 50px;
    padding: 5px 0 10px 0;
}

.ad-slot--mpu-banner-ad {
    width: 300px;
    height: 250px;
    overflow: hidden;
<<<<<<< HEAD
}

.ad-slot--bottom-sticky-banner-ad {
    position: fixed;
    bottom: 0px;

    @include mq(tablet){
        display: none;
    }
=======
>>>>>>> 7c5ba920
}<|MERGE_RESOLUTION|>--- conflicted
+++ resolved
@@ -28,8 +28,6 @@
     background-color: #fff;
 }
 
-<<<<<<< HEAD
-=======
 .top-banner-ad-container {
     height: 74px;
     @include mq(desktopAd) {
@@ -37,7 +35,6 @@
     }
 }
 
->>>>>>> 7c5ba920
 .ad-slot--top-banner-ad {
     background-color: #f0f0f0;
 
@@ -94,16 +91,4 @@
     width: 300px;
     height: 250px;
     overflow: hidden;
-<<<<<<< HEAD
-}
-
-.ad-slot--bottom-sticky-banner-ad {
-    position: fixed;
-    bottom: 0px;
-
-    @include mq(tablet){
-        display: none;
-    }
-=======
->>>>>>> 7c5ba920
 }