--- conflicted
+++ resolved
@@ -305,18 +305,11 @@
     }
     @include mq(mobile, $to: faciaLeftCol) {
         &.ad-slot--paid-for-badge--front .ad-slot--paid-for-badge__link {
-<<<<<<< HEAD
             margin-top: get-line-height($fs-data, 3)*-2;
-=======
-            @include rem((
-                margin-top: get-line-height($fs-data, 3)*-2
-            ));
+
             .ad-slot--commercial-component & {
-                @include rem((
-                    margin-top: -(get-line-height($fs-data, 3))
-                ));
-            }
->>>>>>> 9b123770
+                margin-top: -(get-line-height($fs-data, 3));
+            }
         }
     }
 }
@@ -386,19 +379,13 @@
 
         .ad-slot--paid-for-badge__link {
             float: none;
-<<<<<<< HEAD
             margin-top: $gs-row-height/4;
-=======
-            @include rem((
-                margin-top: $gs-row-height/4
-            ));
-        }        
+        }
     }
 
     @include mq(leftCol) {
         .l-side-margins--layout-content .ad-slot--commercial-component & {
             @include comm-paid-logo-placement;
->>>>>>> 9b123770
         }
     }
     
