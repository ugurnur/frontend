.football-table-container a.cta {
    background-color: #f4f4ee;
    color: #064951;
}

.table-football {
    background-color: #f4f4ee;
}

.table-football-header {
    border-bottom: 1px solid #DEDEDD;
}

.table-football-header th,
.table-football-body .table-football-legend th { // can't get this less specific, sorry (MA)
    background-color: #f4f4ee;
    color: #777777;
    font-weight: normal;    
}

.table-football th {
    border-bottom: none;
}

.table-football-body th {
    background: #f4f4ee;
    font-weight: bold;
    color: #064951;
    border-top: 1px solid #DEDEDD;
}

.table-football-body th:first-child {
    border-top: none;
}

.table-football th,
.table-football td {
    border-right: none;
    text-align: right;
    padding: @baseline*2 3% @baseline*2 3%;
}

.table-football-header th:first-child,
.table-football td:first-child {
    padding: @baseline*2 3% @baseline*2 @baseline*2;
}

.table-football-header th:last-child,
.table-football td:last-child {
    padding: @baseline*2 @baseline*2 @baseline*2 3%;
}

.table-football td:last-child {
    font-weight: bold;
}

.table-football-body tr {
    border-bottom: 1px solid #DEDEDD;
    background-color: transparent;
}

.table-football-body tr:last-child {
    border-bottom: none;
}

@media (min-width: 641px) {

    .table-football th,
    .table-football td {
        padding: @baseline*2 3px;
    }

    .table-football-header th:first-child,
    .table-football td:first-child {
        padding-left: 12px;
    }

    .table-football-header th:last-child,
    .table-football td:last-child {
        padding-right: 12px;
    }
    
}

.table-football-leftaligned {
    text-align: left !important;
}

.table-football-body {
    border-bottom: 3px solid #ffffff; // this is a border because margins don't appear
}

// overriding pasteup :(
.table-football-body:hover tr,
.table-football-body:hover tr:nth-child(even),
.table-football-body tr:nth-child(even),
.table-football-body:hover tr:hover,
.table-football tr.highlighted-row,
.table-football-body tr:last-child {
<<<<<<< HEAD
    background-color: transparent;
}


/* These are used to hide columns that we don't display on smaller screens. */

.stats-1, .stats-2, .stats-3 {
    display: none;
}
@media screen and (min-width: 400px) {
    .stats-1 {
        display: table-cell;
    }
}
@media (min-width: 641px) {
    .stats-2 {
        display: table-cell;
    }
}
@media screen and (min-width: 850px) {
    .stats-3 {
        display: table-cell;
    }
=======
    background-color: transparent !important;
>>>>>>> f8562752
}<|MERGE_RESOLUTION|>--- conflicted
+++ resolved
@@ -97,8 +97,7 @@
 .table-football-body:hover tr:hover,
 .table-football tr.highlighted-row,
 .table-football-body tr:last-child {
-<<<<<<< HEAD
-    background-color: transparent;
+    background-color: transparent !important;
 }
 
 
@@ -121,7 +120,4 @@
     .stats-3 {
         display: table-cell;
     }
-=======
-    background-color: transparent !important;
->>>>>>> f8562752
 }