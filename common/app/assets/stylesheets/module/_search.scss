--- conflicted
+++ resolved
@@ -36,10 +36,6 @@
     height: 14px !important;
 }
 
-<<<<<<< HEAD
-
-=======
->>>>>>> e0f27b11
 .gs-result {
     font-family: 'Helvetica Neue', Helvetica, Arial, 'Lucida Grande', sans-serif;;
 }
