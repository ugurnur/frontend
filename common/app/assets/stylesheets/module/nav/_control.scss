/* ==========================================================================
   Navigation controls
   ========================================================================== */

/* Control
 ========================================================================== */
<<<<<<< HEAD
.control,
.control:link,
.control:active,
.control:hover,
.control:visited {
    float:right;
    height: 48px;
    width: 60px;
    position: relative;
    color: #ffffff;
    background-color: transparent;
    vertical-align: top;
    text-decoration: none !important;
  }

.control.is-active,
.control.is-active {
  background-color: #ffffff;
  color: $blue;
=======
.control {
    &,
    &:link,
    &:active,
    &:hover,
    &:visited {
        color: #ffffff;
        font-family: $serif !important;
        font-size: 13px;
        background-color: transparent;
        vertical-align: top;
        text-decoration: none !important;
    }

    &.is-active,
    &.is-active {
      background-color: #ffffff;
      color: $blue;
    }
>>>>>>> f0483703
}

.control__text {
  @extend %type-13;
  position: absolute;
  color: #ffffff;
  top: 9px;
  left: 3px;
}

.is-active .control__text {
  color: $linkBlue;
}

.control__icon {
  position: absolute;
  bottom: 5px;
  left: 5px;
}

.i-nav-divider {
<<<<<<< HEAD
  float: left;
  height: 36px;
  width: 1px;
  margin: 12px 3px 0 0;
  background-color: $main3;
=======
    float: left;
    height: 28px;
    width: 1px;
    margin-right: 8px;
    background-color: #274C98;
    border-left: 1px solid #122853;
>>>>>>> f0483703
}

.is-active .i-nav-divider {
    border-color: #ffffff;
    background-color: #ffffff;
}

/* Sections control - (Hamburger icon )
 ========================================================================== */

.control--sections,
.control--sections:link,
.control--sections:active,
.control--sections:hover,
.control--sections:visited {
<<<<<<< HEAD

  @media only screen and (min-width: $tablet) {
    position: absolute;
    right: 0px;
    top: 48px;
    background-color: transparent;
    color: #444444;
    font-size: 14px;
  }
}

.control--sections .control__text {
  @media only screen and (min-width: $tablet) {
    display: none;
  }
}

.control--sections .control__icon {
  @media only screen and (min-width: $tablet) {
    display:none;
  }
}

.control--sections .i-menu-grey {
  display: none;

  @media only screen and (min-width: $tablet) {
    display: inline-block;
  }
}

.control--sections .i-nav-divider {
  @media only screen and (min-width: $tablet) {
    border-left: 1px solid $neutral10;
    background-color: #ffffff;
  }
=======
    float:right;
    width: auto;
    height: 28px;
    padding: 15px $gutter 15px 0;

    @media only screen and (min-width: $tablet) {
        position: absolute;
        right: 0;
        top: 58px;
        padding: 0 $gutter 10px $gutter;
        margin: $baseline*2 0 $baseline*2 0;
        background-color: transparent;
        color: #444444;
        font-size: 14px;
    }
}

.control__menu.i {
    float: right;
    margin-top: 8px;
    text-indent: -1000em;
}

span.control__menu.i-menu {
    display: inline-block;
    margin-left: 6px;

    @media only screen and (min-width: $tablet) {
        display: none;
    }
}

.control--sections .i-menu-active {
    display: none;

    @media only screen and (min-width: $tablet) {
        margin-top: $baseline*2;
        display: inline-block;
    }
}

.control--sections .i-nav-divider {
    @media only screen and (min-width: $tablet) {
        margin-right: $baseline*3;
        border-color: #BBBBBB;
        background-color: #ffffff;
    }
>>>>>>> f0483703
}

/* Top stories control
 ========================================================================== */
<<<<<<< HEAD
.control--topstories,
.control--topstories:link,
.control--topstories:active,
.control--topstories:hover,
.control--topstories:visited {
  margin: 0;

  @media only screen and (min-width: $tablet) {
    position: absolute;
    top: 0px;
    right: 0px
  }
}

/* Search control
 ========================================================================== */
.control--search,
.control--search:link,
.control--search:active,
.control--search:hover,
.control--search:visited {
  display: none;
  position: absolute;
  top: 0px;
  right: 60px;

  @media only screen and (min-width: $tablet) {
    display: block;
  }
=======

.control--topstories {
    float: right;
    height: 28px;
    margin: 0;
    padding: 17px 0 13px 0;

    @media only screen and (min-width: $tablet) {
        position: absolute;
        top: 0;
        right: 48px;
    }
}

.control--topstories span {
    display: none;
    height: 28px;
    vertical-align: top;
    line-height: 28px;
    margin-right: $baseline*2;
    margin-left: $baseline*2;

    @media only screen and (min-width: 26.25em) {
        display: inline-block;
    }
}

    .control--topstories.is-active span {
        background: none !important;
        border-color: transparent !important;
    }

.control--topstories .i-top-stories {
    margin: 5px $baseline*4 0 $baseline*2;

    @media only screen and (min-width: $tablet) {
        margin-left: 0;
    }
}

.control--topstories .i-nav-divider {
    margin-top: -2px;
}



/* Search control
 ========================================================================== */

.control--search {
    float:right;
    height: 28px;
    padding: 15px $baseline*4 15px 0;
    border: none;

    @media only screen and (min-width: $tablet) {
        position: absolute;
        top: 0;
        right: 0;
    }
}

.control--search .i-search {
    margin-top: $baseline*2;
    margin-left: 6px;
    margin-right: 2px;
>>>>>>> f0483703
}<|MERGE_RESOLUTION|>--- conflicted
+++ resolved
@@ -1,10 +1,9 @@
 /* ==========================================================================
-   Navigation controls
-   ========================================================================== */
+     Navigation controls
+     ========================================================================== */
 
 /* Control
  ========================================================================== */
-<<<<<<< HEAD
 .control,
 .control:link,
 .control:active,
@@ -14,77 +13,47 @@
     height: 48px;
     width: 60px;
     position: relative;
-    color: #ffffff;
+    color: #fff;
     background-color: transparent;
     vertical-align: top;
     text-decoration: none !important;
-  }
+}
 
 .control.is-active,
 .control.is-active {
-  background-color: #ffffff;
-  color: $blue;
-=======
-.control {
-    &,
-    &:link,
-    &:active,
-    &:hover,
-    &:visited {
-        color: #ffffff;
-        font-family: $serif !important;
-        font-size: 13px;
-        background-color: transparent;
-        vertical-align: top;
-        text-decoration: none !important;
-    }
-
-    &.is-active,
-    &.is-active {
-      background-color: #ffffff;
-      color: $blue;
-    }
->>>>>>> f0483703
+    background-color: #fff;
+    color: $blue;
 }
 
 .control__text {
-  @extend %type-13;
-  position: absolute;
-  color: #ffffff;
-  top: 9px;
-  left: 3px;
+    @extend %type-13;
+    position: absolute;
+    color: #fff;
+    top: 9px;
+    left: 3px;
 }
 
 .is-active .control__text {
-  color: $linkBlue;
+    color: $linkBlue;
 }
 
 .control__icon {
-  position: absolute;
-  bottom: 5px;
-  left: 5px;
+    position: absolute;
+    bottom: 5px;
+    left: 5px;
 }
 
 .i-nav-divider {
-<<<<<<< HEAD
-  float: left;
-  height: 36px;
-  width: 1px;
-  margin: 12px 3px 0 0;
-  background-color: $main3;
-=======
     float: left;
-    height: 28px;
+    height: 36px;
     width: 1px;
-    margin-right: 8px;
-    background-color: #274C98;
-    border-left: 1px solid #122853;
->>>>>>> f0483703
+    margin: 12px 3px 0 0;
+    background-color: $main3;
 }
 
 .is-active .i-nav-divider {
-    border-color: #ffffff;
-    background-color: #ffffff;
+    border-color: #fff;
+    background-color: #fff;
 }
 
 /* Sections control - (Hamburger icon )
@@ -95,109 +64,57 @@
 .control--sections:active,
 .control--sections:hover,
 .control--sections:visited {
-<<<<<<< HEAD
-
-  @media only screen and (min-width: $tablet) {
-    position: absolute;
-    right: 0px;
-    top: 48px;
-    background-color: transparent;
-    color: #444444;
-    font-size: 14px;
-  }
-}
-
-.control--sections .control__text {
-  @media only screen and (min-width: $tablet) {
-    display: none;
-  }
-}
-
-.control--sections .control__icon {
-  @media only screen and (min-width: $tablet) {
-    display:none;
-  }
-}
-
-.control--sections .i-menu-grey {
-  display: none;
-
-  @media only screen and (min-width: $tablet) {
-    display: inline-block;
-  }
-}
-
-.control--sections .i-nav-divider {
-  @media only screen and (min-width: $tablet) {
-    border-left: 1px solid $neutral10;
-    background-color: #ffffff;
-  }
-=======
-    float:right;
-    width: auto;
-    height: 28px;
-    padding: 15px $gutter 15px 0;
-
     @media only screen and (min-width: $tablet) {
         position: absolute;
         right: 0;
-        top: 58px;
-        padding: 0 $gutter 10px $gutter;
-        margin: $baseline*2 0 $baseline*2 0;
+        top: 48px;
         background-color: transparent;
-        color: #444444;
+        color: #444;
         font-size: 14px;
     }
 }
 
-.control__menu.i {
-    float: right;
-    margin-top: 8px;
-    text-indent: -1000em;
-}
-
-span.control__menu.i-menu {
-    display: inline-block;
-    margin-left: 6px;
-
+.control--sections .control__text {
     @media only screen and (min-width: $tablet) {
         display: none;
     }
 }
 
-.control--sections .i-menu-active {
+.control--sections .control__icon {
+    @media only screen and (min-width: $tablet) {
+        display:none;
+    }
+}
+
+.control--sections .i-menu-grey {
     display: none;
 
     @media only screen and (min-width: $tablet) {
-        margin-top: $baseline*2;
         display: inline-block;
     }
 }
 
 .control--sections .i-nav-divider {
     @media only screen and (min-width: $tablet) {
-        margin-right: $baseline*3;
-        border-color: #BBBBBB;
-        background-color: #ffffff;
+        border-left: 1px solid $neutral10;
+        background-color: #fff;
     }
->>>>>>> f0483703
 }
 
 /* Top stories control
  ========================================================================== */
-<<<<<<< HEAD
 .control--topstories,
 .control--topstories:link,
 .control--topstories:active,
 .control--topstories:hover,
 .control--topstories:visited {
-  margin: 0;
+    margin: 0;
 
-  @media only screen and (min-width: $tablet) {
-    position: absolute;
-    top: 0px;
-    right: 0px
-  }
+    @media only screen and (min-width: $tablet) {
+        position: absolute;
+        top: 0;
+        right: 0;
+    }
 }
 
 /* Search control
@@ -207,80 +124,12 @@
 .control--search:active,
 .control--search:hover,
 .control--search:visited {
-  display: none;
-  position: absolute;
-  top: 0px;
-  right: 60px;
-
-  @media only screen and (min-width: $tablet) {
-    display: block;
-  }
-=======
-
-.control--topstories {
-    float: right;
-    height: 28px;
-    margin: 0;
-    padding: 17px 0 13px 0;
+    display: none;
+    position: absolute;
+    top: 0;
+    right: 60px;
 
     @media only screen and (min-width: $tablet) {
-        position: absolute;
-        top: 0;
-        right: 48px;
+        display: block;
     }
-}
-
-.control--topstories span {
-    display: none;
-    height: 28px;
-    vertical-align: top;
-    line-height: 28px;
-    margin-right: $baseline*2;
-    margin-left: $baseline*2;
-
-    @media only screen and (min-width: 26.25em) {
-        display: inline-block;
-    }
-}
-
-    .control--topstories.is-active span {
-        background: none !important;
-        border-color: transparent !important;
-    }
-
-.control--topstories .i-top-stories {
-    margin: 5px $baseline*4 0 $baseline*2;
-
-    @media only screen and (min-width: $tablet) {
-        margin-left: 0;
-    }
-}
-
-.control--topstories .i-nav-divider {
-    margin-top: -2px;
-}
-
-
-
-/* Search control
- ========================================================================== */
-
-.control--search {
-    float:right;
-    height: 28px;
-    padding: 15px $baseline*4 15px 0;
-    border: none;
-
-    @media only screen and (min-width: $tablet) {
-        position: absolute;
-        top: 0;
-        right: 0;
-    }
-}
-
-.control--search .i-search {
-    margin-top: $baseline*2;
-    margin-left: 6px;
-    margin-right: 2px;
->>>>>>> f0483703
 }