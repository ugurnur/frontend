/* ==========================================================================
   Navigation controls
   ========================================================================== */

/* Control
   ========================================================================== */

.control {
    &,
    &:link,
    &:active,
    &:hover,
    &:visited {
        font-family: $serif !important;
        font-size: 13px;
        background-color: transparent;
        vertical-align: top;
        text-decoration: none !important;
    }

    &.is-active,
    &.is-active {
      background-color: #fff;
      color: $blue;
    }
}

.i-nav-divider {
    float: left;
    height: 28px;
    width: 1px;
    margin-right: 8px;
    background-color: #274C98;
    border-left: 1px solid #122853;
}

.is-active .i-nav-divider {
    border-color: #fff;
    background-color: #fff;
}


/* Sections control - (Hamburger icon )
   ========================================================================== */

.control--sections,
.control--sections:link,
.control--sections:active,
.control--sections:hover,
.control--sections:visited {
    float:right;
    width: auto;
    height: 28px;
    padding: 15px $gutter 15px 0;

    @include mq(tablet) {
        position: absolute;
        right: 0;
        top: 58px;
        padding: 0 $gutter 10px $gutter;
        margin: $baseline*2 0 $baseline*2 0;
        background-color: transparent;
        color: #444;
        font-size: 14px;
    }
}

.control__menu.i {
    float: right;
    margin-top: 8px;
    text-indent: -1000em;
}

span.control__menu.i-menu {
    display: inline-block;
    margin-left: 6px;

    @include mq(tablet) {
        display: none;
    }
}

.control--sections .i-menu-active {
    display: none;

    @include mq(tablet) {
        margin-top: $baseline*2;
        display: inline-block;
    }
}

.control--sections .i-nav-divider {
    @include mq(tablet) {
        margin-right: $baseline*3;
        border-color: #BBBBBB;
        background-color: #E3E3DB;
    }
}

/* Top stories control
   ========================================================================== */

.control--topstories {
    &:link,
    &:active,
    &:hover,
    &:visited,
    &:focus {
        float: right;
        height: 28px;
        margin: 0;
        padding: 17px 0 13px 0;
        color: #fff;

        &.is-active {
            color: $blue;
        }

        @include mq(tablet) {
            position: absolute;
            top: 0;
            right: 48px;

            &.control--right {
                right: 0;
            }

        }
    }
}


.control--topstories span {
    display: none;
    height: 28px;
    vertical-align: top;
    line-height: 28px;
    margin-right: $baseline*2;
    margin-left: $baseline*2;

<<<<<<< HEAD
    @include mq(544px) {
=======
    @include mq(420px) {
>>>>>>> e1f0ef81
        display: inline-block;
    }
}

    .control--topstories.is-active span {
        background: none !important;
        border-color: transparent !important;
    }

.control--topstories .i-top-stories {
    margin: 5px $gutter 0 $gutter/2;

    @include mq(tablet) {
        margin-left: 0;
    }
}

.control--topstories .i-nav-divider {
    margin-top: -2px;
}



/* Search control
   ========================================================================== */

.control--search {
    float:right;
    height: 28px;
    padding: 15px $baseline*4 15px 0;
    border: none;

    @include mq(tablet) {
        position: absolute;
        top: 0;
        right: 0;
    }
}

.control--search .i-search {
    margin-top: $baseline*2;
    margin-left: 6px;
    margin-right: 2px;
}




/* Profile control
   ========================================================================== */
.control--profile {
    float: right;
    height: 28px;
    padding: 17px 0 13px 0;
    width: auto;

    &:link,
    &:active,
    &:hover,
    &:visited,
    &:focus { color: #fff; }

    @media (min-width: $tablet) {
        position: absolute;
        top: 0;
        right: 178px;
        white-space: nowrap;
    }
}

.control--profile__info {
    display: none;
    height: 28px;
    vertical-align: top;
    line-height: 28px;
    margin-right: $baseline*2;
    margin-left: $baseline*2;

    @include mq(544px) {
        display: inline-block;
        max-width: 110px;
        overflow: hidden;
        text-overflow: ellipsis;
    }
}

.control--profile .i-profile {
    margin: 5px $gutter 0 $gutter/2;

    @media (min-width: $tablet) {
        margin-left: 0;
    }
}<|MERGE_RESOLUTION|>--- conflicted
+++ resolved
@@ -138,11 +138,7 @@
     margin-right: $baseline*2;
     margin-left: $baseline*2;
 
-<<<<<<< HEAD
     @include mq(544px) {
-=======
-    @include mq(420px) {
->>>>>>> e1f0ef81
         display: inline-block;
     }
 }
