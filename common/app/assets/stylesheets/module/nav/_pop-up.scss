--- conflicted
+++ resolved
@@ -12,13 +12,8 @@
   border-bottom: $baseline solid $blue;
 
   @media only screen and (min-width: $tablet) {
-<<<<<<< HEAD
-    top: -54px;
-    margin-bottom: -54px;
-=======
     top: -48px;
     margin-bottom: -48px;
->>>>>>> e0f27b11
     width: 100%;
     background-color: #ffffff;
   }
@@ -70,19 +65,11 @@
 
   .nav-popup--small .nav__link,
   .nav-popup--small .nav--columns .nav__link{
-<<<<<<< HEAD
-    @extend .type-6;
-
-    @media only screen and (min-width: $tablet) {
-      color: #444444;
-      padding: $baseline*2 0 $baseline*4 0;
-=======
     @extend .type-7;
 
     @media only screen and (min-width: $tablet) {
       color: #444444;
       padding: $baseline*3 0 $baseline*3 0;
->>>>>>> e0f27b11
       @include font($serifheadline, 200, 14, 14);
     }
   }