--- conflicted
+++ resolved
@@ -3,28 +3,15 @@
    ========================================================================== */
 
 .nav-popup {
-<<<<<<< HEAD
-  position: absolute;
-  clear: both;
-  z-index: 100;
-  padding: 0;
-  list-style: none;
-  border-bottom: 2px solid $neutral4;
-  @include transform(translateZ(0px));
-  background: #ffffff;
-  width: 100%;
-=======
     position: absolute;
     clear: both;
     z-index: 100;
-    padding: $baseline*2 0;
+    padding: 0;
     list-style: none;
-    margin-bottom: -4px;
-    border-bottom: $baseline solid $blue;
-    @include transform(translateZ(0));
+    border-bottom: 2px solid $neutral4;
+    @include transform(translateZ(0px));
     background: #ffffff;
     width: 100%;
->>>>>>> f0483703
 
     @media only screen and (min-width: $tablet) {
         top: 118px;
@@ -38,27 +25,20 @@
 .nav-popup .nav--section-divider {
     padding-bottom: $baseline*4;
 
-<<<<<<< HEAD
-  @media only screen and (min-width: $tablet) {
-    background-color: $neutral8;
-    border-top: 1px solid $neutral10;
-    margin: 0px;
-  }
-=======
     @media only screen and (min-width: $tablet) {
-        margin: 0;
-        border-top: none;
+        background-color: $neutral8;
+        border-top: 1px solid $neutral10;
+        margin: 0px;
     }
->>>>>>> f0483703
 }
 
 /* Search
- ========================================================================== */
+   ========================================================================== */
 .nav-popup--search {
-  @media only screen and (min-width: $tablet) {
-    top: 152px;
-    margin-bottom: -57px;
-  }
+    @media only screen and (min-width: $tablet) {
+        top: 152px;
+        margin-bottom: -57px;
+    }
 }
 
 /* Small
@@ -66,52 +46,28 @@
 .nav-popup--small {
     padding-bottom: 0;
 
-<<<<<<< HEAD
-  @media only screen and (min-width: $tablet) {
-    position: absolute;
-    top: 166px;
-    right: 0px;
-    width: auto;
-    padding: 0;
-    min-width: 160px;
-    background-color: $neutral8;
-    border-bottom: 1px solid $neutral10;
-    border-left: 1px solid $neutral10;
-  }
-
-  @media only screen and (min-width: $desktopAd) {
-    top: 192px;
-  }
-}
-
-  .nav-popup--small .nav__item {
-    @media only screen and (min-width: $tablet) {
-      margin: 0 $gutter;
-      border-bottom: 1px solid $neutral10;
-      text-align: left;
-=======
     @media only screen and (min-width: $tablet) {
         position: absolute;
-        top: 174px;
-        right: 0;
+        top: 166px;
+        right: 0px;
         width: auto;
         padding: 0;
         min-width: 160px;
-        background-color: #ffffff;
-        border-bottom: 2px solid $darkMushroom;
-        border-left: 2px solid $darkMushroom;
+        background-color: $neutral8;
+        border-bottom: 1px solid $neutral10;
+        border-left: 1px solid $neutral10;
     }
 
     @media only screen and (min-width: $desktopAd) {
-        top: 200px;
+        top: 192px;
     }
+}
 
-    .nav__item {
+    .nav-popup--small .nav__item {
         @media only screen and (min-width: $tablet) {
             margin: 0 $gutter;
-            border-bottom: 1px solid #C3C3C3;
-            text-align: right;
->>>>>>> f0483703
+            border-bottom: 1px solid $neutral10;
+            text-align: left;
 
             &:last-child {
                 border-bottom: none;
@@ -119,23 +75,15 @@
         }
     }
 
-    .nav__link,
-    .nav--columns .nav__link {
+    .nav-popup--small .nav__link,
+    .nav-popup--small .nav--columns .nav__link {
         @extend %type-7;
 
-<<<<<<< HEAD
-    @media only screen and (min-width: $tablet) {
-      color: $neutral3;
-      padding: 0;
-      height: 36px;
-      @include font($serif, normal, 14, 36);
-      @include box-sizing(border-box);
-=======
         @media only screen and (min-width: $tablet) {
-            color: #444444;
-            padding: $baseline*3 0 $baseline*3 0;
-            @include font($serifheadline, 200, 14, 14);
+            color: $neutral3;
+            padding: 0;
+            height: 36px;
+            @include font($serif, normal, 14, 36);
+            @include box-sizing(border-box);
         }
->>>>>>> f0483703
-    }
-}+    }