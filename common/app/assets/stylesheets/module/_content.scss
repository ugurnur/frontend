--- conflicted
+++ resolved
@@ -457,7 +457,6 @@
     }
 }
 
-<<<<<<< HEAD
 .content__mobile-full-width {
     @include mq($to: mobileLandscape) {
         @include rem((
@@ -469,7 +468,10 @@
         @include rem((
             margin-left: -$gs-gutter,
             margin-right: -$gs-gutter
-=======
+        ));
+    }
+}
+
 .byline {
     margin-bottom: 0;
     @include fs-bodyHeading(1);
@@ -495,7 +497,6 @@
             min-height: gs-height(1),
             padding-top: $gs-baseline/6,
             padding-bottom: $gs-baseline
->>>>>>> 364340e8
         ));
     }
 }