--- conflicted
+++ resolved
@@ -13,8 +13,6 @@
         @extend %type-4;
         color: #333;
         margin-bottom: $baseline;
-<<<<<<< HEAD
-        clear: both;
 
         @media (min-width: $tablet) {
             font-size: 22px;
@@ -28,8 +26,6 @@
             line-height: 28px;
             line-height: 2.8rem;
         }
-=======
->>>>>>> 18d12ed9
     }
 
     h3 {
@@ -81,16 +77,6 @@
     }
 }
 
-<<<<<<< HEAD
-/* Blocks
-   ========================================================================== */
-
-.from-content-api .block {
-    overflow: hidden;
-}
-
-=======
->>>>>>> 18d12ed9
 
 /* Captions
    ========================================================================== */
