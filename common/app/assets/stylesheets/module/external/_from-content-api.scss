--- conflicted
+++ resolved
@@ -124,27 +124,11 @@
 
         p {
             @include fs-headline(1);
-<<<<<<< HEAD
             line-height: inherit;
-=======
-            line-height: 24px;
-            line-height: 2.4rem;
-            font-style: normal;
-            color: $c-neutral2;
-            margin-bottom: 0;
-            text-indent: 24px;
 
             &:first-child {
                 text-indent: 40px;
-            }
-        }
-    }
->>>>>>> 209f340a
-
-            &:first-child {
-                text-indent: 40px;
-
-<<<<<<< HEAD
+
                 @include mq(tablet) {
                     text-indent: 42px;
                 }
@@ -153,16 +137,6 @@
             @include mq(tablet) {
                 @include fs-headline(2, true);
                 line-height: inherit;
-=======
-        &.quoted p {
-            @include fs-headline(2, true);
-            line-height: 28px;
-            line-height: 2.8rem;
-            text-indent: 28px;
-
-            &:first-child {
-                text-indent: 42px;
->>>>>>> 209f340a
             }
         }
     }
