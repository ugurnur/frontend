--- conflicted
+++ resolved
@@ -7,18 +7,6 @@
 
 //Core elements
 //---------------------------------------------
-<<<<<<< HEAD
-.from-content-api h2 {
-  @include font($serif, 500, 19, 23);
-  min-height: 36px;
-  color: $neutral2;
-  margin:12px 0 12px 0;
-  clear: both;
-  border-top: 1px solid $neutral2;
-  border-bottom: 1px dotted $neutral2;
-  @include box-sizing(border-box);
-}
-=======
 .from-content-api {
     h2 {
         @extend %type-4;
@@ -26,7 +14,6 @@
         margin-bottom: $baseline;
         clear: both;
     }
->>>>>>> f0483703
 
     h3 {
         @extend %type-5;
@@ -34,19 +21,6 @@
         font-family: georgia;
     }
 
-<<<<<<< HEAD
-.from-content-api > p,
-.from-content-api .block-elements > p,
-.from-content-api ul,
-.from-content-api ol,
-.from-content-api address,
-.from-content-api blockquote,
-.from-content-api blockquote p {
-    @extend %type-6;
-    margin: 0 0 0 0;
-    padding: 0px;
-    color: #333333;
-=======
     > p,
     .block-elements > p,
     ul,
@@ -55,11 +29,10 @@
     blockquote,
     blockquote p {
         @extend %type-6;
-        margin: 0 0 $baseline*2 0;
+        margin: 0;
         padding: 0;
         color: #333333;
     }
->>>>>>> f0483703
 }
 
 .article blockquote,
@@ -102,7 +75,7 @@
 //---------------------------------------------
 .from-content-api {
     cite {
-        @extend %type-7
+        @extend %type-7;
 
         a {
             color: #666666;
