//Module: from-content-api

//Desc: This file contains all styles for in
//article content returned from content api

//This is the only place where direct element selectors are allowed!

/* Core elements
   ========================================================================== */

.from-content-api {

    @include fs-bodyCopy(3);
    color: #333333;

    @include mq(tablet) {
        @include fs-bodyCopy(4, true);
    }

    > p,
    > blockquote,
    ul,
    ol,
    address {
        margin: 0 0 $baseline*2 0;
        padding: 0;
    }
    h2 {
        @include fs-header(2);

        @include mq(tablet) {
            margin-bottom: 1px;
            @include fs-header(3, true);
        }
    }
    h3 {
        margin: 0;
        @include fs-bodyHeading(2);

        @include mq(tablet) {
            @include fs-bodyHeading(3, true);
        }
    }
    > p {
        margin-bottom: 0;

        + figure,
        + video {
            margin-top: $baseline;
        }
        + a + p, // Inline link cards are inserted between paragraphs
        + p {
            // Indent consecutive paragraphs
            // by the value of the line-height
            text-indent: 24px;
            text-indent: 2.4rem;

            @include mq(tablet) {
                text-indent: 28px;
                text-indent: 2.8rem;
            }

            .bullet {
                text-indent: 0;
                margin-left: -24px;
                margin-left: -2.4rem;

                @include mq(tablet) {
                    margin-left: -28px;
                    margin-left: -2.8rem;
                }
            }
        }
    }
    > p,
    > figure,
    > video {
        + h2 {
            margin-top: 24px;

            @include mq(tablet) {
                margin-top: 27px;
            }
        }
        + h3 {
            margin-top: $baseline*3;
        }
    }
}

.from-content-api--small {
    @include fs-bodyCopy(2, true);

    @include mq(tablet) {
        @include fs-bodyCopy(3, true);
    }
    h2 {
        @include fs-bodyHeading(2, true);

        @include mq(tablet) {
            @include fs-bodyHeading(3, true);
        }
    }
}

.article blockquote,
.article blockquote p {
    @include mq(tablet) {
        @include fs-bodyCopy(4, true);
    }
}


/* Captions
   ========================================================================== */

.caption,
figcaption,
.main-caption {
    @include fs-data(2);
    color: #666666;

    @include mq(tablet) {
        @include fs-data(3, true);
    }
}

.main-caption {
    padding: $baseline*2 $gs-gutter/2 $gs-column-height;

    @include mq(mobileLandscape) {
        padding-left: $gs-gutter;
        padding-right: $gs-gutter;
    }
}


/* Figures
   ========================================================================== */

figure {
    margin: 0;

    img {
        display: block;
        margin-bottom: $baseline*2;
    }

    &.img-extended {
        margin-top: $baseline*4;
        margin-bottom: $baseline*4;
    }
<<<<<<< HEAD

    &.img--landscape,
    &.img--portrait {
        figcaption {
            background-color: $c-neutral7;
            padding: $baseline*2 $gs-gutter/2 $baseline*6 $gs-gutter/2;

            @include mq(wide) {
                padding-bottom: $gs-column-height;
            }
        }
    }
=======
>>>>>>> 95d01e16
}


/* Video embeds
   ========================================================================== */

.element-video__wrap {
    position: relative;
    padding-bottom: 56.25%; /* 16:9 */
    padding-top: 25px;
    height: 0;
    margin-bottom: $baseline*2;
    background-color: #000;

    iframe,
    object,
    embed,
    video {
        position: absolute;
        top: 0;
        left: 0;
        width: 100%;
        height: 100%;
    }
}

/* Citations
   ========================================================================== */

.from-content-api {
    cite {
        @include fs-bodyCopy(1);

        a {
            color: #666666;

            &:hover,
            &:focus,
            &:visited:focus,
            &:visited:hover {
                color: #4d4d4d;
                border-bottom: 1px dotted #4d4d4d;
            }
            &:visited {
                color: #808080;
                border-bottom: 1px dotted #808080;
            }
        }
    }
}


/* Tables
   ========================================================================== */

.from-content-api {
    table {
        margin-bottom: $baseline*4;
    }

    // This is a weird xml output from the api
    table caption {
        @include fs-headline(2);
        padding: $baseline*2 0;
        text-align: left;
        border-top: 1px solid #B3B3B4;
    }

    th,
    td {
        @include fs-data(3);
        padding: $baseline*2;
        color: #676767;
    }

    th {
        font-weight: 600;
        color: #333333;
    }

    tbody tr:nth-child(odd) td {
        background-color: #F9F9F7;
    }
}
<|MERGE_RESOLUTION|>--- conflicted
+++ resolved
@@ -150,7 +150,6 @@
         margin-top: $baseline*4;
         margin-bottom: $baseline*4;
     }
-<<<<<<< HEAD
 
     &.img--landscape,
     &.img--portrait {
@@ -163,8 +162,6 @@
             }
         }
     }
-=======
->>>>>>> 95d01e16
 }
 
 
