--- conflicted
+++ resolved
@@ -78,16 +78,8 @@
     > p {
         margin-bottom: 0;
 
-<<<<<<< HEAD
-        + figure,
-        + video {
-            margin-top: $baseline;
-        }
-        + a + p, // Inline link cards are inserted between paragraphs
-=======
         + a + p, // Inline link cards are inserted between paragraphs
         + .inline-image + p,
->>>>>>> 0174a1f4
         + p {
             // Indent consecutive paragraphs
             // by the value of the line-height
@@ -168,9 +160,6 @@
     }
 
     @include mq(tablet) {
-<<<<<<< HEAD
-        @include fs-bodyCopy(4, true);
-=======
 
         &.quoted p {
             @include fs-headline(2, true);
@@ -178,7 +167,6 @@
             line-height: 2.8rem;
             text-indent: 42px;
         }
->>>>>>> 0174a1f4
     }
 }
 
@@ -217,8 +205,6 @@
         display: block;
     }
 
-<<<<<<< HEAD
-=======
     &.img {
         margin-top: $baseline*4;
         margin-bottom: $baseline*5;
@@ -229,7 +215,6 @@
         }
     }
 
->>>>>>> 0174a1f4
     &.img--extended {
         margin-top: $baseline*4;
         margin-bottom: $baseline*4;
@@ -237,14 +222,6 @@
 
     &.img--landscape,
     &.img--portrait {
-<<<<<<< HEAD
-        @include mq(leftCol) {
-            float:left;
-            clear: left;
-        }
-
-=======
->>>>>>> 0174a1f4
         figcaption {
             background-color: $c-neutral7;
             padding: $baseline*2 $gs-gutter/2 $baseline*6 $gs-gutter/2;
@@ -254,42 +231,6 @@
             }
         }
     }
-<<<<<<< HEAD
-
-    &.img--landscape {
-        @include mq(leftCol) {
-            width: gs-span(5);
-            margin-top: $baseline;
-            margin-left: - (gs-span(2) + $gs-gutter);
-            margin-right: $gs-gutter;
-        }
-
-        @include mq(wide) {
-            width: gs-span(6);
-            margin-left: - (gs-span(3) + $gs-gutter);
-        }
-    }
-
-    &.img--portrait {
-        @include mq(leftCol) {
-            width: gs-span(2);
-            margin-top: $baseline;
-            margin-left: - (gs-span(2) + $gs-gutter);
-        }
-
-        @include mq(wide) {
-            width: gs-span(3);
-            margin-left: - (gs-span(3) + $gs-gutter);
-        }
-    }
-}
-
-p + figure {
-    &.img--landscape {
-        margin-top: 18px;
-    }
-}
-=======
 }
 
 p + figure,
@@ -298,7 +239,6 @@
 }
 
 
->>>>>>> 0174a1f4
 
 /* Video embeds
    ========================================================================== */
