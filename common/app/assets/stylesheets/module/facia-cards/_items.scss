$fc-item-gutter: $gs-gutter / 3;

@import 'item-layouts/fc-item--standard';
@import 'item-layouts/fc-item--half';
@import 'item-layouts/fc-item--three-quarters';
@import 'item-layouts/fc-item--three-quarters-right';
@import 'item-layouts/fc-item--list';
@import 'item-layouts/fc-item--list-media';
@import 'item-layouts/fc-item--list-media-large';
@import 'item-layouts/fc-item--full';
@import 'item-layouts/fc-item--mega-full';

.fc-container {
    .facia-slice__item {
        @include flex-display;
        padding-bottom: 0;

        &.l-list__item {
            margin-bottom: 0;
            padding-bottom: $gs-baseline;
        }
    }
}

.fc-item {
    @include flex(1);
    @include box-sizing(border-box);
    display: block;
    @include clearfix;
    padding-bottom: $gs-baseline * 2.5;
    margin-left: $gs-gutter * .5;
    margin-right: $gs-gutter * .5;
    background-color: #ffffff;
    position: relative;

    a {
        color: $c-neutral1;
    }

    .stars {
        margin-bottom: 0;
    }

    .gu-media-wrapper {
        margin-bottom: 0;
    }

    .vjs-big-play-button > span {
        @include video-play-button-size($vjs-x-small-button-size);
    }
}

.fc-item__image-container {
    .js-off & {
        display: none;
    }
}

.fc-item--has-image:before {
    background-color: rgba($c-neutral1, .15);
}

.fc-item__media-wrapper,
.fc-item__image-container {
    display: none;

    .fc-item--has-image & {
        display: block;

        .js-off & {
            display: none !important;
        }
    }
}

.fc-item__media-wrapper {
    position: relative;
}

<<<<<<< HEAD
=======
.fc-item__video-fallback {
    display: none;
}

.fc-item__header,
.fc-item__standfirst,
.fc-item__meta {
    padding-left: $fc-item-gutter;
    padding-right: $fc-item-gutter;
}

>>>>>>> 8e563925
.fc-item__live-indicator {
    background-color: #ffffff;
    color: $c-live;
    font: inherit;
    line-height: 1;
    text-transform: capitalize;
    padding: .1em .2em .05em;
}

.fc-item__title {
    padding-top: $gs-baseline / 3;
    padding-bottom: 0;
    @include fs-headline(2);
    word-wrap: break-word;
}

.fc-item__byline {
    margin-bottom: 0;
}

.fc-item__standfirst {
    @include fs-bodyCopy(1);
    padding-top: $gs-baseline;
    display: none;
}

.fc-item__meta {
    position: absolute;
    bottom: 0;
    padding-top: $gs-baseline / 3;
    padding-bottom: $gs-baseline / 3;
    @include fs-textSans(1);

    &,
    & a {
        color: $c-neutral2;
    }
}

.fc-item__timestamp,
.fc-trail__count {
    position: relative;
    float: left;
}

.fc-item__timestamp {
    display: none;
}

.fc-trail__count--inline-template {
    display: none;
}

.fc-item--has-cutout {
    padding-bottom: 60%;

    .fc-item__media-wrapper {
        display: none;
    }

    .fc-item__avatar {
        position: absolute;
        overflow: hidden;
        width: 80%;
        bottom: 0 - $gs-baseline / 2;
        right: $gs-gutter / 2;
    }

    .fc-item__avatar__media {
        position: relative;
        width: 100%;
        right: 0 - $gs-gutter * 2;
    }
}

.fc-item--list-mobile {
    @include mq($until: tablet) {
        @include fc-item--list;
    }
}

.fc-item--list-tablet {
    @include mq(tablet) {
        @include fc-item--list;
    }
}

.fc-item--list-media-mobile {
    @include mq($until: tablet) {
        @include fc-item--list-media;
    }
}

.fc-item--list-media-tablet {
    @include mq(tablet) {
        @include fc-item--list-media;
    }
}

.fc-item--list-media-large-mobile {
    @include mq($until: tablet) {
        @include fc-item--list-media-large;
    }
}

.fc-item--list-media-large-tablet {
    @include mq(tablet) {
        @include fc-item--list-media-large;
    }
}

.fc-item--standard-mobile {
    @include mq($until: tablet) {
        @include fc-item--standard;

        .vjs-big-play-button > span {
            @include video-play-button-size($vjs-small-button-size);
        }

        @include mq(mobileLandscape) {
            .vjs-big-play-button > span {
                @include video-play-button-size($vjs-large-button-size);
            }
        }
    }
}

.fc-item--standard-tablet {
    @include mq(tablet) {
        @include fc-item--standard;
    }
}

.fc-item--half-mobile {
    @include mq($until: tablet) {
        @include fc-item--half;
    }
}

.fc-item--half-tablet {
    @include mq(tablet) {
        @include fc-item--half;
    }
}

.fc-item--three-quarters-tablet {
    @include mq(tablet) {
        @include fc-item--three-quarters;
    }
}

.fc-item--three-quarters-right-tablet {
    @include mq(tablet) {
        @include fc-item--three-quarters-right;
    }
}

.fc-item--full-tablet {
    @include mq(tablet) {
        @include fc-item--full;
    }
}

.fc-item--mega-full-tablet {
    @include mq(tablet) {
        @include fc-item--mega-full;
    }
}


.l-list {
    width: 100%;

    .has-flex-wrap & {
        @include flex-display;
        @include flex-wrap(wrap);
    }
}

.l-list__item {
    &:last-child {
        margin-bottom: 0;
    }

    .has-flex-wrap & {
        @include flex-grow(0);
        @include flex-basis(100%);
    }
}

// We only need this functionality for 2 & 4 column rows.
@for $column from 2 through 4 {
    @for $span from 1 through 4 {
        .l-row--items-#{$column} {
            .l-row__item--span-#{$span} {
                @include mq(tablet) {
                    @include flex($span);
                    width: (100% / 4) * $span;
                }
            }
        }
    }
}

@for $column from 1 through 4 {

    .l-list--columns-#{$column} {
        .l-list__item {
            @include mq(tablet) {
                width: 100% / $column;

                &:nth-child(#{$column}n+1) {
                    clear: both;

                    &:before {
                        border: 0;
                    }
                }
            }

            .has-flex-wrap & {
                @include mq(tablet) {
                    @include flex-basis(100% / $column);
                }
            }
        }

        @for $row from 1 through 4 {
            &.l-list--rows-#{$row} {
                .l-list__item:nth-last-child(-n+#{$column}) {
                    @include mq(tablet) {
                        padding-bottom: 0;
                    }
                }
            }
        }
    }
}<|MERGE_RESOLUTION|>--- conflicted
+++ resolved
@@ -77,20 +77,10 @@
     position: relative;
 }
 
-<<<<<<< HEAD
-=======
 .fc-item__video-fallback {
     display: none;
 }
 
-.fc-item__header,
-.fc-item__standfirst,
-.fc-item__meta {
-    padding-left: $fc-item-gutter;
-    padding-right: $fc-item-gutter;
-}
-
->>>>>>> 8e563925
 .fc-item__live-indicator {
     background-color: #ffffff;
     color: $c-live;
