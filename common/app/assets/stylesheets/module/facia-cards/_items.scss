.container--facia-cards {

    $item-gutter: $gs-gutter / 3;

    .facia-slice__item {
        @include flex-display;
        padding-bottom: 0;

        @if not $browser-supports-flexbox {
            width: 25%;
        }
    }

    .item__header,
    .item__standfirst,
    .item__meta,
    .item__byline {
        padding-left: $item-gutter;
        padding-right: $item-gutter;
    }

    .item {
        @include flex(1);

        padding-left: 0;
        padding-right: 0;
        padding-bottom: $gs-baseline * 2.5;
        margin-left: $gs-gutter * .5;
        margin-right: $gs-gutter * .5;
        margin-bottom: 0;
        background-color: #ffffff;
    }

    .item__header {
        min-height: 0 !important;
    }

    .item__live-indicator {
        background-color: #ffffff;
        color: $c-live;
        font: inherit;
        line-height: 1;
        text-transform: capitalize;
        padding: .1em .2em .05em;
        top: 0;
    }

    .item__title {
        padding-top: $gs-baseline / 3;
    }

    .item__image-container {
        margin-top: 0;
    }

    .item__meta {
        padding-top: $gs-baseline / 3;
        padding-bottom: $gs-baseline / 3;
    }

<<<<<<< HEAD
    .item__timestamp {
        padding-left: 0;
        padding-right: 0;
=======
    .trail__count a {
        padding: 0;
>>>>>>> 552e256f
    }

    .item--has-cutout {
        padding-bottom: 60%;

        .item__media-wrapper {
            display: none;
        }

        .item__avatar {
            position: absolute;
            overflow: hidden;
            width: 80%;
            bottom: 0 - $gs-baseline / 2;
            right: $gs-gutter / 2;
        }

        .item__avatar__media {
            position: relative;
            width: 100%;
            right: 0 - $gs-gutter * 2;
        }
    }
}<|MERGE_RESOLUTION|>--- conflicted
+++ resolved
@@ -58,14 +58,13 @@
         padding-bottom: $gs-baseline / 3;
     }
 
-<<<<<<< HEAD
+    .trail__count a {
+        padding: 0;
+    }
+
     .item__timestamp {
         padding-left: 0;
         padding-right: 0;
-=======
-    .trail__count a {
-        padding: 0;
->>>>>>> 552e256f
     }
 
     .item--has-cutout {
