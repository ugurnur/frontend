<<<<<<< HEAD
.tone-news {
    .fc-item__kicker {
        color: $c-analysisAccent;
    }

    &.fc-item--has-image:before {
        background-color: $c-neutral5;
    }
}

.tone-live {
    &.fc-item {
        background-color: $c-liveDefault;

        &,
        & a {
            color: #ffffff;
        }
    }

    a.fc-item__kicker {
        color: $c-liveMute;
    }

    .fc-item__meta {
        &,
        & a {
            color: $c-liveMute;
        }
    }
}

.tone-comment {
    &.fc-item {
        background-color: $c-commentBackground;
    }

    .fc-item__kicker {
        color: $c-commentDefault;
    }

=======
%tone-background {
    .fc-item__header,
    .fc-item__standfirst,
>>>>>>> b3be1520
    .fc-item__meta {
        padding-left: $fc-item-gutter;
        padding-right: $fc-item-gutter;
    }
}

@import 'item-tones/tone-news';
@import 'item-tones/tone-live';
@import 'item-tones/tone-comment';
@import 'item-tones/tone-feature';
@import 'item-tones/tone-analysis';
@import 'item-tones/tone-media';
@import 'item-tones/tone-review';<|MERGE_RESOLUTION|>--- conflicted
+++ resolved
@@ -1,50 +1,6 @@
-<<<<<<< HEAD
-.tone-news {
-    .fc-item__kicker {
-        color: $c-analysisAccent;
-    }
-
-    &.fc-item--has-image:before {
-        background-color: $c-neutral5;
-    }
-}
-
-.tone-live {
-    &.fc-item {
-        background-color: $c-liveDefault;
-
-        &,
-        & a {
-            color: #ffffff;
-        }
-    }
-
-    a.fc-item__kicker {
-        color: $c-liveMute;
-    }
-
-    .fc-item__meta {
-        &,
-        & a {
-            color: $c-liveMute;
-        }
-    }
-}
-
-.tone-comment {
-    &.fc-item {
-        background-color: $c-commentBackground;
-    }
-
-    .fc-item__kicker {
-        color: $c-commentDefault;
-    }
-
-=======
 %tone-background {
     .fc-item__header,
     .fc-item__standfirst,
->>>>>>> b3be1520
     .fc-item__meta {
         padding-left: $fc-item-gutter;
         padding-right: $fc-item-gutter;
