--- conflicted
+++ resolved
@@ -63,11 +63,7 @@
         position: absolute;
         margin: 0;
         @include rem((
-<<<<<<< HEAD
-            padding: $gs-gutter/2 0
-=======
             padding: 10px 0
->>>>>>> c6b255fb
         ));
 
         .full-table-link {
