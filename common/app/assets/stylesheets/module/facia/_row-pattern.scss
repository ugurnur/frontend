.facia-slice-wrapper {
    @include rem((
        margin-left: $gs-gutter/2 * -1,
        margin-right: $gs-gutter/2 * -1
    ));

    + .facia-slice-wrapper {
        @include rem((
            margin-top: ($gs-baseline/3)*2
        ));
    }
}
.facia-slice-wrapper--no-outer-margins {
    margin-left: 0;
    margin-right: 0;
}
.facia-slice__item {
    position: relative; // Replace .item as a relative context

    @include rem((
        padding-bottom: 20px,
        margin-bottom: $gs-baseline
    ));

    &.facia-slice__item--content-type-gallery,
    &.facia-slice__item--content-type-video {
        padding-bottom: 0;
    }
    & + .facia-slice__item {
        @include vertical-item-separator; // Restore inter-item separator
    }

    .l-row--layout-m & {
        @include mq($to: tablet) {
            @include rem((
                margin-bottom: get-line-height($fs-headlines, 1)
            ));
        }
    }
}

.container--row-pattern {
    .item {
        display: block;
        margin-top: 0;
        position: static; // Children should be relative to the row__item
        padding-bottom: 0;
        @include clearfix;

        @include rem((
            margin-bottom: $gs-baseline/2
        ));

        &:before {
            // Remove inter-item separator
            // (restored on facia-slice__item)
            display: none;
        }
        // Restore top tone border on first item of each row
        &:first-child .item__link {
            border-top-style: solid;
        }
    }
    .facia-slice {
        margin-left: auto;
        margin-right: auto;

        @include mq(tablet) {
            overflow: visible; // Prevents height issue in Firefox < 22
        }
    }
    .item__title {
        @include fs-headline(1, true);
    }
    .item__media-wrapper,
    .item__image-container {
        display: none;
    }
    .item__media-wrapper {
        position: relative;
    }
    .item--has-image {
        .item__media-wrapper,
        .item__image-container {
            display: block;

            .js-off & {
                display: none !important;
            }
        }
    }
}

<<<<<<< HEAD
.container .l-row--items-2 {
    .item--thumbnail {
        .item__standfirst {
            display: none;

            @include mq(tablet) {
                display: block;
            }
        }
        @include mq($to: tablet) {
            .item__link {
                display: -webkit-flex;
                display: flex;
                -webkit-flex-direction: column;
                flex-direction: column;
            }
            .item__media-wrapper {
                -webkit-order: -1;
                order: -1;
                margin-right: 0;
            }
        }
        .item__media-wrapper {
            @include mq(tablet) {
                float: left;
                @include rem((
                    width: 122px,
                    margin-right: $gs-gutter/2
                ));
            }
            @include mq(desktop) {
                @include rem((
                    width: gs-span(3),
                    margin-right: $gs-gutter
                ));
            }
        }
        @include mq(desktop) {
            padding-bottom: 0;

            .item__meta {
                position: static;
                @include rem((
                    margin-top: $gs-baseline,
                    margin-bottom: $gs-baseline
                ));
            }
        }
    }
}
=======
>>>>>>> d750b80d
.container .l-row--items-4 {
    .item__byline {
        @include fs-headline(1, true);
    }
    .item__standfirst,
    .item__media-wrapper,
    .item__image-container {
        display: none;
    }
    .item--imageadjust-boost {
        .item__media-wrapper,
        .item__image-container {
            display: block;
        }
    }

    @include mq(tablet) {
        .item__media-wrapper,
        .item__image-container,
        .item--has-no-image .item__standfirst {
            display: block;
        }
        .item--imageadjust-boost,
        .item--imageadjust-default .item__title {
            @include rem((
                min-height: get-line-height($fs-headlines, 1) * 3
            ));
        }
    }
    @include mq(desktop) {
        .item--has-no-image .item__title {
            @include fs-headline(2, true);
        }
    }
}

@include mq($to: tablet) {
    .row-of-two {
        .item--imageadjust-default {
            .item__media-wrapper {
                float: left;
                @include box-sizing(border-box);
                width: 50%;
                @include rem((
                    padding-right: $gs-gutter/2
                ));
            }
        }
    }
    .l-row--layout-m {
        .item--imageadjust-default .item__title {
            @include rem((
                min-height: get-line-height($fs-headlines, 1) * 4
            ));
        }
        .l-row__item--break-m {
            .item--imageadjust-default .item__title {
                @include rem((
                    min-height: get-line-height($fs-headlines, 2) * 3
                ));
            }
        }
    }
}
<<<<<<< HEAD
@include mq(tablet) {
    .collection-wrapper:first-child {
        .row-of-two {
            margin-top: -2px;

            .collection__item + .collection__item:before {
=======

@include mq(tablet) {
    .facia-slice-wrapper:first-child {
        .row-of-two {
            margin-top: -2px;

            .facia-slice__item + .facia-slice__item:before {
>>>>>>> d750b80d
                top: 6px;
            }
        }
    }
    .row-of-two--boost-both {
        .item__title {
<<<<<<< HEAD
            @include fs-headline(4, true);
=======
            @include fs-headline(3, true);
>>>>>>> d750b80d
        }
    }
    .row-of-two--boost-none {
        .item__title {
            @include fs-headline(2, true);
        }
<<<<<<< HEAD
    }
    .row-of-two--boost-first .collection__item:nth-child(1),
    .row-of-two--boost-second .collection__item:nth-child(2) {
=======
        .item--imageadjust-default {
            .item__media-wrapper {
                float: left;
                @include box-sizing(border-box);
                width: 50%;
                @include rem((
                    padding-right: $gs-gutter
                ));
            }
        }
    }
    .row-of-two--boost-first .facia-slice__item:nth-child(1),
    .row-of-two--boost-second .facia-slice__item:nth-child(2) {
>>>>>>> d750b80d
        @include flex-grow(3);
        padding-bottom: 0;

        .item__title {
            @include fs-headline(4, true);
        }
        .item__standfirst {
            display: block;
        }
        .item__media-wrapper {
            float: right;
            @include rem((
                margin-left: $gs-gutter
            ));
        }
        .item__meta {
            position: static;
            @include rem((
                margin-top: $gs-baseline,
                margin-bottom: $gs-baseline
            ));
        }
    }
<<<<<<< HEAD
    .row-of-two--boost-second .collection__item:nth-child(2) {
=======
    .row-of-two--boost-second .facia-slice__item:nth-child(2) {
>>>>>>> d750b80d
        .item__media-wrapper {
            float: left;
            margin-left: 0;
            @include rem((
                margin-right: $gs-gutter
            ));
        }
    }
}
<<<<<<< HEAD
.row-of-two--boost-first .collection__item:nth-child(1) .item__media-wrapper,
.row-of-two--boost-second .collection__item:nth-child(2) .item__media-wrapper {
=======
.row-of-two--boost-first .facia-slice__item:nth-child(1) .item__media-wrapper,
.row-of-two--boost-second .facia-slice__item:nth-child(2) .item__media-wrapper {
>>>>>>> d750b80d
    @include mq(tablet) {
        @include rem((
            width: gs-span(4)
        ));
    }
    @include mq(desktop) {
        @include rem((
            width: gs-span(6)
        ));
    }
}
@include mq(desktop) {
    .row-of-two {
        .item__standfirst {
            display: block;
        }
    }
}<|MERGE_RESOLUTION|>--- conflicted
+++ resolved
@@ -91,59 +91,6 @@
     }
 }
 
-<<<<<<< HEAD
-.container .l-row--items-2 {
-    .item--thumbnail {
-        .item__standfirst {
-            display: none;
-
-            @include mq(tablet) {
-                display: block;
-            }
-        }
-        @include mq($to: tablet) {
-            .item__link {
-                display: -webkit-flex;
-                display: flex;
-                -webkit-flex-direction: column;
-                flex-direction: column;
-            }
-            .item__media-wrapper {
-                -webkit-order: -1;
-                order: -1;
-                margin-right: 0;
-            }
-        }
-        .item__media-wrapper {
-            @include mq(tablet) {
-                float: left;
-                @include rem((
-                    width: 122px,
-                    margin-right: $gs-gutter/2
-                ));
-            }
-            @include mq(desktop) {
-                @include rem((
-                    width: gs-span(3),
-                    margin-right: $gs-gutter
-                ));
-            }
-        }
-        @include mq(desktop) {
-            padding-bottom: 0;
-
-            .item__meta {
-                position: static;
-                @include rem((
-                    margin-top: $gs-baseline,
-                    margin-bottom: $gs-baseline
-                ));
-            }
-        }
-    }
-}
-=======
->>>>>>> d750b80d
 .container .l-row--items-4 {
     .item__byline {
         @include fs-headline(1, true);
@@ -208,14 +155,6 @@
         }
     }
 }
-<<<<<<< HEAD
-@include mq(tablet) {
-    .collection-wrapper:first-child {
-        .row-of-two {
-            margin-top: -2px;
-
-            .collection__item + .collection__item:before {
-=======
 
 @include mq(tablet) {
     .facia-slice-wrapper:first-child {
@@ -223,29 +162,19 @@
             margin-top: -2px;
 
             .facia-slice__item + .facia-slice__item:before {
->>>>>>> d750b80d
                 top: 6px;
             }
         }
     }
     .row-of-two--boost-both {
         .item__title {
-<<<<<<< HEAD
-            @include fs-headline(4, true);
-=======
             @include fs-headline(3, true);
->>>>>>> d750b80d
         }
     }
     .row-of-two--boost-none {
         .item__title {
             @include fs-headline(2, true);
         }
-<<<<<<< HEAD
-    }
-    .row-of-two--boost-first .collection__item:nth-child(1),
-    .row-of-two--boost-second .collection__item:nth-child(2) {
-=======
         .item--imageadjust-default {
             .item__media-wrapper {
                 float: left;
@@ -259,7 +188,6 @@
     }
     .row-of-two--boost-first .facia-slice__item:nth-child(1),
     .row-of-two--boost-second .facia-slice__item:nth-child(2) {
->>>>>>> d750b80d
         @include flex-grow(3);
         padding-bottom: 0;
 
@@ -283,11 +211,7 @@
             ));
         }
     }
-<<<<<<< HEAD
-    .row-of-two--boost-second .collection__item:nth-child(2) {
-=======
     .row-of-two--boost-second .facia-slice__item:nth-child(2) {
->>>>>>> d750b80d
         .item__media-wrapper {
             float: left;
             margin-left: 0;
@@ -297,13 +221,8 @@
         }
     }
 }
-<<<<<<< HEAD
-.row-of-two--boost-first .collection__item:nth-child(1) .item__media-wrapper,
-.row-of-two--boost-second .collection__item:nth-child(2) .item__media-wrapper {
-=======
 .row-of-two--boost-first .facia-slice__item:nth-child(1) .item__media-wrapper,
 .row-of-two--boost-second .facia-slice__item:nth-child(2) .item__media-wrapper {
->>>>>>> d750b80d
     @include mq(tablet) {
         @include rem((
             width: gs-span(4)
