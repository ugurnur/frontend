--- conflicted
+++ resolved
@@ -19,10 +19,6 @@
             ));
         }
     }
-<<<<<<< HEAD
-    .item__media-wrapper {
-        overflow: hidden;
-=======
     @include mq(tablet) {
         .item__media-wrapper {
             overflow: hidden;
@@ -35,7 +31,6 @@
                 height: auto;
             }
         }
->>>>>>> d750b80d
     }
 }
 .baguette__standfirst {
@@ -49,12 +44,4 @@
     p {
         margin-bottom: 0; // Some trail texts are wrapped in a paragraph
     }
-}
-.baguette__standfirst {
-    @include fs-headline(1);
-    color: $c-neutral2;
-
-    p {
-        margin-bottom: 0; // Some trail texts are wrapped in a paragraph
-    }
 }