$meta: $c-neutral2;

.collection {
    position: relative;
}
.collection--rolled-up {
    .items,
    .items__show-more {
        display: none;
    }
}
.collection__title {
    margin-top: 30px;
    @include fs-header(5);
    min-height: gs-height(1) - $gs-baseline*(2/3);
    padding: $gs-baseline/3 $gs-gutter/5;
    color: #ffffff;
    border-top: $gs-baseline/3 solid $c-newsAccent;
    background-color: $c-newsDefault;
    .collection:first-child & {
        margin-top: 0;
    }
}
.collection__title a {
    color: inherit;
}
@include mq($to: tablet) {
    .has-localnav .collection--news .collection__title {
        display: none;
    }
}
.collection__display-toggle {
    position: absolute;
    min-height: gs-height(1);
    min-width: gs-span(1);
    top: $gs-baseline/3;
    right: 0;
    border: none;
    border-left: 1px solid #ffffff;
    background-color: transparent;
    @include fs-data(2);
    color: #ffffff;
    padding: 0;
    i {
        @include transform(rotate(180deg));
    }
    .collection--rolled-up & i {
        @include transform(rotate(0));

    }
}

.items {
    font-size: 0;
}
.item {
    @include box-sizing(border-box);
    position: relative;
    margin-top: 18px;
    @include mq(tablet) {
        display: inline-block;
        vertical-align: top;
        padding-left: $gs-gutter/2 - 1;
        padding-right: $gs-gutter/2;
        border-left: 1px dotted $c-neutral5;
        @include box-sizing(content-box);
        width: gs-span(4);
    }
}
.item__title {
    @include box-sizing(border-box);
    border-top: 2px solid $c-newsAccent;
    @include mq($to: tablet) {
        @include fs-headline(3);
        min-height: gs-height(2);
    }
    @include mq(tablet) {
        @include fs-headline(4);
        min-height: gs-height(3) + $gs-baseline;
    }
}
.item__live-indicator {
    color: #ffffff;
    background-color: #d23e55;
    @include fs-data(5);
    display: inline-block;
    padding: 0 3px;
    position: relative;
    top: -4px;
    font-weight: bold;
}
a.item__link {
    color: inherit;
}
.item__byline {
    margin: $gs-baseline/3 0 0;
    @include fs-header(4);
}
.item__standfirst {
    display: none;
    margin: 20px 0 0;
    @include fs-bodyHeading(1);
    color: $c-neutral2;
<<<<<<< HEAD
=======
}
.item--without-image .item__standfirst {
    @include mq(tablet) {
        display: block;
        min-height: gs-height(4) - $gs-baseline - 2;
    }
>>>>>>> f6dec6e0
}
.item__meta {
    color: $meta;
    @include fs-data(2);
    margin-top: gs-height(1) - 16;
    overflow: hidden;
    min-height: 16px;
    .item__timestamp,
    .trail__count {
        position: relative;
        float: left;
        padding-top: 1px;
        i {
            margin: 0;
            position: absolute;
            top: 0;
        }
    }
    .item__timestamp {
        min-width: gs-span(1) - 16;
        padding-right: $gs-gutter/2;
        padding-left: 16px;
        i {
            left: 0;
        }
    }
    .trail__count {
        padding-left: 28px;
        top: 0;
        a {
            line-height: inherit;
            color: inherit;
        }
        i {
            left: $gs-gutter/2 - 1;
        }
    }
}
.item__duration {
    position: absolute;
    bottom: 0;
    left: 0;
    color: #ffffff;
    @include fs-data(2);
    padding: $baseline $gutter/2;
    i {
        @extend .i-play;
        margin-right: $baseline;
    }
}
.item__image-container {
    margin-top: $gs-baseline/2;
    overflow: hidden;
    @include mq(tablet) {
        height: gs-height(4);
    }
}
.item__image {
    display: block;
    margin: 0 auto;
    @include mq($to: tablet) {
        width: 100%;
    }
    @include mq(tablet) {
        height: 100%;
    }
}
.items__show-more {
    background-color: #f1f1f1;
    border-style: none;
    min-width: gs-span(2);
    min-height: gs-height(1);
    color: #666666;
    @include fs-data(4);
    position: relative;
    left: 50%;
    margin-top: $gs-baseline;
    margin-left: -(gs-span(1) + $gs-gutter/2);
}

.tone-comment {
    .item__title {
        position: relative;
        padding-top: $gs-baseline*2 + 2;
    }
    .item__link .i {
        position: absolute;
        left: 0;
        top: 2px;
    }
}

@mixin first-row($first-row-size) {
    .item:nth-child(-n+#{$first-row-size}) {
        margin-top: $gs-baseline/2;
        .item__title {
            padding-top: 0;
            border-top-style: none;
        }
        &.tone-comment {
            .item__title {
                padding-top: $gs-baseline*2;
            }
            .item__link .i {
                top: 0;
            }
        }
    }
}
@mixin row-start {
    padding-left: 0;
    border-left-style: none;
}
@mixin row-end {
    padding-right: 0;
}
@mixin row($row-size, $first-row-size: $row-size) {
    // styling for first row
    @include first-row($row-size);
    // stylings for begining and end of rows
    .item:first-child,
    .item:nth-child(#{$row-size}n+#{$first-row-size + 1}) {
        @include row-start;
    }
    .item:nth-child(#{$row-size}n+#{$first-row-size}),
    .item:nth-child(#{$row-size}n+#{$first-row-size + $row-size}) {
        @include row-end;
    }
}
@mixin card($without-extras: false, $not-first-row: false) {
    @include mq($to: tablet) {
        width: 100%;
        .item__title {
            min-height: 0;
        }
        &.item--without-image .item__standfirst {
            display: block;
        }
    }
    @if $without-extras {
        .item__standfirst,
        .item__image-container,
        .item__duration {
            display: none;
        }
        @include mq(tablet) {
            .item__title {
                @include fs-headline(3, $size-only: true);
            }
        }
    }
    @if $not-first-row {
        padding-top: $gs-baseline;
        margin-top: 0;
    }
}
@mixin card-headline {
    padding: 0;
    border-left-style: none;
    .item__title,
    .item__byline {
        @include fs-headline(1, $size-only: true);
    }
    .item__title {
        min-height: 0;
        @include fs-headline(1, $size-only: true);
        padding-top: 2px;
        border-top-color: $c-neutral5;
        border-top-width: 1px;
        .i {
            display: none
        }
    }
    .item__meta,
    .item__image-container,
    .item__duration  {
        display: none;
    }
    .item__live-indicator {
        @include fs-data(1, true);
        top: -3px;
    }
}
@mixin card-half-width($without-image: false) {
    width: 50%;
    display: inline-block;
    vertical-align: top;
    padding-left: $gs-gutter/2 - 1;
    padding-right: $gs-gutter/2;
    border-left: 1px dotted $c-neutral5;
    .item__title {
        @include fs-headline(1, $size-only: true);
    }
    .item__byline {
        @include fs-header(1, $size-only: true);
    }
    @if $without-image {
        .item__image-container {
            display: none;
        }
    } @else {
        &.item--without-image .item__standfirst {
            display: block;
        }
    }
    .item__live-indicator {
        @include fs-data(1, true);
        top: -3px;
    }
}
@mixin card-double-width {
    width: gs-span(8);
    .item__title {
        @include fs-headline(7, $size-only: true);
    }
    .item__standfirst {
        min-height: gs-height(8) - $gs-baseline - 2;
    }
    .item__image-container {
        height: gs-height(8);
    }
    @include mq(desktop) {
        float: left;
    }
    .item__live-indicator {
        @include fs-data(6, true);
        top: -3px;
    }
}
@mixin card-triple-width {
    width: gs-span(12);
    height: gs-height(8);
    &.item--with-image {
        width: gs-span(4);
        padding-left: gs-span(8) + $gs-gutter;
    }
    .item__title {
        @include fs-headline(5, $size-only: true);
    }
    .item__standfirst {
        display: block;
        min-height: gs-height(4) - $gs-baseline - 2;
    }
    .item__image-container {
        height: 100%;
        width: gs-span(8);
        position: absolute;
        top: 0;
        left: 0;
        margin: 0 auto;
    }
}<|MERGE_RESOLUTION|>--- conflicted
+++ resolved
@@ -101,15 +101,12 @@
     margin: 20px 0 0;
     @include fs-bodyHeading(1);
     color: $c-neutral2;
-<<<<<<< HEAD
-=======
 }
 .item--without-image .item__standfirst {
     @include mq(tablet) {
         display: block;
         min-height: gs-height(4) - $gs-baseline - 2;
     }
->>>>>>> f6dec6e0
 }
 .item__meta {
     color: $meta;
