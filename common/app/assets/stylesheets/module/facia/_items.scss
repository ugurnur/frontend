--- conflicted
+++ resolved
@@ -262,7 +262,6 @@
 .item--gallery {
     .item__title .i {
         display: none;
-<<<<<<< HEAD
     }
 }
 .l-row--items-4 {
@@ -284,8 +283,6 @@
                 display: none;
             }
         }
-=======
->>>>>>> 33452403
     }
 }
 .item__byline {
@@ -363,6 +360,25 @@
         }
     }
 }
+.item__support {
+    display: none;
+    @include rem((
+        margin-top: $gs-baseline*2
+    ));
+    .item--support-show & {
+        display: block;
+    }
+}
+.item__support__title {
+    color: $c-neutral2;
+    @include fs-data(3);
+
+    @include mq(tablet) {
+        @include fs-data(4, true);
+    }
+}
+.item__support__item {}
+.item__support__action {}
 
 .item__cta {
     position: absolute;
