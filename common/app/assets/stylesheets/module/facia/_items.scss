--- conflicted
+++ resolved
@@ -79,15 +79,9 @@
     @include fs-header(4);
 }
 .item__standfirst {
-<<<<<<< HEAD
-    margin: $gs-baseline*2 0 0;
-    @include fs-headline(1);
-    color: $darkGrey;
-=======
     margin: 20px 0 0;
     @include fs-bodyHeading(1);
     color: #676767;
->>>>>>> dc34ceac
 }
 .item__meta {
     color: $meta;
