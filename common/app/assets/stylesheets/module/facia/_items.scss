.container {
    position: relative;
    overflow: hidden;
    @include rem((
        margin-bottom: $gs-baseline
    ));

    @include mq(tablet) {
        @include rem((
            margin-bottom: $gs-baseline*2
        ));
    }
}
.container__border {
    border-top: 1px solid $c-neutral4;

    @include mq(tablet) {
        @include rem((
            margin-left: -$gs-gutter,
            margin-right: -$gs-gutter
        ));
    }
}
.container__header {
    position: relative;
}
.container__title {
    @include box-sizing(border-box);
    position: relative;
    @include fs-header(3);
    @include rem((
        padding: $gs-baseline/4 (gs-span(1) + $gs-gutter/5) $gs-baseline/3 0,
        min-height: gs-height(1)
    ));
    color: $c-neutral1;

    .today__sub {
        @include mq(faciaLeftCol) {
            @include fs-headline(2);
        }
        @include mq(wide) {
            @include fs-headline(3, $size-only: true);
        }
    }
    a {
        color: inherit;
    }

    @include mq(tablet) {
        min-height: 0;
        @include rem((
            padding-top: $gs-baseline/2,
            margin-bottom: $gs-baseline
        ));
        line-height: 1;
    }
    @include mq(desktop) {
        @include rem((
            padding-top: $gs-baseline*.75
        ));
    }
}
.container__body {
    @include mq(leftCol) {
        @include rem((
            padding-top: $gs-baseline/2
        ));
    }
}
.container__updated {
    display: block;
    @include fs-headline(2);
    margin-top: ($gs-baseline/3)*5;
    padding-top: $gs-baseline/3;
    border-top: 1px solid $c-neutral5;
    position: relative;
    @include box-sizing(border-box);
    width: 100%;

    @include mq(faciaLeftCol) {
        .i--clock {
            display: none;
        }
    }
    @include mq(wide) {
        @include rem((
            padding-left: $gs-gutter*2
        ));

        .i--clock {
            display: block;
        }
    }
    time {
        display: block;
    }
}
.container__toggle,
.item__live-indicator,
.item__meta,
.collection__show-more {
    @include f-data;
}
.container__toggle {
    position: absolute;
    @include rem((
        min-height: gs-height(1),
        min-width: gs-span(1)
    ));
    top: 0;
    right: 0;
    height: 100%;
    border: 0;
    border-left: 1px solid #ffffff;
    background-color: transparent;
    @include fs-data(4, $size-only: true);
    color: #ffffff;

    i {
        @include transform(rotate(180deg));
        position: absolute;
        top: 13px;
        left: 50%;
        @include rem((
            margin-left: -12px
        ));

        .container--rolled-up & {
            @include transform(rotate(0));
        }
    }
    .container__toggle__text {
        display: none;
        position: relative;
        @include rem((
            top: -2px
        ));
    }
    @include mq(tablet) {
        text-align: right;
        color: $c-neutral2;

        .facia-container--advertisement &,
        .container--advertisement-feature & {
            border-left-width: 0;
        }
        &:hover,
        &:focus {
            color: $c-neutral1;
        }
        i {
            display: none;
        }
        .container__toggle__text {
            display: block;
        }
    }
    @include mq(wide) {
        @include rem((
            left: gs-span(15) + $gs-gutter
        ));
    }
}
.facia-slice {
    overflow: hidden;
    margin-left: auto;
    margin-right: auto;

    @include mq(tablet) {
        overflow: visible; // Prevents height issue in Firefox < 22
    }
}
.item {
    @include box-sizing(border-box);
    display: block;
    @include clearfix;
    @include rem((
        padding-left: $gs-gutter/2,
        padding-right: $gs-gutter/2,
        margin-bottom: $gs-baseline/2
    ));

    .stars {
        @include rem((
            margin-top: $gs-baseline * .25
        ));

        @include mq(tablet) {
            @include rem((
                margin-bottom: $gs-baseline * 1.25
            ));
        }
    }
}
.item__top-border {
    border-top: $item-top-border-height solid $c-newsAccent;
}
.item__link {
    display: block;
    border-top: $item-top-border-height solid $c-newsAccent;
    color: $c-neutral1;

    &:visited {
        &,
        .item__title {
            color: $c-neutral2;
        }
    }
    &:active {
        color: $c-neutral1;
    }
    &:hover {
        .item__cta {
            background-color: rgba($c-neutral2, 1);
        }
        .item__cta--gallery,
        .item__cta--video {
            background-color: $c-media-icon;
        }
    }
}
.item__link--no-border {
    border-width: 0;
}
.item__video-container {
    margin-top: 4px;
}
.container--news .facia-slice-wrapper:first-child .item__video-container {
    margin-top: 0;
}
.item__image-container {
    margin-top: 4px;

    .js-off & {
        display: none;
    }
}

.item__media-wrapper,
.item__image-container {
    display: none;
}
.item__media-wrapper {
    position: relative;
}
.item--has-image {
    .item__media-wrapper,
    .item__image-container {
        display: block;

        .js-off & {
            display: none !important;
        }
    }
}

.item__live-indicator {
    color: #ffffff;
    background-color: $c-live;
    @include fs-data(2, $size-only: true);
    display: inline-block;
    padding: 0 3px;
    position: relative;
    top: -3px;
    font-weight: bold;
    text-transform: uppercase;
}
.item--sport-stats .competition-table h3,
.item__title,
.item__standfirst {
    @include f-headline;
}
.facia-container--advertisement-feature,
.container--advertisement-feature {
    background-color: $c-neutral8;

    .linkslist__action:visited,
    .item__link:visited,
    .item__link:visited .item__title,
    .fromage__link:visited,
    .fromage__link:visited .item__title,
    .item__standfirst,
    .fromage__standfirst {
        color: $c-neutral2-contrasted;
    }
    .item__title,
    .item__standfirst,
    .fromage__standfirst,
    .linkslist__action {
        @include f-headlineSans;
    }
}

.item__title {
    position: relative;
    @include rem((
        padding-top: $gs-baseline/6
    ));
    @include fs-headline(2, true);
    word-wrap: break-word;

    .i-quote-orange {
        float: left;
        margin-right: 7px;
        position: relative;
        top: 3px;
        width: 1.45em;
        height: 1em;
        background-size: contain;

        // This is a scalable icon,
        // it will only work if SVG is active
        @include show-only-if-svg-is-supported;
    }
}

// This is for when the accompanying media element is a video and the h2/h3
// element is displaying to the left of the video - the h2/h3 should show
// inline, otherwise the link stretches over the video, preventing the user
// from clicking the play button. It should NOT, however, display inline
// otherwise, as it messes up padding, etc.
.row-of-two--boost-first .item__title--inline-video,
.row-of-two--boost-second .item__title--inline-video {
    display: inline;
}

.item__media-wrapper .gu-media-wrapper {
    margin-bottom: 0;
}

.item--video,
.item--gallery {
    .item__title .i {
        display: none;
    }
}
.l-row--items-4 {
    @include mq($to: tablet) {
        .item__title--has-icon-mobile {
            @include rem((
                padding-left: 30px
            ));
        }
    }
    .item--video,
    .item--gallery {
        .item__title .i {
            display: block;
            position: absolute;
            top: 4px;
            left: 0;
        }
        @include mq(tablet) {
            .item__title .i {
                display: none;
            }
        }
    }
}
.item__byline {
    @include fs-headline(3);
    @include rem((
        margin-bottom: $gs-baseline/3
    ));
}
.item__standfirst,
.item__meta {
    color: $c-neutral2;
}
.item__standfirst {
    display: none;
    @include rem((
        margin: $gs-baseline 0 0,
        font-size: 14px,
        line-height: 18px
    ));

    p {
        margin-bottom: 0; // Some trail texts are wrapped in a paragraph
    }
}
.item__tag {
    @include fs-headline(2);
}
.item__meta {
    position: absolute;
    bottom: 0;
    @include fs-data(2, $size-only: true);

    @include mq(tablet) {
        @include fs-data(3, $size-only: true);
    }

    .item__timestamp,
    .trail__count {
        position: relative;
        float: left;

        i {
            margin: 0;
            position: absolute;
        }
    }
    .item__timestamp {
        @include rem((
            min-width: 50px - $gs-gutter/2 - 14px,
            padding-right: $gs-gutter/2,
            padding-left: 14px
        ));

        i {
            left: 0;
            @include rem((
                top: 3px
            ));
            @include mq(tablet) {
                @include rem((
                    top: 2px
                ));
            }
        }
    }
    .trail__count {
        @include rem((
            padding-left: 18px
        ));
        top: 0;

        a {
            line-height: inherit;
            color: inherit;
        }
        i {
            @include rem((
                top: 3px,
                left: 0
            ));
        }
    }
}
.item__support {
    display: none;
    @include rem((
        margin-top: $gs-baseline*2
    ));

    .item--support-show & {
        display: block;
    }
}
.item__support__title {
    color: $c-neutral2;
    @include fs-data(3);

    @include mq(tablet) {
        @include fs-data(4, true);
    }
}
.item__support__item {}
.item__support__action {}

.item__cta {
    position: absolute;
    @include rem((
        width: ($gs-baseline/3)*11,  //44px
        height: ($gs-baseline/3)*11,
        top: ($gs-baseline/3)*2,
        left: $gs-gutter/2.5
    ));
    background-color: rgba($c-neutral2, .7);
    z-index: 2;
    @include border-radius(50%);

    i {
        position: absolute;
        top: 30%;
        left: 30%;
    }
    p {
        width: 0;
        height: 0;
        text-indent: -999em;
    }
}
$gallery-cta-icon: (
    width: 18px,
    height: 13px,
);
$video-cta-icon: (
    width: 12px,
    height: 16px,
);
$cta-icon-gap: 2px;
.item__media-wrapper--has-icon {
    .item__cta {
        position: absolute;
        @include rem((
            top: $gs-baseline/3,
            left: $gs-baseline/3
        ));
    }
    .i {
        position: relative;
        @include rem((
            margin-bottom: $cta-icon-gap
        ));
    }
    &:hover,
    &:focus {
        .item__cta--gallery {
            background-color: $c-neutral1;

            .i {
                @include rem((
                    top: -1 * (map-get($gallery-cta-icon, height) + $cta-icon-gap)
                ));
            }
        }
    }
}
.item__cta--gallery,
.item__cta--video {
    @include rem((
        width: 36px,
        height: 36px
    ));
    background-color: $c-media-icon;
}
.item__cta__icon {
    position: absolute;
    top: 50%;
    left: 50%;
    overflow: hidden;
    font-size: 0;

    .item__cta--gallery & {
        @include rem((
            width: map-get($gallery-cta-icon, width),
            height: map-get($gallery-cta-icon, height),
            margin-left: -1 * (map-get($gallery-cta-icon, width) / 2),
            margin-top: -1 * ceil(map-get($gallery-cta-icon, height) / 2)
        ));
    }
    .item__cta--video & {
        @include rem((
            width: map-get($video-cta-icon, width),
            height: map-get($video-cta-icon, height),
            // don't want icon to be exactly in the middle
            margin-left: -1 * (map-get($video-cta-icon, width) / 3),
            margin-top: -1 * (map-get($video-cta-icon, height) / 2)
        ));
    }
}
.item--dark {
    .item__container,
    .item__meta {
        background-color: $c-neutral1;
    }
    .item__title {
        @include rem((
            padding-left: 7px,
            padding-right: 7px
        ));
    }
    .item__link:visited {
        .item__title {
            color: #9c9c9c; //Darkest we can go to pass accessiblity
        }
    }
    .item__link,
    .item__title {
        color: #ffffff;
    }
    .item__title-type {
        color: $c-commentAccent;
        display: block;
    }
    .item__standfirst {
        color: #9c9c9c;
    }
    .item__meta {
        @include rem((
            padding-left: 7px
        ));
        color: #9c9c9c; //Darkest we can go to pass accessiblity
    }
}

.container--rolled-up .container--rolled-up-hide {
    display: none;
}

.container--first {
    margin-top: 0;
    padding-top: 0;

    .container__border {
        display: none;
    }

    // Restyle the title to look less bulky
    // TODO: remove when container titles all look the same
    // at all breakpoints
    .container__title {
        padding-left: 0;
        background: transparent;
        color: $c-neutral1;
    }

<<<<<<< HEAD
=======

>>>>>>> b55068df
    @include mq(tablet) {
        @include rem((
            padding-top: $gs-baseline/2
        ));
    }
    @include mq(faciaLeftCol, wide) {
        .facia-slice-wrapper:first-child {
            padding-top: 0;
        }
    }
}<|MERGE_RESOLUTION|>--- conflicted
+++ resolved
@@ -607,10 +607,7 @@
         color: $c-neutral1;
     }
 
-<<<<<<< HEAD
-=======
-
->>>>>>> b55068df
+
     @include mq(tablet) {
         @include rem((
             padding-top: $gs-baseline/2
