--- conflicted
+++ resolved
@@ -115,11 +115,8 @@
 .item__link {
     display: block;
     border-top: 2px solid $c-newsAccent;
-<<<<<<< HEAD
-
-=======
     color: $c-neutral1;
->>>>>>> 1804f9a6
+
     .item:first-child & {
         border-top-style: none;
     }
@@ -221,6 +218,7 @@
     margin-top: $gs-baseline;
     margin-left: -15px;
     padding: 0;
+
     .i {
         position: absolute;
         text-indent: -9999px;
