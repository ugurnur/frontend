.container {
    position: relative;
    overflow: hidden;
    @include rem((
        margin-bottom: $gs-baseline
    ));

    @include mq(tablet) {
        @include rem((
            margin-bottom: $gs-baseline*2
        ));
    }
}
.container__border {
    border-top: 1px solid $c-neutral4;

    @include mq(tablet) {
        @include rem((
            margin-left: -$gs-gutter,
            margin-right: -$gs-gutter
        ));
    }
}
.container__header {
    position: relative;
}
.container__title {
    @include box-sizing(border-box);
    position: relative;
    @include fs-header(3);
    @include rem((
        padding: $gs-baseline/4 (gs-span(1) + $gs-gutter/5) $gs-baseline/3 0,
        min-height: gs-height(1)
    ));
    color: $c-neutral1;

    .today__sub {
        @include mq(faciaLeftCol) {
            @include fs-headline(2);
        }
        @include mq(wide) {
            @include fs-headline(3, $size-only: true);
        }
    }
    a {
        color: inherit;
    }

    @include mq(tablet) {
        min-height: 0;
        @include rem((
            padding-top: $gs-baseline/2,
            margin-bottom: $gs-baseline
        ));
        line-height: 1;
    }
    @include mq(desktop) {
        @include rem((
            padding-top: $gs-baseline*.75
        ));
    }
}
.container__body {
    @include mq(leftCol) {
        @include rem((
            padding-top: $gs-baseline/2
        ));
    }
}
.container__updated {
    display: block;
    @include fs-headline(2);
    margin-top: ($gs-baseline/3)*5;
    padding-top: $gs-baseline/3;
    border-top: 1px solid $c-neutral5;
    position: relative;
    @include box-sizing(border-box);
    width: 100%;

    @include mq(faciaLeftCol) {
        .i--clock {
            display: none;
        }
    }
    @include mq(wide) {
        @include rem((
            padding-left: $gs-gutter*2
        ));

        .i--clock {
            display: block;
        }
    }
    time {
        display: block;
    }
}
.container__toggle,
.item__live-indicator,
.item__meta,
.collection__show-more {
    @include f-data;
}
.container__toggle {
    position: absolute;
    @include rem((
        min-height: gs-height(1),
        min-width: gs-span(1)
    ));
    top: 0;
    right: 0;
    height: 100%;
    border: 0;
    border-left: 1px solid #ffffff;
    background-color: transparent;
    @include fs-data(4, $size-only: true);
    color: #ffffff;

    i {
        @include transform(rotate(180deg));
        position: absolute;
        top: 13px;
        left: 50%;
        @include rem((
            margin-left: -12px
        ));

        .container--rolled-up & {
            @include transform(rotate(0));
        }
    }
    .container__toggle__text {
        display: none;
        position: relative;
        @include rem((
            top: -2px
        ));
    }
    @include mq(tablet) {
        text-align: right;
        color: $c-neutral2;

        .facia-container--advertisement &,
        .container--advertisement-feature & {
            border-left-width: 0;
        }
        &:hover,
        &:focus {
            color: $c-neutral1;
        }
        i {
            display: none;
        }
        .container__toggle__text {
            display: block;
        }
    }
    @include mq(wide) {
        @include rem((
            left: gs-span(15) + $gs-gutter
        ));
    }
}
.facia-slice {
    overflow: hidden;
    margin-left: auto;
    margin-right: auto;

    @include mq(tablet) {
        overflow: visible; // Prevents height issue in Firefox < 22
    }
}
.item {
    @include box-sizing(border-box);
    display: block;
    @include clearfix;
    @include rem((
        padding-left: $gs-gutter/2,
        padding-right: $gs-gutter/2,
        margin-bottom: $gs-baseline/2
    ));

    .stars {
        @include rem((
            margin-top: $gs-baseline * .25
        ));

        @include mq(tablet) {
            @include rem((
                margin-bottom: $gs-baseline * 1.25
            ));
        }
    }
}
.item__top-border {
    border-top: $item-top-border-height solid $c-newsAccent;
}
.item__link {
    display: block;
    border-top: $item-top-border-height solid $c-newsAccent;
    color: $c-neutral1;

    &:visited {
        &,
        .item__title {
            color: $c-neutral2;
        }
    }
    &:active {
        color: $c-neutral1;
    }
    &:hover {
        .item__cta {
            background-color: rgba($c-neutral2, 1);
        }
        .item__cta--gallery,
        .item__cta--video {
            background-color: $c-media-icon;
        }
    }
}
.item__link--no-border {
    border-width: 0;
}
.item__video-container {
    margin-top: 4px;
}
.item__image-container {
    margin-top: 4px;

    .js-off & {
        display: none;
    }
}

.item__media-wrapper,
.item__image-container {
    display: none;
}
.item__media-wrapper {
    position: relative;
}
.item--has-image {
    .item__media-wrapper,
    .item__image-container {
        display: block;

        .js-off & {
            display: none !important;
        }
    }
}

.item__live-indicator {
    color: #ffffff;
    background-color: $c-live;
    @include fs-data(2, $size-only: true);
    display: inline-block;
    padding: 0 3px;
    position: relative;
    top: -3px;
    font-weight: bold;
    text-transform: uppercase;
}
.item--sport-stats .competition-table h3,
.item__title,
.item__standfirst {
    @include f-headline;
}
.facia-container--advertisement-feature,
.container--advertisement-feature {
    background-color: $c-neutral8;

    .linkslist__action:visited,
    .item__link:visited,
    .item__link:visited .item__title,
    .fromage__link:visited,
    .fromage__link:visited .item__title,
    .item__standfirst,
    .fromage__standfirst {
        color: $c-neutral2-contrasted;
    }
    .item__title,
    .item__standfirst,
    .fromage__standfirst,
    .linkslist__action {
        @include f-headlineSans;
    }
}

.item__title {
    position: relative;
    @include rem((
        padding-top: $gs-baseline/6
    ));
    @include fs-headline(2, true);
    word-wrap: break-word;

    .i-quote-orange {
        float: left;
        margin-right: 7px;
        position: relative;
        top: 3px;
        width: 1.45em;
        height: 1em;
        background-size: contain;

        // This is a scalable icon,
        // it will only work if SVG is active
        @include show-only-if-svg-is-supported;
    }
}

// This is for when the accompanying media element is a video and the h2/h3
// element is displaying to the left of the video - the h2/h3 should show
// inline, otherwise the link stretches over the video, preventing the user
// from clicking the play button. It should NOT, however, display inline
// otherwise, as it messes up padding, etc.
.row-of-two--boost-first .item__title--inline-video,
.row-of-two--boost-second .item__title--inline-video {
    display: inline;
}

.item__media-wrapper .gu-media-wrapper {
    margin-bottom: 0;
}

.item--video,
.item--gallery {
    .item__title .i {
        display: none;
    }
}
.l-row--items-4 {
    @include mq($to: tablet) {
        .item__title--has-icon-mobile {
            @include rem((
                padding-left: 30px
            ));
        }
    }
    .item--video,
    .item--gallery {
        .item__title .i {
            display: block;
            position: absolute;
            top: 4px;
            left: 0;
        }
        @include mq(tablet) {
            .item__title .i {
                display: none;
            }
        }
    }
}
.item__byline {
    @include fs-headline(3);
    @include rem((
        margin-bottom: $gs-baseline/3
    ));
}
.item__standfirst,
.item__meta {
    color: $c-neutral2;
}
.item__standfirst {
    display: none;
    @include rem((
        margin: $gs-baseline 0 0,
        font-size: 14px,
        line-height: 18px
    ));

    p {
        margin-bottom: 0; // Some trail texts are wrapped in a paragraph
    }
}
.item__tag {
    @include fs-headline(2);
}
.item__meta {
    position: absolute;
    bottom: 0;
    @include fs-data(2, $size-only: true);

    @include mq(tablet) {
        @include fs-data(3, $size-only: true);
    }

    .item__timestamp,
    .trail__count {
        position: relative;
        float: left;

        i {
            margin: 0;
            position: absolute;
        }
    }
    .item__timestamp {
        @include rem((
            min-width: 50px - $gs-gutter/2 - 14px,
            padding-right: $gs-gutter/2,
            padding-left: 14px
        ));

        i {
            left: 0;
            @include rem((
                top: 3px
            ));
            @include mq(tablet) {
                @include rem((
                    top: 2px
                ));
            }
        }
    }
    .trail__count {
        @include rem((
            padding-left: 18px
        ));
        top: 0;

        a {
            line-height: inherit;
            color: inherit;
        }
        i {
            @include rem((
                top: 3px,
                left: 0
            ));
        }
    }
}
.item__support {
    display: none;
    @include rem((
        margin-top: $gs-baseline*2
    ));

    .item--support-show & {
        display: block;
    }
}
.item__support__title {
    color: $c-neutral2;
    @include fs-data(3);

    @include mq(tablet) {
        @include fs-data(4, true);
    }
}
.item__support__item {}
.item__support__action {}

.item__cta {
    position: absolute;
    @include rem((
        width: ($gs-baseline/3)*11,  //44px
        height: ($gs-baseline/3)*11,
        top: ($gs-baseline/3)*2,
        left: $gs-gutter/2.5
    ));
    background-color: rgba($c-neutral2, .7);
    z-index: 2;
    @include border-radius(50%);

    i {
        position: absolute;
        top: 30%;
        left: 30%;
    }
    p {
        width: 0;
        height: 0;
        text-indent: -999em;
    }
}
$gallery-cta-icon: (
    width: 18px,
    height: 13px,
);
$video-cta-icon: (
    width: 12px,
    height: 16px,
);
$cta-icon-gap: 2px;
.item__media-wrapper--has-icon {
    .item__cta {
        position: absolute;
        @include rem((
            top: $gs-baseline/3,
            left: $gs-baseline/3
        ));
    }
    .i {
        position: relative;
        @include rem((
            margin-bottom: $cta-icon-gap
        ));
    }
    &:hover,
    &:focus {
        .item__cta--gallery {
            background-color: $c-neutral1;

            .i {
                @include rem((
                    top: -1 * (map-get($gallery-cta-icon, height) + $cta-icon-gap)
                ));
            }
        }
    }
}
.item__cta--gallery,
.item__cta--video {
    @include rem((
        width: 36px,
        height: 36px
    ));
    background-color: $c-media-icon;
}
.item__cta__icon {
    position: absolute;
    top: 50%;
    left: 50%;
    overflow: hidden;
    font-size: 0;

    .item__cta--gallery & {
        @include rem((
            width: map-get($gallery-cta-icon, width),
            height: map-get($gallery-cta-icon, height),
            margin-left: -1 * (map-get($gallery-cta-icon, width) / 2),
            margin-top: -1 * ceil(map-get($gallery-cta-icon, height) / 2)
        ));
    }
    .item__cta--video & {
        @include rem((
            width: map-get($video-cta-icon, width),
            height: map-get($video-cta-icon, height),
            // don't want icon to be exactly in the middle
            margin-left: -1 * (map-get($video-cta-icon, width) / 3),
            margin-top: -1 * (map-get($video-cta-icon, height) / 2)
        ));
    }
}
.item--dark {
    .item__container,
    .item__meta {
        background-color: $c-neutral1;
    }
    .item__title {
        @include rem((
            padding-left: 7px,
            padding-right: 7px
        ));
    }
    .item__link:visited {
        .item__title {
            color: #9c9c9c; //Darkest we can go to pass accessiblity
        }
    }
    .item__link,
    .item__title {
        color: #ffffff;
    }
    .item__title-type {
        color: $c-commentAccent;
        display: block;
    }
    .item__standfirst {
        color: #9c9c9c;
    }
    .item__meta {
        @include rem((
            padding-left: 7px
        ));
        color: #9c9c9c; //Darkest we can go to pass accessiblity
    }
}

.container--rolled-up .container--rolled-up-hide {
    display: none;
}

.container--first {
    margin-top: 0;
    padding-top: 0;

    .container__border {
        display: none;
    }

    // Restyle the title to look less bulky
    // TODO: remove when container titles all look the same
    // at all breakpoints
    .container__title {
        padding-left: 0;
        background: transparent;
        color: $c-neutral1;
    }
<<<<<<< HEAD

=======
>>>>>>> 25faa542

    @include mq(tablet) {
        @include rem((
            padding-top: $gs-baseline/2
        ));
    }
    @include mq(faciaLeftCol, wide) {
        .facia-slice-wrapper:first-child {
            padding-top: 0;
        }
    }
}<|MERGE_RESOLUTION|>--- conflicted
+++ resolved
@@ -603,10 +603,7 @@
         background: transparent;
         color: $c-neutral1;
     }
-<<<<<<< HEAD
-
-=======
->>>>>>> 25faa542
+
 
     @include mq(tablet) {
         @include rem((
