.collection--container {
    @include mq(tablet) {
        @include first-row(2);
        .items {
            overflow: hidden;
        }
        .item:first-child {
            @include card-double-width;
        }
        .item:nth-child(n+2) {
            @include card;
        }
    }
    @include mq(desktop, wide) {
        @include first-row(2);
        .item:nth-child(3) {
            margin-top: 0;
        }
        .item:first-child,
        .item:nth-child(3n+4) {
            @include row-start;
        }
        .item:nth-child(2),
        .item:nth-child(3),
        .item:nth-child(3n+6) {
            @include row-end;
        }
    }
    @include mq(wide) {
        @include first-row(3);
        .item:nth-child(4),
        .item:nth-child(5){
            margin-top: 0;
        }
        .item:first-child,
        .item:nth-child(4n+6) {
            @include row-start;
        }
        .item:nth-child(3),
        .item:nth-child(5),
        .item:nth-child(4n+9) {
            @include row-end;
        }
    }
    .item--sport-stats {
        @include mq(tablet) {
            min-height: gs-height(8) - 6;
        }
        .competition-table {
            border-bottom-style: none;
            @include mq($to: desktop) {
                padding-top: 2px;
                border-top: 2px solid $c-newsAccent;
            }
            @include mq(desktop) {
                border-top-style: none;
                padding-top: 0;
            }
            h3 {
                @include mq($to: tablet) {
                    @include fs-headline(3, $size-only: true);
                }
                @include mq(tablet) {
                    @include fs-headline(4, $size-only: true);
                }
            }
            .match-desc__team {
                width: 87px;
            }
            .match-desc__result {
                width: 30px;
            }
            .cta {
                margin-bottom: 0;
            }
        }
    }
}
.collection--sport,
.collection--culture,
.collection--commentisfree {
    @include mq($to: desktop) {
        @include first-row(1);
    }
}
<<<<<<< HEAD
.collection--news,
=======
>>>>>>> 18f3444b
.collection--sport {
    @include mq($to: tablet) {
        .item:first-child {
            @include card-mobile($with-image: true);
        }
        .item:nth-child(3) {
            @include card-half-width-image;
        }
        .items--without-sport-stats {
            .item:nth-child(n+2):nth-child(-n+5) {
                @include card-half-width;
            }
            .item:nth-child(2),
            .item:nth-child(3){
                @include card-half-width-image;
            }
            .item:nth-child(2),
            .item:nth-child(4) {
                @include row-start;
            }
            .item:nth-child(3),
            .item:nth-child(5) {
                @include row-end;
            }
            .item:nth-child(n+6) {
                @include card-headline;
            }
            .item:nth-child(n+7) {
                .item__link {
                    border-top: 1px dotted $c-neutral5;
                }
            }
        }
        .items--with-sport-stats {
            .item:nth-child(n+3):nth-child(-n+6) {
                @include card-half-width;
            }
            .item:nth-child(3),
            .item:nth-child(4) {
                @include card-half-width-image;
            }
            .item:nth-child(3),
            .item:nth-child(5) {
                @include row-start;
            }
            .item:nth-child(4),
            .item:nth-child(6) {
                @include row-end;
            }
            .item:nth-child(n+7) {
                @include card-headline;
            }
            .item:nth-child(n+8) {
                .item__link {
                    border-top: 1px dotted $c-neutral5;
                }
            }
        }
    }
    @include mq(tablet, desktop) {
        .item:nth-child(3n+1) {
            @include row-start;
        }
        .item:nth-child(2),
        .item:nth-child(3n+3) {
            @include row-end;
        }
        .item:nth-child(2),
        .item:nth-child(n+4):nth-child(-n+6) {
            @include card-image;
        }
    }
    @include mq(desktop, wide) {
        .item:nth-child(n+4):nth-child(-n+6) {
            @include card-image;
        }
    }
    @include mq(wide) {
        .item:nth-child(3),
        .item:nth-child(n+6):nth-child(-n+9) {
            @include card-image;
        }
    }
}
.collection--culture,
.collection--commentisfree {
    @include mq($to: tablet) {
        .item:nth-child(n+4) {
            @include card-headline;
        }
        .item:nth-child(n+5) {
            .item__link {
                border-top: 1px dotted $c-neutral5;
            }
        }
    }
    @include mq(tablet, desktop) {
        .item:nth-child(3) {
            @include card-image;
        }
    }
    @include mq(wide) {
        .item:nth-child(3) {
            @include card-image;
        }
    }
}

.collection--culture {
    @include mq($to: tablet) {
        .item:first-child {
            @include card-mobile($with-image: true);
        }
        .item:nth-child(2),
        .item:nth-child(3) {
            @include card-half-width($with-image: true);
        }
        .item:nth-child(2) {
            @include row-start;
        }
        .item:nth-child(3) {
            @include row-end;
        }
    }
}
.collection--commentisfree {
    @include mq($to: tablet) {
        .item:nth-child(-n+3) {
            @include card-mobile;
        }
        .item:first-child {
            @include card-mobile-image;
        }
        .item:nth-child(n+2):nth-child(-n+3),{
            .item__title {
                @include fs-headline(2, $size-only: true);
                @include mq(mobileLandscape) {
                    @include fs-headline(3, $size-only: true);
                }
                .svg & .i {
                    width: 26px;
                    height: 16px;
                    background-size: 100%;
                }
            }
            .item__byline {
                @include fs-header(2, $size-only: true);
                @include mq(mobileLandscape) {
                    @include fs-header(3, $size-only: true);
                }
            }
        }
    }
}
.collection--football-nav {
    margin-top: $baseline*6;
}<|MERGE_RESOLUTION|>--- conflicted
+++ resolved
@@ -83,10 +83,6 @@
         @include first-row(1);
     }
 }
-<<<<<<< HEAD
-.collection--news,
-=======
->>>>>>> 18f3444b
 .collection--sport {
     @include mq($to: tablet) {
         .item:first-child {
