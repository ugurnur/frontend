.facia-container {
    @include clearfix;
<<<<<<< HEAD
}
@mixin facia-container-head-common {
    .facia-container__inner {
        overflow: hidden;
        position: relative;
        margin-left: $gs-gutter / 2;
        margin-right: $gs-gutter / 2;

        @include mq(mobileLandscape) {
            margin-left: $gs-gutter;
            margin-right: $gs-gutter;
        }

        @include mq(desktop) {
            margin-left: auto;
            margin-right: auto;
            padding-left: $gs-gutter;
            padding-right: $gs-gutter;
        }
    }
}

$mobile-max-container-width: gs-span(8);
$mq-breakpoints: mq-add-breakpoint(containerWidestMobile, $mobile-max-container-width + $gs-gutter * 2);

@mixin facia-container__inner(
    $snap-points: (
        containerWidestMobile: $mobile-max-container-width,
        tablet:                gs-span(9),
        desktop:               gs-span(12),
        faciaLeftCol:          gs-span(14),
        wide:                  gs-span(16)
    )
) {
    @each $breakpoint, $container-width in $snap-points {
        @include mq($breakpoint) {
            @if (index($snap-points, ($breakpoint $container-width)) == 1) {
                margin-left: auto;
                margin-right: auto;
            }
            width: $container-width;
        }
    }
}
@mixin facia-container--layout-front {
    .facia-container--layout-front {
        .facia-container__inner {
            @include facia-container__inner;
        }

        @include mq(faciaLeftCol) {
            .container__title {
                margin-bottom: 0;
            }
            .container__body {
                overflow: hidden;
                margin-left: $left-column + $gs-gutter;
            }
            .container--news {
                .container__title {
                    display: block;
                    float: left;
                    width: $left-column;
                    margin-right: $gs-gutter;
                }
                .container__body {
                    margin-left: 0;
                    width: gs-span(12);
                }
            }
        }

        @include mq(wide) {
            .container__title {
                float: left;
                width: $left-column-wide !important;
                margin-right: $gs-gutter;
            }
            .container__body {
                margin-left: $left-column-wide + $gs-gutter;
                width: gs-span(12);
            }
            .has-page-skin & {
                overflow: hidden;
                margin-left: auto;
                margin-right: auto;
                width: gs-span(12) + ($gs-gutter*2);

                .facia-container__inner {
                    width: gs-span(12);
                }
                .container__body {
                    margin-left: 0;
                }
                .container__title {
                    width: auto !important;
                    margin-right: 0;
                    float: none;
                    margin-bottom: $gs-baseline;
                }
                .container--news .container__title {
                    display: none;
                }
                .container--tag .container__title {
                    display: block;
                }
                .container__toggle {
                    left: auto;
                }
            }
        }
        @include container__meta(faciaLeftCol, desktop);
    }
}

@mixin facia-container--layout-content {
    .facia-container--layout-content {
        .facia-container__inner {
            @include facia-container__inner;
        }

        @include mq(leftCol) {
            .container__title {
                margin-bottom: 0;
                float: left;
                width: $left-column !important;
                margin-right: $gs-gutter;
            }
            .container__body {
                overflow: hidden;
                margin-left: $left-column + $gs-gutter;
            }
        }

        @include mq(wide) {
            .container__title {
                float: left;
                width: $left-column-wide !important;
                margin-right: $gs-gutter;
            }
            .container__body {
                margin-left: $left-column-wide + $gs-gutter;
                width: gs-span(12);
            }
            .container__border {
                margin-right: -(gs-span(1) + $gs-gutter*2);
            }
        }
        @include container__meta(leftCol, rightCol);
    }
}
@mixin facia-container--layout-discussion {
    .facia-container--layout-discussion {
        .container__title {
            font-weight: normal;
        }
    }
}
@mixin facia-container--default-heading {
    .facia-container--default-heading {
        .container__border,
        .container__border.tone-accent-border {
            border-top: 1px solid $c-neutral4;
        }
    }
}
@mixin container__meta($leftColumn, $halfWidthBreakpoint) {
    .container__meta {
        padding-top: $gs-baseline/2;

        @include mq($halfWidthBreakpoint) {
            padding-top: $gs-baseline/1.5;
        }

        @include mq($halfWidthBreakpoint, $leftColumn) {
            max-width: 50%;
        }

        @include mq($leftColumn) {
            margin-bottom: 0;
            float: left;
            clear: left;
            width: $left-column !important;
            margin-right: $gs-gutter;
        }

        @include mq(wide) {
            width: $left-column-wide !important;
        }
    }
=======
>>>>>>> 3ff17d11
}<|MERGE_RESOLUTION|>--- conflicted
+++ resolved
@@ -1,196 +1,3 @@
 .facia-container {
     @include clearfix;
-<<<<<<< HEAD
-}
-@mixin facia-container-head-common {
-    .facia-container__inner {
-        overflow: hidden;
-        position: relative;
-        margin-left: $gs-gutter / 2;
-        margin-right: $gs-gutter / 2;
-
-        @include mq(mobileLandscape) {
-            margin-left: $gs-gutter;
-            margin-right: $gs-gutter;
-        }
-
-        @include mq(desktop) {
-            margin-left: auto;
-            margin-right: auto;
-            padding-left: $gs-gutter;
-            padding-right: $gs-gutter;
-        }
-    }
-}
-
-$mobile-max-container-width: gs-span(8);
-$mq-breakpoints: mq-add-breakpoint(containerWidestMobile, $mobile-max-container-width + $gs-gutter * 2);
-
-@mixin facia-container__inner(
-    $snap-points: (
-        containerWidestMobile: $mobile-max-container-width,
-        tablet:                gs-span(9),
-        desktop:               gs-span(12),
-        faciaLeftCol:          gs-span(14),
-        wide:                  gs-span(16)
-    )
-) {
-    @each $breakpoint, $container-width in $snap-points {
-        @include mq($breakpoint) {
-            @if (index($snap-points, ($breakpoint $container-width)) == 1) {
-                margin-left: auto;
-                margin-right: auto;
-            }
-            width: $container-width;
-        }
-    }
-}
-@mixin facia-container--layout-front {
-    .facia-container--layout-front {
-        .facia-container__inner {
-            @include facia-container__inner;
-        }
-
-        @include mq(faciaLeftCol) {
-            .container__title {
-                margin-bottom: 0;
-            }
-            .container__body {
-                overflow: hidden;
-                margin-left: $left-column + $gs-gutter;
-            }
-            .container--news {
-                .container__title {
-                    display: block;
-                    float: left;
-                    width: $left-column;
-                    margin-right: $gs-gutter;
-                }
-                .container__body {
-                    margin-left: 0;
-                    width: gs-span(12);
-                }
-            }
-        }
-
-        @include mq(wide) {
-            .container__title {
-                float: left;
-                width: $left-column-wide !important;
-                margin-right: $gs-gutter;
-            }
-            .container__body {
-                margin-left: $left-column-wide + $gs-gutter;
-                width: gs-span(12);
-            }
-            .has-page-skin & {
-                overflow: hidden;
-                margin-left: auto;
-                margin-right: auto;
-                width: gs-span(12) + ($gs-gutter*2);
-
-                .facia-container__inner {
-                    width: gs-span(12);
-                }
-                .container__body {
-                    margin-left: 0;
-                }
-                .container__title {
-                    width: auto !important;
-                    margin-right: 0;
-                    float: none;
-                    margin-bottom: $gs-baseline;
-                }
-                .container--news .container__title {
-                    display: none;
-                }
-                .container--tag .container__title {
-                    display: block;
-                }
-                .container__toggle {
-                    left: auto;
-                }
-            }
-        }
-        @include container__meta(faciaLeftCol, desktop);
-    }
-}
-
-@mixin facia-container--layout-content {
-    .facia-container--layout-content {
-        .facia-container__inner {
-            @include facia-container__inner;
-        }
-
-        @include mq(leftCol) {
-            .container__title {
-                margin-bottom: 0;
-                float: left;
-                width: $left-column !important;
-                margin-right: $gs-gutter;
-            }
-            .container__body {
-                overflow: hidden;
-                margin-left: $left-column + $gs-gutter;
-            }
-        }
-
-        @include mq(wide) {
-            .container__title {
-                float: left;
-                width: $left-column-wide !important;
-                margin-right: $gs-gutter;
-            }
-            .container__body {
-                margin-left: $left-column-wide + $gs-gutter;
-                width: gs-span(12);
-            }
-            .container__border {
-                margin-right: -(gs-span(1) + $gs-gutter*2);
-            }
-        }
-        @include container__meta(leftCol, rightCol);
-    }
-}
-@mixin facia-container--layout-discussion {
-    .facia-container--layout-discussion {
-        .container__title {
-            font-weight: normal;
-        }
-    }
-}
-@mixin facia-container--default-heading {
-    .facia-container--default-heading {
-        .container__border,
-        .container__border.tone-accent-border {
-            border-top: 1px solid $c-neutral4;
-        }
-    }
-}
-@mixin container__meta($leftColumn, $halfWidthBreakpoint) {
-    .container__meta {
-        padding-top: $gs-baseline/2;
-
-        @include mq($halfWidthBreakpoint) {
-            padding-top: $gs-baseline/1.5;
-        }
-
-        @include mq($halfWidthBreakpoint, $leftColumn) {
-            max-width: 50%;
-        }
-
-        @include mq($leftColumn) {
-            margin-bottom: 0;
-            float: left;
-            clear: left;
-            width: $left-column !important;
-            margin-right: $gs-gutter;
-        }
-
-        @include mq(wide) {
-            width: $left-column-wide !important;
-        }
-    }
-=======
->>>>>>> 3ff17d11
 }