.footer {
    overflow: hidden;
    margin: 0;
    padding: 0 0 $baseline*4 0;
    background-color: $darkMushroom;

    > .nav {
        padding-left: $gutter;
    }
    .nav--stacked {
        float: left;
        width: 48%;
        margin: 0;

<<<<<<< HEAD
        li a {
            @extend %type-10;
            color: $blue;
            margin-left: 0;
            border-top-color: #C0C9CE;
        }
    }
    p {
        @include box-sizing(border-box);
        @extend %type-11;
        width: 42%;
        margin: 0;
        padding: $baseline*2 $gutter 0 $gutter;
        float:left;
        color: $blue;

        a {
            line-height: 20px;
            line-height: 2rem;
            display: block;
            color: $blue;
            text-decoration: underline;
        }
    }
}

/* Uses an id as is used as fragment
 * identifier for non-js mobile nav */
#footer-nav {
    float: right;
    width: 100%;
    background-color: $blue;
=======
    .nav--stacked li {
        @extend %type-11;
        line-height: 24px;
        margin-left: 0;
        border-top-color: #C0C9CE;
    }

    .nav--stacked li,
    .nav--stacked li a {
        color: #c3d5e5;
    }

    .nav--stacked li button {
        border: 0;
        background: inherit;
        padding: 0;
        color: #c3d5e5;
    }

    .cta {
        border-top: 0;
    }

    .cta__text {
        margin-left: 8px;
    }
}

.footer__terms {
    @include box-sizing(border-box);
    @extend %type-11;
    line-height: 24px;
    width: 42%;
    margin: 0;
    padding: $baseline*2 $gutter 0 $gutter;
    float: left;
    color: $blue;

    a {
        display: block;
        color: #c3d5e5;
    }
}

.footer__copyright {
    @extend %type-13;
    border-top: 1px solid #c3d5e5;
    color: #c3d5e5;
    clear: both;
    margin: 0 $gutter;
    padding: $baseline*2 0;
}

.swipe-on-off {
    display: none;
}

.can-swipe .swipe-on-off {
    display: block;
}

.has-swipe .swipe-off {
    font-weight: normal;
}

.swipe-off,
.has-swipe .swipe-on { 
    font-weight: bold;
>>>>>>> 2e616758
}<|MERGE_RESOLUTION|>--- conflicted
+++ resolved
@@ -12,13 +12,17 @@
         width: 48%;
         margin: 0;
 
-<<<<<<< HEAD
-        li a {
+        li {
             @extend %type-10;
-            color: $blue;
             margin-left: 0;
             border-top-color: #C0C9CE;
         }
+
+        li,
+        li a {
+            color: $blue;
+        }
+
     }
     p {
         @include box-sizing(border-box);
@@ -45,62 +49,10 @@
     float: right;
     width: 100%;
     background-color: $blue;
-=======
-    .nav--stacked li {
-        @extend %type-11;
-        line-height: 24px;
-        margin-left: 0;
-        border-top-color: #C0C9CE;
-    }
-
-    .nav--stacked li,
-    .nav--stacked li a {
-        color: #c3d5e5;
-    }
-
-    .nav--stacked li button {
-        border: 0;
-        background: inherit;
-        padding: 0;
-        color: #c3d5e5;
-    }
-
-    .cta {
-        border-top: 0;
-    }
-
-    .cta__text {
-        margin-left: 8px;
-    }
-}
-
-.footer__terms {
-    @include box-sizing(border-box);
-    @extend %type-11;
-    line-height: 24px;
-    width: 42%;
-    margin: 0;
-    padding: $baseline*2 $gutter 0 $gutter;
-    float: left;
-    color: $blue;
-
-    a {
-        display: block;
-        color: #c3d5e5;
-    }
-}
-
-.footer__copyright {
-    @extend %type-13;
-    border-top: 1px solid #c3d5e5;
-    color: #c3d5e5;
-    clear: both;
-    margin: 0 $gutter;
-    padding: $baseline*2 0;
 }
 
 .swipe-on-off {
-    display: none;
+    display: none; 
 }
 
 .can-swipe .swipe-on-off {
@@ -114,5 +66,4 @@
 .swipe-off,
 .has-swipe .swipe-on { 
     font-weight: bold;
->>>>>>> 2e616758
 }