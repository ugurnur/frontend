--- conflicted
+++ resolved
@@ -1,11 +1,3 @@
-.footer {
-    overflow: hidden;
-    margin: 0;
-    padding: 0 0 $baseline*4 0;
-<<<<<<< HEAD
-    background-color: $main1;
-}
-
 /* Uses an id as is used as fragment
  * identifier for non-js mobile nav */
 #footer-nav {
@@ -13,49 +5,40 @@
   width: 100%;
   background-color: $neutral8;
 }
-=======
-    background-color: $darkMushroom;
+
+.footer {
+    overflow: hidden;
+    margin: 0;
+    padding: 0 0 $baseline*4 0;
+    background-color: $main1;
 
     > .nav {
-        padding-left: $gutter;
+      padding-left: $gutter;
     }
+
     .nav--stacked {
         float: left;
         width: 48%;
         margin: 0;
->>>>>>> f0483703
+        padding-bottom: 18px;
+    }
 
-        li a {
-            @extend %type-10;
-            color: $blue;
-            margin-left: 0;
-            border-top-color: #C0C9CE;
-        }
+    .nav--stacked li a {
+        @extend %type-11;
+        line-height: 24px;
+        color: #c3d5e5;
+        margin-left: 0;
+        border-top-color: #C0C9CE;
     }
-    p {
-        @include box-sizing(border-box);
-        @extend %type-11;
-        width: 42%;
-        margin: 0;
-        padding: $baseline*2 $gutter 0 $gutter;
-        float:left;
-        color: $blue;
 
-<<<<<<< HEAD
-.footer .nav--stacked {
-  float: left;
-  width: 48%;
-  margin: 0;
-  padding-bottom: 18px;
+    .cta {
+        border-top: 0;
+    }
+
+    .cta__text {
+        margin-left: 8px;
+    }
 }
-
-  .footer .nav--stacked li a {
-    @extend %type-11;
-    line-height: 24px;
-    color: #c3d5e5;
-    margin-left: 0;
-    border-top-color: #C0C9CE;
-  }
 
 .footer__terms {
     @include box-sizing(border-box);
@@ -64,15 +47,14 @@
     width: 42%;
     margin: 0;
     padding: $baseline*2 $gutter 0 $gutter;
-    float:left;
+    float: left;
     color: $blue;
+
+    a {
+        display: block;
+        color: #c3d5e5;
+    }
 }
-
-.footer__terms a {
-    display: block;
-    color: #c3d5e5;
-}
-
 
 .footer__copyright {
     @extend %type-13;
@@ -81,31 +63,4 @@
     clear: both;
     margin: 0 $gutter;
     padding: $baseline*2 0;
-}
-
-
-.footer .cta {
-  border-top: 0;
-}
-
-.footer .cta__text {
-  margin-left: 8px;
-=======
-        a {
-            line-height: 20px;
-            line-height: 2rem;
-            display: block;
-            color: $blue;
-            text-decoration: underline;
-        }
-    }
-}
-
-/* Uses an id as is used as fragment
- * identifier for non-js mobile nav */
-#footer-nav {
-    float: right;
-    width: 100%;
-    background-color: $blue;
->>>>>>> f0483703
 }