--- conflicted
+++ resolved
@@ -8,17 +8,13 @@
 }
 
 .trailblock ul > li {
-<<<<<<< HEAD
     padding-bottom:12px;
     margin-bottom: 12px;
     border-bottom: 1px solid #e3e3db;
-=======
-    margin-bottom: 24px;
 }
 
 .trailblock ul > li:last-child {
     margin-bottom: 0;
->>>>>>> afe8b4cf
 }
 
 .trailblock h3 {
