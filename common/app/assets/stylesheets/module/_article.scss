--- conflicted
+++ resolved
@@ -400,8 +400,6 @@
     }
 }
 
-<<<<<<< HEAD
-=======
 .meta__body {
     @include mq(leftCol) {
         clear: left;
@@ -409,17 +407,6 @@
     }
 }
 
-@include mq(leftCol) {
-    .media-content + .article__meta-container {
-        margin-left: 0;
-        margin-bottom: 0;
-        position: absolute;
-        top: 0;
-        left: 0;
-    }
-}
-
->>>>>>> 2c13f3df
 .media-primary {
     @include rem((
         margin-left: $gs-gutter / -2,
@@ -432,6 +419,7 @@
         ));
     }
 }
+
 .commentcount {
     display: none;
     @include fs-data(3);
@@ -548,12 +536,6 @@
         margin-right: (gs-span(1) + $gs-gutter) * -1 !important;
         margin-right: rem((gs-span(1) + $gs-gutter) * -1) !important;
     }
-<<<<<<< HEAD
-    .article__head .commentcount {
-        display: block;
-    }
-=======
->>>>>>> 2c13f3df
 }
 
 @include mq(rightCol) {
