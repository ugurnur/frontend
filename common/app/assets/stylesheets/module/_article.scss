.article {
    position: relative;
}

.article-zone,
.article__zone {
    @include fs-header(3);
    @include box-sizing(border-box);
    min-height: $gs-column-height;
    padding: 0 $gs-gutter/2;
    border-top-width: $baseline/2;
    border-top-style: solid;

    @include mq(mobileLandscape) {
        padding-left: $gs-gutter;
        padding-right: $gs-gutter;
    }

    @include mq(tablet) {
        min-height: 0;
        padding: $baseline*4 0 $baseline*3;
        border-top: 1px dotted $c-neutral5 !important; // Disable tone colour

        max-width: gs-span(8);
        margin-left: auto;
        margin-right: auto;
    }

    @include mq(rightCol) {
        margin-left: $gs-gutter;
        margin-right: $gs-gutter;
        max-width: none;
    }

    @include mq(leftCol) {
        padding-left: $a-leftCol-width + $gs-gutter;
    }

    @include mq(wide) {
        padding-left:  $a-leftColWide-width + $gs-gutter;
        padding-right: $a-rightCol-width + gs-span(1) + $gs-gutter*2;
    }

    > a {
        display: block;
    }

    .article-zone-no-indent &,
    &.sport-header {
        padding-left: 0 !important;
        padding-right: 0;
        margin-left: 0;
        margin-right: 0;
    }
}

.article-zone--bleed-out {
    margin-left: -$gs-gutter/2;
    margin-right: -$gs-gutter/2;
    padding-left: $gs-gutter/2;
    padding-right: $gs-gutter/2;

    @include mq(mobileLandscape) {
        margin-left: -$gs-gutter;
        margin-right: -$gs-gutter;
        padding-left: $gs-gutter;
        padding-right: $gs-gutter;
    }
    @include mq(tablet) {
        padding-left: 0;
        padding-right: 0;
        margin-left: auto;
        margin-right: auto;
    }
}

.left-col-deport {
    @include mq(leftCol) {
        padding: 0 0 $baseline;
    }
}
.left-col-deport__body {
    @include mq(leftCol) {
        float: left;
        padding-top: $baseline*4;
        margin-left: 0;
        width: $a-leftCol-width;

        // Makes the block actionable
        // when out of the flow
        position: relative;
        z-index: 1;
    }
    @include mq(wide) {
        width: $a-leftColWide-width;
    }
}

.article__head {
    padding-top: $baseline;
}

.article__headline {
    @include fs-headline(4);
    margin-bottom: $baseline*6;
    padding-top: 8px;
    border-top: 1px dotted $c-neutral5;

    @include mq(mobileLandscape) {
        @include fs-headline(6, true);
    }
    @include mq(tablet) {
        -webkit-font-smoothing: antialiased;
        @include fs-headline(8, true);
        margin-bottom: $gs-column-height;
        padding-top: 0;
        border-top: none;
    }

    a {
        &,
        &:hover,
        &:active,
        &:focus {
            color: $c-neutral1;
        }
    }

    em {
        font-style: normal;
    }

    strong {
        font-weight: normal;
    }
}

.article__dateline {
    @include box-sizing(border-box);
    @include fs-data(2);
    position: relative;
    min-height: $gs-column-height;
    padding-top: $baseline;
    padding-right: gs-span(1);
    margin-bottom: $baseline*3;
    border-top: 1px dotted $c-neutral5;
    color: $c-neutral2;

    .article__meta-container & {
        display: none;
    }

    time {
        display: inline-block;
        width: 80%;
    }

    i {
        vertical-align: top;
    }

    @include mq(tablet) {
        padding-right: 0;
    }

    @include mq(desktop) {
        @include fs-data(3, true);
    }

    @include mq(leftCol) {
        display: none;

        .article__meta-container & {
            display: block;
            margin-bottom: $baseline*3;

            time {
                display: inline-block;
                width: 85%;
            }
        }
    }

    @include mq(wide) {
        .article__dateline-time {
            display: inline-block;
        }
    }
}

.article__standfirst {
    @include fs-headline(1, true);
    text-rendering: optimizeLegibility;
    margin-bottom: $baseline*3;
    color: $c-neutral2;

    @include mq(tablet) {
        @include fs-headline(2, true);
        -webkit-font-smoothing: antialiased;
        margin-bottom: $baseline*4;
    }

    > ul {
        list-style: none;
        margin: 0;
        padding: 0;

        > li {
            @include faux-bullet-point;

            + li {
                margin-top: .5em;
            }
        }
    }
}
.article-body {
    @include mq(tablet) {
        margin-bottom: $baseline*4;
    }
}

.article__container,
.article__inner,
.article__main-column {
    position: relative;
}

.article__secondary-column,
.byline--cloned {
    display: none;
}

.byline {
    font-weight: bold;
    border-top: 1px dotted $c-neutral5;
    border-bottom: 1px dotted $c-neutral5;
    margin-bottom: $baseline*2;
    min-height: 20px;
    padding: $baseline - 1 0 $baseline*3 - 1 0;
    color: $c-neutral2;

    article & {
        @include mq(tablet, leftCol) {
            @include fs-bodyCopy(3, true);
            min-height: 32px;
        }
        @include mq(rightCol) {
            display: block;
        }
        @include mq(leftCol) {
            padding-bottom: $baseline*12;
            margin-bottom: 0;
            border-bottom: none;
        }
        @include mq(wide) {
            padding-bottom: $baseline*15;
        }
    }
}

.article__meta-container {
    @include mq(leftCol) {
        float: left;
        margin-left: ($a-leftCol-width + $gs-gutter)*-1;
        margin-bottom: $baseline*4;
        width: $a-leftCol-width;
    }

    @include mq(wide) {
        margin-left: ($a-leftColWide-width + $gs-gutter)*-1;
        width: $a-leftColWide-width;
    }
}

@include mq(leftCol) {
    .media-content + .article__meta-container {
        margin-left: 0;
        margin-bottom: 0;
        position: absolute;
        top: 0;
        left: 0;
    }
}

.media-primary {
    margin-left: $gs-gutter / -2;
    margin-right: $gs-gutter / -2;
    @include mq(mobileLandscape) {
        margin-left: $gs-gutter / -1;
        margin-right: $gs-gutter / -1;
    }
}
.main-image {
    margin-bottom: 0;
}

.gu-video {
    width: 100%;
    margin-bottom: $baseline*2;
}

video {
    max-width: 100%;
    height: auto;
    @include user-select;
}

.commentcount {
    @extend %type-11;
    display: none;

    i {
        vertical-align: bottom;
        margin-right: 2px;
    }

    .article__head & {
        @include box-sizing(border-box);
        display: block;
        position: absolute;
        right: 0;
        top: 0;
        width: $gs-column-width - 1px;
        height: $gs-column-height - 1px;
        padding: $baseline 0 0 $gutter/4;
        border-left: 1px dotted $c-neutral5;
    }
}

.commentcount__label {
    .article__head & {
        @extend .u-h;
    }
}

.article__meta-heading {
    @include fs-headline(2);
    padding-top: $baseline;
    padding-bottom: $baseline*4;
    border-top: 1px dotted $c-neutral5;
}

.article__keywords {
    @include fs-data(4);
    margin-top: $baseline*3;
    margin-bottom: $baseline*3;

    .paragraph-spacing--indents & {
        margin-top: $baseline*5;
    }
}

/* Layout changes across devices
   ========================================================================== */

.article__container,
.article__meta-container,
.article__inner {
    max-width: gs-span(7);

    @include mq(rightCol) {
        max-width: none;
    }
}
.article__inner--head {
    max-width: none;

    @include mq(tablet) {
        max-width: gs-span(7);
    }
}
.main-caption {
    max-width: gs-span(7);

    @include mq(tablet) {
        max-width: gs-span(7);
    }
    @include mq(rightCol) {
        max-width: none;
    }
}

@include mq(tablet) {
    .article__head,
    .main-caption {
        padding-left: 0 !important;
        padding-right: 0 !important;
    }
    .player,
    .media-primary {
        margin-left: 0 !important;
        margin-right: 0 !important;
    }
    .article__columning-wrapper {
        padding-right: gs-span(1) + $gs-gutter;
    }
    .article__head,
    .article__columning-wrapper .media-primary {
        margin-right: (gs-span(1) + $gs-gutter) * -1 !important;
    }

    .article__head .commentcount {
        display: block;
    }
}

@include mq(rightCol) {
    .article-wrapper {
        position: relative;
        max-width: none;
    }
    .article__inner {
        max-width: gs-span(8);
        padding-right: $a-rightCol-width + $gs-gutter;
    }
    .article__columning-wrapper {
        width: 100%;
        display: table;
        table-layout: fixed;
        padding-right: 0;
        position: relative;
    }
    .article__head,
    .article__columning-wrapper .media-primary {
        margin-right: 0 !important;
    }
    .article__main-column {
        display: table-cell;
        vertical-align: top;
        max-width: gs-span(8);
        padding-right: $gs-gutter;
    }
    .article__secondary-column {
        position: relative;
        display: table-cell;
        width: $a-rightCol-width;
    }
    .article__secondary-column__inner {
        top: 0;
        bottom: 0;
        position: absolute;

        > .u-table {
            height: 100%;
        }
    }
}

@include mq(gs-span(12) + $gs-gutter * 2) {
    .article__main-column {
        padding-right: gs-span(1) + $gs-gutter * 2;
    }
    .article__inner {
        padding-right: $a-rightCol-width + gs-span(1) + $gs-gutter*2;
    }
}

@include mq(leftCol) {
    .article-wrapper {
        padding-left: $gs-gutter;
        padding-right: $gs-gutter;
    }
    .article__inner,
    .article__main-column {
        padding-left: $a-leftCol-width + $gs-gutter;
    }

    .article__inner {
        padding-right: $a-rightCol-width + $gs-gutter;
    }

    .article__main-column {
        padding-right: $gs-gutter;
    }

    .article__head {
        padding-top: $baseline*2;
    }

    .commentcount {
        .article__head & {
            display: none;
        }

        .article__meta-container & {
            display: block;
            padding-top: $baseline;
            margin-bottom: $baseline*3;
            border-top: 1px dotted $c-neutral5;
        }
    }
}

@include mq(wide) {
<<<<<<< HEAD
    .article-v2__inner,
    .article-v2__main-column {
        padding-left: $a-leftColWide-width + $gs-gutter;
=======
    .article__inner,
    .article__main-column {
        padding-left: gs-span(3) + $gs-gutter;
>>>>>>> 18f3444b
    }
    .article__main-column {
        padding-right: gs-span(1) + $gs-gutter*2;
    }
    .article__inner {
        padding-right: $a-rightCol-width + gs-span(1) + $gs-gutter*2;
    }
}


.article__popular {
    .article-zone {
        border-color: $c-newsAccent; // Acts as a default
    }

    i {
        @include rotate(-90deg);
        margin-top: 10px;
    }
}<|MERGE_RESOLUTION|>--- conflicted
+++ resolved
@@ -18,7 +18,7 @@
 
     @include mq(tablet) {
         min-height: 0;
-        padding: $baseline*4 0 $baseline*3;
+        padding: $baseline*3 0;
         border-top: 1px dotted $c-neutral5 !important; // Disable tone colour
 
         max-width: gs-span(8);
@@ -37,7 +37,7 @@
     }
 
     @include mq(wide) {
-        padding-left:  $a-leftColWide-width + $gs-gutter;
+        padding-left:  gs-span(3) + $gs-gutter;
         padding-right: $a-rightCol-width + gs-span(1) + $gs-gutter*2;
     }
 
@@ -268,8 +268,8 @@
     }
 
     @include mq(wide) {
-        margin-left: ($a-leftColWide-width + $gs-gutter)*-1;
-        width: $a-leftColWide-width;
+        margin-left: (gs-span(3) + $gs-gutter)*-1;
+        width: gs-span(3);
     }
 }
 
@@ -493,15 +493,9 @@
 }
 
 @include mq(wide) {
-<<<<<<< HEAD
-    .article-v2__inner,
-    .article-v2__main-column {
-        padding-left: $a-leftColWide-width + $gs-gutter;
-=======
     .article__inner,
     .article__main-column {
         padding-left: gs-span(3) + $gs-gutter;
->>>>>>> 18f3444b
     }
     .article__main-column {
         padding-right: gs-span(1) + $gs-gutter*2;
