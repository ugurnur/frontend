.article, {
    position: relative;
    @include rem((
            margin-bottom: $gs-baseline*3.5
    ));
    @include fs-bodyCopy(3);
}

.article__zone {
    @include fs-header(3);
    @include box-sizing(border-box);
    @include rem((
            min-height: $gs-row-height,
            padding: 0 $gs-gutter/2,
            border-top-width: $gs-baseline/6
    ));
    border-top-style: solid;

    @include mq(mobileLandscape) {
        @include rem((
                padding-left: $gs-gutter,
                padding-right: $gs-gutter
        ))
    }

    @include mq(tablet) {
        min-height: 0;
        @include rem((
                padding: $gs-baseline/3 0 $gs-baseline*1.25,
                max-width: gs-span(8)
        ));
        border-top: 1px dotted $c-neutral5 !important; // Disable tone colour
        margin-left: auto;
        margin-right: auto;
    }

    @include mq(rightCol) {
        @include rem((
                margin-left: $gs-gutter,
                margin-right: $gs-gutter
        ));
        max-width: none;
    }

    @include mq(leftCol) {
        @include rem((
                padding-left: $a-leftCol-width + $gs-gutter
        ));
    }

    @include mq(wide) {
        @include rem((
                padding-left:  gs-span(3) + $gs-gutter,
                padding-right: $a-rightCol-width + gs-span(1) + $gs-gutter*2
        ));
    }

    > a {
        display: block;
    }

    .no-indent-article__zone &,
    &.sport-header {
        padding-left: 0 !important;
        padding-right: 0;
        margin-left: 0;
        margin-right: 0;
    }
}

.article__zone--bleed-out {
    @include rem((
            margin-left: -$gs-gutter/2,
            margin-right: -$gs-gutter/2,
            padding-left: $gs-gutter/2,
            padding-right: $gs-gutter/2
    ));

    @include mq(mobileLandscape) {
        @include rem((
                margin-left: -$gs-gutter,
                margin-right: -$gs-gutter,
                padding-left: $gs-gutter,
                padding-right: $gs-gutter
        ));
    }
    @include mq(tablet) {
        padding-left: 0;
        padding-right: 0;
        margin-left: auto;
        margin-right: auto;
    }
}

.left-col-deport {
    @include mq(leftCol) {
        @include rem((
                padding: 0
        ));
    }
}
.left-col-deport__body {
    @include mq(leftCol) {
        float: left;
        @include rem((
                padding-top: $gs-baseline/1.5,
                width: $a-leftCol-width
        ));
        margin-left: 0;

        // Makes the block actionable
        // when out of the flow
        position: relative;
        z-index: 1;
    }
    @include mq(wide) {
        @include rem((
                width: $a-leftColWide-width
        ));
    }
}

.article--advertisement-feature {
    @include f-textsans;

    .content__standfirst {
        @include f-headlineSans;
    }
}

.article-body {
    @include mq(tablet) {
        @include rem((
                margin-bottom: ($gs-baseline/3)*4
        ));
    }
}

.article__inner,
.article__main-column {
    position: relative;
}

.article__secondary-column,
.byline--cloned {
    display: none;
}

.byline {
    margin-bottom: 0;
    @include fs-bodyHeading(1);
    @include rem((
            padding-top: $gs-baseline/3,
            line-height: 20px
    ));
    color: $c-neutral2;

    @include mq(tablet) {
        @include fs-bodyHeading(2, true);
        @include rem((
                padding-right: gs-span(2),
                line-height: 22px
        ));
    }

    @include mq(leftCol) {
        margin-bottom: 0;
        padding-right: 0;
        @include rem((
                min-height: gs-height(1),
                padding-top: $gs-baseline/6,
                padding-bottom: $gs-baseline
        ));
        border-bottom: 0;
        border-top: 1px dotted $c-neutral5;
    }
}

.meta__body {
    @include mq(leftCol) {
        clear: left;
        border-top: 1px dotted $c-neutral5;
    }
}

.media-primary {
    @include rem((
            margin-left: $gs-gutter / -2,
            margin-right: $gs-gutter / -2
    ));
    @include mq(mobileLandscape) {
        @include rem((
                margin-left: $gs-gutter / -1,
                margin-right: $gs-gutter / -1
        ));
    }
}

.article__meta-heading {
    @include fs-header(1);
    @include rem((
            padding-top: ($gs-baseline/3),
            padding-bottom: ($gs-baseline/3)*4
    ));
    margin-bottom: 0;
    border-top: 1px dotted $c-neutral5;
}

/* Layout changes across devices
   ========================================================================== */

.main-caption {
    @include rem((
            min-height: ($gs-baseline/3)*7,
            max-width: gs-span(7)
    ));

    @include mq(tablet) {
        @include rem((
                max-width: gs-span(7)
        ));
    }
    @include mq(rightCol) {
        max-width: none;
    }
}

@include mq(tablet) {
    .main-caption {
        padding-left: 0 !important;
        padding-right: 0 !important;
    }
    .media-primary {
        margin-left: 0;
        margin-right: 0;
    }
    .article__columning-wrapper {
        @include rem((
                padding-right: gs-span(1) + $gs-gutter
        ));
    }
    .article__columning-wrapper .media-primary {
        @include rem((
                margin-right: (gs-span(1) + $gs-gutter) * -1 !important
    ));
    }
}

@include mq(rightCol) {
    .article-wrapper {
        max-width: none;
    }
    .article__columning-wrapper {
        width: 100%;
        display: table;
        table-layout: fixed;
        padding-right: 0;
        position: relative;
    }
    .article__columning-wrapper .media-primary {
        margin-right: 0 !important;
    }
    .article__main-column {
        display: table-cell;
        vertical-align: top;
        @include rem((
                max-width: gs-span(8),
                padding-right: $gs-gutter
        ));
    }
    .article__secondary-column {
        position: relative;
        display: table-cell;
        z-index: 1;
        @include rem((
                width: $a-rightCol-width
        ));
    }
    .article__secondary-column__inner--fill-vertically {
        top: 0;
        bottom: 0;
        position: absolute;

        > .u-table {
            height: 100%;
        }
    }
}

@include mq(gs-span(12) + $gs-gutter * 2) {
    .article__main-column {
        @include rem((
                padding-right: gs-span(1) + $gs-gutter * 2
        ));
    }
}

@include mq(leftCol) {
    .article-wrapper {
        @include rem((
                padding-left: $gs-gutter,
                padding-right: $gs-gutter
        ));
    }
    .article__main-column {
        @include rem((
                padding-left: $a-leftCol-width + $gs-gutter
        ));
    }

    .article__main-column {
        @include rem((
                padding-right: $gs-gutter
        ));
    }

    .commentcount {
        .content__head & {
            display: none;
        }

        .content__meta-container & {
            display: block;
            @include rem((
                    padding-top: ($gs-baseline/3),
                    margin-bottom: $gs-baseline
            ));
            border-top: 1px dotted $c-neutral5;
        }
    }
}

@include mq(wide) {
    .article__main-column {
        @include rem((
                padding-left: gs-span(3) + $gs-gutter
        ));
    }
    .article__main-column {
        @include rem((
                padding-right: gs-span(1) + $gs-gutter*2
        ));
    }
}

.article__popular {
    clear: left;
    @include rem((
            margin-bottom: $gs-baseline*2
    ));

    .article__zone {
        border-color: $c-newsAccent; // Acts as a default
    }

    i {
        @include rotate(-90deg);
        @include rem((
                margin-top: 10px
        ));
    }
}

/*
    This shares too much similarity with the `article__zone` block, so will merge once
    we get some proper direction over where/what the messaging we need for sponsored
    articles.
 */
.article__sponsor {
    min-height: $gs-row-height;
    @include rem((
            padding: 0 $gs-gutter/2
    ));

    @include mq(mobileLandscape) {
        @include rem((
                padding-left: $gs-gutter,
                padding-right: $gs-gutter
        ));
    }

    @include mq(tablet) {
        min-height: 0;
        @include rem((
                padding: $gs-baseline 0,
                max-width: gs-span(8)
        ));
        margin-left: auto;
        margin-right: auto;
    }

    @include mq(rightCol) {
        @include rem((
                margin-left: $gs-gutter,
                margin-right: $gs-gutter
        ));
        max-width: none;
    }

    @include mq(leftCol) {
        @include rem((
                padding-left: $a-leftCol-width + $gs-gutter
        ));
    }

    @include mq(wide) {
        @include rem((
                padding-left:  gs-span(3) + $gs-gutter,
                padding-right: $a-rightCol-width + gs-span(1) + $gs-gutter*2
        ));
    }
}

.article-hat-label {
    @include fs-data(3);
    @include rem((
            margin-top: $gs-baseline/2
    ));

    @include mq(tablet) {
        @include rem((
                margin-top: 0,
                margin-bottom: $gs-baseline/2
        ));
    }

    @include mq(leftCol) {
        @include rem((
                margin-top: $gs-baseline/3,
                margin-bottom: $gs-baseline/2
        ));
    }
}

.article-elongator {
    position: relative;

    .i-center {
        background-color: $c-brandBlue;
    }
}

.after-article {
    position: relative;
    display: block;
    content: " ";

    //This is required for football components, please do not remove
    @include mq(rightCol) {
        display: none;
    }
}

.drop-cap {
    @include mq($to: tablet) {
        float: left;
        display: inline-block;
        text-transform: uppercase;
        @include f-headline;
        font-weight: 200;
        @include box-sizing(border-box);
        @include rem((
                height: 2*get-line-height($fs-bodyCopy, 3),
                padding-top: 1px,
                margin-right: 4px
        ));

        .drop-cap__inner {
            display: inline-block;
            vertical-align: text-top;
            @include font-size(52px, 40px);
        }
    }
}

.drop-cap--wide {
    @include mq($from: tablet) {
        float: left;
        display: inline-block;
        text-transform: uppercase;
        @include f-headline;
        font-weight: 200;
        @include rem((
                margin-right: 5px,
                height: 3*get-line-height($fs-bodyCopy, 3)
        ));

        .drop-cap__inner {
            @include font-size(84px, 68px);
        }
    }
}

.commentcount {
    display: none;
    @include fs-data(3);

    i {
        vertical-align: bottom;
        @include rem((
                margin-right: 3px,
                vertical-align: -4px
        ));
    }

    .content__head & {
        display: block;
        @include rem((
                margin-bottom: $gs-baseline
        ));
    }

    @include mq(tablet) {
        display: block;
        position: absolute;
        right: 0;
        top: $gs-baseline/2;

        .content__head & {
            display: none;
        }
    }

    @include mq(leftCol) {
        @include rem((
                height : gs-height(1)
        ));
        position: static;
        @include box-sizing(border-box);
    }
}

.commentcount__label {
    .content__head & {
        @extend %u-h;
    }
}

.breadcrumb-list__item {
    color: lighten($c-neutral2, 15%);
    @include fs-data(1);

}

.breadcrumb-list__item + .breadcrumb-list__item {

<<<<<<< HEAD
  .breadcrumb-keyword:before {
    content: ' >>';
    display: inline-block;
    margin-left: $gs-gutter/5;
  }
}
=======
    &:after {
        content: ">> ";
        display: inline-block;
        margin-left: $gs-gutter/5;
    }
}
>>>>>>> 6fca2271
<|MERGE_RESOLUTION|>--- conflicted
+++ resolved
@@ -544,18 +544,10 @@
 
 .breadcrumb-list__item + .breadcrumb-list__item {
 
-<<<<<<< HEAD
   .breadcrumb-keyword:before {
     content: ' >>';
     display: inline-block;
     margin-left: $gs-gutter/5;
   }
-}
-=======
-    &:after {
-        content: ">> ";
-        display: inline-block;
-        margin-left: $gs-gutter/5;
-    }
-}
->>>>>>> 6fca2271
+
+}
