.article {
    position: relative;
    @include rem((
        margin-bottom: $gs-baseline*3.5
    ));
    @include fs-bodyCopy(3);
}

.article__zone {
    @include fs-header(3);
    @include box-sizing(border-box);
    @include rem((
        min-height: $gs-row-height,
        padding: 0 $gs-gutter/2,
        border-top-width: $gs-baseline/6
    ));
    border-top-style: solid;

    @include mq(mobileLandscape) {
        @include rem((
            padding-left: $gs-gutter,
            padding-right: $gs-gutter
        ))
    }

    @include mq(tablet) {
        min-height: 0;
        @include rem((
            padding: $gs-baseline/3 0 $gs-baseline*1.25,
            max-width: gs-span(8)
        ));
        border-top: 1px dotted $c-neutral5 !important; // Disable tone colour
        margin-left: auto;
        margin-right: auto;
    }

    @include mq(rightCol) {
        @include rem((
            margin-left: $gs-gutter,
            margin-right: $gs-gutter
        ));
        max-width: none;
    }

    @include mq(leftCol) {
        @include rem((
            padding-left: $a-leftCol-width + $gs-gutter
        ));
    }

    @include mq(wide) {
        @include rem((
            padding-left:  gs-span(3) + $gs-gutter,
            padding-right: $a-rightCol-width + gs-span(1) + $gs-gutter*2
        ));
    }

    > a {
        display: block;
    }

    .no-indent-article__zone &,
    &.sport-header {
        padding-left: 0 !important;
        padding-right: 0;
        margin-left: 0;
        margin-right: 0;
    }
}

.article__zone--bleed-out {
    @include rem((
        margin-left: -$gs-gutter/2,
        margin-right: -$gs-gutter/2,
        padding-left: $gs-gutter/2,
        padding-right: $gs-gutter/2
    ));

    @include mq(mobileLandscape) {
        @include rem((
            margin-left: -$gs-gutter,
            margin-right: -$gs-gutter,
            padding-left: $gs-gutter,
            padding-right: $gs-gutter
        ));
    }
    @include mq(tablet) {
        padding-left: 0;
        padding-right: 0;
        margin-left: auto;
        margin-right: auto;
    }
}

.left-col-deport {
    @include mq(leftCol) {
        @include rem((
            padding: 0
        ));
    }
}
.left-col-deport__body {
    @include mq(leftCol) {
        float: left;
        @include rem((
            padding-top: $gs-baseline/1.5,
            width: $a-leftCol-width
        ));
        margin-left: 0;

        // Makes the block actionable
        // when out of the flow
        position: relative;
        z-index: 1;
    }
    @include mq(wide) {
        @include rem((
            width: $a-leftColWide-width
        ));
    }
}

.article--advertisement-feature {
    @include f-textsans;

    .content__standfirst {
        @include f-headlineSans;
    }
}

.article-body {
    @include mq(tablet) {
        @include rem((
            margin-bottom: ($gs-baseline/3)*4
        ));
    }
}

.article__inner,
.article__main-column {
    position: relative;
}

.article__secondary-column,
.byline--cloned {
    display: none;
}

.byline {
    margin-bottom: 0;
    @include fs-bodyHeading(1);
    @include rem((
        padding-top: $gs-baseline/3,
        line-height: 20px
    ));
    color: $c-neutral2;

    @include mq(tablet) {
        @include fs-bodyHeading(2, true);
        @include rem((
            padding-right: gs-span(2),
            line-height: 22px
        ));
    }

    @include mq(leftCol) {
        margin-bottom: 0;
        padding-right: 0;
        @include rem((
            min-height: gs-height(1),
            padding-top: $gs-baseline/6,
            padding-bottom: $gs-baseline
        ));
        border-bottom: 0;
        border-top: 1px dotted $c-neutral5;
    }
}

.meta__body {
    @include mq(leftCol) {
        clear: left;
        border-top: 1px dotted $c-neutral5;
    }
}

.media-primary {
    @include rem((
        margin-left: $gs-gutter / -2,
        margin-right: $gs-gutter / -2
    ));
    @include mq(mobileLandscape) {
        @include rem((
            margin-left: $gs-gutter / -1,
            margin-right: $gs-gutter / -1
        ));
    }
}

.article__meta-heading {
    @include fs-header(1);
    @include rem((
        padding-top: ($gs-baseline/3),
        padding-bottom: ($gs-baseline/3)*4
    ));
    margin-bottom: 0;
    border-top: 1px dotted $c-neutral5;
}

<<<<<<< HEAD
=======
.article__keywords {
    @include fs-data(4);
    @include rem((
        margin-top: $gs-baseline,
        margin-bottom: $gs-baseline
    ));
}

.article__keywords--more-tags {
    vertical-align: bottom;
    display: inline-block;
}


>>>>>>> d2f1ecf1
/* Layout changes across devices
   ========================================================================== */

.main-caption {
    @include rem((
        min-height: ($gs-baseline/3)*7,
        max-width: gs-span(7)
    ));

    @include mq(tablet) {
        @include rem((
            max-width: gs-span(7)
        ));
    }
    @include mq(rightCol) {
        max-width: none;
    }
}

@include mq(tablet) {
    .main-caption {
        padding-left: 0 !important;
        padding-right: 0 !important;
    }
    .media-primary {
        margin-left: 0;
        margin-right: 0;
    }
    .article__columning-wrapper {
        @include rem((
            padding-right: gs-span(1) + $gs-gutter
        ));
    }
    .article__columning-wrapper .media-primary {
        @include rem((
            margin-right: (gs-span(1) + $gs-gutter) * -1 !important
        ));
    }
}

@include mq(rightCol) {
    .article-wrapper {
        max-width: none;
    }
    .article__columning-wrapper {
        width: 100%;
        display: table;
        table-layout: fixed;
        padding-right: 0;
        position: relative;
    }
    .article__columning-wrapper .media-primary {
        margin-right: 0 !important;
    }
    .article__main-column {
        display: table-cell;
        vertical-align: top;
        @include rem((
            max-width: gs-span(8),
            padding-right: $gs-gutter
        ));
    }
    .article__secondary-column {
        position: relative;
        display: table-cell;
        z-index: 1;
        @include rem((
            width: $a-rightCol-width
        ));
    }
    .article__secondary-column__inner--fill-vertically {
        top: 0;
        bottom: 0;
        position: absolute;

        > .u-table {
            height: 100%;
        }
    }
}

@include mq(gs-span(12) + $gs-gutter * 2) {
    .article__main-column {
        @include rem((
            padding-right: gs-span(1) + $gs-gutter * 2
        ));
    }
}

@include mq(leftCol) {
    .article-wrapper {
        @include rem((
            padding-left: $gs-gutter,
            padding-right: $gs-gutter
        ));
    }
    .article__main-column {
        @include rem((
            padding-left: $a-leftCol-width + $gs-gutter
        ));
    }

    .article__main-column {
        @include rem((
            padding-right: $gs-gutter
        ));
    }

    .commentcount {
        .content__head & {
            display: none;
        }

        .content__meta-container & {
            display: block;
            @include rem((
                    padding-top: ($gs-baseline/3),
                    margin-bottom: $gs-baseline
            ));
            border-top: 1px dotted $c-neutral5;
        }
    }
}

@include mq(wide) {
    .article__main-column {
        @include rem((
            padding-left: gs-span(3) + $gs-gutter
        ));
    }
    .article__main-column {
        @include rem((
            padding-right: gs-span(1) + $gs-gutter*2
        ));
    }
}

.article__popular {
    clear: left;
    @include rem((
        margin-bottom: $gs-baseline*2
    ));

    .article__zone {
        border-color: $c-newsAccent; // Acts as a default
    }

    i {
        @include rotate(-90deg);
        @include rem((
            margin-top: 10px
        ));
    }
}

/*
    This shares too much similarity with the `article__zone` block, so will merge once
    we get some proper direction over where/what the messaging we need for sponsored
    articles.
 */
.article__sponsor {
    min-height: $gs-row-height;
    @include rem((
        padding: 0 $gs-gutter/2
    ));

    @include mq(mobileLandscape) {
        @include rem((
            padding-left: $gs-gutter,
            padding-right: $gs-gutter
        ));
    }

    @include mq(tablet) {
        min-height: 0;
        @include rem((
            padding: $gs-baseline 0,
            max-width: gs-span(8)
        ));
        margin-left: auto;
        margin-right: auto;
    }

    @include mq(rightCol) {
        @include rem((
            margin-left: $gs-gutter,
            margin-right: $gs-gutter
        ));
        max-width: none;
    }

    @include mq(leftCol) {
        @include rem((
            padding-left: $a-leftCol-width + $gs-gutter
        ));
    }

    @include mq(wide) {
        @include rem((
            padding-left:  gs-span(3) + $gs-gutter,
            padding-right: $a-rightCol-width + gs-span(1) + $gs-gutter*2
        ));
    }
}

.article-hat-label {
    @include fs-data(3);
    @include rem((
        margin-top: $gs-baseline/2
    ));

    @include mq(tablet) {
        @include rem((
            margin-top: 0,
            margin-bottom: $gs-baseline/2
        ));
    }

    @include mq(leftCol) {
        @include rem((
            margin-top: $gs-baseline/3,
            margin-bottom: $gs-baseline/2
        ));
    }
}

.article-elongator {
    position: relative;

    .i-center {
        background-color: $c-brandBlue;
    }
}

.after-article {
    position: relative;
    display: block;
    content: " ";

    //This is required for football components, please do not remove
    @include mq(rightCol) {
        display: none;
    }
}

.drop-cap {
    @include mq($to: tablet) {
<<<<<<< HEAD
=======

>>>>>>> d2f1ecf1
        float: left;
        display: inline-block;
        text-transform: uppercase;
        @include f-headline;
        font-weight: 200;
        @include box-sizing(border-box);
        @include rem((
            height: 2*get-line-height($fs-bodyCopy, 3),
            padding-top: 1px,
            margin-right: 4px
        ));

        .drop-cap__inner {
            display: inline-block;
            vertical-align: text-top;
            @include font-size(52px, 40px);
        }
    }
}

.drop-cap--wide {
    @include mq($from: tablet) {
        float: left;
        display: inline-block;
        text-transform: uppercase;
        @include f-headline;
        font-weight: 200;
        @include rem((
            margin-right: 5px,
            height: 3*get-line-height($fs-bodyCopy, 3)
        ));

        .drop-cap__inner {
            @include font-size(84px, 68px);
        }
    }
}

<<<<<<< HEAD
.commentcount {
    display: none;
    @include fs-data(3);

    i {
        vertical-align: bottom;
        @include rem((
            margin-right: 3px,
            vertical-align: -4px
        ));
    }

    .content__head & {
        display: block;
        @include rem((
                margin-bottom: $gs-baseline
        ));
    }

    @include mq(tablet) {
        display: block;
        position: absolute;
        right: 0;
        top: $gs-baseline/2;

        .content__head & {
            display: none;
        }
    }

    @include mq(leftCol) {
        @include rem((
                height : gs-height(1)
        ));
        position: static;
        @include box-sizing(border-box);
    }
}

.commentcount__label {
    .content__head & {
        @extend %u-h;
=======
.breadcrumb-list__item {
    color: lighten($c-neutral2, 15%);
    @include fs-data(1);
}

.breadcrumb-keyword {

    &:after {
        content: ">> ";
        display: inline-block;
        margin-left: $gs-gutter/5;
>>>>>>> d2f1ecf1
    }
}<|MERGE_RESOLUTION|>--- conflicted
+++ resolved
@@ -1,7 +1,7 @@
 .article {
     position: relative;
     @include rem((
-        margin-bottom: $gs-baseline*3.5
+            margin-bottom: $gs-baseline*3.5
     ));
     @include fs-bodyCopy(3);
 }
@@ -10,24 +10,24 @@
     @include fs-header(3);
     @include box-sizing(border-box);
     @include rem((
-        min-height: $gs-row-height,
-        padding: 0 $gs-gutter/2,
-        border-top-width: $gs-baseline/6
+            min-height: $gs-row-height,
+            padding: 0 $gs-gutter/2,
+            border-top-width: $gs-baseline/6
     ));
     border-top-style: solid;
 
     @include mq(mobileLandscape) {
         @include rem((
-            padding-left: $gs-gutter,
-            padding-right: $gs-gutter
+                padding-left: $gs-gutter,
+                padding-right: $gs-gutter
         ))
     }
 
     @include mq(tablet) {
         min-height: 0;
         @include rem((
-            padding: $gs-baseline/3 0 $gs-baseline*1.25,
-            max-width: gs-span(8)
+                padding: $gs-baseline/3 0 $gs-baseline*1.25,
+                max-width: gs-span(8)
         ));
         border-top: 1px dotted $c-neutral5 !important; // Disable tone colour
         margin-left: auto;
@@ -36,22 +36,22 @@
 
     @include mq(rightCol) {
         @include rem((
-            margin-left: $gs-gutter,
-            margin-right: $gs-gutter
+                margin-left: $gs-gutter,
+                margin-right: $gs-gutter
         ));
         max-width: none;
     }
 
     @include mq(leftCol) {
         @include rem((
-            padding-left: $a-leftCol-width + $gs-gutter
+                padding-left: $a-leftCol-width + $gs-gutter
         ));
     }
 
     @include mq(wide) {
         @include rem((
-            padding-left:  gs-span(3) + $gs-gutter,
-            padding-right: $a-rightCol-width + gs-span(1) + $gs-gutter*2
+                padding-left:  gs-span(3) + $gs-gutter,
+                padding-right: $a-rightCol-width + gs-span(1) + $gs-gutter*2
         ));
     }
 
@@ -70,18 +70,18 @@
 
 .article__zone--bleed-out {
     @include rem((
-        margin-left: -$gs-gutter/2,
-        margin-right: -$gs-gutter/2,
-        padding-left: $gs-gutter/2,
-        padding-right: $gs-gutter/2
+            margin-left: -$gs-gutter/2,
+            margin-right: -$gs-gutter/2,
+            padding-left: $gs-gutter/2,
+            padding-right: $gs-gutter/2
     ));
 
     @include mq(mobileLandscape) {
         @include rem((
-            margin-left: -$gs-gutter,
-            margin-right: -$gs-gutter,
-            padding-left: $gs-gutter,
-            padding-right: $gs-gutter
+                margin-left: -$gs-gutter,
+                margin-right: -$gs-gutter,
+                padding-left: $gs-gutter,
+                padding-right: $gs-gutter
         ));
     }
     @include mq(tablet) {
@@ -95,7 +95,7 @@
 .left-col-deport {
     @include mq(leftCol) {
         @include rem((
-            padding: 0
+                padding: 0
         ));
     }
 }
@@ -103,8 +103,8 @@
     @include mq(leftCol) {
         float: left;
         @include rem((
-            padding-top: $gs-baseline/1.5,
-            width: $a-leftCol-width
+                padding-top: $gs-baseline/1.5,
+                width: $a-leftCol-width
         ));
         margin-left: 0;
 
@@ -115,7 +115,7 @@
     }
     @include mq(wide) {
         @include rem((
-            width: $a-leftColWide-width
+                width: $a-leftColWide-width
         ));
     }
 }
@@ -131,7 +131,7 @@
 .article-body {
     @include mq(tablet) {
         @include rem((
-            margin-bottom: ($gs-baseline/3)*4
+                margin-bottom: ($gs-baseline/3)*4
         ));
     }
 }
@@ -150,16 +150,16 @@
     margin-bottom: 0;
     @include fs-bodyHeading(1);
     @include rem((
-        padding-top: $gs-baseline/3,
-        line-height: 20px
+            padding-top: $gs-baseline/3,
+            line-height: 20px
     ));
     color: $c-neutral2;
 
     @include mq(tablet) {
         @include fs-bodyHeading(2, true);
         @include rem((
-            padding-right: gs-span(2),
-            line-height: 22px
+                padding-right: gs-span(2),
+                line-height: 22px
         ));
     }
 
@@ -167,9 +167,9 @@
         margin-bottom: 0;
         padding-right: 0;
         @include rem((
-            min-height: gs-height(1),
-            padding-top: $gs-baseline/6,
-            padding-bottom: $gs-baseline
+                min-height: gs-height(1),
+                padding-top: $gs-baseline/6,
+                padding-bottom: $gs-baseline
         ));
         border-bottom: 0;
         border-top: 1px dotted $c-neutral5;
@@ -185,13 +185,13 @@
 
 .media-primary {
     @include rem((
-        margin-left: $gs-gutter / -2,
-        margin-right: $gs-gutter / -2
+            margin-left: $gs-gutter / -2,
+            margin-right: $gs-gutter / -2
     ));
     @include mq(mobileLandscape) {
         @include rem((
-            margin-left: $gs-gutter / -1,
-            margin-right: $gs-gutter / -1
+                margin-left: $gs-gutter / -1,
+                margin-right: $gs-gutter / -1
         ));
     }
 }
@@ -199,42 +199,25 @@
 .article__meta-heading {
     @include fs-header(1);
     @include rem((
-        padding-top: ($gs-baseline/3),
-        padding-bottom: ($gs-baseline/3)*4
+            padding-top: ($gs-baseline/3),
+            padding-bottom: ($gs-baseline/3)*4
     ));
     margin-bottom: 0;
     border-top: 1px dotted $c-neutral5;
 }
 
-<<<<<<< HEAD
-=======
-.article__keywords {
-    @include fs-data(4);
-    @include rem((
-        margin-top: $gs-baseline,
-        margin-bottom: $gs-baseline
-    ));
-}
-
-.article__keywords--more-tags {
-    vertical-align: bottom;
-    display: inline-block;
-}
-
-
->>>>>>> d2f1ecf1
 /* Layout changes across devices
    ========================================================================== */
 
 .main-caption {
     @include rem((
-        min-height: ($gs-baseline/3)*7,
-        max-width: gs-span(7)
-    ));
-
-    @include mq(tablet) {
-        @include rem((
+            min-height: ($gs-baseline/3)*7,
             max-width: gs-span(7)
+    ));
+
+    @include mq(tablet) {
+        @include rem((
+                max-width: gs-span(7)
         ));
     }
     @include mq(rightCol) {
@@ -253,13 +236,13 @@
     }
     .article__columning-wrapper {
         @include rem((
-            padding-right: gs-span(1) + $gs-gutter
+                padding-right: gs-span(1) + $gs-gutter
         ));
     }
     .article__columning-wrapper .media-primary {
         @include rem((
-            margin-right: (gs-span(1) + $gs-gutter) * -1 !important
-        ));
+                margin-right: (gs-span(1) + $gs-gutter) * -1 !important
+    ));
     }
 }
 
@@ -281,8 +264,8 @@
         display: table-cell;
         vertical-align: top;
         @include rem((
-            max-width: gs-span(8),
-            padding-right: $gs-gutter
+                max-width: gs-span(8),
+                padding-right: $gs-gutter
         ));
     }
     .article__secondary-column {
@@ -290,7 +273,7 @@
         display: table-cell;
         z-index: 1;
         @include rem((
-            width: $a-rightCol-width
+                width: $a-rightCol-width
         ));
     }
     .article__secondary-column__inner--fill-vertically {
@@ -307,7 +290,7 @@
 @include mq(gs-span(12) + $gs-gutter * 2) {
     .article__main-column {
         @include rem((
-            padding-right: gs-span(1) + $gs-gutter * 2
+                padding-right: gs-span(1) + $gs-gutter * 2
         ));
     }
 }
@@ -315,19 +298,19 @@
 @include mq(leftCol) {
     .article-wrapper {
         @include rem((
-            padding-left: $gs-gutter,
-            padding-right: $gs-gutter
+                padding-left: $gs-gutter,
+                padding-right: $gs-gutter
         ));
     }
     .article__main-column {
         @include rem((
-            padding-left: $a-leftCol-width + $gs-gutter
+                padding-left: $a-leftCol-width + $gs-gutter
         ));
     }
 
     .article__main-column {
         @include rem((
-            padding-right: $gs-gutter
+                padding-right: $gs-gutter
         ));
     }
 
@@ -350,12 +333,12 @@
 @include mq(wide) {
     .article__main-column {
         @include rem((
-            padding-left: gs-span(3) + $gs-gutter
+                padding-left: gs-span(3) + $gs-gutter
         ));
     }
     .article__main-column {
         @include rem((
-            padding-right: gs-span(1) + $gs-gutter*2
+                padding-right: gs-span(1) + $gs-gutter*2
         ));
     }
 }
@@ -363,7 +346,7 @@
 .article__popular {
     clear: left;
     @include rem((
-        margin-bottom: $gs-baseline*2
+            margin-bottom: $gs-baseline*2
     ));
 
     .article__zone {
@@ -373,7 +356,7 @@
     i {
         @include rotate(-90deg);
         @include rem((
-            margin-top: 10px
+                margin-top: 10px
         ));
     }
 }
@@ -386,21 +369,21 @@
 .article__sponsor {
     min-height: $gs-row-height;
     @include rem((
-        padding: 0 $gs-gutter/2
+            padding: 0 $gs-gutter/2
     ));
 
     @include mq(mobileLandscape) {
         @include rem((
-            padding-left: $gs-gutter,
-            padding-right: $gs-gutter
+                padding-left: $gs-gutter,
+                padding-right: $gs-gutter
         ));
     }
 
     @include mq(tablet) {
         min-height: 0;
         @include rem((
-            padding: $gs-baseline 0,
-            max-width: gs-span(8)
+                padding: $gs-baseline 0,
+                max-width: gs-span(8)
         ));
         margin-left: auto;
         margin-right: auto;
@@ -408,22 +391,22 @@
 
     @include mq(rightCol) {
         @include rem((
-            margin-left: $gs-gutter,
-            margin-right: $gs-gutter
+                margin-left: $gs-gutter,
+                margin-right: $gs-gutter
         ));
         max-width: none;
     }
 
     @include mq(leftCol) {
         @include rem((
-            padding-left: $a-leftCol-width + $gs-gutter
+                padding-left: $a-leftCol-width + $gs-gutter
         ));
     }
 
     @include mq(wide) {
         @include rem((
-            padding-left:  gs-span(3) + $gs-gutter,
-            padding-right: $a-rightCol-width + gs-span(1) + $gs-gutter*2
+                padding-left:  gs-span(3) + $gs-gutter,
+                padding-right: $a-rightCol-width + gs-span(1) + $gs-gutter*2
         ));
     }
 }
@@ -431,20 +414,20 @@
 .article-hat-label {
     @include fs-data(3);
     @include rem((
-        margin-top: $gs-baseline/2
-    ));
-
-    @include mq(tablet) {
-        @include rem((
-            margin-top: 0,
-            margin-bottom: $gs-baseline/2
-        ));
-    }
-
-    @include mq(leftCol) {
-        @include rem((
-            margin-top: $gs-baseline/3,
-            margin-bottom: $gs-baseline/2
+            margin-top: $gs-baseline/2
+    ));
+
+    @include mq(tablet) {
+        @include rem((
+                margin-top: 0,
+                margin-bottom: $gs-baseline/2
+        ));
+    }
+
+    @include mq(leftCol) {
+        @include rem((
+                margin-top: $gs-baseline/3,
+                margin-bottom: $gs-baseline/2
         ));
     }
 }
@@ -470,10 +453,6 @@
 
 .drop-cap {
     @include mq($to: tablet) {
-<<<<<<< HEAD
-=======
-
->>>>>>> d2f1ecf1
         float: left;
         display: inline-block;
         text-transform: uppercase;
@@ -481,9 +460,9 @@
         font-weight: 200;
         @include box-sizing(border-box);
         @include rem((
-            height: 2*get-line-height($fs-bodyCopy, 3),
-            padding-top: 1px,
-            margin-right: 4px
+                height: 2*get-line-height($fs-bodyCopy, 3),
+                padding-top: 1px,
+                margin-right: 4px
         ));
 
         .drop-cap__inner {
@@ -502,8 +481,8 @@
         @include f-headline;
         font-weight: 200;
         @include rem((
-            margin-right: 5px,
-            height: 3*get-line-height($fs-bodyCopy, 3)
+                margin-right: 5px,
+                height: 3*get-line-height($fs-bodyCopy, 3)
         ));
 
         .drop-cap__inner {
@@ -512,7 +491,6 @@
     }
 }
 
-<<<<<<< HEAD
 .commentcount {
     display: none;
     @include fs-data(3);
@@ -520,8 +498,8 @@
     i {
         vertical-align: bottom;
         @include rem((
-            margin-right: 3px,
-            vertical-align: -4px
+                margin-right: 3px,
+                vertical-align: -4px
         ));
     }
 
@@ -555,7 +533,9 @@
 .commentcount__label {
     .content__head & {
         @extend %u-h;
-=======
+    }
+}
+
 .breadcrumb-list__item {
     color: lighten($c-neutral2, 15%);
     @include fs-data(1);
@@ -567,6 +547,5 @@
         content: ">> ";
         display: inline-block;
         margin-left: $gs-gutter/5;
->>>>>>> d2f1ecf1
     }
 }