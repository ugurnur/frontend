--- conflicted
+++ resolved
@@ -1,127 +1,70 @@
-<<<<<<< HEAD
 /* ==========================================================================
-   Article head
-   ========================================================================== */
+     Article head
+     ========================================================================== */
 .article__head {
-  padding: $baseline*3 $gutter $baseline*3 $gutter;
-}
-
-  .article__head .dateline {
-      font-family: $sans-serif;
-      margin: 0px 0px $baseline*1.5 0px;
-      color: $neutral4;
-      @extend %type-11;
-      font-weight: bold;
-  }
+    padding: $baseline*3 $gutter $baseline*3 $gutter;
+}
+
+    .article__head .dateline {
+            font-family: $sans-serif;
+            margin: 0 0 $baseline*1.5 0;
+            color: $neutral4;
+            @extend %type-11;
+            font-weight: bold;
+    }
 
 .article__headline {
-  @extend %type-1;
-  color: $neutral1;
-}
-
-.article-headline {
-} 
+    @extend %type-1;
+    color: $neutral1;
+}
 
 .article-standfirst {
-  border-top: 1px dotted $neutral10;
-  color: $neutral4;
-=======
-.article-zone {
-    padding: 13px 0 14px 0;
-    margin: 0 $gutter;
-    line-height: 1em;
-    border-top: 4px solid $mushroom;
-    border-bottom: 1px solid $mushroom;
-    @include box-sizing(border-box);
-
-    @media only screen and (min-width: $tablet) {
-        border-top: none;
-    }
-
-    .js-popular & {
-        border-bottom: none;
-    }
-}
-
-.article-zone-sub {
-    @extend %type-6;
-}
-
-
-.article-head {
-    padding: $baseline*3 $gutter $baseline*4 $gutter;
-}
-
-.article-headline {
-    @extend %type-3;
-    margin-bottom: $baseline*2;
-}
-
-.article-standfirst {
-    margin-bottom: 0;
->>>>>>> f0483703
+    border-top: 1px dotted $neutral10;
+    color: $neutral4;
 }
 
 .bullet {
     font-size: 13px;
     display: inline-block;
-    color: #999999;
+    color: #999;
     margin: $baseline/2 4px 0 0;
 }
 
-<<<<<<< HEAD
-  .bullet:first-of-type {
-    margin-top: $baseline;
-  }
+    .bullet:first-of-type {
+        margin-top: $baseline;
+    }
 
 .byline {
-  @include box-sizing(border-box);
-  display: block;
-  border-top: 1px solid $neutral10;
-  border-bottom: 1px solid $neutral10;
-  padding: 0 0 9px 0;
-  vertical-align: top;
-}
-
-.byline a {  font-weight: 500; }
+    @include box-sizing(border-box);
+    display: block;
+    border-top: 1px solid $neutral10;
+    border-bottom: 1px solid $neutral10;
+    padding: 0 0 9px 0;
+    vertical-align: top;
+
+    a { 
+        font-weight: 500;
+    }
+}
 
 .main-image {
-  @include box-sizing(border-box);
-  margin-bottom: 0px;
+    @include box-sizing(border-box);
+    margin-bottom: 0;
 }
 
 /* ==========================================================================
-   Article Body
-   ========================================================================== */
+     Article Body
+     ========================================================================== */
 .article__body {
-  padding: 0 10px;
-
-  p {
-    margin-bottom:0;
-  }
-
-  p + p {
-    text-indent: 24px;
-  }
-=======
-.bullet:first-of-type {
-    margin-top: $baseline;
-}
-
-.byline {
-    border-top: 1px solid #cccccc;
-    border-bottom: 1px solid #cccccc;
-    margin: 0 $gutter $baseline*2 $gutter;
-    padding: $baseline 0 $baseline*4 0;
-}
-
-.article .main-image {
-    margin-bottom: 0;
-}
-
-.article-body {
-    padding: 0 $gutter $baseline*2 $gutter;
->>>>>>> f0483703
+    padding: 0 10px;
+
+    p {
+        margin-bottom: 0;
+    }
+
+    p + p {
+        text-indent: 24px;
+    }
 }
 
 .gu-video {
@@ -130,237 +73,234 @@
 }
 
 video {
-    max-width: 100%;
-    height: auto;
-<<<<<<< HEAD
-    -webkit-user-select: none;
+        max-width: 100%;
+        height: auto;
+        -webkit-user-select: none;
 }
 
 .inline-image {
-  float:left;
-
-  img, figcaption {
-    @extend .grid-box-2;
-  }
+    float: left;
+
+    img,
+    figcaption {
+        @extend .grid-box-2;
+    }
 }
 
 .img-tiny.inline-image {
-  width: auto;
-  max-width: $inArticleInlineImgWidth;
+    width: auto;
+    max-width: $inArticleInlineImgWidth;
 }
 
 /* ==========================================================================
-   Grid Layouts
-   ========================================================================== */
+     Grid Layouts
+     ========================================================================== */
 .article {
-  max-width: $gridWidth * 7;
-  @extend .cf;
+    max-width: $gridWidth * 7;
+    @extend .cf;
 }
 
 .article figure {
-  padding: 5px 10px 7px 10px;
+    padding: 5px 10px 7px 10px;
 }
 
 .article .article__body figure {
-  padding: 5px 0 7px 0;
+    padding: 5px 0 7px 0;
 }
 
 .article__byline {
-  @include box-sizing(border-box);
-  padding: 5px 10px 7px 10px;
+    @include box-sizing(border-box);
+    padding: 5px 10px 7px 10px;
 }
 
 .main-caption {
-  padding: 3px 0;
-  font-weight: normal;
+    padding: 3px 0;
+    font-weight: normal;
 }
 
 .article figure,
 .article__byline,
 .article__body,
 video {
-  @include box-sizing(border-box);
+    @include box-sizing(border-box);
 }
 
 /* 6 Cols
  ========================================================================== */
 @media screen and (min-width: 6 * $gridWidth) {
-  .article figure {
-    width: $gridWidth * 3;
-    float: right;
-    background-color: #fff;
-  }
-
-  .article .article__body figure {
-    padding: 5px 0 7px 20px;
-  }
-
-  .article__byline {
-    width: $gridWidth * 3;
-  }
-
-  .article-headline {
-    font-size: 2.8rem;
-    line-height: 3.2rem;    
-  }
+    .article figure {
+        width: $gridWidth * 3;
+        float: right;
+        background-color: #fff;
+    }
+
+    .article .article__body figure {
+        padding: 5px 0 7px 20px;
+    }
+
+    .article__byline {
+        width: $gridWidth * 3;
+    }
+
+    .article-headline {
+        font-size: 2.8rem;
+        line-height: 3.2rem;        
+    }
 }
 
 /* 7 Cols
  ========================================================================== */
 @media screen and (min-width: 35em) {
-  .article figure {
-    width: $gridWidth * 4;
-  }
+    .article figure {
+        width: $gridWidth * 4;
+    }
 }
 
 /* 8 Cols
  ========================================================================== */
 @media screen and (min-width: 40em) {
-  .article figure {
-    margin-right: $gridWidth * -1;
-  }
-  .article__byline {
-    width: $gridWidth * 4;
-  }
-  .page-head--article {
-    border: 0px;
-  }
+    .article figure {
+        margin-right: $gridWidth * -1;
+    }
+    .article__byline {
+        width: $gridWidth * 4;
+    }
+    .page-head--article {
+        border: 0;
+    }
 }
 
 /* 9 Cols
  ========================================================================== */
 @media screen and (min-width: 45em) {
-  .article figure {
-    width: $gridWidth * 5;
-    margin-right: $gridWidth * -2;
-  }
+    .article figure {
+        width: $gridWidth * 5;
+        margin-right: $gridWidth * -2;
+    }
 }
 
 /* 10 Cols
  ========================================================================== */
 @media screen and (min-width: 50em) {
-  .page-head {
-    border-bottom: 0;
-  }
-  .article {
-      max-width: 100%;
-  }
-  .article__head,
-  .article__byline {
-    width: $gridWidth * 4;
-    @include box-sizing(border-box);
-    float: left;
-  }
-
-  .article-headline {
-    font-size: 3rem;
-    line-height: 3.4rem;    
-  }
-
-  .article-standfirst {
-    font-size: 1.8rem;
-    line-height: 2.6rem;
-  }
-
-  .article__byline {
-    margin: 0px;
-    padding: 0 10px;
-  }
-
-  .article figure,
-  .article__body {
-    width: $gridWidth * 5;
-    float: right;
-    padding: 0 10px;
-    margin: 15px 0 0 0;
-  }
-  .byline {
-    margin-left: 0;
-  }
-
-
-  .inline-image {
-    img, figcaption {
-      @extend .grid-box-3;
-    }
-  }
-
-  .article figure,
-  .article__body {
-    width: $gridWidth * 6;
-  }
+    .page-head {
+        border-bottom: 0;
+    }
+    .article {
+        max-width: 100%;
+    }
+    .article__head,
+    .article__byline {
+        width: $gridWidth * 4;
+        @include box-sizing(border-box);
+        float: left;
+    }
+
+    .article-headline {
+        font-size: 3rem;
+        line-height: 3.4rem;        
+    }
+
+    .article-standfirst {
+        font-size: 1.8rem;
+        line-height: 2.6rem;
+    }
+
+    .article__byline {
+        margin: 0;
+        padding: 0 10px;
+    }
+
+    .article figure,
+    .article__body {
+        width: $gridWidth * 5;
+        float: right;
+        padding: 0 10px;
+        margin: 15px 0 0 0;
+    }
+    .byline {
+        margin-left: 0;
+    }
+
+
+    .inline-image {
+        img, figcaption {
+            @extend .grid-box-3;
+        }
+    }
+
+    .article figure,
+    .article__body {
+        width: $gridWidth * 6;
+    }
 }
 
 /* 11 Cols
  ========================================================================== */
 @media screen and (min-width: 55em) {
-  .article figure,
-  video {
-    width: $gridWidth * 7;
-  }
-
-  .article .article__body figure {
-    width: $gridWidth * 6;
-    margin-right: 0;
-  }
-
-  .article__body {
-    margin-right: $gridWidth * 1;
-  }
+    .article figure,
+    video {
+        width: $gridWidth * 7;
+    }
+
+    .article .article__body figure {
+        width: $gridWidth * 6;
+        margin-right: 0;
+    }
+
+    .article__body {
+        margin-right: $gridWidth * 1;
+    }
 }
 
 /* 12 Cols
  ========================================================================== */
 @media screen and (min-width: 60em) {
-  .article figure,
-  video {
-    width: $gridWidth * 8;
-  }
-
-  .article .article__body figure {
-    width: $gridWidth * 7;
-  }
-
-  .article__body {
-    width: $gridWidth * 7;
-  }
+    .article figure,
+    video {
+        width: $gridWidth * 8;
+    }
+
+    .article .article__body figure {
+        width: $gridWidth * 7;
+    }
+
+    .article__body {
+        width: $gridWidth * 7;
+    }
 }
 
 /* 13 Cols
  ========================================================================== */
 @media screen and (min-width: 65em) {
-  .article figure,
-  video {
-    margin-right: $gridWidth * 1;
-  }
-
-  .article__body {
-    margin-right: $gridWidth * 2;
-  }
+    .article figure,
+    video {
+        margin-right: $gridWidth * 1;
+    }
+
+    .article__body {
+        margin-right: $gridWidth * 2;
+    }
 }
 
 /* 14 Cols
  ========================================================================== */
 @media screen and (min-width: 70em) {
-  .article figure {
-    width: $gridWidth * 9;
-  }
-
-  .article .article__body figure {
-    width: $gridWidth * 7;
-  }
-
-  .article__body {
-    margin-right: $gridWidth * 3;
-  }
-  /*
-  .article__head,
-  .article__byline,
-  .social {
-    margin-left: $gridWidth * 1 !important;
-  }
-  */
-=======
-    @include user-select;
->>>>>>> f0483703
+    .article figure {
+        width: $gridWidth * 9;
+    }
+
+    .article .article__body figure {
+        width: $gridWidth * 7;
+    }
+
+    .article__body {
+        margin-right: $gridWidth * 3;
+    }
+    /*
+    .article__head,
+    .article__byline,
+    .social {
+        margin-left: $gridWidth * 1 !important;
+    }
+    */
 }