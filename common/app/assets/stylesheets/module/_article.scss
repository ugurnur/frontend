--- conflicted
+++ resolved
@@ -65,257 +65,7 @@
 }
 
 video {
-<<<<<<< HEAD
-        max-width: 100%;
-        height: auto;
-        -webkit-user-select: none;
-}
-
-.inline-image {
-    float: left;
-
-    img,
-    figcaption {
-        @extend .grid-box-2;
-    }
-}
-
-.img-tiny.inline-image {
-    width: auto;
-    max-width: $inArticleInlineImgWidth;
-}
-
-/* ==========================================================================
-     Grid Layouts
-     ========================================================================== */
-.article {
-    max-width: $gridWidth * 7;
-    @extend .cf;
-}
-
-.main-media {
-    @extend .grid-box-centered;
-}
-
-.article__standfirst {
-    @include box-sizing(border-box);
-    min-height: $gridHeight;
-    padding-bottom: 10px;
-}
-
-.article__byline {
-    @include box-sizing(border-box);
-    @extend .grid-box-centered;
-    min-height: $gridHeight;
-}
-
-.main-caption {
-    padding: 3px 0;
-    font-weight: bold;
-}
-
-.main-media,
-.article__byline,
-.article__body,
-video {
-    @include box-sizing(border-box);
-}
-
-.update--wrapper {
-    @extend .grid-box-centered;
-}
-
-/* 6 Cols
- ========================================================================== */
-@media (min-width: 30em) {
-    .main-media {
-        width: $gridWidth * 3;
-        float: right;
-        background-color: #fff;
-    }
-
-    .article__byline {
-        width: $gridWidth * 3;
-    }
-
-    .article-headline {
-        font-size: 2.8rem;
-        line-height: 3.2rem;
-    }
-}
-
-/* 7 Cols
- ========================================================================== */
-@media (min-width: 35em) {
-    .main-media {
-        width: $gridWidth * 4;
-    }
-}
-
-/* 8 Cols
- ========================================================================== */
-@media (min-width: 40em) {
-    .main-media {
-        margin-right: $gridWidth * -1;
-    }
-    .article__byline {
-        width: $gridWidth * 4;
-    }
-    .page-head--article {
-        border: 0;
-    }
-}
-
-/* 9 Cols
- ========================================================================== */
-@media (min-width: 45em) {
-    .main-media {
-        width: $gridWidth * 5;
-        margin-right: $gridWidth * -2;
-    }
-
-    .article-headline {
-        font-size: 3rem;
-        line-height: 3.4rem;
-    }
-}
-
-/* 10 Cols
- ========================================================================== */
-@media (min-width: 50em) {
-    .main-media {
-        width: $gridWidth * 6;
-        margin-right: $gridWidth * -3;
-    }
-}
-
-/* 11 Cols
- ========================================================================== */
-@media (min-width: 55em) {
-
-    .page-head {
-        border-bottom: 0;
-    }
-    .article {
-        max-width: 100%;
-    }
-    .article__head,
-    .article__byline {
-        width: $gridWidth * 4;
-        @include box-sizing(border-box);
-        float: left;
-    }
-
-    .article-standfirst {
-        font-size: 1.8rem;
-        line-height: 2.6rem;
-    }
-
-    .article__byline {
-        margin: 0;
-        padding: 0 $baseLRpad;
-    }
-
-    .main-media,
-    .article__body,
-    .update--wrapper {
-        float: right;
-        margin: 0;
-    }
-
-    .byline {
-        margin-left: 0;
-    }
-
-    .inline-image {
-        img, figcaption {
-            @extend .grid-box-3;
-        }
-    }
-
-    .article__body,
-    .update--wrapper {
-        width: $gridWidth * 6;
-    }
-
-    .main-media {
-        width: $gridWidth * 7;
-    }
-
-    .article__body,
-    .update--wrapper {
-        margin-right: $gridWidth * 1;
-    }
-}
-
-/* 12 Cols
- ========================================================================== */
-@media (min-width: 60em) {
-    .main-media,
-    video {
-        width: $gridWidth * 8;
-    }
-
-    .article__body,
-    .update--wrapper {
-        width: $gridWidth * 7;
-    }
-}
-
-/* 13 Cols
- ========================================================================== */
-@media (min-width: 65em) {
-    .main-media,
-    video {
-        margin-right: $gridWidth * 1;
-    }
-
-    .article__body,
-    .update--wrapper {
-        margin-right: $gridWidth * 2;
-    }
-}
-
-/* 14 Cols
- ========================================================================== */
-@media (min-width: 70em) {
-    .main-media {
-        width: $gridWidth * 9;
-    }
-
-    .article__body,
-    .update--wrapper {
-        margin-right: $gridWidth * 3;
-    }
-}
-
-/* Article headline */
-
-@media (min-width: 4 * $gridWidth) {
-  .article-headline.short  {min-height: $gridHeight * 2 - $datelineHeight}
-  .article-headline.medium {min-height: $gridHeight * 3 - $datelineHeight}
-  .article-headline.long   {min-height: $gridHeight * 3 - $datelineHeight}
-}
-
-@media (min-width: 5 * $gridWidth) {
-  .article-headline.short  {min-height: $gridHeight * 1 - $datelineHeight}
-  .article-headline.medium {min-height: $gridHeight * 2 - $datelineHeight}
-  .article-headline.long   {min-height: $gridHeight * 3 - $datelineHeight}
-}
-
-@media (min-width: 7 * $gridWidth) {
-  .article-headline.short  {min-height: $gridHeight * 1 - $datelineHeight}
-  .article-headline.medium {min-height: $gridHeight * 2 - $datelineHeight}
-  .article-headline.long   {min-height: $gridHeight * 3 - $datelineHeight}
-}
-
-@media (min-width: 11 * $gridWidth) {
-  .article-headline.short  {min-height: $gridHeight * 2 - $datelineHeight}
-  .article-headline.medium {min-height: $gridHeight * 3 - $datelineHeight}
-  .article-headline.long   {min-height: $gridHeight * 4 - $datelineHeight}
-=======
     max-width: 100%;
     height: auto;
     @include user-select;
->>>>>>> 810e2372
 }