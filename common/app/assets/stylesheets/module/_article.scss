.article {
    position: relative;
}

.article-zone {
    padding: 13px 0 14px;
    margin-left: $gs-gutter/2;
    margin-right: $gs-gutter/2;
    @include mq(mobileLandscape) {
        margin-left: $gs-gutter;
        margin-right: $gs-gutter;
    }
    font-weight: bolder;
    line-height: 1;
    border-bottom: 1px solid $mushroom;

    @include mq(tablet) {
        border-top: none;
    }

    .js-popular & {
        border-bottom: none;
    }
    .article-zone-no-indent &,
    .monocolumn-wrapper & {
        margin-left: 0;
        margin-right: 0;
    }
}

.article-zone-sub {
    @extend %type-6;
}

.article__head {
    padding-top: $baseline;
}

.article__headline {
    @extend %type-3;
    margin-bottom: $baseline*6;

    @include mq(tablet) {
        font-family: $serifheadline;
        -webkit-font-smoothing: antialiased;
        font-size: 34px;
        font-size: 3.4rem;
        line-height: 42px;
        line-height: 4.2rem;
        margin-bottom: $gs-column-height;
    }

    @include mq(($a-rightCol-trigger + gs-span(1))) {
        font-size: 40px;
        font-size: 4rem;
        line-height: 48px;
        line-height: 4.8rem;
    }

    a {
        &,
        &:hover,
        &:active,
        &:focus {
            color: #333;
        }
    }
}

.article__dateline {
    @include box-sizing(border-box);
    @extend %type-11;
    display: block;
    height: $gs-column-height;
    padding-top: $baseline;
    margin-bottom: $baseline*3;
    border-top: 1px dotted $neutral3;

    .article__meta-container & {
        display: none;
    }

    @include mq(leftCol) {
        display: none;

        .article__meta-container & {
            display: block;
            margin-bottom: $baseline*3;
        }
    }
}

.article__standfirst {
    margin-bottom: $baseline*3;
    text-rendering: optimizeLegibility;

    @include mq(tablet) {
        -webkit-font-smoothing: antialiased;
        font-size: 16px;
        font-size: 1.6rem;
        line-height: 24px;
        line-height: 2.4rem;
    }
    @include mq(desktop) {
        font-size: 18px;
        font-size: 1.8rem;
        line-height: 24px;
        line-height: 2.4rem;
    }
}
.article-body {
    @include mq(tablet) {
        margin-bottom: $baseline*4;
    }
}

.bullet {
    font-size: 13px;
    display: inline-block;
    color: #999999;
    margin: $baseline/2 4px $baseline/-2 0;

    &:first-of-type {
        margin-top: $baseline;
    }
}

.article__container,
.article__main-column,
.article-v2__inner,
.article-v2__main-column {
    position: relative;
}

.article__secondary-column,
.article-v2__secondary-column,
.byline--cloned {
    display: none;
}

.byline {
    border-top: 1px dotted $neutral3;
    border-bottom: 1px dotted $neutral3;
    margin-bottom: $baseline*2;
    padding: $baseline 0 $baseline*4 0;

    article & {
        @include mq(tablet, leftCol) {
            font-size: 16px;
            font-size: 1.6rem;
        }
        @include mq(rightCol) {
            display: block;
        }
        @include mq(leftCol) {
            padding-bottom: $baseline*12;
            margin-bottom: 0;
            border-bottom: none;
        }
        @include mq(wide) {
            padding-bottom: $baseline*15;
        }
    }
}
<<<<<<< HEAD

.article__meta-container {
    @include mq(leftCol) {
=======
@include mq(leftCol) {
    article .article__meta-container {
>>>>>>> 27e65ec3
        float: left;
        margin-left: ($a-leftCol-width + $gs-gutter)*-1;
        margin-bottom: $baseline*4;
        width: $a-leftCol-width;
    }
<<<<<<< HEAD

    @include mq(wide) {
        width: gs-span(3);
    }
}

@include mq(leftCol) {
    .media-content + .article__meta-container {
=======
    article .media-primary + .article__meta-container {
>>>>>>> 27e65ec3
        margin-left: 0;
        margin-bottom: 0;
        position: absolute;
        top: 0;
        left: 0;
    }
}

@include mq(tablet) {
    .d-tabs__item--byline {
        font-size: 16px !important;
        font-size: 1.6rem !important;
    }
}

.media-primary {
    margin-left: $gs-gutter / -2;
    margin-right: $gs-gutter / -2;
    @include mq(mobileLandscape) {
        margin-left: $gs-gutter / -1;
        margin-right: $gs-gutter / -1;
    }
}
.main-image {
    margin-bottom: 0;
}

.gu-video {
    width: 100%;
    margin-bottom: $baseline*2;
}

video {
    max-width: 100%;
    height: auto;
    @include user-select;
}

.commentcount {
    @extend %type-11;
    display: none;
    color: #F6644F;

    i {
        vertical-align: middle;
    }

    .article__head & {
        display: block;
        float: right;
    }
}

.commentcount__label {
    .article__head & {
        @extend .u-h;
    }
}

/* Layout changes across devices
   ========================================================================== */

@include mq(tablet) {
    .article__head,
    .main-caption {
        padding-left: 0 !important;
        padding-right: 0 !important;
    }
    .d-tabs,
    .player,
    .media-primary {
        margin-left: 0 !important;
        margin-right: 0 !important;
    }
    .d-tabs__item--byline {
        padding-left: $gutter/4 !important;
    }
    .article-v2__columning-wrapper {
        padding-right: gs-span(1) + $gs-gutter;

        .media-primary {
            margin-right: (gs-span(1) + $gs-gutter) * -1 !important;
        }
    }

    .article__head .commentcount {
        display: block;
    }
}

@mixin hide-discussion-tabs {
    .d-actions .top,
    .d-tabs {
        display: none;
    }
}
@mixin comments-below-article {
    .article__container,
    .article__discussion {
        display: block !important;
    }
}

@include mq(rightCol) {

    @include hide-discussion-tabs;
    @include comments-below-article;

    .article-wrapper {
        position: relative;
        max-width: none;
    }
    .article__main-column {
        padding-right: $a-rightCol-width + $gs-gutter * 2;
        max-width: gs-span(8);
    }
    .article__secondary-column {
        display: block;
        position: absolute;
        top: 0; right: 0; bottom: 0;
        width: $a-rightCol-width;
    }
    .article__secondary-column__inner {
        height: 100%;
    }

    .article-v2__inner {
        max-width: gs-span(8);
        padding-right: $a-rightCol-width + gs-span(1) + $gs-gutter*2;
    }
    .article-v2__main-column {
        max-width: gs-span(8);
        padding-right: gs-span(1) + $gs-gutter*2;
    }
    .article-v2__columning-wrapper {
        display: table;
        table-layout: fixed;
        padding-right: 0;
        position: relative;

        .media-primary {
            margin-right: 0 !important;
        }
    }
    .article-v2__main-column {
        display: table-cell;
        vertical-align: top;
    }
    .article-v2__secondary-column {
        position: relative;
        display: table-cell;
        width: $a-rightCol-width;
    }
    .article-v2__secondary-column__inner {
        top: 0;
        bottom: 0;
        position: absolute;

        > .u-table {
            height: 100%;
        }
    }
}

@include mq(leftCol) {
    .article-wrapper {
        padding-left: $gutter;
        padding-right: $gutter;
    }
    .article__main-column {
        padding-left: $a-leftCol-width + $gs-gutter;
    }

    .article-v2__inner,
    .article-v2__main-column {
        padding-left: $a-leftCol-width + $gs-gutter;
    }

    .article-v2__inner {
        padding-right: $a-rightCol-width + $gs-gutter;
    }

    .article-v2__main-column {
        padding-right: $gs-gutter;
    }

    .article__head {
        padding-top: $baseline*2;
    }

    .commentcount {
        .article__head & {
            display: none;
        }

        .article__meta-container & {
            display: block;
        }
    }
}

@include mq(wide) {
    .article-v2__inner,
    .article-v2__main-column {
        padding-left: gs-span(3) + $gs-gutter;
    }
    .article-v2__main-column {
        padding-right: gs-span(1) + $gs-gutter*2;
    }
    .article-v2__inner {
        padding-right: $a-rightCol-width + gs-span(1) + $gs-gutter*2;
    }
}<|MERGE_RESOLUTION|>--- conflicted
+++ resolved
@@ -71,7 +71,7 @@
     @include box-sizing(border-box);
     @extend %type-11;
     display: block;
-    height: $gs-column-height;
+    min-height: $gs-column-height;
     padding-top: $baseline;
     margin-bottom: $baseline*3;
     border-top: 1px dotted $neutral3;
@@ -162,20 +162,14 @@
         }
     }
 }
-<<<<<<< HEAD
 
 .article__meta-container {
     @include mq(leftCol) {
-=======
-@include mq(leftCol) {
-    article .article__meta-container {
->>>>>>> 27e65ec3
         float: left;
         margin-left: ($a-leftCol-width + $gs-gutter)*-1;
         margin-bottom: $baseline*4;
         width: $a-leftCol-width;
     }
-<<<<<<< HEAD
 
     @include mq(wide) {
         width: gs-span(3);
@@ -184,9 +178,6 @@
 
 @include mq(leftCol) {
     .media-content + .article__meta-container {
-=======
-    article .media-primary + .article__meta-container {
->>>>>>> 27e65ec3
         margin-left: 0;
         margin-bottom: 0;
         position: absolute;
@@ -384,6 +375,9 @@
 
         .article__meta-container & {
             display: block;
+            padding-top: $baseline;
+            margin-bottom: $baseline*3;
+            border-top: 1px dotted $neutral3;
         }
     }
 }
