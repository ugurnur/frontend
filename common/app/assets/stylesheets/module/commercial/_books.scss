/* ==========================================================================
   Books components
   ========================================================================== */

$c-commercial-books-dark: #630d4c;

.commercial--books {
    padding: $comercial-comp-baseline 0;
    .commercial__branding,
    .commercial__head {
        overflow: hidden;
        position: static;
        border: 0;
        height: auto;
        padding: 0;
        margin-top: 0;
    }
    .commercial__branding {
        float: left;
    }
    .commercial__logo {
        margin: 0;
        height: 24px;

        .i:nth-child(2) {
            margin-left: -4px;
        }
    }
    .commercial__title {
        margin: 0;
    }
    .i-bookshop-logo--bookshop {
        margin-left: -5px;
    }
    .commercial__explainer {
        clear: both;
    }
    .commercial__home-link {
        float: right;
        clear: right;
        color: $c-commercial-books-dark;
        bottom: 0;
    }
    .commercial__home-link__cta,
    .commercial__home-link__pill {
        background-color: $c-commercial-books-dark;
    }
    .commercial__body {
        padding: 0;
        margin-top: $gs-baseline;
    }
    .lineitem,
    .highitem {
        @include box-sizing(border-box);
        padding: 0 0 $comercial-comp-baseline;
    }
    .lineitem {
        padding: $comercial-comp-baseline 0;        
    }
    .lineitem:first-child {
        padding-top: 0;
    }
    .lineitem__meta {
        color: $c-neutral1;
        @include fs-textSans(1);
    }
    .highitem .commercial--books__buy-now-button {
        margin-right: -($gs-gutter/2);
    }
    .commercial--books__price {
        margin-top: $gs-baseline/2;
        margin-bottom: 0;
    }
    .commercial--books__price__rrp,
    .commercial--books__price__our {
        display: block;
        color: $c-neutral1;
        @include fs-data(3);
    }
    .commercial--books__price__our {
        font-weight: bold;
    }
    .commercial--books__buy-now-button {
        display: inline-block;
        background-color: #e657af;
        border: 0;
        color: #ffffff;
        text-align: center;
        float: right;
        @include f-header;
        @include font-size(12, 20);
        padding: 0 $gs-gutter/2;
        min-width: gs-span(1);
    }

    .commercial__foot {
        padding: 0;
    }

    @include mq(tablet) {
        .commercial__body {
            margin-top: 0;
        }
        .commercial__search {
            position: relative;
            float: none;
            width: 100%;
            margin-top: $gs-baseline*4;
        }        
        .lineitem {
            position: relative;
            width: percentage(1/3);
            padding: 0 $gs-gutter/2;

            &:nth-child(n+4) {
                display: none;
            }
        }
        .commercial--books__price {
            width: 100%;
        }
        .commercial--books__price {
            text-align: left;
            margin-top: $gs-baseline/2;
        }
        .commercial--books__price__label {
            display: inline;
        }
        .commercial--books__buy-now-button {
            float: none;
            margin-top: $comercial-comp-baseline;
        }
    }
    @include mq(desktop) {
        .lineitem {
            width: 20%;

            &:nth-child(n+4) {
                display: block;
            }
        }
        .commercial__head {
            float: left;
        }
    }
    @include mq(wide) {
        .commercial__head {
            width: gs-span(4);
        }
    }
    &.commercial--low {
        .lineitem__link {
            float: none;
        }
        .lineitem:first-child .lineitem__img {
            display: block;
        }
        
        @include mq(tablet) {
            .commercial__body {
                padding-left: $gs-gutter/2;
            }
            .commercial__home-link {
                position: absolute;
            }
            .commercial__branding {
                float: none;
            }
            .commercial__head {
                float: left;
                width: gs-span(3);
            }
            .commercial__foot {
                display: none;
            }
        }
    }
    &.commercial--high {
        .highitem__details {
            .lineitem__link {
                width: 100%;
            }
        }
        .commercial__relevance-low {
            .lineitem__img {
                width: 66px;
            }
        }
        @include mq(tablet) {
            .lowitem__details {
                margin-left: 76px;
            }
        }
    }
}

/* fronts */
.facia-container--layout-front .commercial--books {
    padding: $gs-gutter/2;
    @include mq(leftCol) {
        .commercial__head {
            float: left;
        }
    }
    @include mq(faciaLeftCol) {
        .commercial__head {
            width: gs-span(2);
        }
    }
    @include mq(faciaLeftCol, wide) {
        .commercial__title {
            line-height: 1;
            margin-bottom: $comercial-comp-baseline;
        }
        .i-bookshop-logo--bookshop {
            margin-left: 0;
        }
        .commercial__search {
            margin-top: 40px;
        }
    }
    @include mq(wide) {
        .commercial__head {
            width: gs-span(2) + $gs-gutter;
            margin-right: 0;
        }
        &.commercial--high {
            .has-page-skin & {
                .container__title {
                    margin-bottom: $gs-baseline;
                }
                .commercial__home-link {
                    width: auto;
                    right: 0;
                    left: auto;
                    bottom: auto;
                    top: $gs-baseline;
                }
            }
        }
    }
}

/* article */
.facia-container--layout-content .commercial--books {
    @include mq(rightCol) {
        .commercial__head {
            float: left;
            width: 25%;
            padding-right: $gs-gutter/2;
        }
        .commercial__body {
            padding-left: 0;
        }
    }
    @include mq(rightCol, leftCol) {
        &.commercial--high .commercial__head {
            padding-right: 16px;
        }
    }
    @include mq(leftCol) {
        .commercial__head {
            padding-right: 0;
        }
        .commercial__relevance-low .lineitem {
            width: 50%;
        }
    }
    @include mq(leftCol, $to: wide) {
        .commercial__title {
            line-height: 1;
            margin-bottom: $comercial-comp-baseline;
        }
        .i-bookshop-logo--bookshop {
            margin-left: 0;
        }
        .commercial__search {
<<<<<<< HEAD
            @include rem((
                margin-top: 40px
            ));
=======
            background: #ff0000;
            margin-top: 40px;
>>>>>>> 989c2b46
        }
    }    
}<|MERGE_RESOLUTION|>--- conflicted
+++ resolved
@@ -275,14 +275,7 @@
             margin-left: 0;
         }
         .commercial__search {
-<<<<<<< HEAD
-            @include rem((
-                margin-top: 40px
-            ));
-=======
-            background: #ff0000;
             margin-top: 40px;
->>>>>>> 989c2b46
         }
     }    
 }