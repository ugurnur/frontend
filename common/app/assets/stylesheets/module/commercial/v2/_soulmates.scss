--- conflicted
+++ resolved
@@ -5,41 +5,8 @@
 $c-soulmatesBorder: #e6e1c3;
 
 .commercial--soulmates-v2 {
-<<<<<<< HEAD
     background-color: $c-soulmatesBackground;
 
-    .container__title__wrapper {
-        height: 100%;
-        padding: $gs-baseline*2 0 $gs-baseline/2;
-        margin: 0 0 $gs-baseline*2.5;
-        background-repeat: no-repeat;
-        width: gs-span(2);
-
-        .svg & {
-            background-size: cover;
-        }
-    }
-    .container__title {
-        padding-bottom: 0;
-        padding-left: 0;
-    }
-    .commercial__title {
-        text-align: center;
-        min-height: 0;
-    }
-    .commercial__explainer {
-        color: $c-neutral1;
-        position: absolute;
-        bottom: 0;
-        width: auto;
-        padding: 0;
-        @include fs-header(1);
-        margin: $gs-baseline 0 0;
-    }
-    .i-soulmates-logo {
-        width: 86px;
-        height: 18px;
-=======
     @mixin c-soulmates-branding-small {
         .container__title__wrapper {
             height: 100%;
@@ -47,7 +14,7 @@
             margin: 0 0 $gs-baseline*2.5;
             background-repeat: no-repeat;
             width: gs-span(2);
-        
+
             .svg & {
                 background-size: cover;
             }
@@ -72,14 +39,15 @@
         .i-soulmates-logo {
             width: 86px;
             height: 18px;
->>>>>>> c1586ce1
-        
+
             .svg & {
                 background-size: contain;
             }
         }
     }
+
     @include c-soulmates-branding-small;
+
     .lineitems {
         @include mq(tablet) {
             float: left;
@@ -205,10 +173,10 @@
         .commercial__cta {
             position: static;
             margin: $gs-baseline $gs-gutter*1.25 $gs-baseline $gs-gutter*1.5;
-            @include button-colour(transparent, #ffffff, transparent, #ffffff, #767676);
+            @include button-colour(transparent, #ffffff, transparent, #ffffff, $c-neutral2);
             width: gs-span(2) - $gs-gutter;
             display: block;
-        }   
+        }
     }
     @include mq(wide) {
         .container__title {
