$commercial-cta-diameter: (
    mobile: 24px,
    tablet: 36px
);

/* ==========================================================================
   Common commercial styles
   ========================================================================== */
.commercial {
    background-color: $c-neutral6;
}


/* ==========================================================================
   Commercial container layout adaptions for content pages
   Merge into common commercial styles once breakpoints synced
   ========================================================================== */
.facia-container--layout-content .commercial {
    .facia-container__inner--commercial {
        @include mq(tablet, rightCol) {
            max-width: none;
        }
        @include mq(leftCol) {
            padding-left: 0;
            padding-right: $gs-gutter;
            max-width: gs-span(14) + $gs-gutter;
        }
    }

    .container__header__inner,
    .container__body,
    .container__foot {
        @include mq($to: leftCol) {
            margin-left: auto;
            margin-right: auto;
        }
        @include mq(tablet, rightCol) {
            max-width: gs-span(9);
        }
    }

    .container__header__inner {
        @include mq(mobile, leftCol) {
            padding-left: $gs-gutter;
            padding-right: $gs-gutter;
        }
        @include mq(leftCol) {
            @include box-sizing(border-box);
            padding-left: $gs-gutter/2;
            padding-right: $gs-gutter/2;
            height: 100%;
        }
    }

    .container__header {
        @include mq(leftCol) {
            width: $left-column + $gs-gutter;
            position: absolute;
            top: 0;
            bottom: 0;
        }

        .commercial__search {
            @include mq(mobileLandscape, leftCol) {
                right: $gs-gutter;
            }
            @include mq(leftCol) {
                position: absolute;
                top: auto;
                right: $gs-gutter/2;
                bottom: $gs-baseline*5;
                left: $gs-gutter/2;
            }
        }

        .commercial__cta {
            @include mq($to: leftCol) {
                top: $gs-baseline/2;
            }
            @include mq(tablet, leftCol) {
                width: gs-span(3);
            }
            @include mq(leftCol) {
                top: auto;
                right: $gs-gutter/2;
                bottom: $gs-baseline;
                left: $gs-gutter/2;
            }
        }
    }

    .container__body,
    .container__foot {
        @include mq(leftCol) {
            margin-left: $left-column + $gs-gutter;
        }
        @include mq(wide) {
            margin-left: $left-column-wide + $gs-gutter;
        }
    }

    .i-commercial-brand {
        @include mq($to: leftCol) {
            opacity: 0.8;
        }
    }

// DEPRECATED CONTENT CONTAINER STYLES?
//    &.commercial--high {
//        @include mq(tablet, leftCol) {
//            .lineitem {
//                width: 100%;
//
//                &:nth-child(n+2) {
//                    display: none;
//                }
//            }
//        }
//        @include mq(rightCol) {
//            .container__title {
//                float: left;
//                outline: 2px solid red;
//
//                .commercial__search {
//                    display: block;
//                }
//            }
//            .commercial__home-link {
//                position: absolute;
//            }
//            .commercial__foot {
//                display: none;
//            }
//        }
//    }
}


/* ==========================================================================
   Commercial container layout adaptions for front pages
   Merge into common commercial styles once breakpoints synced
   ========================================================================== */
.facia-container--layout-front .commercial {
    .facia-container__inner--commercial {
        @include mq(gs-span(7), tablet) {
            max-width: none;
        }
        @include mq(faciaLeftCol) {
            padding-left: 0;
            padding-right: $gs-gutter;
            max-width: gs-span(14) + $gs-gutter;
        }
    }

    .container__header__inner,
    .container__body,
    .container__foot {
        @include mq($to: faciaLeftCol) {
            margin-left: auto;
            margin-right: auto;
        }
        @include mq(tablet) {
            max-width: gs-span(9);
        }
        @include mq(desktop) {
            max-width: gs-span(12);
        }
    }

    .container__header__inner {
        @include mq(mobile, faciaLeftCol) {
            padding-left: $gs-gutter;
            padding-right: $gs-gutter;
        }
        @include mq(faciaLeftCol) {
            @include box-sizing(border-box);
            padding-left: $gs-gutter/2;
            padding-right: $gs-gutter/2;
            height: 100%;
        }
    }

    .container__header {
        @include mq(faciaLeftCol, wide) {
            width: $left-column + $gs-gutter;
            position: absolute;
            top: 0;
            bottom: 0;
        }

        .commercial__search {
            @include mq(mobileLandscape, leftCol) {
                right: $gs-gutter;
            }
            @include mq(faciaLeftCol) {
                position: absolute;
                top: auto;
                right: $gs-gutter/2;
                bottom: $gs-baseline*5;
                left: $gs-gutter/2;
            }
        }

        .commercial__cta {
            @include mq($to: leftCol) {
                top: $gs-baseline/2;
            }
            @include mq(tablet, faciaLeftCol) {
                width: gs-span(3);
            }
            @include mq(faciaLeftCol) {
                top: auto;
                right: $gs-gutter/2;
                bottom: $gs-baseline;
                left: $gs-gutter/2;
            }
        }
    }

    .container__body,
    .container__foot {
        @include mq(faciaLeftCol, wide) {
            margin-left: $left-column + $gs-gutter;
        }
    }

    .i-commercial-brand {
        @include mq($to: faciaLeftCol) {
            opacity: 0.8;
        }
    }

// DEPRECATED FRONTS CONTAINER STYLES?
//    @include mq(wide) {
//        .has-page-skin & {
//            .facia-container__inner {
//                padding-left: 0;
//                padding-right: 0;
//            }
//            .container__body {
//                width: 100%;
//            }
//            .container__header {
//                margin-bottom: 0;
//            }
//        }
//    }
//    &.commercial--high {
//        @include mq(tablet) {
//            .commercial__relevance-high,
//            .commercial__relevance-low,
//            .lineitem {
//                width: 50%;
//            }
//            .lineitem:nth-child(n+2) {
//                display: block;
//            }
//        }
//        @include mq(desktop) {
//            .commercial__head .commercial__search {
//                display: block;
//            }
//            .commercial__body {
//                padding-left: $gs-gutter;
//            }
//            .commercial__relevance-high {
//                width: percentage(2/3);
//            }
//            .commercial__relevance-low {
//                width: percentage(1/3);
//            }
//            .lineitem {
//                width: 100%;
//
//                &:nth-child(n+2) {
//                    display: none;
//                }
//            }
//            .commercial__foot {
//                display: none;
//            }
//            .commercial__home-link {
//                position: absolute;
//            }
//        }
//        @include mq(faciaLeftCol) {
//            .commercial__head {
//                width: gs-span(2) + $gs-gutter;
//            }
//            .commercial__body {
//                padding-left: 0;
//            }
//            .commercial__relevance-high,
//            .commercial__relevance-low,
//            .lineitem {
//                width: 50%;
//            }
//            .commercial__relevance-low {
//                @include box-sizing(border-box);
//            }
//            .lineitem {
//                &:nth-child(1) {
//                    padding-left: 0;
//                }
//                &:nth-child(n+2) {
//                    display: block;
//                }
//            }
//        }
//    }
}


/* ==========================================================================
   Common commercial container styles
   ========================================================================== */
.facia-container .commercial {

    .facia-container__inner--commercial {
        position: relative;
        overflow: hidden;
        margin-left: auto;
        margin-right: auto;

        @include mq(wide) {
            padding-right: $gs-gutter;
            width: gs-span(16) + $gs-gutter;
            max-width: none;
        }
    }

    .container__header {
        height: 100%;

        @include mq(wide) {
            width: $left-column-wide + $gs-gutter;
            position: absolute;
            top: 0;
            bottom: 0;
        }

        .commercial__cta {
            position: absolute;
            right: $gs-gutter/2;
            margin-right: 0;
        }
    }

    .container__header__inner,
    .container__body,
    .container__foot {
        padding-top: $gs-baseline/2;
        padding-bottom: $gs-baseline/2;
        position: relative;
        overflow: hidden;

        @include mq(mobileLandscape, tablet) {
            max-width: gs-span(8);
        }
    }

    .container__body,
    .container__foot {
        padding-bottom: $gs-baseline*3;

        @include mq(mobileLandscape) {
            padding-left: $gs-gutter;
            padding-right: $gs-gutter;
        }
        @include mq(wide) {
            margin-left: $left-column-wide + $gs-gutter;
            margin-right: 0;
        }
    }

    .commercial__title {
        color: #fff;
        margin: 0;
        line-height: 1;
        min-height: $gs-baseline*3;
        clear: both;

        .i-guardian-logo-96-white {
            @include mq($to: leftCol) {
                display: inline-block;
            }
            @include mq($from: leftCol) {
                display: none;
            }
        }

        .i-marque-36 {
            margin-bottom: $gs-baseline/4;

            @include mq($to: leftCol) {
                display: none;
            }
            @include mq($from: leftCol) {
                display: block;
            }
        }
    }

    .commercial__search {
        .commercial__search__inner {
            width: 100%;
            position: relative;
        }

        .commercial__search__input {
            @include box-sizing(border-box);
            @include border-radius(18px);
            @include fs-textSans(2);
            border: 1px solid white;
            width: 100%;
            height: $gs-row-height;
            padding: $gs-baseline/3 $gs-gutter/2 $gs-baseline/3 $gs-baseline*3;
            float: left;
            overflow: hidden;

            &:hover,
            &:focus {
                outline: none;
            }

            &:focus {
                box-shadow: 0 0 2px 0 rgba(#000, 0.3);
            }
        }

        .commercial__search__submit {
            position: absolute;
            left: 0;
            width: $gs-baseline*3;
            height: $gs-baseline*3;
            padding: $gs-baseline*.75;
            opacity: .67;

            &:hover,
            &:focus,
            &:active {
                outline: none;
                opacity: 1;
            }
        }
    }

    .commercial__cta {
        &.button {
            @include button-colour(transparent, #fff, transparent, #fff);
            border-color: rgba(#ffffff, .3);
        }
        
        @include mq($to: tablet) {
            .i-right {
                margin: -1px $gs-baseline*-1 0;
                float: none;
            }
        }
    }

    .commercial__desc,
    .commercial__headline {
        @include fs-headline(2);
        margin-bottom: $gs-gutter;
    }

    .commercial__desc {
        color: #fff;
    }

    .commercial__header {
        @include fs-header(2);
        margin-bottom: $gs-gutter;
    }
}


/* ==========================================================================
   Entries
   ========================================================================== */

.lineitems,
.highitem {
    padding: 0;
    margin: 0;
    overflow: hidden;
}
.highitem {
    position: relative;
    border-bottom: 1px solid $c-neutral4;
}
.lineitem {
    list-style-type: none;
    @include box-sizing(border-box);
    position: relative;
    padding: 0;
    @include fs-headline(2);

    &:nth-child(n + 4) {
        display: none;
    }
    &:first-child .lineitem__img {
        display: block;
    }
    + .lineitem {
        border-top: 1px solid $c-neutral4;
    }
}
.lineitem__title {
    color: $c-neutral1;
    @include fs-headline(2);
    margin-bottom: $gs-baseline;
    font-weight: normal;
    text-overflow: ellipsis;
    white-space: pre;
    overflow: hidden;
}
.lineitem__description {
    @include fs-data(4);

    strong {
        color: $c-neutral1;
        font-weight: normal;
    }
}
.lineitem__link {
    margin-bottom: $gs-baseline;
}
.lineitem__meta {
    color: $c-neutral2;
    @include fs-textSans(2);
    margin-bottom: $gs-baseline/2;
}
.lineitem__img,
.highitem__img {
    height: 100px;
    display: none;
    margin-right: $gs-gutter/2;
    float: left;
    text-align: center;

    .responsive-img {
        width: auto;
        height: 100%;
    }
}
.highitem__img {
    display: block;
    height: auto;
    width: 80px;
}
.highitem__details {
    margin-left: 90px;
}

.commercial--high {
    .lineitem__title {
        clear: none;
    }
    .commercial__head .commercial__search {
        display: none;
    }
    .commercial__relevance-low {
        .lineitem_link {
            width: 100%;
        }
        .lineitem__img {
            height: auto;
        }
    }
    .commercial__relevance-high {
        .lineitem__title {
            white-space: normal;
        }
    }
    .highitem__details {
        padding-right: $gs-gutter/2;
    }
    @include mq(tablet) {
        .lineitem {
            width: 50%;
        }
        .highitem {
            border-bottom: 0;
            padding-bottom: 0;
        }
        .commercial__relevance-high {
            width: percentage(2/3);
            float: left;
        }
        .commercial__relevance-low {
            width: percentage(1/3);
            float: right;
            
            .lineitem:first-child .lineitem__img {
                display: block;
            }
        }
    }
    @include mq(leftCol) {
        .commercial__relevance-high,
        .commercial__relevance-low,
        .lineitem {
            width: 50%;
        }
        .lineitem:nth-child(n+2) {
            display: block;
        }           
    }
}

<<<<<<< HEAD
=======
@include mq($until: tablet) {
    .commercial__head {
        padding-left: $gs-baseline/2;
        padding-right: $gs-baseline/2;
        height: 50px;
        overflow: hidden;
    }
    .commercial__title {
        padding: 0;

        .i {
            margin-top: $gs-baseline/3;
        }
    }
}

>>>>>>> d309be01
@include mq(tablet) {
    .lineitem {
        width: 20%;
//        padding-left: $gs-gutter/2;
//        padding-right: $gs-gutter/2;
        padding: 0;
        float: left;

        &:nth-child(n + 4) {
            display: block;
        }

        + .lineitem {
            border-top: 0;
            border-left: 1px solid $c-neutral4;
        }
    }
    .lineitem__title {
        white-space: nowrap;
        clear: both;
    }
    .lineitem__img {
        display: block;
        margin-bottom: $gs-baseline;
    }
    .highitem__details {
        margin-left: 110px;
    }
    .highitem__img {
        width: 100px;
    }
}

@include mq(desktop) {
    .lineitem__title {
        white-space: normal;
    }
}

.commercial--v-high__body {
    @include mq($until: mobileLandscape) {
        .highitem__img {
            width: 100px;
            float: none;
            margin-bottom: $gs-baseline/2;
        }
    }

    @include mq(leftCol, wide) {
        .highitem__img {
            width: 100%;
            float: none;
            margin-bottom: $gs-baseline/2;
        }
    }
<<<<<<< HEAD
=======
}

.commercial__home-link {
    position: relative;
    display: inline-block;
    padding-left: map-get($commercial-cta-diameter, mobile)+5;
    @include f-bodyHeading;
    @include font-size(14, map-get($commercial-cta-diameter, tablet));

    @include mq(tablet) {
        padding-left: map-get($commercial-cta-diameter, tablet)+5;
    }
    .commercial__home-link__cta {
        position: absolute;
        top: 50%;
        left: 0;
        width: map-get($commercial-cta-diameter, mobile);
        height: map-get($commercial-cta-diameter, mobile);
        margin-top: -(map-get($commercial-cta-diameter, mobile)/2)-1;
        background-position: center;
        background-color: $c-newsDefault;
        @include border-radius(50%);
        @include mq(tablet) {
            width: map-get($commercial-cta-diameter, tablet);
            height: map-get($commercial-cta-diameter, tablet);
            margin-top: -(map-get($commercial-cta-diameter, tablet)/2);
        }
    }
    .i {
        position: absolute;
        left: 50%;
        top: 50%;
        margin: -12px;

        // resize only if it's using the svg
        @include mq($until: tablet) {
            .svg & {
                width: 16px;
                height: 16px;
                margin: -8px;
                background-size: contain;
            }
        }
    }
    .commercial__home-link__pill {
        padding: 4px 25px 4px 12px;
        background-position: right;
        background-color: $c-newsDefault;
        @include border-radius(50%);
        white-space: nowrap;
        
        .i {
            left: auto;
            right: 10px;
            margin-top: -6px;
            margin-right: auto;
            
            .svg & {
                width: 12px;
                height: 12px;
                background-size: contain;
            }
        }
    }
>>>>>>> d309be01
}<|MERGE_RESOLUTION|>--- conflicted
+++ resolved
@@ -610,25 +610,6 @@
     }
 }
 
-<<<<<<< HEAD
-=======
-@include mq($until: tablet) {
-    .commercial__head {
-        padding-left: $gs-baseline/2;
-        padding-right: $gs-baseline/2;
-        height: 50px;
-        overflow: hidden;
-    }
-    .commercial__title {
-        padding: 0;
-
-        .i {
-            margin-top: $gs-baseline/3;
-        }
-    }
-}
-
->>>>>>> d309be01
 @include mq(tablet) {
     .lineitem {
         width: 20%;
@@ -684,71 +665,4 @@
             margin-bottom: $gs-baseline/2;
         }
     }
-<<<<<<< HEAD
-=======
-}
-
-.commercial__home-link {
-    position: relative;
-    display: inline-block;
-    padding-left: map-get($commercial-cta-diameter, mobile)+5;
-    @include f-bodyHeading;
-    @include font-size(14, map-get($commercial-cta-diameter, tablet));
-
-    @include mq(tablet) {
-        padding-left: map-get($commercial-cta-diameter, tablet)+5;
-    }
-    .commercial__home-link__cta {
-        position: absolute;
-        top: 50%;
-        left: 0;
-        width: map-get($commercial-cta-diameter, mobile);
-        height: map-get($commercial-cta-diameter, mobile);
-        margin-top: -(map-get($commercial-cta-diameter, mobile)/2)-1;
-        background-position: center;
-        background-color: $c-newsDefault;
-        @include border-radius(50%);
-        @include mq(tablet) {
-            width: map-get($commercial-cta-diameter, tablet);
-            height: map-get($commercial-cta-diameter, tablet);
-            margin-top: -(map-get($commercial-cta-diameter, tablet)/2);
-        }
-    }
-    .i {
-        position: absolute;
-        left: 50%;
-        top: 50%;
-        margin: -12px;
-
-        // resize only if it's using the svg
-        @include mq($until: tablet) {
-            .svg & {
-                width: 16px;
-                height: 16px;
-                margin: -8px;
-                background-size: contain;
-            }
-        }
-    }
-    .commercial__home-link__pill {
-        padding: 4px 25px 4px 12px;
-        background-position: right;
-        background-color: $c-newsDefault;
-        @include border-radius(50%);
-        white-space: nowrap;
-        
-        .i {
-            left: auto;
-            right: 10px;
-            margin-top: -6px;
-            margin-right: auto;
-            
-            .svg & {
-                width: 12px;
-                height: 12px;
-                background-size: contain;
-            }
-        }
-    }
->>>>>>> d309be01
 }