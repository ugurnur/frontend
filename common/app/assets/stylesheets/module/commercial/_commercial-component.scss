--- conflicted
+++ resolved
@@ -297,26 +297,12 @@
         position: relative;
         border-bottom: 1px solid $c-neutral4;
     }
-<<<<<<< HEAD
     .lineitem {
         list-style-type: none;
         @include box-sizing(border-box);
         position: relative;
         padding: 0;
         @include fs-headline(2);
-=======
-}
-.lineitem__title {
-    @include fs-headline(2);
-    font-weight: normal;
-    text-overflow: ellipsis;
-    white-space: pre;
-    overflow: hidden;
-}
-.lineitem__description,
-.lineitem__link {
-    @include fs-textSans(3);
->>>>>>> 37f3a345
 
         &:nth-child(n + 4) {
             display: none;
@@ -337,7 +323,7 @@
     }
     .lineitem__description,
     .lineitem__link {
-        @include fs-data(4);
+        @include fs-textSans(3);
 
         strong {
             color: #000000;
