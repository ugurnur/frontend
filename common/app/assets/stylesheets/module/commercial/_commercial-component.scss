--- conflicted
+++ resolved
@@ -1,18 +1,5 @@
-<<<<<<< HEAD
-=======
 $c-commercial-comp-neutral: #edede7;
 
-.facia-container--commercial {
-    &.facia-container--layout-article {
-        padding: 0;
-        margin: 0;
-        @include rem((
-            max-width: gs-span(15)+($gs-gutter*1.5)
-        ));
-    }
-}
-
->>>>>>> f303f60a
 .facia-container--layout-front .commercial {
     padding: 0;
     @include mq(leftCol) {
@@ -37,6 +24,9 @@
     @include rem((
         padding: 0 $gs-gutter/2
     ));
+    .container__border {
+        border-top: 0;
+    }
     .container__title {
         background: none !important;    // Overriding default page styles
         @include rem((
