/* Fronts/Sections/tags
   ========================================================================== */

.sub-section-head {
    position: relative;
    overflow: hidden;
    border-top: $gs-baseline/3 solid $c-newsAccent;

    h1 {
        @include fs-header(3);
        height: $gs-row-height;
        margin-bottom: 0;
        line-height: 1;
        font-weight: bolder;
        -webkit-font-smoothing: antialiased;
    }

    a {
        display: block;
        padding: ($gs-baseline/3)*1.75 $gs-gutter/2 ($gs-baseline/3)*2;
        @include mq(mobileLandscape) {
            padding-left: $gs-gutter;
            padding-right: $gs-gutter;
        }
    }
}

.sub-section-head {
    margin: 0 $gs-gutter/2;
    border-top-width: $gs-baseline/6;

    @include mq(mobileLandscape) {
        margin-left: $gs-gutter;
        margin-right: $gs-gutter;
    }

    a {
        padding-left: 0;
        padding-right: 0;
    }
}

.section-head {
    @include fs-header(4);
    height: $gs-row-height + ($gs-baseline/3)*2;
    line-height: 1;
    font-weight: bolder;
    margin: 0;
    border-top: $gs-baseline/6 solid $c-newsAccent;
    @include box-sizing(border-box);

    padding: $gs-baseline/3 $gs-gutter/2 0;

    @include mq(mobileLandscape) {
        padding-left: $gs-gutter;
        padding-right: $gs-gutter;
    }

    @include mq(tablet) {
        margin-left: $gs-gutter;
        margin-right: $gs-gutter;
        padding-left: 0;
    }
}

/* Static pages and misc
   ========================================================================== */

.page-header {
    @include fs-headline(2);
    padding: 0 0 ($gs-baseline/3)*4;
    margin: 0 $gs-gutter/2 $gs-baseline/3 $gs-gutter/2;
    border-bottom: 1px dotted $c-neutral4;

    @include mq(mobileLandscape) {
        margin-left: $gs-gutter;
        margin-right: $gs-gutter;
    }
}

.page-sub-header {
<<<<<<< HEAD
    @include fs-header(3); // Same as container__title on tablet and up
    padding: $baseline/2 0 $baseline;
=======
    @include fs-header(2);
    padding: $gs-baseline/6 0 $gs-baseline/3;
>>>>>>> e6fb34f5
    margin-left: $gs-gutter/2;
    margin-right: $gs-gutter/2;
    margin-bottom: $gs-baseline;

    @include mq(mobileLandscape) {
        margin-left: $gs-gutter;
        margin-right: $gs-gutter;
    }
    .no-indent-article__zone &,
    .monocolumn-wrapper & {
        margin-left: 0;
        margin-right: 0;
    }
    > a {
        display: block;
    }
}

.release {
    display: none;

    @include mq(tablet) {
        margin: 18px 0 0;
        float: left;
        display: block;
        color: #95B1CA;
        font-size: 10px;
        font-size: 1rem;
    }
}

.message {
    padding: 11px;
    background-color: #ffffee;
}<|MERGE_RESOLUTION|>--- conflicted
+++ resolved
@@ -63,6 +63,7 @@
     }
 }
 
+
 /* Static pages and misc
    ========================================================================== */
 
@@ -79,13 +80,8 @@
 }
 
 .page-sub-header {
-<<<<<<< HEAD
-    @include fs-header(3); // Same as container__title on tablet and up
-    padding: $baseline/2 0 $baseline;
-=======
     @include fs-header(2);
     padding: $gs-baseline/6 0 $gs-baseline/3;
->>>>>>> e6fb34f5
     margin-left: $gs-gutter/2;
     margin-right: $gs-gutter/2;
     margin-bottom: $gs-baseline;
