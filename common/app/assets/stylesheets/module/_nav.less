#header {
    background-color: @blue;
}

#logo {
    display: block;
    float: left;
    margin: 20px 0 @baseline*2 @gutter;
    text-indent: -9999px;
}

/* Nav abstraction as per: csswizardry.com/2011/09/the-nav-abstraction */
.nav {
    list-style:none;
    margin:0;
    padding: @baseline *2 0 4px 0;
}

.nav > li,
.nav > li > a {
    .type-6;
    display:inline-block;
    zoom:1;
}

.nav-stacked > li{
    display:list-item;
}

.expander {
    .type-8;
    display: block;
    padding-top: 5px;
    color: #666;
}

.sections-control {
    float:left;
    width: 34px;
    padding: 15px 16px 15px 0px;
}

.i-nav-divider {
    float: left;
    height: 28px;
    width:1px;
    margin-right: 8px;
    background-color: #274C98;
    border-left: 1px solid #122853;
}

.is-active .i-nav-divider {
    border-color: #fff;
    background-color: #fff;
}

.sections-control span {
    float: right;
    margin-top: 8px;
    display: inline-block;
    text-indent: -1000em;
<<<<<<< HEAD
    .icon-menu;
}

.svg .sections-control span {
    .svg-icon-menu;
=======
>>>>>>> 34d370c3
}

.sections .nav {
    padding: @baseline*2 @gutter @baseline @gutter;
}

.nav-columns li {
    width: 46%;
    margin-right: 3%;
    display: inline-block; // doing this instead of float to prevent mixed item height float collision
    vertical-align: top;
}

<<<<<<< HEAD
.nav-columns li:nth-child(even) {
    float: right; // this aligns right edge correctly
=======
.sections .is-active {
    font-weight: bold;
}

.sections .section-full {
    width: 100%;
    margin: 0;
}

.sections li:nth-child(even) {
    float:right; // leaving this in because it aligns right edge correctly
>>>>>>> 34d370c3
    margin-right: 0%;
    margin-left: 3%;
}

.sections li a {
    padding: @baseline*2 0;
    border-top: 1px solid #dddddd;
    display: block;
    height: auto;
}

.sections a {
    background-color: transparent;
    color: #333;
}

.nav-columns.nav-top-border-off > li:nth-child(-n+2) a,
.nav-stacked.nav-top-border-off > li:nth-child(1) a {
    border-top: none;
    padding-top: 0;
}

.nav-section-divider {
    padding: 0 0 @baseline*2 0;
    margin: 0 @gutter;
    border-top: 2px solid #E3E3DB;
}

#topstories-header, 
#sections-header {
    border-bottom: @baseline solid @blue;
}


.nav-footer li a {
    color: #fff;
    border-top: 1px solid #2B528B;
}

#sections-footer .section-divider {
    color: #fff !important;
    border-top: 2px solid #2B528B;
}
#sections-footer .section-divider a {
    color: #fff;
}

.nav-popup {
    -webkit-transform: translate3d(0,0,0);
    position: relative;
    z-index: 100;
    padding: 0;
    list-style: none;
    clear: both;
    position: relative;
    margin-bottom: -4px;
}

#section-footer .nav-popup {
    background-color: @blue;
}

.topstories-control {
    float: left;
    height: 28px;
    color: #fff;
    font-family: @serif !important;
    font-size: 13px;
    margin: 0;
    padding: 15px 0;
}

.topstories-control:link,
.topstories-control:visited,
.topstories-control:hover {
    color: #fff;
}

.topstories-control span {
    display: inline-block;
    height: 28px;
    vertical-align: top;
    line-height: 28px;
}

.topstories-control .i-arrow-small-down {
    margin: 12px 10px 8px 5px;
    background-origin: content-box;
}

.topstories-control.is-active span  {
    background: none !important;
    border-color: transparent !important;
}

.top-stories ul {
    margin: 0px !important;
    padding-top: @baseline;
    list-style: none;
}

.top-stories .trailblock {
    margin-top: 0;
}

<<<<<<< HEAD
.sections-control:active,
.topstories-control:hover {
    text-decoration: none !important;
}

a.topstories-control, 
=======
.topstories-control, 
>>>>>>> 34d370c3
.sections-control {
    color: #fff;
    background-color: transparent;
    display: inline-block;
    vertical-align: top;
}

.sections-control.is-active,
.topstories-control.is-active {
    background-color: #fff;
    color: @blue;
}

.sections-control:hover, 
.topstories-control:hover {
    text-decoration: none !important;
}

#navigation-header,
#navigation-footer {
    float: right
}

#navigation-footer {
    width: 100%;
    background-color: @blue;
}

#sections-footer {
    border-top: 1px solid #2B528B;
}

.footer .nav {
    float: left;
    width: 48%;
    margin: 0;
}

.footer .nav-stacked li a {
    color: @blue;
    margin-left: 0;
<<<<<<< HEAD
    border-top-color: #b5b5b5;
=======
    border-top-color: #C0C9CE;
}

.nav-multi h2 {
    font-family: helvetica, arial, sans-serif;
    font-weight: normal;
    color: #999999;
    margin-top: @baseline*4;
    font-size: 14px;
    border-bottom: 1px solid #DDD;
    padding-bottom: @baseline;
}

// bit horrible, sorry

.nav-multi li:first-child h2 {
    margin-top: @baseline*2;
}

.nav-multi .sections > li a {
    border-top: 1px solid #ddd;
>>>>>>> 34d370c3
}<|MERGE_RESOLUTION|>--- conflicted
+++ resolved
@@ -11,20 +11,20 @@
 
 /* Nav abstraction as per: csswizardry.com/2011/09/the-nav-abstraction */
 .nav {
-    list-style:none;
-    margin:0;
+    list-style: none;
+    margin: 0;
     padding: @baseline *2 0 4px 0;
 }
 
 .nav > li,
 .nav > li > a {
     .type-6;
-    display:inline-block;
-    zoom:1;
-}
-
-.nav-stacked > li{
-    display:list-item;
+    display: inline-block;
+    zoom: 1;
+}
+
+.nav-stacked > li {
+    display: list-item;
 }
 
 .expander {
@@ -35,7 +35,7 @@
 }
 
 .sections-control {
-    float:left;
+    float: left;
     width: 34px;
     padding: 15px 16px 15px 0px;
 }
@@ -43,7 +43,7 @@
 .i-nav-divider {
     float: left;
     height: 28px;
-    width:1px;
+    width: 1px;
     margin-right: 8px;
     background-color: #274C98;
     border-left: 1px solid #122853;
@@ -59,14 +59,6 @@
     margin-top: 8px;
     display: inline-block;
     text-indent: -1000em;
-<<<<<<< HEAD
-    .icon-menu;
-}
-
-.svg .sections-control span {
-    .svg-icon-menu;
-=======
->>>>>>> 34d370c3
 }
 
 .sections .nav {
@@ -80,10 +72,13 @@
     vertical-align: top;
 }
 
-<<<<<<< HEAD
+
 .nav-columns li:nth-child(even) {
     float: right; // this aligns right edge correctly
-=======
+    margin-right: 0%;
+    margin-left: 3%;
+}
+
 .sections .is-active {
     font-weight: bold;
 }
@@ -91,13 +86,6 @@
 .sections .section-full {
     width: 100%;
     margin: 0;
-}
-
-.sections li:nth-child(even) {
-    float:right; // leaving this in because it aligns right edge correctly
->>>>>>> 34d370c3
-    margin-right: 0%;
-    margin-left: 3%;
 }
 
 .sections li a {
@@ -109,7 +97,7 @@
 
 .sections a {
     background-color: transparent;
-    color: #333;
+    color: #333333;
 }
 
 .nav-columns.nav-top-border-off > li:nth-child(-n+2) a,
@@ -129,7 +117,6 @@
     border-bottom: @baseline solid @blue;
 }
 
-
 .nav-footer li a {
     color: #fff;
     border-top: 1px solid #2B528B;
@@ -139,6 +126,7 @@
     color: #fff !important;
     border-top: 2px solid #2B528B;
 }
+
 #sections-footer .section-divider a {
     color: #fff;
 }
@@ -186,7 +174,7 @@
     background-origin: content-box;
 }
 
-.topstories-control.is-active span  {
+.topstories-control.is-active span {
     background: none !important;
     border-color: transparent !important;
 }
@@ -201,18 +189,14 @@
     margin-top: 0;
 }
 
-<<<<<<< HEAD
 .sections-control:active,
 .topstories-control:hover {
     text-decoration: none !important;
 }
 
 a.topstories-control, 
-=======
-.topstories-control, 
->>>>>>> 34d370c3
 .sections-control {
-    color: #fff;
+    color: #ffffff;
     background-color: transparent;
     display: inline-block;
     vertical-align: top;
@@ -220,7 +204,7 @@
 
 .sections-control.is-active,
 .topstories-control.is-active {
-    background-color: #fff;
+    background-color: #ffffff;
     color: @blue;
 }
 
@@ -231,7 +215,7 @@
 
 #navigation-header,
 #navigation-footer {
-    float: right
+    float: right;
 }
 
 #navigation-footer {
@@ -252,9 +236,6 @@
 .footer .nav-stacked li a {
     color: @blue;
     margin-left: 0;
-<<<<<<< HEAD
-    border-top-color: #b5b5b5;
-=======
     border-top-color: #C0C9CE;
 }
 
@@ -264,7 +245,7 @@
     color: #999999;
     margin-top: @baseline*4;
     font-size: 14px;
-    border-bottom: 1px solid #DDD;
+    border-bottom: 1px solid #DDDDDD;
     padding-bottom: @baseline;
 }
 
@@ -275,6 +256,5 @@
 }
 
 .nav-multi .sections > li a {
-    border-top: 1px solid #ddd;
->>>>>>> 34d370c3
+    border-top: 1px solid #DDDDDD;
 }