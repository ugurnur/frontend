--- conflicted
+++ resolved
@@ -83,13 +83,8 @@
 }
 
 .item-divider {
-<<<<<<< HEAD
     border-top: 1px solid $neutral10;
     padding-top: 0;
-=======
-    border-top: 1px solid $mushroom;
-    padding-top: $baseline;
->>>>>>> f0483703
 }
 
 .section-divider {
@@ -105,5 +100,5 @@
 }
 
 .update.update-match-stats {
-    margin: 0 0 10px 0;
+    margin: 0 0 10px;
 }