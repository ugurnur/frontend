.football-leagues {
    @include fs-data(4);
    margin: $gs-baseline 0 $gs-baseline*2;

    @include mq(tablet) {
        margin-top: ($gs-baseline/3)*2;
        @include fs-data(5);
    }
}

.football-leagues__label {
    display: none;
    margin-right: $gs-gutter/3;

    @include mq(tablet) {
        display: inline-block;
    }

<<<<<<< HEAD
    @include mq(desktop, leftCol) {
        @include rem((
            margin-left: $gs-gutter
        ));
=======
    @include mq(desktop) {
        margin-left: $gs-gutter;
>>>>>>> d6b3e319
    }
}

.football-leagues__list,
.football-leagues__submit {
    padding: $gs-baseline/2 $gs-gutter/4;
}


/* No JS version */
.football-leagues--list {
    font-size: 0;
}
.football-leagues__list {}

.football-leagues__item {
    @include box-sizing(border-box);
    display: inline-block;
    vertical-align: top;
    width: 50%;
    margin-bottom: $gs-baseline/2;
    @include fs-data(4, true);
}<|MERGE_RESOLUTION|>--- conflicted
+++ resolved
@@ -16,15 +16,8 @@
         display: inline-block;
     }
 
-<<<<<<< HEAD
     @include mq(desktop, leftCol) {
-        @include rem((
-            margin-left: $gs-gutter
-        ));
-=======
-    @include mq(desktop) {
         margin-left: $gs-gutter;
->>>>>>> d6b3e319
     }
 }
 
