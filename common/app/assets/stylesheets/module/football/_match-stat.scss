.match-stat {
    padding-bottom: ($gs-baseline/3)*2;
    margin-bottom: 0;

    span {
        display: inline-block;
    }
}

.match-stat__item {
    float: left;
    width: 49%;

    & + & {
        float: right;
        text-align: right;
    }
}

@mixin team-result--thin {
    @include rem((
        margin-left: ($gs-gutter/10)*2,
        height: 14px,
        top: 2px,
        width: 2px
    ));
    @include border-radius(0);
}

@mixin team-result--shrink {
    @include border-radius(8px);
    @include rem((
        height: 4px,
        margin-left: ($gs-gutter/4)+3,
        width: 4px
    ));
}

.team__results {
    font-size: 0;
}

.team__results--shrink {
    .team-result {
        @include mq($to: tablet) {
            @include team-result--shrink;
        }
    }
}

.team__results--thin {
    .team-result {
        @include mq($to: tablet) {
            @include team-result--thin;
        }
    }
}

.team-result {
    @include border-radius(4px);
    @include rem((
        height: 8px,
        margin-left: ($gs-gutter/4)+3,
        width: 8px
    ));
    cursor: help;
    display: inline-block;
    top: 0;
    vertical-align: middle;

    &:first-child {
        margin-left: 0;
    }
}

<<<<<<< HEAD
.table--medium {
    .team-result { @include team-result--thin; }
=======
.c-football-table .table--football {
    .team-result {
        @include team-result--thin;
    }
>>>>>>> 770f7fe5
}

.team-result--won {
    background-color: $c-statusPositive;
}

.team-result--drew {
    background-color: $c-statusNeutral;
}

.team-result--lost {
    background-color: $c-statusNegative;
}<|MERGE_RESOLUTION|>--- conflicted
+++ resolved
@@ -73,15 +73,10 @@
     }
 }
 
-<<<<<<< HEAD
-.table--medium {
-    .team-result { @include team-result--thin; }
-=======
 .c-football-table .table--football {
     .team-result {
         @include team-result--thin;
     }
->>>>>>> 770f7fe5
 }
 
 .team-result--won {
