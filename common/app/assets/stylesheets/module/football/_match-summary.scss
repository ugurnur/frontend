.match-summary {
    padding-top: 5px;
    padding-bottom: $baseline !important;
    margin-bottom: $baseline*3;

    h2 {
        margin-bottom: $baseline*2;
    }

    p:nth-child(3) {
        margin-bottom: $baseline*2;
    }

<<<<<<< HEAD
    .match-summary .away-team {
        border-top: 1px solid $neutral10;
=======
    .away-team {
        border-top: 1px solid $mushroom;
>>>>>>> f0483703
        padding-top: $baseline;
    }

    .home-scorers {
        margin-bottom: $baseline*2;
    }

<<<<<<< HEAD
    .match-summary .match-comment {
        @extend %type-11;
        font-weight: bold;
        color: $neutral4;
=======
    .match-comment {
>>>>>>> f0483703
        text-align: left;
        border-top: 1px solid $neutral10;
        margin-top: $baseline*2;
        padding-top: 5px;
    }
<<<<<<< HEAD


.match-summary__scorers {
    @extend %type-11;
    font-weight: bold;
    color: $neutral4;
=======
>>>>>>> f0483703
}<|MERGE_RESOLUTION|>--- conflicted
+++ resolved
@@ -7,17 +7,12 @@
         margin-bottom: $baseline*2;
     }
 
-    p:nth-child(3) {
+    p:nth-child(3){
         margin-bottom: $baseline*2;
     }
 
-<<<<<<< HEAD
-    .match-summary .away-team {
+    .away-team {
         border-top: 1px solid $neutral10;
-=======
-    .away-team {
-        border-top: 1px solid $mushroom;
->>>>>>> f0483703
         padding-top: $baseline;
     }
 
@@ -25,26 +20,19 @@
         margin-bottom: $baseline*2;
     }
 
-<<<<<<< HEAD
-    .match-summary .match-comment {
+    .match-comment {
         @extend %type-11;
         font-weight: bold;
         color: $neutral4;
-=======
-    .match-comment {
->>>>>>> f0483703
         text-align: left;
         border-top: 1px solid $neutral10;
         margin-top: $baseline*2;
         padding-top: 5px;
     }
-<<<<<<< HEAD
-
+}
 
 .match-summary__scorers {
     @extend %type-11;
     font-weight: bold;
     color: $neutral4;
-=======
->>>>>>> f0483703
 }