--- conflicted
+++ resolved
@@ -1,194 +1,142 @@
 /* ==========================================================================
-   Call to actions
-   ========================================================================== */
+     Call to actions
+     ========================================================================== */
 .cta {
-<<<<<<< HEAD
-  position: relative;
-  display: block;
-  width:  100%;
-  height: 36px;
-  vertical-align: top;
-  text-align: left;
-  padding:0 0 0 2px;
-  background-color: transparent;
-  border: none;
-  border-top: 1px dotted rgb(103,103,103);
-  @include box-sizing(border-box);
+    position: relative;
+    display: block;
+    width: 100%;
+    height: 36px;
+    vertical-align: top;
+    text-align: left;
+    padding: 0 0 0 2px;
+    background-color: transparent;
+    border: none;
+    border-top: 1px dotted rgb(103,103,103);
+    @include box-sizing(border-box);
 }
 
 .cta__text {
-  @extend %type-7;
-  color: $linkBlue;
+    @extend %type-7;
+    color: $linkBlue;
 }
 
 
 /* CTA button
-   ========================================================================== */
+     ========================================================================== */
 .cta__btn {
-  display: inline-block;
-  width: 60px;
-  height: 36px;
-  position: relative;
-  border-width: 0px;
-  border-style: dotted;
-  border-color: rgb(103,103,103);
-  background-color: transparent;
-  @include box-sizing(border-box);
+    display: inline-block;
+    width: 60px;
+    height: 36px;
+    position: relative;
+    border-width: 0px;
+    border-style: dotted;
+    border-color: rgb(103,103,103);
+    background-color: transparent;
+    @include box-sizing(border-box);
 
-  .i {
-    position: absolute;
-    bottom: 2px;
-  }
+    .i {
+        position: absolute;
+        bottom: 2px;
+    }
 }
 
 .is-open .cta__btn i {
-  @include rotate(180deg);
+    @include rotate(180deg);
 }
 
 /* ==========================================================================
-   CTA modifiers
-   ========================================================================== */
+     CTA modifiers
+     ========================================================================== */
 
 /* Dark
-   ========================================================================== */
+     ========================================================================== */
 .cta--dark {
-  background-color: #333333;
-  border-top-style: solid;
+        background-color: #333333;
+    border-top-style: solid;
 
-  .cta__btn {
-    border-color: #fff;
-    border-style: solid;
-    background-color: #005588;
-  }
+    .cta__btn {
+        border-color: #fff;
+        border-style: solid;
+        background-color: #005588;
+    }
 
-  .cta__text {
-    color: #B3B3B4;
-  }
+    .cta__text {
+        color: #B3B3B4;
+    }
 }
 
 /* Blue
-   ========================================================================== */
+     ========================================================================== */
 .cta--blue,
 .cta--blue:active {
-  background-color: $linkBlue;
+    background-color: $linkBlue;
 
-  .cta__text {
-    color: #fff;
-  }
-  .cta__btn--right {
-    border-color: #fff;
-  }
-=======
-    @extend %type-10;
-    line-height: 1em;
-    display: block;
-    color: #545454;
-    padding: $baseline*3 0 $baseline*3 0;
-    margin: $baseline*2 0;
-    background-color: $mushroom;
-    text-align: center;
-    @include box-shadow(none);
-    text-shadow: none;
-    border: none;
-
-    &:link,
-    &:visited {
-        color: #545454;
+    .cta__text {
+        color: #fff;
     }
-    &:hover,
-    &:active {
-        @include box-shadow(none);
+    .cta__btn--right {
+        border-color: #fff;
     }
-}
-button.cta {
-	width: 100%;
-}
-
-.expander {
-    @extend %type-8;
-    display: block;
-    padding-top: 5px;
-    color: #666666;
-}
-
-.top {
-    &,
-    &:link,
-    &:visited,
-    &:active {
-        @extend %type-8;
-        display: block;
-        color: #A1B7CF;
-        background-color: $darkBlue;
-        border-top: 1px solid #2B528B;
-        padding: $baseline*2 $gutter $baseline*2 $gutter;
-    }
->>>>>>> f0483703
 }
 
 /* Center
-   ========================================================================== */
+     ========================================================================== */
 .cta__text--center {
-  position: absolute;
-  bottom: 0px;
-  font-size: 1.4rem;
-  left: 48%;
+    position: absolute;
+    bottom: 0px;
+    font-size: 1.4rem;
+    left: 48%;
 }
 
 /* Right
-   ========================================================================== */
+     ========================================================================== */
 .cta__btn--right {
-  float:right;
-  border-left-width: 1px;
+    float:right;
+    border-left-width: 1px;
 
-  .i {
-    left: 2px;
-  }
+    .i {
+        left: 2px;
+    }
 }
 
 .cta__icn--right,
 i.is-open.cta__icn--right {
-  bottom: 8px !important;
-  @include rotate(-90deg);
+    bottom: 8px !important;
+    @include rotate(-90deg);
 }
 
 /* Left
-   ========================================================================== */
+     ========================================================================== */
 .cta__btn--left {
-  float:left;
-  border-right-width: 1px;
+    float:left;
+    border-right-width: 1px;
 
-  .i {
-    right: 0px;
-    bottom: 8px;
-    @include rotate(90deg);
-  }
+    .i {
+        right: 0px;
+        bottom: 8px;
+        @include rotate(90deg);
+    }
 }
 
 /* Misc
-   ========================================================================== */
+     ========================================================================== */
 .cta-small {
     display: block;
     padding: $baseline*2 0 $baseline*3 0;
+}
 
-    &.cta-small-border {
-        border-bottom: 1px solid #EDEDE7;
-    }
+.cta-small.cta-small-border {
+    border-bottom: 1px solid #EDEDE7;
 }
 
 .most-viewed-no-js {
     display: block;
+}
 
-<<<<<<< HEAD
 .most-viewed-no-js i {
-  float: right;
+    float: right;
 }
 
 .section-head--front .cta__btn--right {
-  border-left-width: 0;
-=======
-    i {
-        float: right;
-    }
->>>>>>> f0483703
+    border-left-width: 0;
 }