--- conflicted
+++ resolved
@@ -1,36 +1,14 @@
 .cta {
-<<<<<<< HEAD
-  @extend %type-10;
-  line-height: 1;
-  color: #545454;
-  text-align: center;
-  display: block;
-  padding: $baseline*3 0 $baseline*3 0;
-  margin: $baseline*2 0;
-  border: none;
-  background-color: $mushroom;
-  text-shadow: none;
-
-  &:link,
-  &:visited {
-    color: #545454;
-  }
-  &,
-  &:hover,
-  &:active {
-    @include box-shadow(none);
-  }
-=======
     @extend %type-10;
     line-height: 1;
-    display: block;
     color: #545454;
     text-align: center;
-    padding: ($baseline * 3 - 1) 0 ($baseline * 3 + 1);
+    display: block;
+    padding: $baseline*3 0 $baseline*3 0;
     margin: $baseline*2 0;
+    border: none;
     background-color: $mushroom;
     text-shadow: none;
-    border: none;
 
     &:link,
     &:visited {
@@ -41,26 +19,17 @@
     &:active {
         @include box-shadow(none);
     }
->>>>>>> a4cbc234
 }
 button.cta {
     width: 100%;
 }
 
 .expander {
-<<<<<<< HEAD
-  @extend %type-8;
-  display: block;
-  padding-top: 7px;
-  padding-bottom: 10px;
-  color: #666666;
-=======
     @extend %type-8;
     display: block;
     padding-top: 7px;
-    padding-bottom: 9px;
-    color: #666;
->>>>>>> a4cbc234
+    padding-bottom: 10px;
+    color: #666666;
 }
 
 .top {
