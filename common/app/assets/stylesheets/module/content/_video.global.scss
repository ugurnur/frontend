.content--video {

    .byline,
    .content__dateline,
    .social-wrapper--aside,
    .content__meta-container,
    .ad-slot--paid-for-badge--article,
    .commentcount {
        border-color: $c-neutral2;
    }

    .content__dateline {
        color: $c-neutral3;
    }

    .commentcount.tone-colour {
        color: $c-commentAccent2;

        &:hover {
            color: $c-commentAccent2;
        }

        i {
            @include icon(comment-commentaccent);
        }
    }

    .content__head__comment-count {
        display: none;
    }

    @include mq($to: desktop) {
        .meta__comment-count--top,
        .meta__comment-count--bottom {
            .commentcount {
                border-top: 0;
            }
            .commentcount__label {
                display: none;
            }
        }
        .meta__comment-count--bottom {
            display: none;
        }
        .meta__comment-count--top {
            display: block;
            .commentcount {
                display: block;
            }
        }
    }

    .player {
        @include rem((
            margin-bottom: $gs-baseline/2
        ));
    }

    .gu-video-wrapper {
        margin-bottom: 0;
    }

    .social-wrapper--bottom {
        @include mq(leftCol) {
            display: none;
        }
    }

    .social-icon-wrapper {
        opacity: .8;

        &:hover {
            opacity: 1;
        }
    }

    .social-icon {
        overflow: visible; // opacity cuts borders off on chrome otherwise
    }

    .content__headline:before {
        content: '';
        @include icon(video-icon);
        @include background-size(auto 100%);
        @include rem((
            margin-right: $gs-gutter/3,
            height: 20px !important,
            width: 34px !important
        ));

        @include mq(mobileLandscape) {
            @include rem((
                height: 25px !important,
                width: 40px !important,
                margin-right: $gs-gutter/2
            ));
        }

        @include mq(tablet) {
            @include rem((
                height: 27px !important,
                width: 43px !important
            ));
        }
    }

    .social-wrapper {
        border-top: 1px dotted $c-neutral2;
        padding-top: 0;

        &:before {
            content: 'Share this page';
            @include fs-data(3);
            color: $c-neutral3;
            @include rem((
                margin-top: $gs-baseline/4
            ));

        }

        .social {
            @include rem((
                padding-top: $gs-baseline/3
            ));
        }

        .social__head {
            display: none;
        }
    }

    .content__meta-container {
        border-bottom: 0;
    }

    .social-wrapper--bottom {
        max-width: none;
    }

    @include mq(tablet, rightCol) {
        .content__meta-container {
            float: left;
            width: gs-span(5) + $gs-gutter*2;
            @include rem((
                margin-right: $gs-gutter
            ));
        }
        .social-wrapper--bottom {
            float: left;
        }
    }

    $video-most-viewed-container: 531px;

    .content__main-column--video {
        @include rem((
            min-height: $video-most-viewed-container
        ));
    }

    .content__secondary-column--video {
        @include mq($to: rightCol) {
            display: block;
            position: relative;
            width: 100%;
            @include rem((
                max-width: gs-span(8)
            ));
            margin: auto;
        }

        @include mq(rightCol) {
            @include rem((
                padding-left: $gs-gutter/2,
                height: $video-most-viewed-container
            ));
            border-left: 1px solid $c-neutral2;
        }
    }
}

/* Most viewed container
   ========================================================================== */
.most-viewed-video-container {
    @include mq(tablet) {
        border-top: 1px solid $c-mediaDefault;
    }
}

.most-viewed-video-container__header {
    @include rem((
        height: gs-height(1) + $gs-baseline
    ));

    .most-viewed-video-container__heading {
        @include fs-header(2);
        position: relative;
        @include rem((
            top: $gs-baseline/4
        ));
    }
}

.most-viewed-video {
    @include rem((
        margin-left: -$gs-gutter/2
    ));
}

/* Video item
   ========================================================================== */
.video-item__action {
    display: block;
    @include rem((
        padding-top: $gs-baseline
    ));
    color: $c-neutral5;

    &:hover,
    &:focus {
        text-decoration: underline;
    }
    &:visited,
    &:active {
        color: darken($c-neutral5, 20%);
    }
}

.video-item__img {
    @include rem((
        margin-bottom: $gs-baseline/3
    ));
}

<<<<<<< HEAD
.video-item__headline {
    @include f-headline;
    @include font-size(14, 18);
    text-align: left; //Required for end slate items
=======
.most-viewed-video__headline {
    @include fs-headline(1);
    @include text-clamp(3, get-line-height($fs-headlines, 1));
    @include rem((
        height: get-line-height($fs-headlines, 1) * 3
    ));
>>>>>>> 80cb5d89

    &:before {
        content: '';
        @include icon(video-icon);
        @include background-size(auto 100%);
        @include rem((
            margin-right: $gs-gutter/4,
            height: 12px !important,
            width: 18px !important
        ));
    }
}

.video-item {
    position: relative;
    float: left;
    width: 50%;
    @include box-sizing(border-box);
    @include rem((
        margin-bottom: $gs-baseline*2,
        padding-left: $gs-gutter/2,
        padding-right: $gs-gutter/2
    ));

    .video-item__container {
        @include rem((
            margin-top: -$gs-baseline
        ));
        border-top: 1px solid $c-mediaDefault;
    }
}

.video-items--most-viewed {
    .video-item {
        @include mq($to: tablet) {
            &:nth-child(odd) {
                border-right: 1px solid $c-neutral2;
            }
        }

        @include mq($from: tablet, $to: rightCol) {
            @include rem((
                width: gs-span(3) - $gs-gutter/2
            ));
            &:nth-child(-n+3) {
                .video-item__container {
                    border-top: 0;
                }
            }

            &:nth-child(3n-1),
            &:nth-child(3n-2) {
                border-right: 1px solid $c-neutral2;
            }
        }

        @include mq(rightCol) {
            &:nth-child(-n+2) {
                .video-item__container {
                    border-top: 0;
                }
            }

            &:nth-child(odd) {
                border-right: 1px solid $c-neutral2;
            }
        }
    }

    .video-item__headline {
        @include text-clamp(3, 18px);
        @include rem((
            height: 18px * 3
        ));
    }
}

.video-items--end-slate {
    @include rem((
        margin-bottom: $gs-baseline*2
    ));

    .video-item {
        width: 25%;
        margin-bottom: 0;

        &:nth-child(-n+3) {
            border-right: 1px solid $c-neutral2;
        }

        .video-item__headline {
            @include rem ((
                height: gs-height(2)
            ));
        }
    }

    @include mq($from: tablet, $to: wide) {
        .video-item__headline {
            @include text-clamp(4, 18px);
            @include rem((
                height: 18px * 4
            ));
        }
    }
}

/* End slate
   ========================================================================== */
.video-end-slate {
    display: none;
    position: relative;
    max-width: 100%;
    @include box-sizing(border-box);
    @include rem((
        margin-left: $gs-gutter*2,
        margin-right: $gs-gutter*2,
    ));

    .vjs-has-ended & {
        display: block;
    }
}

.video-end-slate__container {
    position: absolute;
    width: 100%;
    left: 0;
    @include rem((
        top: $gs-baseline*4
    ));
    background-color: rgba(25, 25, 25, .8);

    @include mq($from: leftCol, $to: wide) {
        @include rem((
            top: $gs-baseline*3.5
        ));
    }
<<<<<<< HEAD
}

.video-end-slate__header {
    @include rem((
        height: gs-height(1),
        padding-left: $gs-gutter/2,
        margin-bottom: $gs-baseline
    ));
}

.video-end-slate__heading {
    @include rem((
        padding-top: $gs-baseline/3
    ));
    @include fs-header(1);
    font-weight: bold;
    text-align: left;
}

.content-footer--video {
    @include rem((
        margin-top: $gs-baseline
    ));
=======
>>>>>>> 80cb5d89
}<|MERGE_RESOLUTION|>--- conflicted
+++ resolved
@@ -232,19 +232,13 @@
     ));
 }
 
-<<<<<<< HEAD
 .video-item__headline {
-    @include f-headline;
-    @include font-size(14, 18);
+    @include fs-headline(1);
     text-align: left; //Required for end slate items
-=======
-.most-viewed-video__headline {
-    @include fs-headline(1);
     @include text-clamp(3, get-line-height($fs-headlines, 1));
     @include rem((
         height: get-line-height($fs-headlines, 1) * 3
     ));
->>>>>>> 80cb5d89
 
     &:before {
         content: '';
@@ -383,7 +377,6 @@
             top: $gs-baseline*3.5
         ));
     }
-<<<<<<< HEAD
 }
 
 .video-end-slate__header {
@@ -407,6 +400,4 @@
     @include rem((
         margin-top: $gs-baseline
     ));
-=======
->>>>>>> 80cb5d89
 }