.media-primary {
    margin-left: $gs-gutter * -.5;
    margin-right: $gs-gutter * -.5;

    @include mq(mobileLandscape) {
        margin-left: $gs-gutter / -1;
        margin-right: $gs-gutter / -1;
    }
    @include mq(phablet) {
        margin-left: 0;
        margin-right: 0;
    }
}

<<<<<<< HEAD
.content__main-column--article {
    min-height: gs-height(6);
=======
.caption--main {
    min-height: ($gs-baseline / 3) * 7;
    max-width: gs-span(7);

    @include mq(tablet) {
        max-width: gs-span(8);
    }
    @include mq(rightCol) {
        max-width: none;
    }
    .content__main-column--image & {
        padding-bottom: 0;
    }
}

@include mq(tablet) {
    .caption--main {
        padding-left: 0 !important;
        padding-right: 0 !important;
    }
>>>>>>> 8c49f194
}


/* Legacy classes to be refactored out (replaced by .content*)
   ========================================================================== */

.article {
    position: relative;
    margin-bottom: $gs-baseline*3.5;
    @include fs-bodyCopy(2);
}

.article__inner,
.article__main-column {
    position: relative;
}

.article__secondary-column,
.byline--cloned {
    display: none;
}

.meta__body {
    @include mq(leftCol) {
        clear: left;
    }
}

.article__meta-heading {
    @include fs-header(1);
    padding-top: ($gs-baseline/3);
    padding-bottom: ($gs-baseline/3)*4;
    margin-bottom: 0;
    border-top: 1px solid $c-neutral4;
}

@include mq(tablet) {
    .article__columning-wrapper {
        padding-right: gs-span(1) + $gs-gutter;
    }
    .article__columning-wrapper .media-primary {
        margin-right: (gs-span(1) + $gs-gutter) * -1 !important;
    }
}

@include mq(rightCol) {
    .article-wrapper {
        max-width: none;
    }
    .article__columning-wrapper {
        width: 100%;
        display: table;
        table-layout: fixed;
        padding-right: 0;
        position: relative;
    }
    .article__columning-wrapper .media-primary {
        margin-right: 0 !important;
    }
    .article__main-column {
        display: table-cell;
        vertical-align: top;
        max-width: gs-span(8);
        padding-right: $gs-gutter;
    }
    .article__secondary-column {
        position: relative;
        display: table-cell;
        z-index: 1;
        width: $right-column;
    }
}

@include mq(gs-span(12) + $gs-gutter * 2) {
    .article__main-column {
        padding-right: gs-span(1) + $gs-gutter * 2;
    }
}

@include mq(leftCol) {
    .article-wrapper {
        padding-left: $gs-gutter;
        padding-right: $gs-gutter;
    }
    .article__main-column {
        padding-left: $left-column + $gs-gutter;
    }

    .article__main-column {
        padding-right: $gs-gutter;
    }
}

@include mq(wide) {
    .article__main-column {
        padding-left: $left-column-wide + $gs-gutter;
    }
    .article__main-column {
        padding-right: gs-span(1) + $gs-gutter*2;
    }
}

.article-elongator {
    position: relative;

    .i-center {
        background-color: $c-brandBlue;
    }
}

.after-article {
    position: relative;
    display: block;
    content: ' ';
    margin-top: $gs-baseline*2;

    //This is required for football components, please do not remove
    @include mq(rightCol) {
        display: none;
    }
}<|MERGE_RESOLUTION|>--- conflicted
+++ resolved
@@ -12,10 +12,10 @@
     }
 }
 
-<<<<<<< HEAD
 .content__main-column--article {
     min-height: gs-height(6);
-=======
+}
+
 .caption--main {
     min-height: ($gs-baseline / 3) * 7;
     max-width: gs-span(7);
@@ -36,7 +36,6 @@
         padding-left: 0 !important;
         padding-right: 0 !important;
     }
->>>>>>> 8c49f194
 }
 
 
