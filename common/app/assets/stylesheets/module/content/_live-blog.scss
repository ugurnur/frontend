--- conflicted
+++ resolved
@@ -808,7 +808,6 @@
 
     .content__headline {
         color: $c-neutral1;
-<<<<<<< HEAD
         @include fs-headline(5);
 
         @include mq(tablet) {
@@ -836,15 +835,6 @@
                 float: none;
             }
         }
-=======
-    }
-
-    &.tone-live .content__head--tonal .content__section {
-        @include mq(rightCol) {
-            float: left;
-            width: gs-span(3);
-            padding-top: $content-top-padding;
->>>>>>> 2d367e6d
 
         .content__series-label {
             @include mq(desktop) {
