--- conflicted
+++ resolved
@@ -551,8 +551,6 @@
             border-top: 0;
         }
     }
-<<<<<<< HEAD
-
 }
 
 .comment-count--timeline {
@@ -562,8 +560,6 @@
         z-index: 101;
         position: static;
    }
-=======
->>>>>>> 2092a029
 }
 
 .blog__timeline-container {
