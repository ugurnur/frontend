/* Layout
   ========================================================================== */
.blog__inner,
.blog__main-column {
    position: relative;
}

.blog__main-column {
    padding-top: $gs-baseline;
}

.blog__meta-container,
.blog__inner {

    @include mq(rightCol) {
        max-width: none;
    }
}

.blog__inner--head {
    @include rem((
        padding-top: $gs-baseline/3
    ));

}
.blog__inner--head .article__head {
    padding-top: 0;
    @include rem((
        margin-right: 0 !important
    ))

}

@include mq(rightCol) {
    .blog__section {
        position: absolute;
        left: 0;
    }
    .blog__last-updated-container {
        position: absolute;
        left: 0;
        bottom: 0;
        max-width: $a-leftColWide-width;
    }
}

@include mq(rightCol) {
    .blog__inner {
        @include rem((
            max-width: gs-span(8),
            padding-left: $a-rightCol-width + $gs-gutter
        ));
    }
    .blog__columning-wrapper {
        width: 100%;
        display: table;
        table-layout: fixed;
        padding-right: 0;
        position: relative;
    }
    .blog__head,
    .blog__columning-wrapper .media-primary {
        margin-right: 0 !important;
    }
    .blog__main-column {
        display: table-cell;
        vertical-align: top;
        @include rem((
            max-width: gs-span(8),
            padding-left: $a-rightCol-width + $gs-gutter
        ));
    }
    .blog__secondary-column {
        display: none;
    }
}

@include mq(wide) {
    .blog__inner {
        @include rem((
            padding-right: $a-rightCol-width + $gs-gutter
        ));
    }
    .blog__main-column {
        @include rem((
            padding-right: $gs-gutter
        ));
    }
    .blog__secondary-column {
        position: relative;
        display: table-cell;
        @include rem((
            width: $a-rightCol-width
        ));
    }
}

.blog__last-updated-container {
    padding-bottom: 9px;
}

.blog__comment-count {
    display: block;
    margin-top: $gs-baseline/2;
    @include mq(mobileLandscape) {
        position: absolute;
        right: 0;
        top: 0;
    }
    .commentcount {
        color: inherit;
        display: block;
        position: static;
        margin-bottom: 0;

        a:hover {
            color: inherit !important;
        }

        i {
            @extend %i-comment-white;
            @if $svg-support {
                .svg & {
                    @extend %svg-i-comment-white;
                }
            }
        }
    }
}

.blog .article__container {
    max-width: none;
}

/* Design
   ========================================================================== */
.blog__head-background {
    @include full-bleed(#D13D54);
}

.blog__main-background {
    @include full-bleed($c-neutral8);
}

/* Header
   ========================================================================== */

.blog__inner--head {
    color: white;
}

.blog__section {
    @include fs-header(3);
    a { color: inherit; }
    @include mq($to: tablet) {
        display: none;
    }
}

.blog__headline {
    color: inherit;
    @include fs-headline(4);

    @include mq(tablet) {
        @include fs-headline(5, true);
    }
    margin-bottom: $gs-baseline*2;
    @include mq(rightCol) {
        margin-bottom: $gs-row-height + ($gs-baseline * 2);
    }
}

.blog__meta-container {
    color: inherit;
    border-top: 1px dotted #E6A1AB;
    position: relative;
    padding-bottom: $gs-baseline;
}
.blog__meta-container .article__dateline {
    @include fs-data(3);
    color: inherit;
    border: 0;
    margin: 0;
    padding: 0;
    height: auto;
}

.blog__meta-container .byline {
    @include fs-bodyHeading(1);
    -webkit-font-smoothing: antialiased;
    @include rem((
        line-height: 24px
    ));
    color: inherit;
    font-weight: normal;
    padding: 0;
    margin: 0;
    margin-top: 4px;
    min-height: initial;
    border-top: 0;

    .tone-colour {
        color: inherit;
    }
    a {
        font-weight: bold;
    }
}

.blog__last-updated-container {
    @include fs-data(3);
    @include mq($to: rightCol) {
        border-top: 1px dotted #E6A1AB;
        padding-top: 7px;
    }
}

.blog__live {
    color: inherit;
    @include fs-data(3);
    font-weight: bold;
    &:before {
        $size: 12px;
        content: "";
        background-color: white;
        width: $size;
        height: $size;
        @include border-radius($size/2);
        display: inline-block;
        margin-bottom: -1px;
        margin-right: 3px;
    }
}

/* Timestamps
   ========================================================================== */

.timestamp,
.published-time {
    @include font($sans-serif, bold, 13, 20);
    display: block;
    padding: $gs-baseline/3 0;
    margin-top: ($gs-baseline/3)*2;
    time {
        margin-bottom: $gs-baseline/2;
        display: inline-block;
    }
}

.block-time {
    line-height: 15px;
    padding: 4px 0 $gs-baseline/3 $gs-gutter/2;

    &.published-time {
        margin: 0;
        @include fs-data(3);
        font-weight: bold;
    }

    .block-time__absolute {
        display: inline-block;
        margin-left: $gs-gutter/4;
        color: $c-neutral2;
        @include fs-data(2);
        font-style: italic;
        font-weight: normal;
    }

    @include mq(mobileLandscape) {
        float: left;
        .block-time__absolute {
            display: block;
            margin-left: 0;
        }
    }
}

.updated-time {
    //padding: $gs-baseline/3 0 ($gs-baseline/3)*4;
    padding: $gs-baseline/2 $gs-gutter/2;
    @include fs-data(1);
    color: $c-neutral2;
    padding-bottom: 0;
    margin-bottom: 4px;
    font-style: italic;
}

/* Blocks
   ========================================================================== */

.block {
    @include clearfix;
    margin-bottom: $gs-baseline;
    background-color: white;
    border-top: 1px solid $c-neutral3;
    padding-top: $gs-baseline/2;
    padding-bottom: $gs-baseline*2;
    border-bottom: 1px solid $c-neutral6;
}

.block.is-key-event {
    border-top: 2px solid black;
    .block-title {
        color: black;
    }
}

/* Blocks container
   ========================================================================== */

.live-blog__blocks {
    opacity: 1;
    height: auto;
    background-color: transparent;
    @include transition(opacity 2s ease-out, background-color 4s ease-out);
}
.blog .ad-slot--mpu-banner-ad {
    padding-top: $gs-baseline;
}

/* Animations
   ========================================================================== */

.autoupdate--has-animation {

    .autoupdate--highlight {
        @include animation(new-block-animation 5s ease-out);
    }

}


@include keyframes(new-block-animation) {
    0%   { opacity: 0; background: $c-neutral7; }
    20%  { opacity: 1; }
    70%  { background: $c-neutral7; }
    100% { background: transparent; }
}

/* Above/Below content
   ========================================================= */

.blog {

    .article__standfirst {
        @include fs-headline(1);
    }


    .article__keywords {
        border-top: 1px dotted $c-neutral3;
        @include rem((
    line-height: 20px
    ));
    }

    .social-wrapper {
        padding-bottom: $gs-baseline*2;
    }
}

/* Content styling
   ========================================================================== */

$block-padding-left: gs-span(1) + $gs-gutter;
$block-padding-right: $gs-gutter;

.blog .from-content-api {

    .block-title {
        margin-bottom: $gs-baseline;
    }

    .block-title,
    .block-elements > *
    {
        margin-left: $block-padding-left;
        margin-right: $block-padding-right;
        @include mq($to: mobileLandscape) {
            margin-left: $gs-gutter/2;
            margin-right: $gs-gutter/2;
        }
    }
    .block-elements > *:last-child {
        margin-bottom: 0;
    }

    .block-elements {

        /* Quotes
           ========================================================= */

        > blockquote,
        > blockquote.quoted { // using !important to override inline styles from content api
            margin-left: $block-padding-left !important;
            margin-right: $block-padding-right !important;
            @include mq($to: mobileLandscape) {
                margin-left: $gs-gutter/2 !important;
                margin-right: $gs-gutter/2 !important;
                &:before { // remove pseudo quote at mobile
                    display: none;
                }
            }
        }
        > blockquote{
            color: $c-neutral2;
        }

        > blockquote.quoted:before {
            margin-left: -30px;
            left: auto;
        }

        /* Media
           ========================================================= */

        > .element {
            margin: 0 0 12px 0;
        }
        > .element + .element {
            margin-top: -12px;
        }

        > .embed-video-wrapper {
            position: relative;
            width: 100%;
            padding-top: 56.25%; // 16:9 aspect ratio

            iframe {
                position: absolute;
                top: 0;
                width: 100%;
                height: 100%;
            }
        }

        > .element-image {
            border-bottom: 2px solid $c-neutral8;
        }

        > .element figcaption {
            background-color: white;
            padding-left: 0;
            padding-right: 0;
            margin-left: $gs-gutter/2;
            margin-right: $gs-gutter/2;

            @include mq(mobileLandscape) {
                margin-left: $block-padding-left;
                margin-right: $block-padding-right;
            }
        }
    }
}

/* Tweets
   ========================================================================== */

.tweet {
    display: table-cell;
    width: 10000px;
    max-width: 100%;
    background-color: #f4f4f4;
    background-position: ($gs-baseline/3)*2 $gutter/2 !important;
    background-repeat: no-repeat;
    border-top: $gs-baseline/6 solid #3299d0;
}
.element-tweet {
    margin: $gs-baseline 0 ($gs-baseline/3)*4;
}
.tweet,
.from-content-api blockquote.tweet {
    border-left-width: 0;
    padding: $gs-baseline/2 ($gs-baseline/3)*2;
    font-style: normal;
    @include fs-textsans(3);

}
// Temporary fix to issue #1674
.from-content-api blockquote.tweet {
    display: block;
    margin-left: 0;
    width: auto;
}
// End temporary fix
.tweet:before,
.tweet:after,
.live-blog .tweet:before,
.live-blog .tweet:after {
    display: none !important;
}

.tweet-user {
    display: inline-block;
    font-weight: bold;
    padding-left: 40px;
    margin-bottom: 0;
}

.tweet-date {
    display: block;
    color: $c-neutral2;
    padding-left: 40px;
    margin-bottom: ($gs-baseline/3)*4;
}

<<<<<<< HEAD
/* Timeline
   ========================================================================== */

.blog__timeline {
    @include mq($to: rightCol) {
        display: none;
    }
    position: absolute;
    margin-left: - ($a-rightCol-width + $gs-gutter);
    width: $a-rightCol-width;
}

.blog__timeline-header {
    @include fs-header(2);
}

=======
>>>>>>> 01e7ce28
.timeline__filler {
    display: none;
}

<<<<<<< HEAD
.timeline__date {
    @include fs-data(3);
    font-weight: bold;
}

.timeline {
    list-style: none;
}

.timeline__date {
    display: block;
}
.timeline__title {
    @include fs-textsans(3);
    color: black;
=======
.twitter-tweet {
    width: 100%;
>>>>>>> 01e7ce28
}<|MERGE_RESOLUTION|>--- conflicted
+++ resolved
@@ -504,7 +504,10 @@
     margin-bottom: ($gs-baseline/3)*4;
 }
 
-<<<<<<< HEAD
+.twitter-tweet {
+    width: 100%;
+}
+
 /* Timeline
    ========================================================================== */
 
@@ -521,13 +524,10 @@
     @include fs-header(2);
 }
 
-=======
->>>>>>> 01e7ce28
 .timeline__filler {
     display: none;
 }
 
-<<<<<<< HEAD
 .timeline__date {
     @include fs-data(3);
     font-weight: bold;
@@ -543,8 +543,4 @@
 .timeline__title {
     @include fs-textsans(3);
     color: black;
-=======
-.twitter-tweet {
-    width: 100%;
->>>>>>> 01e7ce28
-}+}}