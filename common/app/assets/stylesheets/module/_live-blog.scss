/* Layout
   ========================================================================== */
.blog__inner,
.blog__main-column {
    position: relative;
}

.blog__main-column {
    padding-top: $gs-baseline;
}

.blog__meta-container,
.blog__inner {
    @include rem((
        max-width: gs-span(7)
    ));

    @include mq(rightCol) {
        max-width: none;
    }
}

.blog__inner--head {
    @include rem((
        padding-top: $gs-baseline/3
    ));

}
.blog__inner--head .article__head {
    padding-top: 0;
}

@include mq(rightCol) {
    .blog__section {
        position: absolute;
        left: 0;
    }
    .blog__last-updated-container {
        position: absolute;
        left: 0;
        bottom: 0;
        max-width: $a-leftColWide-width;
    }
}

@include mq(rightCol) {
    .blog__inner {
        @include rem((
            max-width: gs-span(8),
            padding-left: $a-rightCol-width + $gs-gutter
        ));
    }
    .blog__columning-wrapper {
        width: 100%;
        display: table;
        table-layout: fixed;
        padding-right: 0;
        position: relative;
    }
    .blog__head,
    .blog__columning-wrapper .media-primary {
        margin-right: 0 !important;
    }
    .blog__main-column {
        display: table-cell;
        vertical-align: top;
        @include rem((
            max-width: gs-span(8),
            padding-left: $a-rightCol-width + $gs-gutter
        ));
    }
    .blog__secondary-column {
        display: none;
    }
}

@include mq(wide) {
    .blog__inner {
        @include rem((
            padding-right: $a-rightCol-width + $gs-gutter
        ));
    }
    .blog__main-column {
        @include rem((
            padding-right: $gs-gutter
        ));
    }
    .blog__secondary-column {
        position: relative;
        display: table-cell;
        @include rem((
            width: $a-rightCol-width
        ));
    }
}
.blog__meta-container,
.blog__last-updated-container {
    padding-bottom: $gs-baseline;
}

.blog__comment-count {
    display: inline-block;
    .commentcount {
        color: inherit;
        display: block;
        position: static;
        margin-bottom: 0;
    }
}

/* Design
   ========================================================================== */
.blog__head-background {
    @include full-bleed(#D13D54);
}

.blog__main-background {
    @include full-bleed($c-neutral8);
}

/* Header
   ========================================================================== */

.blog__inner--head {
    color: white;
}

.blog__section {
    @include fs-header(3);
    a { color: inherit; }
    @include mq($to: tablet) {
        display: none;
    }
}

.blog__headline {
    color: inherit;
    @include fs-headline(5);
    margin-bottom: $gs-row-height;
    @include mq(rightCol) {
        margin-bottom: $gs-row-height + ($gs-baseline * 2);
    }
}

.blog__meta-container {
    color: inherit;
    border-top: 1px solid #E6A1AB;
}
.blog__meta-container .article__dateline {
    @include fs-data(3);
    color: inherit;
    border: 0;
    margin: 0;
    padding: 0;
    height: auto;
}

.blog__meta-container .byline {
    @include fs-bodyHeading(1);
    -webkit-font-smoothing: antialiased;
    @include rem((
        line-height: 24px
    ));
    color: inherit;
    font-weight: normal;
    padding: 0;
    margin: 0;
    margin-top: 4px;
    min-height: initial;
<<<<<<< HEAD
=======
    border-top: 0;
>>>>>>> e8ac0184

    .tone-colour {
        color: inherit;
    }
    a {
        font-weight: bold;
    }
}

.blog__last-updated-container {
    @include fs-data(3);
    @include mq($to: rightCol) {
        border-top: 1px solid #E6A1AB;
        padding-top: $gs-baseline;
    }
}

.blog__live {
    color: inherit;
    @include fs-data(3);
    font-weight: bold;
    &:before {
        $size: 13px;
        content: "";
        background-color: white;
        width: $size;
        height: $size;
        @include border-radius($size/2);
        display: inline-block;
        margin-bottom: -1px;
        margin-right: 3px;
    }
}

/* Timestamps
   ========================================================================== */

.timestamp,
.published-time {
    @include font($sans-serif, bold, 13, 20);
    display: block;
    padding: $gs-baseline/3 0;
    margin-top: ($gs-baseline/3)*2;
    time {
        margin-bottom: $gs-baseline/2;
        display: inline-block;
    }
}


.block-time {
    line-height: 15px;
    padding: 4px 0 $gs-baseline/3 $gs-gutter/2;

    &.published-time {
        margin: 0;
        font-family: $sans-serif;
    }

    .block-time__absolute {
        display: inline-block;
        margin-left: $gs-gutter/4;
        @include fs-data(2);
        font-style: italic;
        font-weight: normal;
        color: $c-neutral2;
    }

    @include mq(mobileLandscape) {
        float: left;
        .block-time__absolute {
            display: block;
            margin-left: 0;
        }
    }
}

.updated-time {
    //padding: $gs-baseline/3 0 ($gs-baseline/3)*4;
    padding: $gs-baseline/2 $gs-gutter/2;
    @include fs-data(1);
    color: $c-neutral2;
}

/* Blocks
   ========================================================================== */

.block {
    @include clearfix;
    margin-bottom: $gs-baseline;
    background-color: white;
    border-top: 1px solid $c-neutral3;
    padding-top: $gs-baseline/2;
}

.block.is-key-event {
    border-top: 2px solid black;
    .block-title {
        color: black;
    }
}

/* Blocks container
   ========================================================================== */

.live-blog__blocks {
    opacity: 1;
    height: auto;
    background-color: transparent;
    @include transition(opacity 2s ease-out, background-color 4s ease-out);
}
.blog .ad-slot--mpu-banner-ad {
    padding-top: $gs-baseline;
}

/* Animations
   ========================================================================== */

.autoupdate--has-animation {

    .autoupdate--highlight {
        @include animation(new-block-animation 5s ease-out);
    }

}


@include keyframes(new-block-animation) {
    0%   { opacity: 0; background: $c-neutral7; }
    20%  { opacity: 1; }
    70%  { background: $c-neutral7; }
    100% { background: transparent; }
}

/* Above/Below content
   ========================================================= */

.blog {

    .article__standfirst {
        @include fs-headline(1);
    }


    .article__keywords {
        border-top: 1px dotted $c-neutral3;
        @include rem((
    line-height: 20px
    ));
    }

    .social-wrapper {
        padding-bottom: $gs-baseline*2;
    }

}

/* Content styling
   ========================================================================== */

$block-padding-left: gs-span(1) + $gs-gutter;
$block-padding-right: $gs-gutter;

.blog .from-content-api {

    .block-title,
    .block-elements > *
    {
        margin-left: $block-padding-left;
        margin-right: $block-padding-right;
        @include mq($to: mobileLandscape) {
            margin-left: $gs-gutter/2;
            margin-right: $gs-gutter/2;
        }
    }

    .block-elements {

        /* Quotes
           ========================================================= */

        > blockquote,
        > blockquote.quoted { // using !important to override inline styles from content api
            margin-left: $block-padding-left !important;
            margin-right: $block-padding-right !important;
            @include mq($to: mobileLandscape) {
                margin-left: $gs-gutter/2 !important;
                margin-right: $gs-gutter/2 !important;
                &:before { // remove pseudo quote at mobile
                    display: none;
                }
            }
        }
        > blockquote{
            color: $c-neutral2;
        }

        > blockquote.quoted:before {
            margin-left: -30px;
            left: auto;
        }

        /* Media
           ========================================================= */

        > .element-image,
        > .element-video,
        > .element-witness,
        > .element-embed {
            margin-left: 0;
            margin-right: 0;
        }
        > .embed-video-wrapper {
            position: relative;
            width: 100%;
            padding-top: 56.25%; // 16:9 aspect ratio

            iframe {
                position: absolute;
                top: 0;
                width: 100%;
                height: 100%;
            }
        }

        > .element figcaption {
            background-color: white;
            margin-left: $block-padding-left;
            margin-right: $block-padding-right;
        }
    }
}

/* Tweets
   ========================================================================== */

.tweet {
    display: table-cell;
    width: 10000px;
    max-width: 100%;
    background-color: #f4f4f4;
    background-position: ($gs-baseline/3)*2 $gutter/2 !important;
    background-repeat: no-repeat;
    border-top: $gs-baseline/6 solid #3299d0;
}
.element-tweet {
    margin: $gs-baseline 0 ($gs-baseline/3)*4;
}
.tweet,
.from-content-api blockquote.tweet {
    border-left-width: 0;
    padding: $gs-baseline/2 ($gs-baseline/3)*2;
    font-style: normal;
    @include fs-textsans(3);

}
// Temporary fix to issue #1674
.from-content-api blockquote.tweet {
    display: block;
    margin-left: 0;
    width: auto;
}
// End temporary fix
.tweet:before,
.tweet:after,
.live-blog .tweet:before,
.live-blog .tweet:after {
    display: none !important;
}

.tweet-user {
    display: inline-block;
    font-weight: bold;
    padding-left: 40px;
    margin-bottom: 0;
}

.tweet-date {
    display: block;
    color: $c-neutral2;
    padding-left: 40px;
    margin-bottom: ($gs-baseline/3)*4;
}<|MERGE_RESOLUTION|>--- conflicted
+++ resolved
@@ -167,10 +167,7 @@
     margin: 0;
     margin-top: 4px;
     min-height: initial;
-<<<<<<< HEAD
-=======
     border-top: 0;
->>>>>>> e8ac0184
 
     .tone-colour {
         color: inherit;
