--- conflicted
+++ resolved
@@ -167,6 +167,7 @@
     margin: 0;
     margin-top: 4px;
     min-height: initial;
+    border-top: 0;
 
     .tone-colour {
         color: inherit;
@@ -194,7 +195,7 @@
         background-color: white;
         width: $size;
         height: $size;
-        @include rounded-corners($size/2);
+        @include border-radius($size/2);
         display: inline-block;
         margin-bottom: -1px;
         margin-right: 3px;
@@ -281,50 +282,6 @@
 .blog .ad-slot--mpu-banner-ad {
     padding-top: $gs-baseline;
 }
-<<<<<<< HEAD
-=======
-    .element-tweet {
-        margin: $gs-baseline 0 ($gs-baseline/3)*4;
-    }
-    .tweet,
-    .from-content-api blockquote.tweet {
-        border-left-width: 0;
-        @include rem((
-            padding: $gs-baseline/2 ($gs-baseline/3)*2
-        ));
-        font-style: normal;
-        @include fs-textsans(4);
-    }
-    // Temporary fix to issue #1674
-    .from-content-api blockquote.tweet {
-       display: block;
-       margin-left: 0;
-       width: auto;
-    }
-    // End temporary fix
-    .tweet:before,
-    .tweet:after,
-    .live-blog .tweet:before,
-    .live-blog .tweet:after {
-        display: none !important;
-    }
-
-    .tweet-user {
-        display: inline-block;
-        font-weight: bold;
-        padding-left: 40px;
-        margin-bottom: 0;
-    }
-
-    .tweet-date {
-        display: block;
-        color: $c-neutral2;
-        padding-left: 40px;
-        margin-bottom: ($gs-baseline/3)*4;
-    }
-
-
->>>>>>> d18e14a5
 
 /* Animations
    ========================================================================== */
