$block-padding-left: gs-span(1) + $gs-gutter;
$block-padding-right: $gs-gutter;

/* Layout
   ========================================================================== */
.blog__inner,
.blog__main-column {
    position: relative;
}

.blog__main-column {
    @include mq(rightCol) {
        @include rem((
            padding-top:$gs-baseline
        ));
    }
}

.blog__meta-container,
.blog__inner {

    @include mq(rightCol) {
        max-width: none;
    }
}

.blog__inner--head {
    @include rem((
        padding-top: $gs-baseline/3
    ));

    .article__head {
        padding-top: 0;
        border-top: none;
        @include rem((
            margin-right:0 !important
        ))
    }
}

@include mq(rightCol) {
    .blog__last-updated-container {
        position: absolute;
        left: ($a-rightCol-width + $gs-gutter) * -1;
        top: 5px;
        max-width: $a-leftColWide-width;
    }
}

@include mq(rightCol) {
    .blog__inner {
        @include rem((
            max-width: gs-span(8),
            padding-left: $a-rightCol-width + $gs-gutter
        ));

        .discussion {
            @include rem((
                margin-left: - ($a-rightCol-width + $gs-gutter)
            ));
        }
    }
    .blog__columning-wrapper {
        width: 100%;
        display: table;
        table-layout: fixed;
        padding-right: 0;
        position: relative;
    }
    .blog__head,
    .blog__columning-wrapper .media-primary {
        margin-right: 0 !important;
    }
    .blog__main-column {
        display: table-cell;
        vertical-align: top;
        @include rem((
            max-width: gs-span(8),
            padding-left: $a-rightCol-width + $gs-gutter
        ));
    }
    .blog__secondary-column {
        display: none;
    }
}

@include mq(wide) {
    .blog__inner {
        @include rem((
            padding-right: $a-rightCol-width + $gs-gutter
        ));
    }
    .blog__main-column {
        @include rem((
            padding-right: $gs-gutter
        ));
    }
    .blog__secondary-column {
        position: relative;
        display: table-cell;
        @include rem((
            width: $a-rightCol-width
        ));
    }
}

.blog__last-updated-container {
    padding-bottom: 9px;
}

.blog__comment-count {
    display: block;
    margin-top: $gs-baseline/2;
    @include mq(mobileLandscape) {
        position: absolute;
        right: 0;
        top: 0;
    }
    .commentcount {
        color: inherit;
        display: block;
        position: static;
        margin-bottom: 0;

        &:hover,
        &:active,
        &:focus {
            color: #ffffff !important;
        }

        i {
            @extend %i-comment-white;
            @if $svg-support {
                .svg & {
                    @extend %svg-i-comment-white;
                }
            }
        }
    }
}

.blog .article__container {
    max-width: none;
}

.right-col-deport {
    @include mq(rightCol) {
        @include rem((
            padding: 0 0 $gs-baseline/3
        ));
    }
}
.right-col-deport__body {
    @include mq(rightCol) {
        float: left;
        @include rem((
            padding-top: $gs-baseline,
            width: $a-leftCol-width
        ));
        margin-left: 0;

        // Makes the block actionable
        // when out of the flow
        position: relative;
        z-index: 1;
    }
    @include mq(wide) {
        @include rem((
            width: $a-leftColWide-width
        ));
    }
}

/* Design
   ========================================================================== */
.blog__main-background {
    @include full-bleed($c-neutral8);
}
.blog__head-background--default {
    @include full-bleed($c-liveDefault);
}
.blog__head-background--accent {
    position: relative;
    z-index: 100;
    @include full-bleed($c-liveAccent);
}
.blog__main-column--head {
    @include mq(rightCol) {
        @include full-bleed($c-neutral8);
    }
}
.blog__standfirst-container {
    @include mq($to: rightCol) {
        @include rem((
            padding-top: $gs-baseline
        ));
        @include full-bleed(#ffffff);

        &:before,
        &:after {
            z-index: 100;
        }
    }
}

/* Header
   ========================================================================== */

.blog__inner--head {
    color: #ffffff;
}

.blog__zone {
    position: relative;

    @include mq(tablet, rightCol) {
        background-color: $c-liveDefault;
    }

    @include mq(tablet) {
        border-top: none !important;
    }
}

.blog__zone__inner {
    @include mq(tablet, rightCol) {
        @include full-bleed($c-liveDefault);
    }
}

.blog__zone__link {
    color: #000000;
    @include mq(tablet) {
        color: #ffffff;
    }
}

.blog__headline {
    color: inherit;
    @include fs-headline(4);

    @include mq(tablet) {
        @include fs-headline(5, true);
    }
    margin-bottom: $gs-baseline*3;
    @include mq(rightCol) {
        margin-bottom: $gs-row-height + ($gs-baseline * 2);
    }
}

.blog__meta-container {
    color: inherit;
    border-top: 1px dotted #E6A1AB;
    position: relative;
    padding-bottom: $gs-baseline;
    @include mq(rightCol) {
        border-top: none;
    }
}
.blog__meta-container .article__dateline {
    @include fs-data(3);
    color: inherit;
    border: 0;
    margin: 0;
    padding: 0;
    height: auto;
}

.blog__meta-container .byline {
    @include fs-bodyHeading(1);
    color: inherit;
    font-weight: normal;
    padding: 0;
    @include rem((
        margin: $gs-baseline/3 0 $gs-baseline/2
    ));
    min-height: initial;
    border-top: 0;

    .tone-colour {
        color: inherit;
    }
    a {
        font-weight: bold;
    }
}

.blog__last-updated-container {
    @include fs-data(3);
    @include box-sizing(border-box);
    @include mq($to: rightCol) {
        @include rem((
            height: $gs-row-height,
            padding-top: $gs-baseline/2
        ))
    }
}

.blog__live {
    color: inherit;
    @include fs-data(3);
    font-weight: bold;
    &:before {
        $size: 12px;
        content: "";
        background-color: #ffffff;
        width: $size;
        height: $size;
        @include border-radius($size/2);
        display: inline-block;
        margin-bottom: -1px;
        margin-right: 3px;
    }
}

/* Timestamps
   ========================================================================== */
.timestamp,
.published-time {
    @include font($sans-serif, bold, 13, 20);
    display: block;
    padding: $gs-baseline/3 0;
    margin-top: ($gs-baseline/3)*2;
    time {
        margin-bottom: $gs-baseline/2;
        display: inline-block;
    }
}

.block-time {
    @include rem((
        line-height: 15px,
        padding: $gs-baseline/3 0 $gs-baseline $gs-gutter/2
    ));

    &.published-time {
        margin: 0;
        @include fs-data(3);
        font-weight: bold;
    }

    .block-time__absolute {
        display: inline-block;
        margin-left: $gs-gutter/4;
        color: $c-neutral2;
        @include fs-data(2);
        font-style: italic;
        font-weight: normal;
    }

    .timezone {
        display: none;
    }

    @include mq(tablet) {
        float: left;
        .block-time__absolute {
            display: block;
            margin-left: 0;
        }
    }
}

.updated-time {
    @include fs-data(1);
    color: $c-neutral2;
    font-style: italic;
    @include rem((
        margin: 0 $gs-gutter/2 $gs-baseline/3 $gs-gutter/2,
        padding: $gs-baseline/2 0 0
    ));
    @include mq(tablet) {
        @include rem((
            margin-right:$block-padding-right,
            margin-left: $block-padding-left
        ));
    }
}

/* Blocks
   ========================================================================== */

.block {
    @include clearfix;
    margin-bottom: $gs-baseline;
    background-color: white;
    border-top: 1px solid $c-neutral3;
    padding-top: $gs-baseline/2;
    padding-bottom: $gs-baseline*2;
    border-bottom: 1px solid $c-neutral6;
}

.block.is-key-event {
    border-top: 2px solid black;
    .block-title {
        color: black;
    }
}

/* Blocks container
   ========================================================================== */

.live-blog__blocks {
    opacity: 1;
    height: auto;
    background-color: transparent;
    @include transition(opacity 2s ease-out, background-color 4s ease-out);
}
.blog .ad-slot--mpu-banner-ad {
    padding-top: $gs-baseline;
}

/* Autoupdate
   ========================================================================== */
.autoupdate--hidden,
.notify--hidden {
    display: none;
}

.block--notification {
    border-top-color: $c-live;
}

.notify {
    padding-left: $gs-gutter/2;
}

.notify__btn {
    text-align: left;
    @include fs-textsans(3);
    font-weight: bold;
    color: $c-live;
}

.autoupdate--has-animation {

    .autoupdate--highlight {
        @include animation(new-block-animation 5s ease-out);
    }

}

@include keyframes(new-block-animation) {
    0%   { opacity: 0; background: $c-neutral7; border-top-color: $c-liveAccent; }
    20%  { opacity: 1; }
    70%  { background: $c-neutral7; }
    100% { background: transparent; border-top-color: $c-neutral3; }
}

/* Above/Below content
   ========================================================= */
.blog {

    .article__standfirst {
        @include fs-headline(1);
        color: $c-neutral2-contrasted;
    }


    .article__keywords {
        border-top: 1px dotted $c-neutral3;
        @include rem((
            line-height: 20px
        ));
    }

    .social-wrapper {
        padding-bottom: $gs-baseline*2;
    }
}

/* Content styling
   ========================================================================== */
.blog .from-content-api {

    .block-title {
        @include rem((
            margin-top: ($gs-baseline/4)*-1,
            margin-bottom: $gs-baseline
        ));
    }

    .block-title,
    .block-elements > *
    {
        @include rem((
            margin-left: $gs-gutter/2,
            margin-right: $gs-gutter/2
        ));
        @include mq(tablet) {
            @include rem((
                margin-right:$block-padding-right,
                margin-left:$block-padding-left
            ));
        }
    }
    .block-elements > *:last-child {
        margin-bottom: 0;
    }

    .block-elements {

        /* Quotes
           ========================================================= */

        > blockquote,
        > blockquote.quoted { // using !important to override inline styles from content api
            @include rem((
                margin: 16px $block-padding-right $gs-baseline*1.5 $block-padding-left !important
            ));
            @include mq($to: mobileLandscape) {
                margin-left: $gs-gutter/2 !important;
                margin-right: $gs-gutter/2 !important;
                &:before { // remove pseudo quote at mobile
                    display: none;
                }
            }
        }
        > blockquote{
            color: $c-neutral2;
        }

        > blockquote.quoted:before {
            margin-left: -30px;
            left: auto;
        }

        /* Media
           ========================================================= */

        > .element {
            margin: 0 0 12px 0;
        }
        > .element-image + .element {
            margin-top: -12px;
        }

        > .embed-video-wrapper {
            position: relative;
            width: 100%;
            padding-top: 56.25%; // 16:9 aspect ratio

            iframe {
                position: absolute;
                top: 0;
                width: 100%;
                height: 100%;
            }
        }

        > .element-image,
        > .element-video {
            border-bottom: 2px solid $c-neutral8;

            &:last-child {
                border-bottom: none;
            }
        }

        > .element figcaption {
            background-color: white;
            @include rem((
                margin-left: $gs-gutter/2,
                margin-right: $gs-gutter/2,
                padding: $gs-baseline/3 0 $gs-baseline*2 0
            ));

            @include mq(mobileLandscape) {
                @include rem((
                    margin-left: $block-padding-left,
                    margin-right: $block-padding-right
                ))
            }
        }
    }
}

/* Tweets
   ========================================================================== */

.tweet {
    display: table-cell;
    width: 10000px;
    max-width: 100%;
    background-color: $c-neutral7;
    background-position: ($gs-baseline/3)*2 $gutter/2 !important;
    background-repeat: no-repeat;
}
.element-tweet {
    margin: $gs-baseline 0 ($gs-baseline/3)*4;
}
.tweet,
.from-content-api blockquote.tweet {
    border-left-width: 0;
    @include rem((
        padding: $gs-baseline/2 ($gs-baseline/3)*2,
        margin-bottom: $gs-baseline,
        margin-left: $gs-gutter/2,
        margin-right: $gs-gutter/2
    ));
    font-style: normal;
    @include fs-textsans(3);

    &:first-child {
        @include rem((
            margin-top: $gs-baseline/2
        ))
    }

    @include mq(tablet) {
        @include rem((
            margin-left: $block-padding-left,
            margin-right: $block-padding-right,
        ))
    }
}
// Temporary fix to issue #1674
.from-content-api blockquote.tweet {
    display: block;
    width: auto;
}
// End temporary fix
.tweet:before,
.tweet:after,
.live-blog .tweet:before,
.live-blog .tweet:after {
    display: none !important;
}

.tweet-user {
    display: inline-block;
    font-weight: bold;
    padding-left: 40px;
    margin-bottom: 0;
}

.tweet-date {
    display: block;
    color: $c-neutral2;
    padding-left: 40px;
    margin-bottom: ($gs-baseline/3)*4;
}

.twitter-tweet {
    width: 100%;
}

/* Dropdowns
   ========================================================================== */
.dropdown--live {
    padding: 0;
    z-index: 100;
    position: relative;
    border-top: none;
    border-bottom: 1px solid $c-neutral4;

    @include mq($to: rightCol) {
        @include full-bleed(transparent);
    }

    .blog__timeline &,
    &.dropdown--active {
        border-bottom: none;
    }

    &:before,
    &:after {
        top: auto;
        bottom: -1px;
        border-bottom: 1px solid $c-neutral4;

        .blog__timeline &,
        &.dropdown--active {
            border-bottom: none;
        }
    }

    .dropdown__button {
        @include rem((
            padding: $gs-baseline/1.5 0
        ));
        border-top: 1px solid $c-neutral4;

        &:before,
        &:after {
            top: -1px;
            border-top: 1px solid $c-neutral4;
        }

        @include mq($to: rightCol) {
            @include full-bleed(#ffffff);
        }

        @include mq(rightCol) {
            display: none;
        }

        .blog__timeline & {
            @include mq(rightCol) {
                display: block;
            }
        }
    }

    .dropdown__label {
        @include fs-header(2);
        @include rem((
            line-height: 30px
        ));
    }

    .dropdown__content {
        position: relative;
        margin: 0;
        @include rem((
            padding: $gs-baseline 0
        ));

        .blog__timeline & {
            @include rem((
                padding: 0 0 $gs-baseline
            ));
        }

        @include mq($to: rightCol) {
            background-color: $c-neutral8;
            @include full-bleed($c-neutral8);
        }

        @include mq(rightCol) {
            display: block !important; //Overrides JS active state
        }
    }
}

/* Timeline
   ========================================================================== */
.blog__timeline {

    @include mq(rightCol) {
        position: absolute;
        top: 0;
        z-index: 200;
        @include rem((
            margin-left: - ($a-rightCol-width + $gs-gutter),
            width: $a-rightCol-width
        ));

        &:before,
        &:after,
        .control {
            display: none;
        }

        .dropdown {
            border-top: none;
        }
    }
}

.timeline {
    position: relative;
}
.timeline__filler {
    display: none;
}
.timeline__item {
    display: table;
    width: 100%;
    overflow: hidden;
    @include rem((
        min-height: gs-height(1) + $gs-baseline/3,
        padding: $gs-baseline/6 0 $gs-baseline/2
    ));
    border-bottom: 1px solid $c-neutral4;

    &:last-child {
        border-bottom: none;
    }

    @include mq(rightCol) {
        display: block;
        border-bottom: none;
        @include rem((
            padding-bottom: $gs-baseline
        ));
    }
}
.timeline__date {
    display: table-cell;
    @include rem((
        width: gs-span(1)
    ));
    color: $c-neutral1;
    @include fs-data(3);
    font-weight: bold;

    .block-time__absolute,
    .timezone {
        display: none;
    }

<<<<<<< HEAD
    @include mq(rightCol) {
        display: block;
    }
}
.timeline__title {
    display: table-cell;
    @include fs-textsans(3);
    color: $c-neutral1;

    @include mq(rightCol) {
        display: block;
    }
=======
.live-blog__blocks {
    opacity: 1;
    height: auto;
    background-color: transparent;
    @include transition(opacity 2s ease-out, background-color 4s ease-out);
}

.live-blog__blocks.truncated-block {
    display: none;
>>>>>>> 04804c1a
}<|MERGE_RESOLUTION|>--- conflicted
+++ resolved
@@ -405,6 +405,10 @@
     height: auto;
     background-color: transparent;
     @include transition(opacity 2s ease-out, background-color 4s ease-out);
+
+    & .truncated-block {
+        display: none;
+    }
 }
 .blog .ad-slot--mpu-banner-ad {
     padding-top: $gs-baseline;
@@ -800,11 +804,11 @@
         display: none;
     }
 
-<<<<<<< HEAD
     @include mq(rightCol) {
         display: block;
     }
 }
+
 .timeline__title {
     display: table-cell;
     @include fs-textsans(3);
@@ -813,15 +817,4 @@
     @include mq(rightCol) {
         display: block;
     }
-=======
-.live-blog__blocks {
-    opacity: 1;
-    height: auto;
-    background-color: transparent;
-    @include transition(opacity 2s ease-out, background-color 4s ease-out);
-}
-
-.live-blog__blocks.truncated-block {
-    display: none;
->>>>>>> 04804c1a
 }