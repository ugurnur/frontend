$comment-meta-breakpoint: leftCol;
$avatarSize: 44px;

/* ==========================================================================
   Discussion
   ========================================================================== */

.discussion {
    @include rem((
        margin-bottom: $gs-baseline*2
    ));

    @include mq(leftCol) {
        @include rem((
            margin-left: -($a-leftCol-width + $gs-gutter)
        ));
    }
    @include mq(wide) {
        @include rem((
            margin-left: -($a-leftColWide-width + $gs-gutter)
        ));
    }

    .pagination_legend {
        display: none !important; // overriding .hide-on-mobile-inline
    }
}
.discussion__non-threaded {
    @include rem((
        margin-top: $gs-baseline
    ));
}
.discussion__comments__container {
    position: relative;
    @include rem((
        margin-bottom: $gs-baseline*3.5
    ));
}
.discussion__comment-count {
    color: $c-neutral3;
}
.discussion__show-threaded {
    position: absolute;
    right: 0;
    @include rem((
        top: $gs-baseline/2
    ));
    width: auto;
    @include fs-textSans(2);
}

.discussion--lowered {
    @include mq(leftCol) {
        @include rem((
            margin-right: -($a-leftCol-width + ($gs-gutter * 9))
        ));

        .d-discussion {
            @include rem((
                max-width: gs-span(11)
            ));
        }
    }
    @include mq(wide) {
        @include rem((
            margin-right: -($a-leftColWide-width + ($gs-gutter * 9))
        ));

        .d-discussion {
            @include rem((
                max-width: gs-span(12)
            ));
        }
    }
}

.d-discussion {
    @include rem((
        font-size: 14px
    ));
}
.d-discussion--shut {
    .discussion-content {
        display: none;
    }
}
.show-more__container--hidden {
    display: none;
}
.d-discussion--partial {
    .d-comment--top-level:nth-of-type(n+3),
    .d-discussion__pagination {
        display: none;
    }
    .show-more__container--hidden {
        display: block;
    }
}

.d-discussion__comment-count {
    border-top: 1px solid $c-neutral4;
    @include rem((
        min-height: $gs-baseline * 2,
        padding-bottom: $gs-baseline
    ));
    @include fs-textSans(4);
    color: $c-neutral2;
}

.d-dicussion__meta--counts {
    display: none;

    @include mq(tablet) {
        display: block;
        float: left;
    }
}
.d-dicussion__meta--sorting {
    @include mq(tablet) {
        float: right;
    }
}
.d-discussion__sentiments {
    display: none;
    position: relative;
    clear: both;
    @include rem((
        margin-top: $gs-baseline,
        margin-bottom: -1px
    ));
    background-color: $c-neutral7;
    @include fs-textSans(4);
    color: $c-neutral1;

    .d-discussion--sentimental & {
        display: block;
    }
}
.d-discussion__sentiment {
    @include box-sizing(border-box);
    display: inline-block;
    @include rem((
        margin-bottom: -1px,
        padding: $gs-baseline/2 $gs-gutter/2
    ));
    color: $c-neutral1;
}
.d-discussion__sentiment--active {
    background-color: #ffffff;
    border-top: 3px solid $c-commentDefault;
}

.d-thread {
    list-style: none;
    margin: 0;
}

.show-more__container {
    display: block;
    @include rem((
        margin-bottom: ($gs-baseline/3)*2,
        padding-top: ($gs-baseline/3)*2
    ));
    text-align: center;

    &.show-more__container--older,
    &.show-more__container--hidden,
    &.show-more__container--featured {
        border-top: 1px dotted $c-neutral3;
    }
}
.d-discussion__show-more {
<<<<<<< HEAD
    position: relative;
    @include rem((
        padding-top: ($gs-baseline/3)*2
    ));
    @include fs-textSans(4);
    @include rem((
        line-height: 24px
    ));
    &:hover span { text-decoration: underline; }
=======
    @include fs-textSans(4);
    position: relative;
    @include rem((
        padding-top: ($gs-baseline/3)*2,
        line-height: $gs-baseline*2
    ));

    &:hover span {
        text-decoration: underline;
    }
>>>>>>> 5fcfc0af
}
.d-discussion__show-more-button {
    @include icon-button(24px, -9px);
    position: absolute;
    left: 0;
    background-color: $c-newsDefault;
}
.d-discussion__show-more-text {
    @include rem((
        padding-left: $gs-gutter*2 - $gs-gutter/5
    ));
    display: inline-block;
}
.d-discussion__show-all-comments {
    display: none;
    position: relative;
    @include rem((
        height: 40px,
<<<<<<< HEAD
=======
        line-height: 40px,
>>>>>>> 5fcfc0af
        padding-left: 55px
    ));
    @include fs-textSans(4);
    font-weight: bold;
<<<<<<< HEAD
    @include rem((
        line-height: 40px
    ));
=======
    position: relative;
>>>>>>> 5fcfc0af

    .i-show-all-comments {
        position: absolute;
        left: 0;
    }
    .i-arrow-blue-down {
        @include rem((
            margin-left: ($gs-baseline/3)*2
        ));
    }

    .d-discussion--partial &,
    .d-discussion--shut & {
        display: inline-block;
    }
}
.d-discussion--not-staff .d-staff-required {
    display: none;
}
.d-discussion__order-control {
    @include rem((
        font-size: 16px,
        margin: 2px $gs-gutter/4 0
    ));
}


/* ==========================================================================
   Comment
   ========================================================================== */

.d-comment {
    margin: 1px 0 0;
    padding: 0;
    display: block;
    clear: both;
}
.d-comment__inner {
    @include rem((
        padding-top: $gs-baseline
    ));
    position: relative;
}
.d-comment--top-level {
    border-top: 1px solid $c-neutral4;
}
.d-comment:target {
    background-color: $c-neutral7;
}
.d-comment__meta,
.d-comment-box__meta {
    @include rem((
        margin-bottom: ($gs-baseline/3)*2
    ));
    white-space: nowrap;

    @include mq($comment-meta-breakpoint) {
        @include rem((
            width: $a-leftCol-width + $gs-gutter
        ));
        float: left;
        height: auto;
    }
    @include mq(wide) {
        @include rem((
            width: $a-leftColWide-width + $gs-gutter
        ));
    }
}
.d-comment-box__meta {
    position: relative;
    display: none;
    @include rem((
        margin-top: $gs-baseline/2
    ));

    @include mq($comment-meta-breakpoint) {
        display: block;
    }
}
.d-comment__avatar-wrapper,
.d-comment-box__avatar-wrapper {
    float: left;
    @include rem((
        margin-right: ($gs-gutter/5)*2,
        margin-top: $gs-baseline/3
    ));

    @include mq($comment-meta-breakpoint, wide) {
        float: none;
    }
}
.d-comment__avatar,
.user-avatar__image {
    @include border-radius(50%);
    overflow: hidden;
    @include rem((
        width: $avatarSize,
        height: $avatarSize
    ));

    @include mq($comment-meta-breakpoint, wide) {
        @include rem((
            width: $avatarSize*1.5,
            height: $avatarSize*1.5
        ));

        .d-comment--response & {
            @include rem((
                width: $avatarSize,
                height: $avatarSize
            ));
        }
    }
}
.d-comment__meta-text,
.d-comment-box__meta-text {
    @include rem((
        padding-right: 50px
    ));
    @include box-sizing(border-box);

    @include mq(desktop) {
        padding-right: 0;
    }

    .i-in-reply-arrow {
        margin-bottom: -1px;
        display: none; // shown in d-comment--response
    }
}
.discussion__comments--top-comments .d-comment__meta-text {
    padding-right: 0;
}
.d-comment__author,
.d-comment-box__author {
    display: block;
    overflow: hidden;
    @include rem((
        padding-right: $gs-gutter / 2
    ));
    @include fs-textSans(4);
    font-weight: bold;
    text-overflow: ellipsis;
}
.d-comment__author-label {
    display: block;
    @include fs-textSans(1);
    text-transform: uppercase;
}
.d-comment__author-label--staff {
    display: none;
}
.d-comment--staff .d-comment__author-label--staff {
    display: block;
}

.d-comment__timestamp {
    @include rem((
        margin-bottom: $gs-baseline/3
    ));
    @include fs-textSans(1);

    a {
        color: $c-neutral2;
    }
}
.d-comment__reply-to-author,
.d-comment-box__reply-to-author {
    display: none;
    @include fs-textSans(4);
}
.d-comment-box__reply-to-author {
    display: inline;
}
.d-comment--new {
    .d-comment__reply-wrapper {
        display: none;
    }
}

.d-comment__sentiment {
    @include border-radius(8px);
    float: left;
    @include rem((
        height: 8px,
        width: 8px,
        margin-right: $gs-gutter/3,
        margin-top: $gs-baseline/2
    ));
    background-color: $c-neutral4;
}
.d-comment__sentiment--for {
    background-color: $c-statusPositive;
}
.d-comment__sentiment--against {
    background-color: $c-statusNegative;
}


/* Comment body
   ======================================================= */

.d-comment__content {
    @include mq(leftCol) {
        @include rem((
            margin-left: $a-leftCol-width + $gs-gutter
        ));
    }
    @include mq(wide) {
        @include rem((
            margin-left: $a-leftColWide-width + $gs-gutter
        ));
    }
}
.d-comment__pick {
    @include rem((
        margin-bottom: $gs-baseline/6
    ));
    white-space: nowrap;
    @include fs-textSans(4);
    font-weight: bold;

    .i-gupickasterisk {
        @include rem((
            margin-bottom: -4px,
            margin-right: $gs-gutter/4
        ));
    }
}

.d-comment__main {
    @include rem((
        padding-bottom: $gs-baseline*2
    ));
    position: relative;

    @include mq(rightCol) {
        @include rem((
            padding-right: $gs-column-width
        ));
    }

    &.d-comment__main-removed {
        @include rem((
            padding-bottom: $gs-baseline
        ));
    }
}
.d-comment__body,
.d-comment-box__preview-body {
    min-height: 2.5em;
    position: relative;
    z-index: 2;
    @include fs-textSans(4);

    @include mq($comment-meta-breakpoint) {
        margin-top: 0;
        min-height: 3.5em;
    }

    p {
        @include rem((
            margin-top: $gs-baseline*1.5
        ));

        @include mq($comment-meta-breakpoint) {
            &:first-child {
                margin-top: 0;
            }
        }
    }

    blockquote {
        @include rem((
            margin: $gs-baseline $gs-gutter,
            padding-left: $gs-gutter/2
        ));
        border-left: 3px solid transparentize($c-neutral1, .75);
    }
}

/* Removed
   ======================================================= */

.d-comment__comment-removed {
    @include rem((
        margin-top: $gs-baseline*2
    ));
    @include fs-textSans(1);
    color: $c-neutral2;

    a {
        color: $c-brandLightBlue;
    }
}


/* Recommend
   ======================================================= */

.d-comment__recommend {
    position: absolute;
    right: 0;
    @include rem((
        top: $gs-baseline
    ));
    z-index: 1;

    @include mq(rightCol) {
        @include rem((
            min-width: 28px
        ));
        text-align: center;
    }
}
.d-comment__recommend-button {
    @include icon-button(18px, -6px);
    background-color: $c-neutral4;
    @include rem((
        margin-right: 2px,
        margin-bottom: -5px
    ));

    @include mq(rightCol) {
        position: absolute;
        top: 1.4em;
        left: 50%;
<<<<<<< HEAD
        margin: 0;
=======
>>>>>>> 5fcfc0af
        @include rem((
            margin-left: -9px
        ));
    }
}
.d-comment__recommend-pulse {
<<<<<<< HEAD
=======
    @include rem((
        width: 18px,
        height: 18px
    ));
    @include border-radius(18px);
>>>>>>> 5fcfc0af
    position: absolute;
    top: 0;
    left: 0;
    @include rem((
        width: 18px,
        height: 18px
    ));
    @include border-radius(18px);
    background-color: $c-neutral4;
}
.d-comment__recommend-count {
    display: inline-block;
    overflow: hidden;
    @include rem((
        height: 16px,
        min-width: 12px,
        margin-bottom: -4px
    ));
    @include fs-textSans(1);
    color: $c-neutral2;
    font-weight: bold;
    text-align: right;
<<<<<<< HEAD
=======
    display: inline-block;
>>>>>>> 5fcfc0af

    @include mq(rightCol) {
        display: block;
        margin-bottom: 0;
        min-width: 0;
        text-align: center;
    }
}
.d-comment__recommend-count--new,
.d-comment__recommend-count--old {
    display: block;
    position: relative;
}
.d-comment__recommend--active {
    cursor: pointer;

    .d-comment__recommend-button,
    .d-comment__recommend-pulse {
        background-color: $c-newsDefault;
    }
    .d-comment__recommend-count {
        color: $c-newsDefault;
    }
}

@-webkit-keyframes pulse {
    0% {
        opacity: 1;
        -webkit-transform: scale(1);
        transform: scale(1);
    }

    100% {
        opacity: 0;
        -webkit-transform: scale(2);
        transform: scale(2);
    }
}
@keyframes pulse {
    0% {
        opacity: 1;
        transform: scale(1);
    }

    100% {
        opacity: 0;
        transform: scale(2);
    }
}

.d-comment__recommend--user-recommended {
    .d-comment__recommend-button,
    .d-comment__recommend-pulse {
        @include transition(background-color .25s ease-in-out);
        background-color: $c-commentDefault;
    }
    .d-comment__recommend-pulse {
        @include animation(pulse .5s ease-in-out 1);
    }
    .d-comment__recommend-count {
        color: $c-commentDefault;
    }
    .d-comment__recommend-count--old,
    .d-comment__recommend-count--new {
        top: -1.6rem;
        @include transition(top .15s .15s ease-in-out);
    }
}


/* Comment actions
   ======================================================= */

.d-comment__actions {
    position: absolute;
    bottom: 0;
    @include rem((
        height: 14px,
        padding-top: ($gs-baseline/3)*2,
        padding-bottom: ($gs-baseline/3)*5
    ));
    width: 100%;
    @include fs-textSans(1);
}
.d-comment__action {
    display: inline-block;
    color: $c-newsDefault;
    font-weight: bold;
    @include rem((
        line-height: 20px
    ));
}
.d-comment__action--reply {
    cursor: pointer;

    &:hover {
        text-decoration: underline;
    }

    .d-discussion--sentimental & {
        display: none;
    }
}
.d-comment__reply-button {
    position: absolute;
    @include icon-button(18px, -5px, -6px);
    background-color: $c-newsDefault;
}
.d-comment__action--reply-text {
    @include rem((
        padding-left: $gs-gutter * 1.25
    ));
}
.d-comment__action--report {
    font-weight: normal;
    position: absolute;
    @include rem((
        right: $gs-baseline/3
    ));
}
.d-comment__action-separator {
    display: inline-block;
    position: relative;
    bottom: 1px;
    @include rem((
        margin: 0 ($gs-gutter/5)*2
    ));
    @include fs-textSans(1);
    color: $c-neutral2;
}
.discussion--open {
    .d-comment__reply-wrapper,
    .d-comment__action-separator {
        display: inline-block;
    }
}
.d-comment__actions__main {
    // hide reply/pick actions by default
    display: none;
    float: left;
}
.d-report-comment-form {
    position: absolute;
    top: 0;
    right: 0;
    z-index: 3;
    @include rem((
        padding: $gs-baseline/2 $gs-gutter/2
    ));
    border: 2px solid $c-neutral6;
    background: #ffffff;
}
.d-report-comment__label,
.d-report-comment__field {
    @include box-sizing(border-box);
    display: block;
    width: 100%;
}
.d-report-comment__label {
    @include rem((
        margin-top: $gs-baseline
    ));
}
.d-report-comment__field {
    @include rem((
        padding: $gs-baseline/2 $gs-gutter/4
    ));
    @include fs-data(4);
}
.d-report-comment__submit {
    @include rem((
        margin-top: $gs-baseline
    ));
}
.d-report-comment__close {
    float: right;
    @include rem((
        margin-bottom: $gs-baseline/2
    ));
    width: auto;
}

.id--signed-in .discussion--open .discussion__comments {
    // only show reply/pick actions when user is signed in and discussion is open
    .d-comment__actions__main {
        display: block;
    }
    .d-comment__main {
        @include rem((
            padding-bottom: $gs-baseline*4
        ));

        &.d-comment__main-removed {
            @include rem((
                padding-bottom: $gs-baseline
            ));
        }
    }
}


/* Reply comment
   ========================================================================== */

.d-comment--response,
.d-comment-box--response {
    border-top: 1px dotted $c-neutral3;

    .d-comment__pick {
        @include rem((
            margin-bottom: $gs-baseline/2
        ));
    }
    .d-comment__main {
        @include rem((
            margin-top: $gs-baseline/3
        ));
    }
    .d-comment__content {
        margin-left: 0;
    }
    .d-comment__inner {
        @include rem((
            padding-top: $gs-baseline/2
        ));
    }
    .d-comment__body {
        @include rem((
            margin-top: $gs-baseline/3
        ));
        @include mq(tablet) {
            @include rem((
                margin-top: ($gs-baseline/3)*2
            ));
        }
    }
    .d-comment__recommend {
        @include rem((
            top: $gs-baseline/2
        ));
    }
    .d-comment__timestamp {
        @include rem((
            margin-top: $gs-baseline/3 * -1
        ));
    }
    .d-comment__meta,
    .d-comment-box__meta {
        display: block;
        float: none;
        height: auto;
        width: 100%;
    }
    .d-comment__timestamp,
    .d-comment__avatar-wrapper {
        display: none;
    }
    .i-in-reply-arrow {
        display: inline-block;
    }
    .d-comment__author,
    .d-comment-box__author {
        display: inline;
        padding-right: 0;
    }
    .d-comment__meta-text,
    .d-comment-box__meta-text {
        position: static;
        margin-left: 0;
    }
    .d-comment__reply-to-author,
    .d-comment-box__reply-to-author {
        display: inline;
    }

    @include mq(tablet) {
        .d-comment__meta {
            @include rem((
                height: $gs-baseline*4
            ));
        }
        .d-comment__avatar-wrapper,
        .d-comment__timestamp {
            display: block;
        }
    }
    @include mq(tablet) {
        .d-comment__avatar-wrapper {
            float: left;
        }
    }
}
.d-discussion__error {
    @include rem((
        margin-top: ($gs-baseline/3)*2
    ));
    @include fs-textSans(4);
    color: $c-error;

    .d-discussion__error-text {
        display: inline-block;
        @include rem((
            margin-left: $gs-gutter * 1.2
        ));
    }
    .i-alert { position: absolute; }
}
.d-comment-box__error-meta {
    color: $c-neutral2;
}

.d-thread--responses {
    @include rem((
        padding-left: $gs-gutter
    ));

    @include mq(tablet) {
        @include rem((
            padding-left: $gs-gutter * 2.5
        ))
    }
    @include mq($comment-meta-breakpoint) {
        @include rem((
            margin-left: gs-span(2) + $gs-gutter
        ));
    }
    @include mq(leftCol) {
        @include rem((
            margin-left: $a-leftCol-width + $gs-gutter
        ));
        padding-left: 0;
    }
    @include mq(wide) {
        @include rem((
            margin-left: $a-leftColWide-width + $gs-gutter
        ));
    }
}
.d-show-more-replies {
    background-color: transparent;
    border-top: 1px dotted $c-neutral5;
    color: $c-newsDefault;
    cursor: pointer;
    font-weight: bold;
    @include fs-textSans(1);
    @include rem((
        line-height: 40px
    ));

    &:hover {
        text-decoration: underline;
    }

    span {
        @include icon-button(18px, -7px);
        background-color: $c-newsDefault;
        @include rem((
            margin-bottom: $gs-baseline/3 * -1,
            margin-right: ($gs-gutter/5)*2
        ));
    }
}


/* Top Comments
   ========================================================================== */

.discussion__heading {
    border-top: 1px solid $c-neutral4;
    margin-bottom: 0;
    @include rem((
        padding-top: $gs-baseline/10
    ));
}
.discussion__comments--top-comments {
    .d-thread { // for the max-height fade effect
        position: relative;
        overflow: hidden;
    }
    .d-comment {
        @include rem((
            margin-bottom: ($gs-baseline/5)*2
        ));
        overflow: hidden;
    }
    .d-comment__main {
        padding-bottom: 0;
    }
    .d-comment__body {
        min-height: 0;
    }
    .d-comment--top-level {
        border: 0;
    }
    .d-comment__meta {
        position: absolute;
        @include rem((
            bottom: ($gs-baseline/3)*2
        ));
        width: 100%;

        @include mq($comment-meta-breakpoint) {
            position: static;
            @include rem((
                margin-top: $gs-baseline,
                width: 160px
            ));
            top: 0;
        }
    }
    .d-comment__inner {
        min-height: 0;
        @include rem((
            padding-bottom: $avatarSize + 20px + ($gs-baseline/3)*4
        ));

        @include mq($comment-meta-breakpoint) {
            @include rem((
                padding-bottom: ($gs-baseline/3)*2
            ));
        }
    }
    .d-comment__pick {
        @include rem((
            margin-bottom: $gs-baseline/2
        ));
    }
    .show-more__container--newer,
    .show-more__container--older,
    .d-comment__actions {
        display: none;
    }
    .d-comment__content {
        background-color: $c-neutral7;
        @include rem((
            padding: $gs-baseline $gs-gutter * .8 ($gs-baseline/6) * 5 $gs-gutter * .8,
            margin-bottom: $gs-baseline
        ));
        position: relative;

        @include mq(rightCol) {
            @include rem((
                padding-right: 0
            ));
        }

        &:before {
            position: absolute;
            display: block;
            content: '';
            @include rem((
                bottom: -20px,
                left: 20px,
                border-right: 20px solid transparent,
                border-top: 20px solid $c-neutral7
            ));
            width: 0;
            height: 0;
            border-right-style: inset;
        }
        @include mq($comment-meta-breakpoint) {
            margin-bottom: 0;

            &:before {
                border: 0;
                @include rem((
                    left: -18px,
                    top: 11px,
                    border-left: 18px solid transparent,
                    border-bottom: 18px solid $c-neutral7
                ));
                border-left-style: inset;
            }
        }
    }
    .d-comment__recommend {
        @include rem((
            top: $gs-baseline * 1.25,
            right: $gs-gutter * .8
        ));

        @include mq(rightCol) {
            @include rem((
                right: $gs-gutter * .6
            ));
        }
    }
    .d-discussion__comment-count {
        display: none;
    }

    .d-image-fade {
        background-color: #ffffff;
        display: block;
        position: absolute;
        bottom: 0;
        left: 0;
        right: 0;
        width: 100%;
        height: 100px;
        z-index: 2;
        @include d-white-fade();
    }
}


/* New Comment
   ===========================================================================*/

.comment {
    display: block;
    position: relative;
    @include fs-textSans(4);
}
.comment__datecreated {
    display: block;
    @include fs-textSans(1, true);
}
.comment--speechy {
    border: 0;
    @include rem((
        padding: 0 0 ($gs-baseline/3)*10 0
    ));

    .comment__inner {
        @include box-sizing(border-box);
        background-color: $c-neutral7;
        display: inline-block;
        @include rem((
            padding: ($gs-baseline/3)*2 $gs-gutter/2 $gs-baseline,
            max-width: $a-rightCol-width
        ));
        position: relative;
        width: 100%;
        
        &:before,
        &:after {
            content: ' ';
            position: absolute;
            top: 100%;
            pointer-events: none;
        }

        &:before { // Pointer (equilateral triangle)
            border: solid transparent;
            height: 0;
            width: 0;
            border-color: rgba($c-neutral7, 0);
            border-top-color: $c-neutral7;
            @include rem((
                border-width: 30px,
                left: 23px,
                margin-left: -30px
            ));
        }

        &:after { // Mask (right-skewed parellelogram)
            @include transform(skew(-10deg));
            background-color: #ffffff;
            @include rem((
                height: 24px,
                width: 24px,
                left: -5px
            ));
        }
    }
}

.comments-link {
    display: block;
    float: right;
    @include rem((
        margin-top: -(1 + ($gs-baseline/3)*4)
    ));
    @include fs-textSans(1, true);

    .i {
        position: relative;
        @include rem((
            margin-left: 7px,
            top: 2px
        ));
    }
}

.comment__meta {
    @include rem((
        margin-top: $gs-baseline
    ));
}


/* Person
   ========================================================================== */

.person {
    @include fs-textSans(2, true);
}
.person__avatar {
    @include border-radius(50%);
    overflow: hidden;
    float: left;
    @include rem((
        height: 36px,
        margin-right: 15px,
        width: 36px
    ));
}


/* Badges
   ========================================================================== */

.d-badge:after {
    @extend %d-badge-icon;
}
.d-badge--contributor:after {
    content: 'c';
    text-indent: -1px;
}
.d-badge--guardian-staff:after {
    content: 'g';
    line-height: .9;
}
.d-badge__label {
    /* Hide the label but not to screen readers */
    border: 0;
    clip: rect(0 0 0 0);
    height: 1px;
    margin: -1px;
    overflow: hidden;
    padding: 0;
    position: absolute;
    width: 1px;
}

/* CTAs
   ========================================================================== */

.d-actions__link,
.d-actions__link:hover,
.d-actions__link:focus {
    display: block;
    @include rem((
        padding-right: $gs-gutter,
        margin: ($gs-baseline/3)*4 0
    ));
    @include fs-textSans(1);
    color: #808080;
}
.d-actions__link:after {
    @extend %i-filter-arrow-right;
    content: ' ';
    display: inline-block;
    @include rem((
        margin: 0 0 -3px 20px
    ));
}

/* Comment Box
   ========================================================================== */

.d-bar {
    @include rem((
        margin-bottom: ($gs-baseline/3)*4
    ));
    @include fs-textSans(4);
    color: $c-neutral2;
}
.d-comment-box__body {
    @include box-sizing(border-box);
    border: 1px solid $c-neutral3;
    @include rem((
        height: 50px,
        margin: ($gs-baseline/3)*2 0,
        padding: ($gs-baseline/3)*2 $gs-gutter/2
    ));
    width: 100%;
    resize: vertical;
    word-break: break-word;
}
.d-comment-box__content {
    position: relative;

    @include mq($comment-meta-breakpoint) {
        @include rem((
            margin-left: 160px
        ));
    }
    @include mq(leftCol) {
        @include rem((
            margin-left: $a-leftCol-width + $gs-gutter
        ));
    }
    @include mq(wide) {
        @include rem((
            margin-left: $a-leftColWide-width + $gs-gutter
        ));
    }
}

.d-comment-box--invalid {
    .d-comment-box__body {
        border-color: $c-error;
    }
}
.d-comment-box--expanded .d-comment-box__body {
    @include rem((
        height: gs-height(3)
    ));
}
.d-comment-box__add-comment {
    display: none;
}
.d-comment-box__submit {
    display: inline-block;
    @include fs-textSans(4);
    font-weight: bold;
}
.d-comment-box__cancel {
    @include rem((
        margin-left: $gs-gutter
    ));
}
.d-comment-box__reply-to,
.d-comment-box__cancel {
    @include fs-textSans(1);
    color: $c-neutral1;
}
.d-comment-box__hide-preview,
.d-comment-box__preview {
    @include fs-textSans(1);
    color: $c-neutral2;
    font-weight: bold;
}
.d-comment-box__hide-preview {
    display: none;

    .d-comment-box--preview-visible & {
        display: inline-block;
    }
}
.d-comment-box__hide-parent,
.d-comment-box__show-parent {
    display: none;
    @include rem((
        margin-left: $gs-gutter
    ));
    @include fs-textSans(2);
}
.d-comment-box--response {
    .d-comment-box {
        padding-left: none;
    }
    .d-comment-box__content {
        margin-left: 0;
        @include rem((
            margin-right: $gs-gutter,
            padding-bottom: $gs-baseline
        ));
    }
    .d-comment-box__avatar-wrapper {
        display: none;
    }
    .d-comment-box__show-parent {
        display: inline;
    }

    &.d-comment-box--parent-visible {
        .d-comment-box__hide-parent {
            display: inline;
        }
        .d-comment-box__show-parent {
            display: none;
        }
    }
}
.d-comment-box__reply-to {
    display: inline-block;
}
.d-comment-box__preview,
.d-comment-box__cancel {
    display: none;
    @include rem((
        bottom: $gs-baseline
    ));
    color: $c-neutral2;

    .d-comment-box--expanded &,
    .d-comment-box--response & {
        display: inline;
    }
}
.d-comment-box--preview-visible .d-comment-box__preview {
    display: none !important;
}
.d-comment-box--response .d-comment__meta {
    display: none;
}
.open-cta {
    @include rem((
        margin-top: ($gs-baseline/3)*8
    ));

    .clamp__fade {
        @include simple-gradient(transparent, $c-neutral7);
    }
    .clamp__fade-content {
        border-top: 1px solid $c-neutral3;
        background: $c-neutral7;
    }
}
.d-comment-box__preview-spout,
.d-comment-box__parent-comment-spout {
    display: block;
    left: 0;
    width: 0;
    height: 0;
    @include rem((
        border-right: 16px solid transparent,
        border-bottom: 16px solid $c-neutral7,
        margin-left: $gs-gutter*2
    ));
    border-right-style: inset;
}
.d-comment-box__parent-comment {
    @include rem((
        padding: $gs-baseline $gs-gutter,
        margin-right: $gs-gutter
    ));
    background-color: $c-neutral7;
    @include fs-textSans(4);

    .d-comment-box__hide-parent {
        margin-left: 0;
    }
}
.d-comment:target .d-comment-box__parent-comment-spout {
    border-bottom-color: $c-neutral5;
}
.d-comment:target .d-comment-box__parent-comment {
    background-color: $c-neutral5;
}
.d-comment-box__parent-comment-author {
    display: inline-block;
    font-weight: bold;
    @include rem((
        margin-bottom: $gs-baseline/2
    ));
}
.d-comment-box__parent-comment-body {
    position: relative;
}
.d-comment-box__parent-comment-wrapper {
    @include rem((
        margin-top: $gs-baseline/2
    ));
    display: none;
}
.d-comment-box--parent-visible {
    .d-comment-box__parent-comment-wrapper {
        display: block;
    }
}

.d-comment-box__preview-spout {
    @include rem((
        margin-left: $gs-gutter*10
    ));
}
.d-comment-box__preview-wrapper {
    display: none;

    .d-comment-box--preview-visible & {
        display: block;
    }
}
.d-comment-box__preview-block {
    display: block;
    background-color: $c-neutral7;
    @include rem((
        padding: $gs-baseline $gs-gutter
    ));
}
.d-comment-box__preview-body {
    @include rem((
        margin: $gs-baseline 0
    ));
}

.d-comment-box__formatting-controls {
    display: none;
    float: right;
    @include rem((
        margin-top: - ($gs-gutter / 2)
    ));

    @include mq(tablet) {
        .d-comment-box--expanded &,
        .d-comment-box--response & {
            display: inline-block;
        }
    }
}

.d-comment-box__formatting-bold {
    font-weight: bold;
}
.d-comment-box__formatting-italic {
    font-style: italic;
}
.d-comment-box__formatting-bold,
.d-comment-box__formatting-italic,
.d-comment-box__formatting-quote,
.d-comment-box__formatting-link {
    display: inline-block;
    border: 1px solid $c-neutral5;
    color: $c-neutral2;
    text-align: center;
    cursor: pointer;
    @include fs-textSans(2);
    @include rem((
        margin-left: $gs-gutter / 5,
        padding: 2px 5px 0px 5px,
        min-width: 11px,
        line-height: 17px
    ));

    &:hover {
        border-color: $c-brandBlue;
    }
}


$sentiment-width: 56 + $gs-gutter/2;

.d-comment-box__sentiments {
    display: none;
    float: right;
    font-size: 0;
    font-weight: bold;
    text-align: center;

    .d-comment-box--sentimental & {
        display: block;
    }
}
.d-comment-box__sentiments-head {
    @include rem((
        margin-bottom: $gs-baseline/2,
        margin-right: $sentiment-width*2,
        margin-top: $gs-baseline
    ));
    @include fs-header(2);
}
.d-comment-box__sentiment {
    @include box-sizing(border-box);
    display: inline-block;
    @include rem((
        padding: $gs-baseline/6 0,
        width: $sentiment-width
    ));
    background-color: $c-neutral6;
    @include fs-textSans(4);
    text-align: center;
    cursor: pointer;
}
.d-comment-box__sentiment--active {
    color: #ffffff;
}
.d-comment-box__sentiment--for {
    border-right: 1px solid #ffffff;

    &.d-comment-box__sentiment--active {
        background-color: $c-statusPositive;
    }
}
.d-comment-box__sentiment--against {
    &.d-comment-box__sentiment--active {
        background-color: $c-statusNegative;
    }
}

.content__repositioned-comments .content__main-column {
    @include mq(rightCol) {
        max-width: none;
        margin-right: 25%;
    }
}

.d-discussion__pagination .pagination {
    width: 100%;
}<|MERGE_RESOLUTION|>--- conflicted
+++ resolved
@@ -170,17 +170,6 @@
     }
 }
 .d-discussion__show-more {
-<<<<<<< HEAD
-    position: relative;
-    @include rem((
-        padding-top: ($gs-baseline/3)*2
-    ));
-    @include fs-textSans(4);
-    @include rem((
-        line-height: 24px
-    ));
-    &:hover span { text-decoration: underline; }
-=======
     @include fs-textSans(4);
     position: relative;
     @include rem((
@@ -191,7 +180,6 @@
     &:hover span {
         text-decoration: underline;
     }
->>>>>>> 5fcfc0af
 }
 .d-discussion__show-more-button {
     @include icon-button(24px, -9px);
@@ -210,21 +198,14 @@
     position: relative;
     @include rem((
         height: 40px,
-<<<<<<< HEAD
-=======
-        line-height: 40px,
->>>>>>> 5fcfc0af
         padding-left: 55px
     ));
     @include fs-textSans(4);
     font-weight: bold;
-<<<<<<< HEAD
-    @include rem((
+    @include rem((
+        height: 40px,
         line-height: 40px
     ));
-=======
-    position: relative;
->>>>>>> 5fcfc0af
 
     .i-show-all-comments {
         position: absolute;
@@ -553,24 +534,13 @@
         position: absolute;
         top: 1.4em;
         left: 50%;
-<<<<<<< HEAD
         margin: 0;
-=======
->>>>>>> 5fcfc0af
         @include rem((
             margin-left: -9px
         ));
     }
 }
 .d-comment__recommend-pulse {
-<<<<<<< HEAD
-=======
-    @include rem((
-        width: 18px,
-        height: 18px
-    ));
-    @include border-radius(18px);
->>>>>>> 5fcfc0af
     position: absolute;
     top: 0;
     left: 0;
@@ -593,10 +563,6 @@
     color: $c-neutral2;
     font-weight: bold;
     text-align: right;
-<<<<<<< HEAD
-=======
-    display: inline-block;
->>>>>>> 5fcfc0af
 
     @include mq(rightCol) {
         display: block;
