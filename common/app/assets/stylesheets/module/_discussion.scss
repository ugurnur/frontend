--- conflicted
+++ resolved
@@ -24,14 +24,9 @@
     }
 }
 .d-comment {
+    border-top: 1px solid $c-neutral6;
     color: $c-neutral1;
-<<<<<<< HEAD
     font-family: $sans-serif;
-    border-top: 1px solid $medianMushroom;
-=======
-    font-family: sans-serif;
-    border-top: 1px solid $c-neutral6;
->>>>>>> e93abd2e
 }
 .d-comment--has-replies + .d-comment {
     border-top: 2px solid $c-neutral5;
@@ -319,8 +314,7 @@
 
 .d-show-cta:hover,
 .d-show-cta:focus {
-<<<<<<< HEAD
-    background-color: $darkMushroom;
+    background-color: $c-neutral5;
 }
 
 /* Comment Box
@@ -367,7 +361,4 @@
 
 .d-comment-box__add-comment {
     display: none;
-=======
-    background-color: $c-neutral5;
->>>>>>> e93abd2e
 }