$comment-meta-breakpoint: desktop;
$avatarSize: 44px;
$c-replyText: #555;
$replyIndent: 26px;

/* ==========================================================================
   Discussion
   ========================================================================== */

.discussion {
    @include mq(leftCol) {
        margin-left: - ($a-leftCol-width + $gs-gutter);
    }
    @include mq(wide) {
        margin-left: - ($a-leftColWide-width + $gs-gutter);
    }
}

.d-discussion {
    @include rem((font-size: 14px));
}
.d-discussion__header {
}

.d-discussion__comment-count {
    @include fs-data(4);
    color: $c-neutral2;
    border-top: 1px solid $c-neutral4;
    padding-bottom: $baseline*3;
}

.d-thread {
    list-style: none;
    margin: 0;
}

.discussion__comments__container {
    margin-bottom: $gs-baseline*3.5;
}

.discussion__comment-count {
    color: $c-neutral3;
}
.d-thread--responses,
.d-comment-box--response {
}

.show-more__container {
    margin-bottom: $baseline*2;
    padding-top: $baseline*2;
    display: block;
    text-align: center;

    &.show-more__container--older,
    &.show-more__container--hidden,
    &.show-more__container--featured {
        color: $c-neutral1;
        border-top: 1px dotted $c-neutral3;
    }
}

.d-discussion__show-more {
    padding-top: $baseline*2;
    @include fs-data(5);
    position: relative;
    line-height: 30px;

    &:hover span { text-decoration: underline; }
}

.d-discussion__show-more-button {
    @include icon-button(30px, -15px);
    position: absolute;
    background-color: $c-newsDefault;
}
.d-discussion__show-more-text {
    padding-left: 32px + $baseline;
    display: inline-block;
}

.d-discussion__show-all-comments {
    height: 40px;
    @include fs-data(4);
    line-height: 40px;
    font-weight: bold;
    padding-left: 55px;
    display: inline-block;
    .i-show-all-comments {
        position: absolute;
        left: 0;
    }
    .i-arrow-blue-down {
        margin-left: $baseline*2;
    }
}

.d-discussion--not-staff .d-staff-required {
    display: none;
}

.d-discussion__order-control {
    font-size: 16px;
    font-size: 1.6rem;
    margin: 2px $gs-gutter/4 0;
}

/* ==========================================================================
   Comment
   ========================================================================== */
.d-comment {
    margin: 1px 0 0 0;
    padding: 0;
    display: block;
    clear: both;
}

.d-comment__inner {
    position: relative;
    padding-top: $baseline;
    overflow: hidden;
}

.d-comment--top-level {
    border-top: 1px solid $c-neutral4;
}

.d-comment:target {
    background-color: $c-neutral7;
}

.d-comment__meta {
    height: $avatarSize + $baseline;
    margin-bottom: $baseline*2;
    white-space: nowrap;
    @include mq($comment-meta-breakpoint) {
        width: 160px;
        float: left;
        height: auto;
    }
    @include mq(leftCol) {
        width: $a-leftCol-width + $gs-gutter;
    }
    @include mq(wide) {
        width:  $a-leftColWide-width + $gs-gutter;
    }
}

.d-comment__avatar-wrapper {
    margin-right: $baseline*2;
    margin-top: $baseline;
    float: left;
}

.d-comment__avatar {
    width: $avatarSize;
    height: $avatarSize;
    @include rounded-corners(36px);
    overflow:hidden;
}

.d-comment__meta-text {
    padding-right: 50px;
    @include box-sizing(border-box);
    @include mq(desktop) {
        padding-right: 0;
    }
    .i-in-reply-arrow {
        margin-bottom: -1px;
        display: none; // shown in d-comment--response
    }
}

.discussion__comments--top-comments .d-comment__meta-text {
    padding-right: 0;
}

.d-comment__author {
    @include fs-data(4);
    color: $c-neutral1;
    font-weight: bold;
    display: block;
    overflow: hidden;
    text-overflow: ellipsis;
    padding-right: $gs-gutter / 2;
}

.d-comment__author-label {
    @include fs-data(1);
    text-transform: uppercase;
    display: block;
    color: $c-neutral1;
}


.d-comment__author-label--staff { display: none; }
.d-comment--staff .d-comment__author-label--staff { display: block; }

.d-comment__timestamp {
    @include fs-data(2);
    margin-bottom: $baseline;
    a { color: $c-neutral2; }
}

.d-comment__reply-to-author {
    color: $c-neutral1;
    @include fs-data(3);
    display: none;
}

.d-comment--new {
    .d-comment__reply-wrapper {
        display: none;
    }
}


/* Comment body
   ======================================================= */

.d-comment__content {
    @include mq($comment-meta-breakpoint) {
        margin-left: 160px;
    }
    @include mq(leftCol) {
        margin-left: $a-leftCol-width + $gs-gutter;
    }
    @include mq(wide) {
        margin-left:  $a-leftColWide-width + $gs-gutter;
    }
}
.d-comment__pick {
    &:after {
        content: "Guardian Pick";
        display: inline;
        margin-left: 24px;
        white-space: nowrap;
        @include fs-data(2);
        color: black;
        font-weight: bold;

    }
}

.d-comment__main {
    padding-bottom: $gs-baseline*2;
    position: relative;

    @include mq(tablet) {
        padding-right: 40px;
    }
}

.d-comment__body {
    @include fs-data(5);
    @include rem((line-height: 23px));

    color: $c-neutral1;
    min-height: 2.5em;
    position: relative;
    z-index: 2;
    @include mq($comment-meta-breakpoint) {
        margin-top: 0;
        min-height: 3.5em;
    }
}

/* Recommend
   ======================================================= */

.d-comment__recommend {
    position: absolute;
    right: 0;
    top: $gs-baseline/2;
    z-index: 1;
    @include mq(tablet){
        min-width: 28px;
        text-align: center;
    }
}

.d-comment__recommend-button {
    @include icon-button(18px, -6px);
    background-color: $c-neutral4;
    margin-right: 2px;
    margin-bottom: -5px;
    @include mq(tablet) {
        margin: 0;
        position: absolute;
        top: 1.4em;
        left: 50%;
        margin-left: -9px;
    }
}
.d-comment__recommend-pulse {
    width: 18px;
    height: 18px;
    @include rounded-corners(18px);
    position: absolute;
    top: 0;
    left: 0;
    background-color: $c-neutral4;
}

.d-comment__recommend-count {
    @include fs-data(3);
    height: 1.6rem;
    overflow: hidden;
    color: $c-neutral2;
    font-weight: bold;
    text-align: right;
    min-width: 12px;
    display: inline-block;
    margin-bottom: -4px;
    @include mq(tablet) {
        margin-bottom: 0;
        min-width: 0;
        display: block;
        text-align: center;
    }
}

.d-comment__recommend-count--new, .d-comment__recommend-count--old {
    display: block;
    position: relative;
}

.d-comment__recommend--active {
    cursor: pointer;

    .d-comment__recommend-button, .d-comment__recommend-pulse {
        background-color: $c-newsDefault;
    }
    .d-comment__recommend-count {
        color: $c-newsDefault;
    }
}

@include keyframes(pulse) {
    0% {
        opacity: 1;
        @include transform(scale(1.0));
    }
    100% {
        opacity: 0;
        @include transform(scale(2.0));
    }
}

.d-comment__recommend--user-recommended {

    .d-comment__recommend-button, .d-comment__recommend-pulse {
        @include transition(background-color 0.25s ease-in-out);
        background-color: $c-commentDefault;
    }

    .d-comment__recommend-pulse {
        @include animation(pulse 0.5s ease-in-out 1);
    }

    .d-comment__recommend-count {
        color: $c-commentDefault;
    }

    .d-comment__recommend-count--old, .d-comment__recommend-count--new {
        top: -1.6rem;
        @include transition(top 0.15s ease-in-out);
        @include transition-delay(0.15s);
    }
}

/* Comment actions
   ======================================================= */

.d-comment__actions {
    @include fs-data(2);
    height: 1.4rem;
    padding-top: $baseline*2;
    padding-bottom: $baseline*5;
    width: 100%;
    position: absolute;
    bottom: 0;
}

.d-comment__reply-wrapper {
    display: inline;
    cursor: pointer;
    &:hover {
        text-decoration: underline;
    }
}
.d-comment__reply-button {
    @include icon-button(18px, -5px, -6px);
    background-color: $c-newsDefault;
    position: absolute;
    margin-top: -3px;
}

.d-comment__action {
    color: $c-newsDefault;
    font-weight: bold;
}

.d-comment__action--reply {
    padding-left: 25px;
}

.d-comment__action--report {
    font-weight: normal;
    position: absolute;
    right: $baseline;
}

.d-comment__action-separator {
    @include fs-data(1);
    color: $c-neutral2;
    display: inline-block;
    margin: 0 $baseline*2;
    position: relative;
    bottom: 1px;
}

.discussion--open {
    .d-comment__reply-wrapper, .d-comment__action-separator {
        display: inline;
    }
}

.d-comment__actions__main {
    // hide reply/pick actions by default
    display: none;
    float: left;
}

.id--signed-in .discussion--open .discussion__comments {
    // only show reply/pick actions when user is signed in and discussion is open
    .d-comment__actions__main {
        display: block;
    }
    .d-comment__main {
        padding-bottom: $gs-baseline*4;
    }
}

/* Reply comment
   ========================================================================== */

.d-comment--response {
    margin-left: $replyIndent;
    border-top: 1px dotted $c-neutral3;

    @include mq($comment-meta-breakpoint) {
        margin-left: 160px + $replyIndent;
    }
    @include mq(leftCol) {
        margin-left: $a-leftCol-width + $gs-gutter + $replyIndent;
    }
    @include mq(wide) {
        margin-left:  $a-leftColWide-width + $gs-gutter + $replyIndent;
    }


    .d-comment__main {
        margin-top: $baseline;
    }
    .d-comment__content {
        margin-left: 0;
    }
    .d-comment__inner {
    }
    .d-comment__body {
        color: $c-replyText;
        margin-top: $baseline;
        @include mq(tablet) {
            margin-top: $baseline*2;
        }
    }
    .d-comment__recommend {
        top: $baseline;
    }

    .d-comment__meta {
        height: auto;
        display: block;
        float: none;
        width: 100%;
        .d-comment__timestamp { display: none; }
        .d-comment__author { display: inline; @include fs-data(4); }
        .i-in-reply-arrow { display: inline-block; }
        .d-comment__reply-to-author { display: inline; }
        .d-comment__avatar-wrapper { display: none; }
    }
    .d-comment__meta-text { margin-left: 0; position: static; }
    .d-comment__timestamp { margin-top: -4px; }
<<<<<<< HEAD
=======




>>>>>>> b55eff48
}

.d-discussion__error {
    @include fs-data(4);
    color: $c-error;
    margin-top: $baseline*2;
    .d-discussion__error-text {
        display: inline-block;
        margin-left: 24px;
    }
    .i-alert { position: absolute; }
}

.d-comment-box__error-meta {
    color: $c-neutral2;
}

.d-thread--responses .d-discussion__error {
    @include mq($comment-meta-breakpoint) {
        margin-left: 160px + $replyIndent;
    }
    @include mq(leftCol) {
        margin-left: $a-leftCol-width + $gs-gutter + $replyIndent;
    }
    @include mq(wide) {
        margin-left:  $a-leftColWide-width + $gs-gutter + $replyIndent;
    }

}

.js-show-more-replies {

    margin-left: $replyIndent;

    @include mq($comment-meta-breakpoint) {
        margin-left: 160px + $replyIndent;
    }
    @include mq(leftCol) {
        margin-left: $a-leftCol-width + $gs-gutter + $replyIndent;
    }
    @include mq(wide) {
        margin-left:  $a-leftColWide-width + $gs-gutter + $replyIndent;
    }

    color: $c-newsDefault;
    background-color: transparent;
    @include fs-data(1);
    font-weight: bold;

    border-top: 1px dotted $c-neutral5;
    line-height: 40px;

    cursor: pointer;
    &:hover {
        text-decoration: underline;
    }

    span {
        @include icon-button(18px, -9px);
        background-color: $c-newsDefault;
        margin-bottom: -4px;
        margin-right: $baseline*2;
    }
}


/* Top Comments
   ========================================================================== */

.discussion__heading {
    color: $c-neutral1;
    border-top: 1px dotted $c-neutral3;
    margin-bottom: 0;
}

.discussion__comments--top-comments {

    .d-thread { // for the max-height fade effect
        position: relative;
        overflow: hidden;
    }
    .d-comment {
        margin-bottom: $baseline*2;
        overflow: hidden;
    }
    .d-comment__main {
        padding-right: 40px;
        padding-bottom: 0;
    }
    .d-comment__body {
        min-height: 0;
    }
    .d-comment--top-level {
        border: 0;
    }
    .d-comment__meta {
        position: absolute;
        bottom: $baseline*2;
        width: 100%;
        @include mq($comment-meta-breakpoint) {
            position: static;
            margin-top: $baseline*4;
            width: 160px;
            top: 0;
        }
    }
    .d-comment__inner {
        min-height: 0;
        padding-bottom: $avatarSize + 20px + $baseline*4;
        @include mq($comment-meta-breakpoint) {
            padding-bottom: $baseline*2;
        }
    }

    .show-more__container--newer, .show-more__container--older { display: none; }

    .d-comment__actions { display: none; }
    .d-comment__content {
        background-color: $c-neutral7;
        padding: $baseline*2 $baseline*3;
        margin-bottom: $baseline*3;
        position: relative;

        &:before {
            position: absolute;
            display: block;
            content: "";
            bottom: -20px;
            left: 20px;
            width: 0;
            height: 0;
            border-right: 20px solid transparent;
            border-top: 20px solid $c-neutral7;
            border-right-style: inset;
        }
        @include mq($comment-meta-breakpoint) {
            margin-bottom: 0;
            &:before {
                left: -18px;
                top: 11px;
                border: 0;
                border-left: 18px solid transparent;
                border-bottom: 18px solid $c-neutral7;
                border-left-style: inset;
            }
        }
    }
    .d-comment__recommend {
        top: $baseline*2;
        right: $baseline*2;
        @include mq(tablet) {
            right: $baseline;
        }
    }
    .d-discussion__comment-count { display: none; }

    .d-image-fade {
        background-color: #fff;
        display: block;
        position: absolute;
        bottom: 0;
        left: 0;
        right: 0;
        width: 100%;
        height: 100px;
        z-index: 2;
        @include d-white-fade();
    }
}


/* New Comment
   ===========================================================================*/
.comment {
    @include fs-data(5);
    display: block;
    position: relative;
}

.comment__datecreated {
    @include fs-data(2);
    display: block;
}

.comment--speechy {
    border: none;
    padding: 0 0 $baseline*10 0;

    .comment__inner {
        @include box-sizing(border-box);
        background-color: $c-neutral7;
        display: inline-block;
        padding: $baseline*2 $gs-gutter/2 $baseline*3 $gs-gutter/2;
        position: relative;
        width: 100%;

        &:before { // Pointer (equilateral triangle)
            top: 100%;
            border: solid transparent;
            content: " ";
            height: 0;
            width: 0;
            position: absolute;
            pointer-events: none;
            border-color: rgba($c-neutral7, 0);
            border-top-color: $c-neutral7;
            border-width: 30px;
            left: 23px ;
            margin-left: -30px;
        }

        &:after { // Mask (right-skewed parellelogram)
            @include transform(skew(-10deg));
            background-color: #ffffff;
            content: " ";
            height: 24px;
            left: -5px;
            position: absolute;
            pointer-events: none;
            top: 100%;
            width: 24px;
        }
    }
}

.comments-link {
    @include fs-data(3);
    display: block;
    float: right;
    margin-top: -$baseline*4+2;

    .i {
        margin-left: 4px;
        position: relative;
        top: 2px;
    }
}

.comment__meta {
    margin-top: $gs-baseline;
}

/* Person
   ========================================================================== */
.person {
    @include fs-data(4);
}
.person__avatar {
    @include rounded-corners(50px);
    float: left;
    height: 36px;
    margin-right: 15px;
    overflow: hidden;
    width: 36px;
}

/* Badges
   ========================================================================== */

.d-badge:after {
    @extend %d-badge-icon;
}
.d-badge--contributor:after {
    content: 'c';
    text-indent: -1px;
}
.d-badge--guardian-staff:after {
    content: 'g';
    line-height: .9;
}
.d-badge__label {
    /* Hide the label but not to screen readers */
    border: 0;
    clip: rect(0 0 0 0);
    height: 1px;
    margin: -1px;
    overflow: hidden;
    padding: 0;
    position: absolute;
    width: 1px;
}
.speech-bubble {
    @include fs-data(4);
    @include rounded-corners(4px);
    position: relative;
    display: inline-block;
    min-height: 14px;
    min-width: 17px;
    padding: .275em .6em .375em;
    border: 0;
    text-align: center;
    color: white;

    &,
    &:hover,
    &:focus {
        text-decoration: none;
    }

    &:after {
        content: "";
        position: absolute;
        bottom: -7px;
        left: 6px;
        border-width: 0 0 8px 8px;
        border-style: solid;
        border-color: transparent;
        border-left-color: inherit;
    }
}


/* CTAs
   ========================================================================== */

.d-actions__link,
.d-actions__link:hover,
.d-actions__link:focus {
    @include fs-data(3);
    padding-right: $gutter*2;
    color: #808080;
    display: block;
    margin: $baseline*4 0;
}
.d-actions__link:after {
    margin: 0 0 -3px 20px;
    content: ' ';
    display: inline-block;
    @extend .i-filter-arrow-right;
}
.d-show-cta-wrapper {
    padding: $baseline*2 0 $baseline*4;
}
.d-show-cta,
.d-show-cta:hover,
.d-show-cta:focus {
    @include fs-data(5);

    background-color: $c-neutral7;
    color: $c-neutral1;
    display: block;
    line-height: 1;
    margin-bottom: $baseline*6;
    overflow: auto;
    position: relative;
    padding: $baseline*2 8px $baseline*6 6px;
    text-align: left;
    position: relative;

    .d-commentcount {
        position: absolute;
        top: 13px;
        right: 10px;
    }
    i {
        position: absolute;
        left: 6px;
        bottom: 6px;
    }
}
.d-show-cta:hover,
.d-show-cta:focus {
    background-color: $c-neutral5;
}


/* Comment Box
   ========================================================================== */

.d-bar {
    color: $c-neutral1;
    margin-bottom: $baseline*4;
}

.d-comment-box {
    @include mq($comment-meta-breakpoint) {
        margin-left: 160px;
    }
    @include mq(leftCol) {
        margin-left: $a-leftCol-width + $gs-gutter;
    }
    @include mq(wide) {
        margin-left:  $a-leftColWide-width + $gs-gutter;
    }
}

.d-comment-box--expanded {
    .d-comment-box__body {
        height: gs-height(3);
    }

    .d-comment-box__cancel {
        display: inline-block;
    }
}

.d-comment .d-comment-box {
    padding-left: $replyIndent;
}

.d-comment-box--invalid {
    .d-comment-box__body {
        border-color: $c-error;
    }
}

.d-comment-box__body {
    @include box-sizing(border-box);
    border: 1px solid $c-neutral3;
    height: gs-height(1.5);
    margin: $baseline*2 0;
    padding: $baseline*2 $gutter/2;
    resize: vertical;
    width: 100%;
    word-break: break-word;
}

.d-comment-box__add-comment {
    display: none;
}

.d-comment-box__submit {
    display: inline-block;
    margin-right: $gutter;
    @include fs-data(4);
    font-weight: bold;
}

.d-comment-box__reply-to,
.d-comment-box__cancel {
    @include fs-data(2);
    color: $c-neutral1;
    display: inline-block;
}

.d-comment-box__cancel {
    color: $c-neutral2;
    display: none;
    float: right;
    margin-top: $baseline*3;
}

.open-cta {
    margin-top: $baseline*8;

    .clamp__fade {
        @include simple-gradient(transparent, $c-neutral7);
    }

    .clamp__fade-content {
        border-top: 1px solid $c-neutral3;
        background: $c-neutral7;
    }
}<|MERGE_RESOLUTION|>--- conflicted
+++ resolved
@@ -296,7 +296,7 @@
     height: 18px;
     @include rounded-corners(18px);
     position: absolute;
-    top: 0;
+    top: 0; 
     left: 0;
     background-color: $c-neutral4;
 }
@@ -491,13 +491,6 @@
     }
     .d-comment__meta-text { margin-left: 0; position: static; }
     .d-comment__timestamp { margin-top: -4px; }
-<<<<<<< HEAD
-=======
-
-
-
-
->>>>>>> b55eff48
 }
 
 .d-discussion__error {
@@ -915,6 +908,10 @@
     word-break: break-word;
 }
 
+.d-comment-box__body--expanded {
+    height: 150px;
+}
+
 .d-comment-box__add-comment {
     display: none;
 }
