--- conflicted
+++ resolved
@@ -1005,27 +1005,6 @@
     width: 1px;
 }
 
-<<<<<<< HEAD
-=======
-/* CTAs
-   ========================================================================== */
-
-.d-actions__link,
-.d-actions__link:hover,
-.d-actions__link:focus {
-    display: block;
-    padding-right: $gs-gutter;
-    margin: ($gs-baseline/3)*4 0;
-    @include fs-textSans(1);
-    color: #808080;
-}
-.d-actions__link:after {
-    @extend %i-filter-arrow-right;
-    content: ' ';
-    display: inline-block;
-    margin: 0 0 -3px 20px;
-}
->>>>>>> 989c2b46
 
 /* Comment Box
    ========================================================================== */
