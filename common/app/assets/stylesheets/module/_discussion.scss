--- conflicted
+++ resolved
@@ -10,93 +10,6 @@
     margin-bottom: $baseline*3;
 }
 
-<<<<<<< HEAD
-$keylineColor: darken($darkMushroom, 15%);
-$keylineSize: 1px;
-
-/* Tabs
-   ========================================================================== */
-
-.d-tabs {
-    margin: 0 $gs-gutter/-2;
-    padding-bottom: $baseline*3;
-
-    @include mq(mobileLandscape) {
-        margin-left: $gs-gutter * -1;
-        margin-right: $gs-gutter * -1;
-    }
-}
-
-    .d-tabs--is-live {
-        margin-bottom: $baseline*6;
-    }
-
-.d-tabs__container {
-    display: table;
-    background-color: $darkMushroom;
-    width: 100%;
-}
-.d-tabs__item {
-    @include box-sizing(border-box);
-    border-top: $keylineSize solid $darkMushroom;
-    border-bottom: $keylineSize solid $keylineColor;
-    padding-left: $gs-gutter / 2;
-    padding-right: $gs-gutter / 2;
-
-    @include mq(mobileLandscape) {
-        padding-left: $gs-gutter;
-        padding-right: $gs-gutter;
-    }
-
-    display: table-cell;
-    cursor: pointer;
-}
-.d-tabs__item--byline {
-    @extend %type-7;
-    vertical-align: top;
-    padding-top: $baseline;
-    padding-bottom: $baseline;
-
-    a {
-        pointer-events: none;
-        color: #666;
-    }
-    &.d-tabs__item--is-active {
-        padding-bottom: $baseline + $keylineSize;
-        border-top-color: $keylineColor;
-        border-right: $keylineSize solid $keylineColor;
-
-        a {
-            pointer-events: auto;
-            color: $linkBlue;
-        }
-    }
-}
-
-
-.d-tabs__item--commentcount {
-    width: 50px;
-    padding-top: 14px;
-    padding-bottom: $baseline * 4;
-    min-height: 60px;
-    text-align: center;
-    vertical-align: middle;
-
-    &.d-tabs__item--is-active {
-        border-top-color: $keylineColor;
-        border-left: $keylineSize solid $keylineColor;
-        padding-bottom: $baseline * 4 + $keylineSize;
-    }
-}
-.d-tabs__item--is-active {
-    border-bottom: 0;
-    background-color: #fff;
-}
-
-
-
-=======
->>>>>>> 5252a0d8
 .d-thread {
     list-style: none;
     margin: 0 0 1em;
@@ -112,7 +25,7 @@
 }
 .d-comment {
     color: $c-neutral1;
-    font-family: sans-serif;
+    font-family: $sans-serif;
     border-top: 1px solid $medianMushroom;
 }
 .d-comment--has-replies + .d-comment {
@@ -159,18 +72,8 @@
     line-height: 1.3;
     word-wrap: break-word;
 }
-.d-comment__author {
-    font-family: $serif;
-}
 
 @include mq(768px) {
-    .d-comment__avatar {
-        width: 60px;
-        height: 60px;
-    }
-    .d-comment__author {
-        font-size: 1.28571428571em;
-    }
     .d-comment__author + .d-badge {
         top: -.15em;
     }
@@ -416,6 +319,12 @@
 
 /* Comment Box
    ========================================================================== */
+.d-bar {
+    background-color: $mushroom;
+    padding: $baseline*3 $gutter $baseline*3 $gutter;
+    margin-bottom: $baseline*3;
+}
+
 .d-comment-box {}
 
 .d-comment-box--condensed {
