--- conflicted
+++ resolved
@@ -371,12 +371,8 @@
 
 .d-comment__recommend--user-recommended {
 
-<<<<<<< HEAD
     .d-comment__recommend-button,
     .d-comment__recommend-pulse {
-=======
-    .d-comment__recommend-button, .d-comment__recommend-pulse {
->>>>>>> cb07ee6f
         @include transition(background-color 0.25s ease-in-out);
         background-color: $c-commentDefault;
     }
@@ -532,14 +528,6 @@
         .d-comment__timestamp { display: none; }
         .d-comment__avatar-wrapper { display: none; }
     }
-<<<<<<< HEAD
-=======
-    .d-comment__meta-text { margin-left: 0; position: static; }
-    .d-comment__timestamp { margin-top: -4px; }
-
-
-
->>>>>>> cb07ee6f
 
     .i-in-reply-arrow {
         display: inline-block;
@@ -930,7 +918,6 @@
     margin-bottom: $baseline*4;
 }
 
-<<<<<<< HEAD
 .d-comment-box__body {
     @include box-sizing(border-box);
     border: 1px solid $c-neutral3;
@@ -947,9 +934,6 @@
 
     position: relative;
 
-=======
-.d-comment-box {
->>>>>>> cb07ee6f
     @include mq($comment-meta-breakpoint) {
         margin-left: 160px;
     }
@@ -958,20 +942,6 @@
     }
     @include mq(wide) {
         margin-left:  $a-leftColWide-width + $gs-gutter;
-    }
-
-<<<<<<< HEAD
-}
-.d-comment-box--expanded .d-comment-box__body {
-    height: 150px;
-=======
-.d-comment-box--expanded {
-    .d-comment-box__body {
-        height: gs-height(3);
-    }
-
-    .d-comment-box__cancel {
-        display: inline-block;
     }
 }
 
@@ -982,13 +952,16 @@
 .d-comment-box__body {
     @include box-sizing(border-box);
     border: 1px solid $c-neutral3;
-    height: gs-height(1.5);
+    height: 50px;
     margin: $baseline*2 0;
     padding: $baseline*2 $gutter/2;
     resize: vertical;
     width: 100%;
     word-break: break-word;
->>>>>>> cb07ee6f
+}
+
+.d-comment-box__body--expanded {
+    height: gs-height(3);
 }
 
 .d-comment-box__add-comment {
@@ -1036,7 +1009,6 @@
 
 .d-comment-box__cancel {
     color: $c-neutral2;
-<<<<<<< HEAD
     position: absolute;
     right: 0;
     bottom: $gs-baseline;
@@ -1049,11 +1021,6 @@
 
 .d-comment-box--response .d-comment__meta {
     display: none;
-=======
-    display: none;
-    float: right;
-    margin-top: $baseline*3;
->>>>>>> cb07ee6f
 }
 
 .open-cta {
