$comment-meta-breakpoint: leftCol;
$avatarSize: 44px;

/* ==========================================================================
   Discussion
   ========================================================================== */

.discussion {
    @include rem((
        margin-bottom: $gs-baseline*2
    ));
    @include mq(leftCol) {
        @include rem((
            margin-left: -($a-leftCol-width + $gs-gutter)
        ));
    }
    @include mq(wide) {
        @include rem((
            margin-left: -($a-leftColWide-width + $gs-gutter)
        ));
    }

    .pagination_legend {
        display: none !important; // overriding .hide-on-mobile-inline
    }
}
.discussion__non-threaded {
    @include rem((
        margin-top: $gs-baseline
    ));
}
.discussion__comments__container {
    @include rem((
        margin-bottom: $gs-baseline*3.5
    ));
    position: relative;
}
.discussion__comment-count {
    color: $c-neutral3;
}
.discussion__show-threaded {
    @include fs-textsans(2);
    position: absolute;
    right: 0;
    top: $gs-baseline/2;
    width: auto;
}

.discussion--lowered {
    @include mq(leftCol) {
        @include rem((
            margin-right: -($a-leftCol-width + ($gs-gutter * 9))
        ));

        .d-discussion {
            max-width: gs-span(11);
        }
    }
    @include mq(wide) {
        @include rem((
            margin-right: -($a-leftColWide-width + ($gs-gutter * 9))
        ));
        .d-discussion {
            max-width: gs-span(12);
        }
    }
}

.d-discussion {
    @include rem((
        font-size: 14px
    ));
}
.d-discussion--shut {
    .discussion-content {
        display: none;
    }
}
.show-more__container--hidden {
    display: none;
}
.d-discussion--partial {
    .d-comment--top-level:nth-of-type(n+3) {
        display: none;
    }
    .d-discussion__pagination {
        display: none;
    }
    .show-more__container--hidden {
        display: block;
    }
}

.d-discussion__comment-count {
    @include fs-textsans(4);
    min-height: $gs-baseline * 2;
    color: $c-neutral2;
    border-top: 1px solid $c-neutral4;
    @include rem((
        padding-bottom: $gs-baseline
    ));
}

.d-dicussion__meta--counts {
    display: none;
    @include mq(tablet) {
        display: block;
        float: left;
    }
}
.d-dicussion__meta--sorting {
    @include mq(tablet) {
        float: right;
    }
}

.d-thread {
    list-style: none;
    margin: 0;
}

.show-more__container {
    @include rem((
        margin-bottom: ($gs-baseline/3)*2,
        padding-top: ($gs-baseline/3)*2
    ));
    display: block;
    text-align: center;

    &.show-more__container--older,
    &.show-more__container--hidden,
    &.show-more__container--featured {
        border-top: 1px dotted $c-neutral3;
    }
}
.d-discussion__show-more {
    padding-top: ($gs-baseline/3)*2;
    @include fs-textsans(4);
    position: relative;
    line-height: 24px;

    &:hover span { text-decoration: underline; }
}
.d-discussion__show-more-button {
    @include icon-button(24px, -9px);
    position: absolute;
    left: 0;
    background-color: $c-newsDefault;
}
.d-discussion__show-more-text {
    padding-left: 32px + $gs-baseline/3;
    display: inline-block;
}
.d-discussion__show-all-comments {
    position: relative;
    display: inline-block;
    padding-left: 55px;
    @include fs-textsans(4);
    @include rem((
        height: 40px,
        line-height: 40px
    ));
    font-weight: bold;

    .i-show-all-comments {
        position: absolute;
        left: 0;
    }
    .i-arrow-blue-down {
        margin-left: ($gs-baseline/3)*2;
    }
}
.d-discussion--not-staff .d-staff-required {
    display: none;
}
.d-discussion__order-control {
    @include rem((
        font-size: 16px,
        margin: 2px $gs-gutter/4 0
    ));
}


/* ==========================================================================
   Comment
   ========================================================================== */

.d-comment {
    margin: 1px 0 0;
    padding: 0;
    display: block;
    clear: both;
}
.d-comment__inner {
    @include rem((
        padding-top: $gs-baseline
    ));
    position: relative;
}
.d-comment--top-level {
    border-top: 1px solid $c-neutral4;
}
.d-comment:target {
    background-color: $c-neutral7;
}
.d-comment__meta,
.d-comment-box__meta {
    @include rem((
        margin-bottom: ($gs-baseline/3)*2
    ));
    white-space: nowrap;

    @include mq($comment-meta-breakpoint) {
        @include rem((
            width: 160px
        ));
        float: left;
        height: auto;
    }

    @include mq(leftCol) {
        @include rem((
            width: $a-leftCol-width + $gs-gutter
        ));
    }

    @include mq(wide) {
        @include rem((
            width: $a-leftColWide-width + $gs-gutter
        ));
    }
}
.d-comment-box__meta {
    @include rem((
        margin-top: $gs-baseline/2
    ));
    position: relative;
    display: none;
    @include mq($comment-meta-breakpoint) {
        display: block;
    }
}
.d-comment__avatar-wrapper,
.d-comment-box__avatar-wrapper {
    @include rem((
        margin-right: ($gs-gutter/5)*2,
        margin-top: $gs-baseline/3
    ));
    float: left;

    @include mq($comment-meta-breakpoint, wide) {
        float: none;
    }
}
.d-comment__avatar,
.user-avatar__image {
    @include rem((
        width: $avatarSize,
        height: $avatarSize
    ));
    @include border-radius(50%);
    overflow: hidden;

    @include mq($comment-meta-breakpoint, wide) {
        @include rem((
            width: $avatarSize*1.5,
            height: $avatarSize*1.5
        ));

        .d-comment--response & {
            @include rem((
                width: $avatarSize,
                height: $avatarSize
            ));
        }
    }
}
.d-comment__meta-text,
.d-comment-box__meta-text {
    @include rem((
        padding-right: 50px
    ));
    @include box-sizing(border-box);
    @include mq(desktop) {
        padding-right: 0;
    }
    .i-in-reply-arrow {
        margin-bottom: -1px;
        display: none; // shown in d-comment--response
    }
}
.discussion__comments--top-comments .d-comment__meta-text {
    padding-right: 0;
}
.d-comment__author,
.d-comment-box__author {
    @include fs-textsans(4);
    font-weight: bold;
    display: block;
    overflow: hidden;
    text-overflow: ellipsis;
    @include rem((
        padding-right: $gs-gutter / 2
    ));
}
.d-comment__author-label {
    @include fs-textsans(1);
    text-transform: uppercase;
    display: block;
}
.d-comment__author-label--staff { display: none; }
.d-comment--staff .d-comment__author-label--staff { display: block; }

.d-comment__timestamp {
    @include fs-textsans(1);
    margin-bottom: $gs-baseline/3;
    a { color: $c-neutral2; }
}
.d-comment__reply-to-author,
.d-comment-box__reply-to-author {
    @include fs-textsans(4);
    display: none;
}
.d-comment-box__reply-to-author {
    display: inline;
}
.d-comment--new {
    .d-comment__reply-wrapper {
        display: none;
    }
}


/* Comment body
   ======================================================= */

.d-comment__content {
<<<<<<< HEAD
    @include mq($comment-meta-breakpoint) {
        @include rem((
            //margin-left: gs-span(2) + $gs-gutter
        ));
    }
=======
>>>>>>> f41d3dcc
    @include mq(leftCol) {
        @include rem((
            margin-left: $a-leftCol-width + $gs-gutter
        ));
    }
    @include mq(wide) {
        @include rem((
            margin-left: $a-leftColWide-width + $gs-gutter
        ));
    }
}
.d-comment__pick {
    white-space: nowrap;
    @include fs-textsans(4);
    font-weight: bold;
    @include rem((
        margin-bottom: $gs-baseline/6
    ));
    .i-gupickasterisk {
        @include rem((
            margin-bottom: -4px,
            margin-right: $gs-gutter/4
        ));
    }
}

.d-comment__main {
    @include rem((
        padding-bottom: $gs-baseline*2
    ));
    position: relative;

    @include mq(rightCol) {
        @include rem((
            padding-right: $gs-column-width
        ));
    }
}
.d-comment__body {
    @include fs-textsans(4);
    min-height: 2.5em;
    position: relative;
    z-index: 2;

    @include mq($comment-meta-breakpoint) {
        margin-top: 0;
        min-height: 3.5em;
    }

    p {
        @include rem((
            margin-top: $gs-baseline*1.5
        ));

        @include mq($comment-meta-breakpoint, wide) {
            &:first-child {
                margin-top: 0;
            }
        }
    }

    blockquote {
        @include rem((
            margin: $gs-baseline $gs-gutter,
            padding-left: $gs-gutter/2
        ));
        border-left: 3px solid transparentize($c-neutral1, .75);
    }
}


/* Recommend
   ======================================================= */

.d-comment__recommend {
    position: absolute;
    right: 0;
    top: $gs-baseline;
    z-index: 1;

    @include mq(rightCol) {
        min-width: 28px;
        text-align: center;
    }
}
.d-comment__recommend-button {
    @include icon-button(18px, -6px);
    background-color: $c-neutral4;
    margin-right: 2px;
    margin-bottom: -5px;

    @include mq(rightCol) {
        margin: 0;
        position: absolute;
        top: 1.4em;
        left: 50%;
        margin-left: -9px;
    }
}
.d-comment__recommend-pulse {
    width: 18px;
    height: 18px;
    @include border-radius(18px);
    position: absolute;
    top: 0;
    left: 0;
    background-color: $c-neutral4;
}
.d-comment__recommend-count {
    @include fs-textsans(1);
    @include rem((
        height: 16px
    ));
    overflow: hidden;
    color: $c-neutral2;
    font-weight: bold;
    text-align: right;
    min-width: 12px;
    display: inline-block;
    margin-bottom: -4px;

    @include mq(rightCol) {
        margin-bottom: 0;
        min-width: 0;
        display: block;
        text-align: center;
    }
}
.d-comment__recommend-count--new,
.d-comment__recommend-count--old {
    display: block;
    position: relative;
}
.d-comment__recommend--active {
    cursor: pointer;

    .d-comment__recommend-button,
    .d-comment__recommend-pulse {
        background-color: $c-newsDefault;
    }
    .d-comment__recommend-count {
        color: $c-newsDefault;
    }
}

@include keyframes(pulse) {
    0% {
        opacity: 1;
        @include transform(scale(1));
    }
    100% {
        opacity: 0;
        @include transform(scale(2));
    }
}

.d-comment__recommend--user-recommended {
    .d-comment__recommend-button,
    .d-comment__recommend-pulse {
        @include transition(background-color .25s ease-in-out);
        background-color: $c-commentDefault;
    }
    .d-comment__recommend-pulse {
        @include animation(pulse .5s ease-in-out 1);
    }
    .d-comment__recommend-count {
        color: $c-commentDefault;
    }
    .d-comment__recommend-count--old,
    .d-comment__recommend-count--new {
        top: -1.6rem;
        @include transition(top .15s .15s ease-in-out);
    }
}


/* Comment actions
   ======================================================= */

.d-comment__actions {
    @include fs-textsans(1);
    @include rem((
        height: 14px,
        padding-top: ($gs-baseline/3)*2,
        padding-bottom: ($gs-baseline/3)*5
    ));
    width: 100%;
    position: absolute;
    bottom: 0;
}
.d-comment__action {
    color: $c-newsDefault;
    font-weight: bold;
    display: inline-block;
    @include rem((
        line-height: 20px
    ));
}
.d-comment__action--reply {
    cursor: pointer;

    &:hover {
        text-decoration: underline;
    }
}
.d-comment__reply-button {
    @include icon-button(18px, -5px, -6px);
    background-color: $c-newsDefault;
    position: absolute;
}
.d-comment__action--reply-text {
    @include rem((
        padding-left: 25px
    ));
}
.d-comment__action--report {
    font-weight: normal;
    position: absolute;
    right: $gs-baseline/3;
}
.d-comment__action-separator {
    @include fs-textsans(1);
    color: $c-neutral2;
    display: inline-block;
    @include rem((
        margin: 0 ($gs-gutter/5)*2
    ));
    position: relative;
    bottom: 1px;
}
.discussion--open {
    .d-comment__reply-wrapper,
    .d-comment__action-separator {
        display: inline-block;
    }
}
.d-comment__actions__main {
    // hide reply/pick actions by default
    display: none;
    float: left;
}
.d-report-comment-form {
    @include rem((
        padding: $gs-baseline/2 $gs-gutter/2
    ));
    background: #ffffff;
    border: 2px solid $c-neutral6;
    top: 0;
    position: absolute;
    right: 0;
    z-index: 3;
}
.d-report-comment__label,
.d-report-comment__field {
    @include box-sizing(border-box);
    display: block;
    width: 100%;
}
.d-report-comment__label {
    @include rem((
        margin-top: $gs-baseline
    ));
}
.d-report-comment__field {
    @include fs-data(4);
    @include rem((
        padding: $gs-baseline/2 $gs-gutter/4
    ));
}
.d-report-comment__submit {
    @include rem((
        margin-top: $gs-baseline
    ));
}
.d-report-comment__close {
    @include rem((
        margin-bottom: $gs-baseline/2
    ));
    float: right;
    width: auto;
}

.id--signed-in .discussion--open .discussion__comments {
    // only show reply/pick actions when user is signed in and discussion is open
    .d-comment__actions__main {
        display: block;
    }
    .d-comment__main {
        @include rem((
            padding-bottom: $gs-baseline*4
        ));
    }
}


/* Reply comment
   ========================================================================== */

.d-comment--response,
.d-comment-box--response {
    border-top: 1px dotted $c-neutral3;

    .d-comment__pick {
        @include rem((
            margin-bottom: $gs-baseline/2
        ));
    }

    .d-comment__main {
        @include rem((
            margin-top: $gs-baseline/3
        ));
    }
    .d-comment__content {
        margin-left: 0;
    }
    .d-comment__inner {
        @include rem((
            padding-top: $gs-baseline/2
        ));
    }
    .d-comment__body {
        @include rem((
            margin-top: $gs-baseline/3
        ));
        @include mq(tablet) {
            @include rem((
                margin-top: ($gs-baseline/3)*2
            ));
        }
    }
    .d-comment__recommend {
        @include rem((
            top: $gs-baseline/2
        ));
    }
    .d-comment__timestamp {
        @include rem((
            margin-top: $gs-baseline/3 * -1
        ));
    }
    .d-comment__meta,
    .d-comment-box__meta {
        height: auto;
        display: block;
        float: none;
        width: 100%;
    }
    .d-comment__timestamp,
    .d-comment__avatar-wrapper {
        display: none;
    }
    .i-in-reply-arrow {
        display: inline-block;
    }
    .d-comment__author,
    .d-comment-box__author {
        display: inline;
        padding-right: 0;
    }
    .d-comment__meta-text,
    .d-comment-box__meta-text {
        margin-left: 0;
        position: static;
    }
    .d-comment__reply-to-author,
    .d-comment-box__reply-to-author {
        display: inline;
    }

    @include mq(tablet) {
        .d-comment__meta {
            @include rem((
                height: $gs-baseline*4
            ));
        }
        .d-comment__avatar-wrapper,
        .d-comment__timestamp {
            display: block;
        }
    }

    @include mq(tablet) {
        .d-comment__avatar-wrapper {
            float: left;
        }
    }
}
.d-discussion__error {
    @include fs-textsans(4);
    color: $c-error;
    @include rem((
        margin-top: ($gs-baseline/3)*2
    ));

    .d-discussion__error-text {
        display: inline-block;
        margin-left: 24px;
    }
    .i-alert { position: absolute; }
}
.d-comment-box__error-meta {
    color: $c-neutral2;
}

.d-thread--responses {
    padding-left: $gs-gutter;
    @include mq(tablet) {
        @include rem((
            padding-left: $gs-gutter * 2.5
        ))

    }

    @include mq($comment-meta-breakpoint) {
        @include rem((
            margin-left: gs-span(2) + $gs-gutter
        ));
    }
    @include mq(leftCol) {
        @include rem((
            margin-left: $a-leftCol-width + $gs-gutter
        ));
        padding-left: 0;
    }
    @include mq(wide) {
        @include rem((
            margin-left: $a-leftColWide-width + $gs-gutter
        ));
    }
}
.d-show-more-replies {
    @include fs-textsans(1);
    background-color: transparent;
    border-top: 1px dotted $c-neutral5;
    color: $c-newsDefault;
    cursor: pointer;
    font-weight: bold;
    line-height: 40px;
    
    &:hover {
        text-decoration: underline;
    }

    span {
        @include icon-button(18px, -7px);
        background-color: $c-newsDefault;
        @include rem((
            margin-bottom: $gs-baseline/3 * -1,
            margin-right: ($gs-gutter/5)*2
        ));
    }
}


/* Top Comments
   ========================================================================== */

.discussion__heading {
    border-top: 1px solid $c-neutral4;
    margin-bottom: 0;
    @include rem((
        padding-top: $gs-baseline/10
    ));
}
.discussion__comments--top-comments {
    .d-thread { // for the max-height fade effect
        position: relative;
        overflow: hidden;
    }
    .d-comment {
        @include rem((
            margin-bottom: ($gs-baseline/5)*2
        ));
        overflow: hidden;
    }
    .d-comment__main {
        padding-bottom: 0;
    }
    .d-comment__body {
        min-height: 0;
    }
    .d-comment--top-level {
        border: 0;
    }
    .d-comment__meta {
        position: absolute;
        @include rem((
            bottom: ($gs-baseline/3)*2
        ));
        width: 100%;

        @include mq($comment-meta-breakpoint) {
            position: static;
            @include rem((
                margin-top: $gs-baseline,
                width: 160px
            ));
            top: 0;
        }
    }
    .d-comment__inner {
        min-height: 0;
        @include rem((
            padding-bottom: $avatarSize + 20px + ($gs-baseline/3)*4
        ));

        @include mq($comment-meta-breakpoint) {
            @include rem((
                padding-bottom: ($gs-baseline/3)*2
            ));
        }
    }
    .d-comment__pick {
        @include rem((
            margin-bottom: $gs-baseline/2
        ));
    }
    .show-more__container--newer,
    .show-more__container--older,
    .d-comment__actions {
        display: none;
    }
    .d-comment__content {
        background-color: $c-neutral7;
        @include rem((
            padding: $gs-baseline $gs-gutter * .8 ($gs-baseline/6) * 5 $gs-gutter * .8,
            margin-bottom: $gs-baseline
        ));
        position: relative;

        @include mq(rightCol) {
            @include rem((
                padding-right: 0
            ));
        }

        &:before {
            position: absolute;
            display: block;
            content: '';
            bottom: -20px;
            left: 20px;
            width: 0;
            height: 0;
            border-right: 20px solid transparent;
            border-top: 20px solid $c-neutral7;
            border-right-style: inset;
        }
        @include mq($comment-meta-breakpoint) {
            margin-bottom: 0;

            &:before {
                left: -18px;
                top: 11px;
                border: 0;
                border-left: 18px solid transparent;
                border-bottom: 18px solid $c-neutral7;
                border-left-style: inset;
            }
        }
    }
    .d-comment__recommend {
        @include rem((
            top: $gs-baseline * 1.25,
            right: $gs-gutter * .8
        ));
        @include mq(rightCol) {
            @include rem((
                right: $gs-gutter * .6
            ));
        }
    }
    .d-discussion__comment-count { display: none; }

    .d-image-fade {
        background-color: #ffffff;
        display: block;
        position: absolute;
        bottom: 0;
        left: 0;
        right: 0;
        width: 100%;
        height: 100px;
        z-index: 2;
        @include d-white-fade();
    }
}


/* New Comment
   ===========================================================================*/

.comment {
    @include fs-textsans(4);
    display: block;
    position: relative;
}
.comment__datecreated {
    @include fs-textsans(1, true);
    display: block;
}
.comment--speechy {
    border: 0;
    @include rem((
        padding: 0 0 ($gs-baseline/3)*10 0
    ));

    .comment__inner {
        @include box-sizing(border-box);
        background-color: $c-neutral7;
        display: inline-block;
        @include rem((
            padding: ($gs-baseline/3)*2 $gs-gutter/2 $gs-baseline
        ));
        position: relative;
        width: 100%;
        max-width: $a-rightCol-width;

        &:before { // Pointer (equilateral triangle)
            top: 100%;
            border: solid transparent;
            content: ' ';
            height: 0;
            width: 0;
            position: absolute;
            pointer-events: none;
            border-color: rgba($c-neutral7, 0);
            border-top-color: $c-neutral7;
            @include rem((
                border-width: 30px,
                left: 23px,
                margin-left: -30px
            ));
        }

        &:after { // Mask (right-skewed parellelogram)
            @include transform(skew(-10deg));
            background-color: #ffffff;
            content: ' ';
            @include rem((
                height: 24px,
                width: 24px,
                left: -5px
            ));
            position: absolute;
            pointer-events: none;
            top: 100%;
        }
    }
}

.comments-link {
    @include fs-textsans(1, true);
    display: block;
    float: right;
    @include rem((
        margin-top: -(1 + ($gs-baseline/3)*4)
    ));

    .i {
        position: relative;
        @include rem((
            margin-left: 7px,
            top: 2px
        ));
    }
}

.comment__meta {
    @include rem((
        margin-top: $gs-baseline
    ));
}


/* Person
   ========================================================================== */

.person {
    @include fs-textsans(2, true);
}
.person__avatar {
    @include border-radius(50%);
    overflow: hidden;
    float: left;
    @include rem((
        height: 36px,
        margin-right: 15px,
        width: 36px
    ));
}


/* Badges
   ========================================================================== */

.d-badge:after {
    @extend %d-badge-icon;
}
.d-badge--contributor:after {
    content: 'c';
    text-indent: -1px;
}
.d-badge--guardian-staff:after {
    content: 'g';
    line-height: .9;
}
.d-badge__label {
    /* Hide the label but not to screen readers */
    border: 0;
    clip: rect(0 0 0 0);
    height: 1px;
    margin: -1px;
    overflow: hidden;
    padding: 0;
    position: absolute;
    width: 1px;
}

/* CTAs
   ========================================================================== */

.d-actions__link,
.d-actions__link:hover,
.d-actions__link:focus {
    display: block;
    @include rem((
        padding-right: $gutter*2,
        margin: ($gs-baseline/3)*4 0
    ));
    @include fs-textsans(1);
    color: #808080;
}
.d-actions__link:after {
    @extend %i-filter-arrow-right;
    @include rem((
        margin: 0 0 -3px 20px
    ));
    content: ' ';
    display: inline-block;
}

/* Comment Box
   ========================================================================== */

.d-bar {
    color: $c-neutral2;
    @include fs-textsans(4);
    @include rem((
        margin-bottom: ($gs-baseline/3)*4
    ));
}
.d-comment-box__body {
    @include box-sizing(border-box);
    border: 1px solid $c-neutral3;
    @include rem((
        height: 50px,
        margin: ($gs-baseline/3)*2 0,
        padding: ($gs-baseline/3)*2 $gutter/2
    ));
    resize: vertical;
    width: 100%;
    word-break: break-word;
}
.d-comment-box__content {
    position: relative;

    @include mq($comment-meta-breakpoint) {
        @include rem((
            margin-left: 160px
        ));
    }
    @include mq(leftCol) {
        @include rem((
            margin-left: $a-leftCol-width + $gs-gutter
        ));
    }
    @include mq(wide) {
        @include rem((
            margin-left: $a-leftColWide-width + $gs-gutter
        ));
    }
}

.d-comment-box--invalid {
    .d-comment-box__body {
        border-color: $c-error;
    }
}
.d-comment-box--expanded .d-comment-box__body {
    @include rem((
        height: gs-height(3)
    ));
}
.d-comment-box__add-comment {
    display: none;
}
.d-comment-box__submit {
    display: inline-block;
    @include fs-textsans(4);
    font-weight: bold;
}
.d-comment-box__preview,
.d-comment-box__cancel {
    @include rem((
        margin-left: $gutter
    ));
}
.d-comment-box__reply-to,
.d-comment-box__preview,
.d-comment-box__cancel {
    @include fs-textsans(1);
    color: $c-neutral1;
}
.d-comment-box__hide-parent,
.d-comment-box__show-parent {
    @include fs-textsans(2);
    @include rem((
        margin-left: $gs-gutter
    ));
    display: none;
}
.d-comment-box--response {
    .d-comment-box {
        padding-left: none;
    }
    .d-comment-box__content {
        margin-left: 0;
        @include rem((
            margin-right: $gs-gutter,
            padding-bottom: $gs-baseline
        ));
    }
    .d-comment-box__avatar-wrapper {
        display: none;
    }
    .d-comment-box__show-parent {
        display: inline;
    }

    &.d-comment-box--parent-visible {
        .d-comment-box__hide-parent {
            display: inline;
        }
        .d-comment-box__show-parent {
            display: none;
        }
    }
}
.d-comment-box__reply-to {
    display: inline-block;
}
.d-comment-box__preview,
.d-comment-box__cancel {
    color: $c-neutral2;
    @include rem((
        bottom: $gs-baseline
    ));
    display: none;

    .d-comment-box--expanded &,
    .d-comment-box--response & {
        display: inline-block;
    }
}
.d-comment-box--response .d-comment__meta {
    display: none;
}
.open-cta {
    @include rem((
        margin-top: ($gs-baseline/3)*8
    ));

    .clamp__fade {
        @include simple-gradient(transparent, $c-neutral7);
    }
    .clamp__fade-content {
        border-top: 1px solid $c-neutral3;
        background: $c-neutral7;
    }
}
.d-comment-box__parent-comment-spout {
    display: block;
    left: 0;
    width: 0;
    height: 0;
    border-right: 16px solid transparent;
    border-bottom: 16px solid $c-neutral7;
    border-right-style: inset;
    @include rem((
        margin-left: $gs-gutter*2
    ));
}
.d-comment-box__parent-comment {
    background-color: $c-neutral7;
    @include rem((
        padding: $gs-baseline $gs-gutter,
        margin-right: $gs-gutter
    ));
    .d-comment-box__hide-parent {
        margin-left: 0;
    }
}
.d-comment:target .d-comment-box__parent-comment-spout {
    border-bottom-color: $c-neutral5;
}
.d-comment:target .d-comment-box__parent-comment {
    background-color: $c-neutral5;
}
.d-comment-box__parent-comment-author {
    font-weight: bold;
    @include rem((
        margin-bottom: $gs-baseline/2
    ));
    display: inline-block;
}
.d-comment-box__parent-comment-body {
    position: relative;
}
.d-comment-box__parent-comment-wrapper {
    @include rem((
        margin-top: $gs-baseline/2
    ));
    display: none;
}
.d-comment-box--parent-visible {
    .d-comment-box__parent-comment-wrapper {
        display: block;
    }
}

.d-comment-box__preview-wrapper {
    display: none;
    .d-comment-box__preview-body {
        @include fs-textsans(1);
        color: $c-neutral2;
        @include rem((
            margin: $gutter 0
        ));
    }
    .d-comment-box--preview-visible & {
      display: block;
    }
}

.d-comment-box__formatting-controls {
    float: right;
    display: none;
    @include rem((
        margin-top: - ($gs-gutter / 2)
    ));
    @include mq($from: desktop) {
        .d-comment-box--expanded &,
        .d-comment-box--response & {
            display: inline-block;
        }
    }
}

.d-comment-box__formatting-bold {
    font-weight: bold;
}
.d-comment-box__formatting-italic {
    font-style: italic;
}
.d-comment-box__formatting-bold,
.d-comment-box__formatting-italic,
.d-comment-box__formatting-quote,
.d-comment-box__formatting-link {
    display: inline-block;
    border: 1px solid $c-neutral5;
    color: $c-neutral2;
    text-align: center;
    cursor: pointer;
    @include fs-textsans(2);
    @include rem((
        margin-left: $gs-gutter / 5,
        padding: 2px 5px 0px 5px,
        min-width: 11px,
        line-height: 17px
    ));
    &:hover {
        border-color: $c-brandBlue;
    }
}

.content__repositioned-comments .content__main-column {
    @include mq(rightCol) {
        max-width: none;
        @include rem((
            margin-right: 25%
        ));
    }
}

.d-discussion__pagination .pagination {
    width: 100%;
}<|MERGE_RESOLUTION|>--- conflicted
+++ resolved
@@ -335,14 +335,6 @@
    ======================================================= */
 
 .d-comment__content {
-<<<<<<< HEAD
-    @include mq($comment-meta-breakpoint) {
-        @include rem((
-            //margin-left: gs-span(2) + $gs-gutter
-        ));
-    }
-=======
->>>>>>> f41d3dcc
     @include mq(leftCol) {
         @include rem((
             margin-left: $a-leftCol-width + $gs-gutter
