@mixin icon-button($buttonSize, $iconSize) {
    width: $buttonSize;
    height: $buttonSize;
    @include rounded-corners($buttonSize);
    position: relative;
    display: inline-block;
    .i {
        position: absolute;
        text-indent: -9999px;
        top: 50%;
        left: 50%;
        margin-top: -$iconSize/2;
        margin-left: -$iconSize/2;
    }
}

$side-meta-breakpoint: desktop;
$avatarSize: 44px;
$c-commentGrey: #f3f3f1;
$c-replyText: #555;
$replyIndent: 26px;

/* ==========================================================================
   Discussion
   ========================================================================== */

.discussion {
    @include mq(leftCol) {
        margin-left: - ($a-leftCol-width + $gs-gutter);
    }
    @include mq(wide) {
        margin-left: - ($a-leftColWide-width + $gs-gutter);
    }
}

.d-discussion {
    @include rem((font-size: 14px));
}
.d-discussion__header {
}

.d-discussion__comment-count {
    @include fs-data(4);
    color: $c-neutral2;
    border-top: 1px solid $c-neutral4;
    padding-bottom: $baseline*3;
}

.d-thread {
    list-style: none;
    margin: 0;
}

.d-thread--top-level {
}
.discussion__comments__container {
    margin-bottom: $baseline*5;
}

.discussion__comment-count {
    color: $c-neutral3;
}
.d-thread--responses,
.d-comment-box--response {
}

.show-more__container {
    margin-bottom: $baseline*2;
    padding-top: $baseline*2;
    display: block;
    text-align: center;

    &.show-more__container--older, &.show-more__container--featured {
        color: $c-neutral1;
        border-top: 1px dotted $c-neutral3;
    }
}

.d-discussion__show-more {
    padding-top: $baseline*2;
    @include fs-data(5);
    position: relative;    
    line-height: 30px;

    &:hover span { text-decoration: underline; }    
}

.d-discussion__show-more-button {
    @include icon-button(30px, 30px);
    position: absolute;
    background-color: $c-newsDefault;
}
.d-discussion__show-more-text {
    padding-left: 32px + $baseline;
    display: inline-block;
}

.d-discussion__show-all-comments {
    height: 40px;
    @include fs-data(4);
    line-height: 40px;
    font-weight: bold;
    padding-left: 55px;
    display: inline-block;
    .i-show-all-comments {
        position: absolute;
        left: 0;
    }
    .i-arrow-blue-down {
        margin-left: $baseline*2;
    }
}


.d-discussion--not-staff .d-staff-required {
   display: none;
}

/* ==========================================================================
   Comment
   ========================================================================== */
.d-comment {
    margin: 1px 0 0 0;
    padding: 0;
    display: block;
    clear: both;
}

.d-comment__inner {
    position: relative;
    padding-top: $baseline;
    overflow: hidden;
}

.d-comment--top-level {
    border-top: 1px solid $c-neutral4;
}

.d-comment:target {
    background-color: $c-commentGrey;
}

.d-comment__meta {
    height: $avatarSize + $baseline;
    margin-bottom: $baseline*2;
    @include mq($side-meta-breakpoint) {
        width: 160px;
        float: left;
        height: auto;
    }
    @include mq(leftCol) {
        width: $a-leftCol-width + $gs-gutter;
    }
    @include mq(wide) {
        width:  $a-leftColWide-width + $gs-gutter;
    }
}

.d-comment__avatar-wrapper {
    margin-right: $baseline*2;
    margin-top: $baseline;
    position: absolute;
    @include mq(desktop) {
        position: static;
    }
    @include mq(wide) {
        position: absolute;
    }
}

.d-comment__avatar {
    width: $avatarSize;
    height: $avatarSize;
    @include rounded-corners(36px);
    overflow:hidden;
}

.d-comment__meta-text {
    position: absolute;
    margin-left: $avatarSize + $baseline*2;
    @include mq(desktop) {
        position: static;
        margin-left: 0;
    }
    @include mq(wide) {
        position: absolute;
        margin-left: $avatarSize + $baseline*2;        
    }
    .i-in-reply-arrow {
        margin-bottom: -1px;
        display: none; // shown in d-comment--response
    }
}

.d-comment__author {
<<<<<<< HEAD
=======
    color: $c-neutral1;
>>>>>>> eede95bc
    @include fs-data(4);
    color: $c-neutral1;
    font-weight: bold;
    display: block;
}

.d-comment__author-label {
    @include fs-data(1);
    text-transform: uppercase;
    display: block;
    color: $c-neutral1;
}


.d-comment__author-label--staff { display: none; }
.d-comment--staff .d-comment__author-label--staff { display: block; }

.d-comment__timestamp {
    @include fs-data(2);
    margin-bottom: $baseline;
    a { color: $c-neutral2; }
}

.d-comment__reply-to-author {
    color: $c-neutral1;
    @include fs-data(3);
    display: none;
}

.d-comment--new {
    .d-comment__reply-wrapper {
        display: none;
    }
}


/* Comment body
   ======================================================= */

.d-comment__content {
    @include mq($side-meta-breakpoint) {
        margin-left: 160px;
    }
    @include mq(leftCol) {
        margin-left: $a-leftCol-width + $gs-gutter;
    }
    @include mq(wide) {
        margin-left:  $a-leftColWide-width + $gs-gutter;
    }
}
.d-comment__pick {
    &:after {
        content: "Guardian Pick";
        display: inline;
        margin-left: 24px;
        white-space: nowrap;
        @include fs-data(2);
        color: black;
        font-weight: bold;

    }
}
.d-comment__main {
    padding-bottom: 40px;
    position: relative;

    @include mq(tablet){
        padding-right: 40px;
    }
}

.d-comment__body {
    color: $c-neutral1;
    @include fs-data(5);
    min-height: 2.5em;
    @include mq($side-meta-breakpoint) {
        margin-top: 0;
    }
}
 
/* Recommend
   ======================================================= */
   
.d-comment__recommend {
    position: absolute;
    right: 0;
    top: $baseline;
    z-index: 1;
    @include mq(tablet){
        min-width: 28px;
        text-align: center;
    }
}

.d-comment__recommend-button {    
    @include icon-button(18px, 12px);
    background-color: $c-neutral4;
    margin-right: 2px;
    margin-bottom: -5px;
    @include mq(tablet) {
        margin: 0;
        position: absolute;
        top: 1.4em;
        left: 50%;
        margin-left: -9px;
    }
}

.d-comment__recommend-count {
    @include fs-data(3);
    color: $c-neutral2;
    font-weight: bold;
    text-align: right;
    min-width: 12px;
    display: inline-block;
    @include mq(tablet) {
        min-width: 0;
        display: block;
        text-align: center;
    }
}

.d-comment__recommend--active {
    cursor: pointer;

    .d-comment__recommend-button {
        background-color: $c-newsDefault;
    }
    .d-comment__recommend-count {
        color: $c-newsDefault;
    }
}

.d-comment__recommend--user-recommended {
    .d-comment__recommend-button {
        background-color: $c-commentDefault;
    }
    .d-comment__recommend-count {
        color: $c-commentDefault;
    }
}

/* Comment actions
   ======================================================= */

.d-comment__actions {
    @include fs-data(2);
    height: 1.4rem;
    padding-top: $baseline*2;
    padding-bottom: $baseline*3;
    width: 100%;
    position: absolute;
    bottom: 0;
}

.d-comment__reply-wrapper {
    display: inline;
    cursor: pointer;
    &:hover {
        text-decoration: underline;
    }
}
.d-comment__reply-button {
    @include icon-button(19px, 12px);
    background-color: $c-newsDefault;
    position: absolute;
    margin-top: -3px;
}

.d-comment__action {
    color: $c-newsDefault;
    font-weight: bold;
}

.d-comment__action--reply {
    padding-left: 25px;
}

.d-comment__action--report {
    font-weight: normal;
    position: absolute;
    right: $baseline;
}

.d-comment__action-separator {
    @include fs-data(1);
    color: $c-neutral2;
    display: inline-block;
    margin: 0 $baseline*2;
    position: relative;
    bottom: 1px;
}

/* Reply comment
   ========================================================================== */

.d-comment--response {
    margin-left: $replyIndent;
    border-top: 1px dotted $c-neutral3;

    @include mq($side-meta-breakpoint) {
        margin-left: 160px + $replyIndent;
    }
    @include mq(leftCol) {
        margin-left: $a-leftCol-width + $gs-gutter + $replyIndent;
    }
    @include mq(wide) {
        margin-left:  $a-leftColWide-width + $gs-gutter + $replyIndent;
    }


    .d-comment__main {
        margin-top: $baseline;
    }
    .d-comment__content {
        margin-left: 0;
    }
    .d-comment__inner {
    }
    .d-comment__body {
        color: $c-replyText;
        margin-top: $baseline;
        @include mq(tablet) {
            margin-top: $baseline*2;
        }
    }   
    .d-comment__recommend {
        top: $baseline;
    }

    .d-comment__meta {
        height: auto;
        display: block;
        float: none;
        width: 100%;
        .d-comment__timestamp { display: none; }
        .d-comment__author { display: inline; @include fs-data(4); }
        .i-in-reply-arrow { display: inline-block; }
        .d-comment__reply-to-author { display: inline; }
        .d-comment__avatar-wrapper { display: none; }
    }
    .d-comment__meta-text { margin-left: 0; position: static; }
    .d-comment__timestamp { margin-top: -4px; }

    


}
.d-discussion__error {
    margin-top: $baseline*2;
    .d-discussion__error-text {
        margin-left: 24px;
        line-height: 24px;
    }
    .i-alert { position: absolute; }
}

.d-thread--responses .d-discussion__error {
    @include mq($side-meta-breakpoint) {
        margin-left: 160px + $replyIndent;
    }
    @include mq(leftCol) {
        margin-left: $a-leftCol-width + $gs-gutter + $replyIndent;
    }
    @include mq(wide) {
        margin-left:  $a-leftColWide-width + $gs-gutter + $replyIndent;
    }

}

.js-show-more-replies {
    
    margin-left: $replyIndent;

    @include mq($side-meta-breakpoint) {
        margin-left: 160px + $replyIndent;
    }
    @include mq(leftCol) {
        margin-left: $a-leftCol-width + $gs-gutter + $replyIndent;
    }
    @include mq(wide) {
        margin-left:  $a-leftColWide-width + $gs-gutter + $replyIndent;
    }

    color: $c-newsDefault;
    background-color: transparent;
    @include fs-data(1);
    font-weight: bold;

    border-top: 1px dotted $c-neutral5;
    line-height: 40px;

    cursor: pointer;
    &:hover {
        text-decoration: underline;
    }

    span {
        @include icon-button(18px, 18px);
        background-color: $c-newsDefault;
        margin-bottom: -4px;
        margin-right: $baseline*2;
    }
}

/* New Discussion
   ===========================================================================*/
.discussion--closed {
    .d-comment__reply-wrapper,
    .d-comment__action-separator {
        display: none;
    }
    .d-comment__main {
        padding-bottom: 20px;
    }
}


/* Top Comments
   ========================================================================== */

.discussion__heading {
    color: $c-neutral1;
    border-top: 1px dotted $c-neutral3;
    margin-bottom: 0;
}

.discussion__comments--top-comments {
    
    .d-thread { // for the max-height fade effect
        position: relative;
        overflow: hidden;
    }
    .d-comment {
        margin-bottom: $baseline*2;
        overflow: hidden;
    }
    .d-comment__main {
        padding-right: 40px;
        padding-bottom: 0;
    }
    .d-comment__body {
        min-height: 0;
    }
    .d-comment--top-level {
        border: 0;
    }
    .d-comment__meta {
        position: absolute;
        bottom: $baseline*2;
        width: 100%;
        @include mq($side-meta-breakpoint) {
            position: static;
            margin-top: $baseline*4;
            width: 160px;
            top: 0;
        }
    }
    .d-comment__inner {
        min-height: 0;
        padding-bottom: $avatarSize + 20px + $baseline*4;
        @include mq($side-meta-breakpoint) {
            padding-bottom: $baseline*2;
        }
    }

    .show-more__container--newer, .show-more__container--older { display: none; }

    .d-comment__actions { display: none; }
    .d-comment__content { 
        background-color: $c-commentGrey;
        padding: $baseline*2 $baseline*3;
        margin-bottom: $baseline*3;
        position: relative;

        &:before {
            position: absolute;
            display: block;
            content: "";
            bottom: -20px;
            left: 20px;
            width: 0; 
            height: 0; 
            border-right: 20px solid transparent;
            border-top: 20px solid $c-commentGrey;
            border-right-style: inset;
        }
        @include mq($side-meta-breakpoint) {
            margin-bottom: 0;
            &:before {
                left: -20px;
                top: 20px;
                border: 0;
                border-left: 20px solid transparent;
                border-bottom: 20px solid $c-commentGrey;
                border-left-style: inset;
            }
        }
    }
    .d-comment__recommend {
        top: $baseline*2;
        right: $baseline*2;
        @include mq(tablet) {
            right: $baseline;
        }
    }
    .d-discussion__comment-count { display: none; }
    
    .d-image-fade {
        background-color: #fff;
        display: block;
        position: absolute;
        bottom: 0;
        left: 0;
        right: 0;
        width: 100%;
        height: 100px;
        z-index: 2;
        @include d-white-fade();
    }
}


/* New Comment
   ===========================================================================*/
.comment {
    @include fs-data(5);
    display: block;
    position: relative;
}

.comment__datecreated {
    @include fs-data(2);
    display: block;
}

.comment--speechy {
    border: none;
    padding: 0 0 $baseline*10 0;

    .comment__inner {
        @include box-sizing(border-box);
        background-color: $c-neutral7;
        display: inline-block;
        padding: $baseline*2 $gs-gutter/2 $baseline*3 $gs-gutter/2;
        position: relative;
        width: 100%;

        &:before { // Pointer (equilateral triangle)
            top: 100%;
            border: solid transparent;
            content: " ";
            height: 0;
            width: 0;
            position: absolute;
            pointer-events: none;
            border-color: rgba($c-neutral7, 0);
            border-top-color: $c-neutral7;
            border-width: 30px;
            left: 23px ;
            margin-left: -30px;
        }

        &:after { // Mask (right-skewed parellelogram)
            @include transform(skew(-10deg));
            background-color: #ffffff;
            content: " ";
            height: 24px;
            left: -5px;
            position: absolute;
            pointer-events: none;
            top: 100%;
            width: 24px;
        }
    }
}

.comments-link {
    @include fs-data(3);
    display: block;
    float: right;
    margin-top: -$baseline*4+2;

    .i {
        margin-left: 4px;
        position: relative;
        top: 2px;
    }
}

.comment__meta {
    margin-top: $gs-baseline;
}

/* Person
   ========================================================================== */
.person {
    @include fs-data(4);
}
.person__avatar {
    @include rounded-corners(50px);
    float: left;
    height: 36px;
    margin-right: 15px;
    overflow: hidden;
    width: 36px;
}

/* Badges
   ========================================================================== */

.d-badge:after {
    @extend %d-badge-icon;
}
.d-badge--contributor:after {
    content: 'c';
    text-indent: -1px;
}
.d-badge--guardian-staff:after {
    content: 'g';
    line-height: .9;
}
.d-badge__label {
    /* Hide the label but not to screen readers */
    border: 0;
    clip: rect(0 0 0 0);
    height: 1px;
    margin: -1px;
    overflow: hidden;
    padding: 0;
    position: absolute;
    width: 1px;
}
.speech-bubble {
    @include fs-data(4);
    @include rounded-corners(4px);
    position: relative;
    display: inline-block;
    min-height: 14px;
    min-width: 17px;
    padding: .275em .6em .375em;
    border: 0;
    text-align: center;
    color: white;

    &,
    &:hover,
    &:focus {
        text-decoration: none;
    }

    &:after {
        content: "";
        position: absolute;
        bottom: -7px;
        left: 6px;
        border-width: 0 0 8px 8px;
        border-style: solid;
        border-color: transparent;
        border-left-color: inherit;
    }
}


/* CTAs
   ========================================================================== */

.d-actions__link,
.d-actions__link:hover,
.d-actions__link:focus {
    @include fs-data(3);
    padding-right: $gutter*2;
    color: #808080;
    display: block;
    margin: $baseline*4 0;
}
.d-actions__link:after {
    margin: 0 0 -3px 20px;
    content: ' ';
    display: inline-block;
    @extend .i-filter-arrow-right;
}
.d-show-cta-wrapper {
    padding: $baseline*2 0 $baseline*4;
}
.d-show-cta,
.d-show-cta:hover,
.d-show-cta:focus {
    @include fs-data(5);

    background-color: $c-neutral7;
    color: $c-neutral1;
    display: block;
    line-height: 1;
    margin-bottom: $baseline*6;
    overflow: auto;
    position: relative;
    padding: $baseline*2 8px $baseline*6 6px;
    text-align: left;
    position: relative;

    .d-commentcount {
        position: absolute;
        top: 13px;
        right: 10px;
    }
    i {
        position: absolute;
        left: 6px;
        bottom: 6px;
    }
}
.d-show-cta:hover,
.d-show-cta:focus {
    background-color: $c-neutral5;
}


/* Comment Box
   ========================================================================== */

.d-bar {    
    color: $c-neutral1;
    margin-bottom: $baseline*4;
}

.d-comment-box { 

    @include mq($side-meta-breakpoint) {
        margin-left: 160px;
    }
    @include mq(leftCol) {
        margin-left: $a-leftCol-width + $gs-gutter;
    }
    @include mq(wide) {
        margin-left:  $a-leftColWide-width + $gs-gutter;
    }
}

.d-comment-box__body {
    @include box-sizing(border-box);
    border: 1px solid $c-neutral3;
    height: 50px;
    margin: $baseline*2 0;
    padding: $baseline*2 $gutter/2;
    resize: vertical;
    width: 100%;
    word-break: break-word;
}

.d-comment-box__body--expanded {
    height: 150px;
}

.d-comment-box__add-comment {
    display: none;
}

.d-comment-box__submit {
    display: inline-block;
    margin-right: $gutter;
    @include fs-data(4);
    font-weight: bold;
}

.d-comment-box__reply-to,
.d-comment-box__cancel {
    @include fs-data(2);
    color: $c-neutral1;
    display: inline-block;
}

.d-comment-box__cancel {
    color: $c-neutral2;
    float: right;
    margin-top: $baseline*3;
}

.open-cta {
    margin-top: $baseline*8;

    .clamp__fade {
        @include simple-gradient(transparent, $c-neutral7);
    }

    .clamp__fade-content {
        border-top: 1px solid $c-neutral3;
        background: $c-neutral7;
    }
}<|MERGE_RESOLUTION|>--- conflicted
+++ resolved
@@ -193,10 +193,6 @@
 }
 
 .d-comment__author {
-<<<<<<< HEAD
-=======
-    color: $c-neutral1;
->>>>>>> eede95bc
     @include fs-data(4);
     color: $c-neutral1;
     font-weight: bold;
