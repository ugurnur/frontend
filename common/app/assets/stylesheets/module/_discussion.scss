--- conflicted
+++ resolved
@@ -449,14 +449,9 @@
 }
 
 .discussion--open {
-<<<<<<< HEAD
-    .d-comment__reply-wrapper, .d-comment__action-separator {
-        display: inline-block;
-=======
     .d-comment__reply-wrapper,
     .d-comment__action-separator {
-        display: inline;
->>>>>>> c75991da
+        display: inline-block;
     }
 }
 
