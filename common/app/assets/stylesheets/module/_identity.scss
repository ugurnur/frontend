--- conflicted
+++ resolved
@@ -149,29 +149,14 @@
     }
 }
 
-<<<<<<< HEAD
-.user-avatar {
-  float: left;
-  height: 60px;
-  width: 60px;
-  margin-right: 10px;
-  display: none;
-
-  img {
-=======
 .user-avatar,
 .user-avatar__image {
->>>>>>> c6cabffc
     float: left;
     height: 60px;
     width: 60px;
     margin-right: 10px;
-<<<<<<< HEAD
-  }
 }
 
 form #publicFields_aboutMe {
     height: 130px;
-=======
->>>>>>> c6cabffc
 }