/* Identity and registration
   ========================================================================== */

.l-header--identity {
    @include rem((
        height: 44px
    ));
    background-color: #ffffff;

    @include mq(tablet) {
        @include rem((
            height: 133px
        ));
        border-bottom: 2px solid #214583;
        background: $c-neutral8;
    }
}

.identity-wrapper {
    margin-left: auto;
    margin-right: auto;
    @include rem((
        max-width: gs-span(6),
        padding-bottom: $gs-baseline*4,
        padding-top: $gs-baseline*4
    ));

    @include mq(desktop) {
        @include rem((
            max-width: gs-span(10)
        ));
    }
}
.identity-wrapper--stretched {
    max-width: none;
}

.identity-header {
    @include mq(tablet) {
        @include rem((
            margin-left: $gs-gutter,
            margin-right: $gs-gutter
        ));
    }
}

.identity-section {
    border-top: 1px solid $c-neutral7;
    @include box-sizing(border-box);
    @include rem((
        margin: ($gs-baseline/3)*5 0,
        padding-top: ($gs-baseline/3)*5 - 1
    ));

    .identity-section__head {
        @extend %type-5;
    }

    .identity-section__text {
        margin-top: ($gs-baseline/3)*2;
    }
}

.identity-title {
    @include fs-header(4);

    @include mq(desktop) {
        @include fs-header(5, $size-only: true);
    }
}
.identity-title--public-profile {
    @include mq(rightCol) {
        float: left;
        white-space: nowrap;
    }
}

.nav--registration {
    @include rem((
        margin-top: ($gs-baseline/3)*8,
        font-size: 14px
    ));
    text-align: center;

    @include mq(tablet) {
        @include rem((
            font-size: 16px
        ));
    }
}

.nav--registration .nav__item + .nav__item:before {
    content: '\b7';
    margin-left: 4px;
    margin-right: 9px;
}

.social-signin {
    @include clearfix;
    @include rem((
        margin: $gs-baseline*2 0 ($gs-baseline/3)*4
    ));
    text-align: center;

    @include mq(desktop) {
        @include rem((
            margin: $gs-baseline/3 0
        ));
    }

    .social-signin__item {
        @include box-sizing(border-box);
        display: inline-block;
        @include rem((
            margin-bottom: ($gs-baseline/3)*2
        ));

        @include mq(tablet) {
            float: left;
        }
    }

    .social-signin__action {
        color: #ffffff;
        display: block;
        font-family: $sans-serif;
        @include rem((
            font-size: 14px,
            padding: 8px 0 9px,
            text-indent: 24px,
            width: 240px
        ));
        position: relative;
        text-align: center;
    }

    .social-signin__action--fb {
        background-color: #3b5998;

        @include mq(tablet) {
            @include rem((
                margin-right: $gs-gutter/2,
                width: gs-span(3)
            ));
        }
    }

    .social-signin__action--gplus {
        background-color: #dd4b39;

        @include mq(tablet) {
            @include rem((
                margin-left: $gs-gutter/2,
                width: gs-span(3)
            ));
        }
    }

    .social-signin__icon {
        position: absolute;
    }

    .social-signin__icon--fb {
        top: 7px;
        left: 14px;
    }

    .social-signin__icon--gplus {
        top: 9px;
        left: 10px;
    }
}

.password-strength-indicator {
    background-color: #ebebeb;
    height: 8px;
    margin-top: 4px;
    position: relative;

    /* Indicator bar */
    &:after {
        bottom: 0;
        content: '';
        display: block;
        left: 0;
        position: absolute;
        top: 0;
    }

    &.score-0:after { width: 20%; background-color: #cc0a00; }
    &.score-1:after { width: 40%; background-color: #ff4b00; }
    &.score-2:after { width: 60%; background-color: #ff8b00; }
    &.score-3:after { width: 80%; background-color: #00e643; }
    &.score-4:after { width: 100%; background-color: #00b334; }

    .password-strength {
        display: inline-block;
        height: 40px;
        margin-top: 14px;
    }
}

.user-avatar,
.user-avatar__image {
    float: left;
    height: 60px;
    width: 60px;
    @include rem((
        margin-right: $gs-gutter/2
    ));
}

.user-profile {
    @include mq(tablet) {
        @include rem((
            margin-bottom: $gs-baseline*2
        ));
    }
}
.user-profile__about {
    @include fs-textsans(2);
    @include rem((
        margin-top: $gs-baseline
    ));
    clear: both;

    @include mq(tablet) {
        @include rem((
            margin-left: $gs-gutter*3.5,
            margin-top: $gs-baseline,
            max-width: gs-span(6)
        ));
        clear: none;
        margin-top: 0;
    }

    @include mq(rightCol) {
        @include rem((
            margin-top: $gs-baseline/2
        ));
        float: right;
    }
}
.user-profile__name {
    @include fs-headline(3);
    @include mq(tablet) {
        @include fs-headline(6, true);
    }
}
.user-profile__last-seen,
.user-profile__web-page {
    @include fs-data(2);
    color: $c-neutral2-contrasted;
    display: block;
    font-weight: normal;
}
.user-profile__web-page {
    @include rem((
        margin-bottom: $gs-baseline/3
    ));
    display: block;
    max-width: 100%;
    overflow: hidden;
    text-overflow: ellipsis;
    white-space: nowrap;
    word-break: break-all;
}


/* Formstack
   ========================================================================== */

.formstack-iframe {
    border: 0;
    display: block;
    margin: 0 auto;
    @include rem((
        max-width: gs-span(6)
    ));
    width: 100%;
}

.formstack-heading {
    @include fs-bodyHeading(4);
}

.formstack-heading--first {
    @include fs-header(5);
    @include rem((
        margin-top: ($gs-baseline/3)*4
    ));
}

.formstack-heading--first + .formstack-section {
    @include rem((
        margin-bottom: $gs-baseline*2
    ));
}

.formstack-required {
    margin-left: 2px;
}

.formstack-fieldset {
    border: 0;
    margin: 0;
    padding: 0;
}

.formstack-count {
    position: absolute;
    color: $c-neutral1;
    font-family: $sans-serif;
    @include rem((
        font-size: 13px,
        margin-left: 6px,
        padding-top: ($gs-baseline/3)*9
    ));
}

/* Email Validation
   ========================================================================== */

.form-field.form-field--email-validation {
    position: relative;
    padding-left: 24px;

    i {
        position: absolute;
        top: 0;
        left: 0;
    }
}


/* Account Edit page
   ========================================================================== */

.identity-wrapper .tabs {
    .fieldset:first-of-type {
        border-top: 0; // Included so as not to break tabs metaphor
    }
}


/* Public Profile Page
   ========================================================================== */

.activity-stream {
    @include rem((
        margin-top: -$gs-baseline*2
    ));
}

.identity-public-profile {
    .identity-section__text {
        white-space: pre-line;
    }
}

.facia-container--layout-identity {
    .facia-container__inner {
        margin-bottom: 0;
    }
}

.tabs--identity {
    .tabs__tab--selected {
        border-top-color: $c-newsAccent;
    }
<<<<<<< HEAD
}

/* Edit profile Membership tab
   ========================================================================== */

.identity-wrapper--with-membership {
    @include mq($to: desktop) {
        .tabs__tab {
            width: auto;
        }
    }
}

.membership-tab__details-list {

    @include rem((
        padding: $gs-baseline*2 0 $gs-baseline*2 0
    ));

    li {
        @include rem((
            margin-bottom: $gs-baseline
        ));

        .membership-tab__card-details {
            @include rem((
                padding: 0 0 0 12px
            ));
        }

        .membership-tab__upgrade {
            margin: 0;
        }
    }

    .membership-tab__card-types {
        display: inline-block;
        height: 35px;
        width: 54px;
        vertical-align: middle;
=======
    .tabs__tab {
        @include rem((
            max-width: gs-span(3),
            width: 33.3%
        ));
    }
}

.activity-stream-content {
    border-top: 1px solid $c-neutral4;

    @include mq(tablet) {
        @include rem((
            margin-left: $gs-gutter,
            margin-right: $gs-gutter
        ));
>>>>>>> 6b2a2f92
    }
}<|MERGE_RESOLUTION|>--- conflicted
+++ resolved
@@ -368,7 +368,23 @@
     .tabs__tab--selected {
         border-top-color: $c-newsAccent;
     }
-<<<<<<< HEAD
+    .tabs__tab {
+        @include rem((
+            max-width: gs-span(3),
+            width: 33.3%
+        ));
+    }
+}
+
+.activity-stream-content {
+    border-top: 1px solid $c-neutral4;
+
+    @include mq(tablet) {
+        @include rem((
+            margin-left: $gs-gutter,
+            margin-right: $gs-gutter
+        ));
+    }
 }
 
 /* Edit profile Membership tab
@@ -409,23 +425,5 @@
         height: 35px;
         width: 54px;
         vertical-align: middle;
-=======
-    .tabs__tab {
-        @include rem((
-            max-width: gs-span(3),
-            width: 33.3%
-        ));
-    }
-}
-
-.activity-stream-content {
-    border-top: 1px solid $c-neutral4;
-
-    @include mq(tablet) {
-        @include rem((
-            margin-left: $gs-gutter,
-            margin-right: $gs-gutter
-        ));
->>>>>>> 6b2a2f92
     }
 }