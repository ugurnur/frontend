.competitions-date,
.football-table-header {
    padding-top: @baseline*2;
    background-color: #efefe7;
}

a.football-table-link {
    color: #333;
    display: block;
    text-decoration: none;
}

.competition-title {
    margin-bottom: 0;
    padding-top: @baseline*2;
    position: relative;
    border-bottom: 1px solid #efefe7;
}

.competition-title a { 
    color: #333333; 
}

.competition-title i {
    position: absolute;
    top: @baseline*3;
    right: @gutter;
}

.match,
.competition {
    list-style: none;
}

.match { 
    border-bottom: 1px solid #efefe7;
    padding: @baseline*2 @gutter;
    position: relative;    
}

.match .match-desc {
    color: #333333;
    position: relative;
    margin-bottom: 0;
    background-color: white;
    border: none;
    padding: 0;
    font-weight: normal;
    font-family: @sans-serif;
    overflow: hidden;
    margin-right: 42px; // offsets the FT/HT box
    word-break: break-all; // fixes things for small screens
}

.match .team {
    display: block;
    float: left;
    width: 50%;
    box-sizing: border-box;
    -moz-box-sizing: border-box;
    -webkit-box-sizing: border-box;
    -ms-box-sizing: border-box;
}

.match .home {
    text-align: right;
    padding-right: @gutter;
}

.match .away {
    padding-left: @gutter;
}

.match .result {
    position: absolute;
    display: block;
    width: 40px;
    top: 0;
    left: 50%;
    margin-left: -20px;
    text-align: center;
    font-weight: bold;
    letter-spacing: 2px;
}

.match .status {
    position: absolute;
    right: @gutter;
    top: @baseline*2;
    color: #979797;
}

.match .status .status-desc {
    position: absolute;
    left: -9999px;
}

.match .status abbr {
    color: #ffffff;
    padding: 5px 10px;   
    border: none;
}

.match .status .half-time {
    background-color: #8cc43f;
}

.match .status .full-time {
    background-color: #8cc43f;
}

.match .status .live {
    background-color: #da4b23;
}

.matches,
.competitions {
    margin-bottom: 0px;
}

#matches-nav a {
    display: inline-block;
}

#matches-nav a.cta {
    display: block;
    color: #545454;
    margin-bottom: @baseline*2;
}

#matches-nav a.cta:before,
.cta.football-table-link:before {
    content: "";
}


.sport-header {
    margin-bottom: @baseline*2;
}

.league-table {
    margin-bottom: @gutter;
}

.table-football thead th {
    background-color: #1c515a;
    color: #8cc43f;
    font-weight: normal;    
}

.table-football th {
    border-bottom: none;
}

.table-football tbody th {
    background: #efefef;
    font-weight: bold;
    color: #aaa;
    text-align: center;
}

.table-football th,
.table-football td {
    padding: @baseline*2 3%; // eventually will need a media query for this when it gets too wide
    border-right: none;
}

.table-football tr td:last-child {
    font-weight: bold;
}

.table-football tbody tr {
    border-bottom: 1px solid #ccc;
    background-color: transparent;
}

.table-football tbody tr:last-child {
    border-bottom: none;
}

// styling for non-ajax match nav 
.js-not-ajax {
    padding: @baseline*2 @gutter;
}

.js-not-ajax .match-next {
    float: right;
}

.js-not-ajax .match-prev:before {
    content: "‹ ";
}

.js-not-ajax .match-next::after {
    content: " ›";
}

<<<<<<< HEAD
.zone-football .dateline{
	margin-left:22px;
}
.zone-football .update{
	border-bottom:0;
	margin-bottom:0;
	margin-top:12px;
}
.zone-football .update .is-active,
.zone-football .update button:hover{
	background-color:#8CC43F;
=======
.football-nav {
    clear: left;
    padding-top: @baseline*4;
}

.football-nav a {
    color: #fff;
>>>>>>> d2faa6ca
}<|MERGE_RESOLUTION|>--- conflicted
+++ resolved
@@ -195,7 +195,6 @@
     content: " ›";
 }
 
-<<<<<<< HEAD
 .zone-football .dateline{
 	margin-left:22px;
 }
@@ -207,7 +206,8 @@
 .zone-football .update .is-active,
 .zone-football .update button:hover{
 	background-color:#8CC43F;
-=======
+}
+
 .football-nav {
     clear: left;
     padding-top: @baseline*4;
@@ -215,5 +215,4 @@
 
 .football-nav a {
     color: #fff;
->>>>>>> d2faa6ca
 }