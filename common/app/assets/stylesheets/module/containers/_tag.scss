.container--tag {

    .container__border {
        display: block;
    }
    .container__title {
        display: block;
        color: #FFFFFF;
        @include mq(tablet) {
            color: $c-newsDefault;
            @include rem((
                margin-bottom: 12px
            ));
        }
    }
<<<<<<< HEAD
    .facia-slice-wrapper:first-child .fromage {
        border-top-style: none;
=======
    .collection-wrapper:first-child .fromage {
        border-top-width: 0;
>>>>>>> 27eda664
    }
    @include mq(faciaLeftCol, wide) {
        .container__title {
            margin: 0 !important;
            float: none !important;
        }
        .container__body {
            @include rem((
                margin-left: 160px !important
            ));
        }
    }

}<|MERGE_RESOLUTION|>--- conflicted
+++ resolved
@@ -13,13 +13,8 @@
             ));
         }
     }
-<<<<<<< HEAD
     .facia-slice-wrapper:first-child .fromage {
-        border-top-style: none;
-=======
-    .collection-wrapper:first-child .fromage {
         border-top-width: 0;
->>>>>>> 27eda664
     }
     @include mq(faciaLeftCol, wide) {
         .container__title {
