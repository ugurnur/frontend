--- conflicted
+++ resolved
@@ -7,11 +7,7 @@
         .item:nth-child(n+3) {
             @extend %item-show-more;
         }
-<<<<<<< HEAD
-        .shame-collection--show-more {
-=======
         .collection--show-more {
->>>>>>> 1aaeb82c
             .item:nth-child(n+3) {
                 display: none;
             }
@@ -27,11 +23,7 @@
         .item:nth-child(-n+3) {
             @include card-image;
         }
-<<<<<<< HEAD
-        .shame-collection--show-more {
-=======
         .collection--show-more {
->>>>>>> 1aaeb82c
             .item:nth-child(n+4) {
                 display: none;
             }
@@ -42,11 +34,7 @@
         .item:nth-child(-n+4) {
             @include card-image;
         }
-<<<<<<< HEAD
-        .shame-collection--show-more {
-=======
         .collection--show-more {
->>>>>>> 1aaeb82c
             .item:nth-child(n+5) {
                 display: none;
             }
