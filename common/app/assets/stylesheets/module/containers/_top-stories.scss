--- conflicted
+++ resolved
@@ -38,18 +38,12 @@
         }
     }
     .collection {
-<<<<<<< HEAD
-        overflow: visible; // Prevents height issue in Firefox < 22
-        margin-left: auto;
-        margin-right: auto;
-=======
         margin-left: auto;
         margin-right: auto;
 
         @include mq(tablet) {
             overflow: visible; // Prevents height issue in Firefox < 22
         }
->>>>>>> b55eff48
     }
     .collection-wrapper {
         @include rem((
