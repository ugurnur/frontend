--- conflicted
+++ resolved
@@ -17,11 +17,7 @@
             .item:nth-child(n+6) {
                 @extend %item-show-more;
             }
-<<<<<<< HEAD
-            &.shame-collection--show-more {
-=======
             &.collection--show-more {
->>>>>>> 1aaeb82c
                 .item:nth-child(n+6) {
                     display: none;
                 }
@@ -34,11 +30,7 @@
             .item:nth-child(n+5) {
                 @extend %item-show-more;
             }
-<<<<<<< HEAD
-            &.shame-collection--show-more {
-=======
             &.collection--show-more {
->>>>>>> 1aaeb82c
                 .item:nth-child(n+5) {
                     display: none;
                 }
@@ -63,11 +55,7 @@
             .item:nth-child(n+4):nth-child(-n+6) {
                 @include card-image;
             }
-<<<<<<< HEAD
-            &.shame-collection--show-more {
-=======
             &.collection--show-more {
->>>>>>> 1aaeb82c
                 .item:nth-child(n+7) {
                     display: none;
                 }
@@ -77,11 +65,7 @@
             .item:nth-child(n+3):nth-child(-n+5) {
                 @include card-image;
             }
-<<<<<<< HEAD
-            &.shame-collection--show-more {
-=======
             &.collection--show-more {
->>>>>>> 1aaeb82c
                 .item:nth-child(n+6) {
                     display: none;
                 }
@@ -97,22 +81,14 @@
             .item:nth-child(2) {
                 @include card-image;
             }
-<<<<<<< HEAD
-            &.shame-collection--show-more {
-=======
             &.collection--show-more {
->>>>>>> 1aaeb82c
                 .item:nth-child(n+6) {
                     display: none;
                 }
             }
         }
         .collection--with-sport-stats {
-<<<<<<< HEAD
-            &.shame-collection--show-more {
-=======
             &.collection--show-more {
->>>>>>> 1aaeb82c
                 .item:nth-child(n+5) {
                     display: none;
                 }
