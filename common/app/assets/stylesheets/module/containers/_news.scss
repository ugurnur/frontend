--- conflicted
+++ resolved
@@ -230,73 +230,6 @@
         }
     }
 }
-
-<<<<<<< HEAD
-    .item__title,
-    .item__standfirst,
-    .item__byline,
-    .item__meta {
-        @include rem((
-            padding-left: 7px,
-            padding-right: 7px
-        ));
-    }
-    .item__meta {
-        @include box-sizing(border-box);
-
-        @include rem((
-            left: $gs-gutter/2,
-            right: $gs-gutter/2,
-            padding-bottom: $gs-baseline / 2,
-            margin-bottom: -$gs-baseline / 2
-        ));
-    }
-    @include mq(tablet) {
-        .item__meta {
-            width: auto;
-            @include rem((
-                left: $gs-gutter/2,
-                right: $gs-gutter/2,
-                padding-left: 7px,
-                padding-bottom: $gs-baseline,
-                margin-bottom: -$gs-baseline
-            ));
-        }
-    }
-}
-
-.container--news .collection__item--tone-comment {
-    &,
-    .item__meta {
-        background: $c-neutral7;
-    }
-}
-
-.container--news .collection__item--content-type-gallery,
-.container--news .collection__item--content-type-video {
-    &,
-    .item__meta {
-        background: $c-neutral1;
-    }
-    .item__container {
-        border-top-width: 2px;
-        border-top-style: solid;
-    }
-    .item__link {
-        border-top: 0;
-
-        &:first-child {
-            @include rem((
-                margin-top: $gs-baseline/3
-            ));
-        }
-    }
-    .item__image-container {
-        margin: 0;
-    }
-}
-=======
->>>>>>> 97af9a32
 .linkslist-container {
     position: relative;
     padding-top: 1px;
