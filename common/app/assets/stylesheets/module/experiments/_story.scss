--- conflicted
+++ resolved
@@ -1,8 +1,8 @@
 $orange: #FF7F00;
 
 /* ==========================================================================
-     Story-title
-     ========================================================================== */
+   Story-title
+   ========================================================================== */
 .story-title {
     font-family: $serifheadline;
     font-size: 2.6rem;
@@ -37,8 +37,8 @@
 }
 
 /* ==========================================================================
-     Story articles
-     ========================================================================== */
+   Story articles
+   ========================================================================== */
 .story-container {
 
     .article-head {
@@ -54,7 +54,7 @@
     }
 
     .article-headline {
-        min-height: 60px;
+        min-height:60px;
         font-family: $serifheadline;
         font-weight: normal;
         font-size: 2.4rem;
@@ -77,38 +77,23 @@
         padding: $baseline*4 0;
     }
 
-<<<<<<< HEAD
-    .sample-paras {
+    .sample-paras,
+    .story-explainer {
         font-size: 1.6rem;
         line-height: 2.4rem;
         color: #000;
     
         p {
-	       margin-bottom: 0;
-	       text-indent: $gutter*1.5;
-
-           &:first-of-type {
-               text-indent: 0;
-           }
-           &:last-child {
-               margin-bottom: 8px
-           }
-	   }
-=======
-  .sample-paras,
-  .story-explainer {
-    font-size: 1.6rem;
-    line-height: 2.4rem;
-    color: #000;
-  
-    p {
-	  margin-bottom:0;
-	  text-indent:$gutter*1.5;
-	}
-      
-    p:first-of-type {
-      text-indent:0;
->>>>>>> eb41b3e4
+            margin-bottom: 0;
+            text-indent: $gutter*1.5;
+
+            &:first-of-type {
+                text-indent: 0;
+            }
+            &:last-child {
+                margin-bottom: 8px;
+            }
+        }
     }
 
 }
@@ -127,19 +112,20 @@
 
 .story-section {
     width: 100%;
-
-    .i-date { display: none; }
-
-    time {
-        color: #666;
-        font-size: 12px;
-        font-size: 1.2rem;
-    }
-}
-
-/* ==========================================================================
-     Story quote
-     ========================================================================== */
+}
+
+.story-section .i-date {
+    display: none;
+}
+.story-section time {
+    color: #666;
+    font-size: 12px;
+    font-size: 1.2rem;
+}
+
+/* ==========================================================================
+   Story quote
+   ========================================================================== */
 
 .story-quote__quote {
     position: relative;
@@ -168,20 +154,21 @@
     }
 }
 
-
-    .story-quote__cite {
-        display: block;
-        margin-left: 2px;
-        margin-bottom: 15px;
-        font-family: $serifheadline;
-        font-weight: 600;
-        font-size: 1.6rem;
-        font-style: normal;
-        line-height: 2.4rem;
-        color: #000;
-    }
-
-.story-popular .trail:last-child { border-bottom: none; }
+.story-quote__cite {
+    display: block;
+    margin-left: 2px;
+    margin-bottom: 15px;
+    font-family: $serifheadline;
+    font-weight: 600;
+    font-size: 1.6rem;
+    font-style: normal;
+    line-height: 2.4rem;
+    color: #000;
+}
+
+.story-popular .trail:last-child {
+    border-bottom: none;
+}
 
 .story-content .article figure {
     margin: 0 $gutter;
@@ -191,7 +178,9 @@
         margin-bottom: $baseline*4;
     }
 
-    .story-article:last-child { border-bottom: none; }
+    .story-article:last-child {
+        border-bottom: none;
+    }
 
 .story-article .article-body p:last-child {
     border-bottom: 1px solid #EDEDE7;
@@ -211,12 +200,12 @@
 }
 
 .i.is-open {
- @include rotate(180deg);
-}
-
-/* ==========================================================================
-     Story maps
-     ========================================================================== */
+    @include rotate(180deg);
+}
+
+/* ==========================================================================
+   Story maps
+   ========================================================================== */
 .story-map {
     position: relative;
     margin: $baseline*3 10px;
@@ -229,20 +218,20 @@
 
 .map-inset {
     position: absolute;
-    border: 1px solid #000;    
+    border: 1px solid #000;
     top: 0; 
     right: 0;
 }
 
 .picture-article--media img {
-        display: block;
-        width: 100%;
-        margin: 0 2.5% 5px 0;
-}
-
-/* ==========================================================================
-     In-pictures
-     ========================================================================== */
+    display: block;
+    width: 100%;
+    margin: 0 2.5% 5px 0;
+}
+
+/* ==========================================================================
+   In-pictures
+   ========================================================================== */
 .story-pictures {
     margin-bottom: 12px;
 
@@ -301,12 +290,14 @@
         width: 49.5%;
         float: left;
         margin-bottom: 2px;
-
-        &:first-child {
-            width: 100%;
-        }
-
-        &:nth-child(even) { margin-right: 1%; }
+    }
+
+    img:first-child {
+        width: 100%;
+    }
+
+    img:nth-child(even) {
+        margin-right: 1%;
     }
 }
 
@@ -318,15 +309,15 @@
 }
 
 /* ==========================================================================
-     Story-agent
-     ========================================================================== */
+   Story-agent
+   ========================================================================== */
 .story-agents,
 .story-agents .story-title {
-    margin-bottom: 12px;
+  margin-bottom: 12px;
 }
 
 .story-agents figcaption:before {
-	background-image:none;
+	background-image: none;
 }
 
 .agent__name,
@@ -357,13 +348,13 @@
 }
 
 /* ==========================================================================
-     New call to actions
-     ========================================================================== */
+   New call to actions
+   ========================================================================== */
 
 .cta-new {
     position: relative;
     display: block;
-    width:    100%;
+    width: 100%;
     height: 32px;
     color: #005689;
     font-family: $serif;
@@ -449,17 +440,17 @@
 }
 
 .cta-new__icn-container {
-        display: block;
-        width: 60px;
-        height: 31px;
-        position: absolute;
-        top: 0;
-        right: 0;
-        border-left: 1px dotted #676767;
+    display: block;
+    width: 60px;
+    height: 31px;
+    position: absolute;
+    top: 0;
+    right: 0;
+    border-left: 1px dotted #676767;
 }
 
 .cta-new__icn-container--blue {
-        border-left: 1px solid #ffffff;
+    border-left: 1px solid #ffffff;
 }
 
 .cta-new__icn--right,
@@ -469,7 +460,7 @@
 }
 
 .cta-new__btn--left {
-    flaot: left;
+    float: left;
     border-right-width: 1px;
 
     .i {
@@ -480,8 +471,8 @@
 }
 
 /* ==========================================================================
-     Tabs 
-     ========================================================================== */
+   Tabs 
+   ========================================================================== */
 
 .tabs-container {
     padding: 0;
@@ -490,9 +481,11 @@
 .story-tabs-container .update {
     margin-top: 8px;
 }
+
 .story-live .article-head .dateline {
 	display: block;
 }
+
 .story-live .article-zone, 
 .story-live .article-head > *,
 .story-live .social,
@@ -500,50 +493,49 @@
     display: none;
 }
 
-.story-tabs-container .tabs {
-    margin: 0 10px 0 10px;
-    margin-bottom: 16px;
-}
-
-.story-tabs-container .tabs li {
-    border-bottom: 1px solid $darkMushroom;
-    @include box-sizing(border-box);
-}
-.story-tabs-container .tabs li:first-child {
-    border-right: 1px solid $darkMushroom;	
-}
-
-.story-tabs-container .tabs li.tabs-selected {
-    border-top: 1px solid $darkMushroom;
-    border-bottom: none;
-}
-
-.story-tabs-container .tabs a {
-    text-align: left;
-    margin: 0; 
-    padding: 4px 0 15px 4px;
-    font-weight: normal;
-    font-size: 1.4rem;
-}
-
-.story-tabs-container .tabs-selected a {
-	padding-top: 3px;
-    background-color: #ffffff;
-}
-
-.story-tabs-container .tabs li {
-    background-color: #eeeeee;
-}
-
+.story-tabs-container {
+    .tabs {
+        margin: 0 10px 0 10px;
+        margin-bottom: 16px;
+
+        li {
+            background-color: #eee;
+            border-bottom: 1px solid $darkMushroom;
+            @include box-sizing(border-box);
+
+            &:first-child {
+                border-right: 1px solid $darkMushroom;  
+            }
+
+            &.tabs-selected {
+                border-top: 1px solid $darkMushroom;
+                border-bottom: none;
+            }
+        }
+
+        a {
+            text-align: left;
+            margin: 0; 
+            padding: 4px 0 15px 4px;
+            font-weight: normal;
+            font-size :1.4rem;
+        }
+    }
+    
+    .tabs-selected a {
+    	padding-top: 3px;
+        background-color: #fff;
+    }
+}
 .story-container .site-message__body {
-	padding: 5px;
-	color: #ffffff;
-	font-weight: 500;
-	display: block;
-	text-decoration: none;
+    padding: 5px;
+    color: #fff;
+    font-weight: 500;
+    display: block;
+    text-decoration: none;
 }
 .cta-new--story {
-	border-top: 1px solid #ffffff;
+	border-top: 1px solid #fff;
 
     a {
         padding-left: 5px;
