--- conflicted
+++ resolved
@@ -49,23 +49,7 @@
     cursor: pointer;
     display: block;
 }
-<<<<<<< HEAD
-=======
 
-// TODO: Make reusable if experiment is successful
-.u-button-reset {
-    display: block;
-    margin: 0;
-    padding: 0;
-    border: 0;
-    width: 100%;
-    background: transparent;
-
-    &:focus {
-        outline: 0;
-    }
-}
->>>>>>> 766ff78c
 .trail__expander-cta__button {
     display: block;
     padding: $baseline*2 0;
