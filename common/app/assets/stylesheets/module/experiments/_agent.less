--- conflicted
+++ resolved
@@ -35,10 +35,5 @@
 }
 
 .agent-body {
-<<<<<<< HEAD
-  .type-7;
-  clear: left;
-=======
   .type-6;
->>>>>>> 565356e3
 }