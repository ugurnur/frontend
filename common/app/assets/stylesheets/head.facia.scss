@charset "UTF-8";

@import "_head.common";


/* ==========================================================================
   Facia
   ========================================================================== */

@import "components/guss-layout/_columns";
@import "components/guss-layout/_row";
@include guss-columns-utility;
@include guss-row-utility;

.facia-container {
    @include mq(gs-span(7) + $gs-gutter*3, tablet) {
        @include rem((width: gs-span(7)));
        margin: 0 auto;
    }
    @include mq(tablet) {
        @include rem((width: gs-span(9)));
        padding-left: 0;
        padding-right: 0;
    }
    @include mq(desktop) {
        @include rem((width: gs-span(12)));
    }
    @include mq(wide) {
        @include rem((width: gs-span(16)));
        .container {
            @include rem((padding-left: gs-span(4) + $gs-gutter));
        }
        .container__title {
            @include rem((margin-left: (gs-span(4) + $gs-gutter) * -1));
        }
        .container__title__label {
            display: block;
            @include rem((max-width: gs-span(3) + $gs-gutter));
        }
        .container__toggle {
            @include rem((
                right: gs-span(12) + $gs-gutter,
                min-width: 40px
            ));
        }
        .collection {
            @include rem((margin-top: -42px));
        }
        .container--news {
            .container__title {
                display: block;
            }
            .container__title:first-child + .collection-wrapper {
                .fromage,
                .fromage__container {
                    border-top-width: 0;
                }
            }
        }
        // Containers with multiple collections should only have a negative
        // top margin on the first collection
        .container--news,
        .container--features,
        .container--commentanddebate {
            .collection {
                margin-top: 0;
            }
            .collection-wrapper:first-of-type {
                @include rem((margin-top: -50px));
            }
        }
        .container--features .collection-wrapper:first-of-type {
            @include rem((margin-top: -38px));

            // Hide tone border on items from the first row
            .item__link {
                border-top: none;
            }
            .item__image-container {
                margin-top: 0;
            }
        }
    }
}

@import "module/facia/_extends";
@import "module/facia/_mixins";
@import "module/facia/_items";
@import "module/facia/_fromage";

@import "module/containers/_news";
@import "module/containers/_sport";
@import "module/containers/_features";
@import "module/containers/_comment";
@import "module/containers/_section";
<<<<<<< HEAD
@import "module/containers/_people";
=======
@import "module/containers/_commentanddebate";
>>>>>>> ffa7aa20

@import "module/facia/_linkslist";<|MERGE_RESOLUTION|>--- conflicted
+++ resolved
@@ -61,7 +61,8 @@
         // top margin on the first collection
         .container--news,
         .container--features,
-        .container--commentanddebate {
+        .container--commentanddebate,
+        .container--people {
             .collection {
                 margin-top: 0;
             }
@@ -93,10 +94,7 @@
 @import "module/containers/_features";
 @import "module/containers/_comment";
 @import "module/containers/_section";
-<<<<<<< HEAD
+@import "module/containers/_commentanddebate";
 @import "module/containers/_people";
-=======
-@import "module/containers/_commentanddebate";
->>>>>>> ffa7aa20
 
 @import "module/facia/_linkslist";