--- conflicted
+++ resolved
@@ -141,19 +141,16 @@
 }
 
 .textarea {
-<<<<<<< HEAD
     resize: vertical;
 }
 
 .textarea--no-resize {
+    min-height: $baseline*20;
     resize: none;
-=======
-    min-height: $baseline*20;
 }
 
 .textarea--long {
     min-height: $baseline*40;
->>>>>>> c7932426
 }
 
 .submit-input {
