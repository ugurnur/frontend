html {
    overflow-y: scroll;    
}

body {
    background-color: #fff;
}

.relative-timestamp {
<<<<<<< HEAD
  @extend %type-11;
  line-height: 1.6rem;
  font-weight: bold;
  display: block;
  color: #929497;
  margin: 0;
}
=======
    @extend %type-11;
    line-height: 1em;
    font-weight: bold;
    display: block;
    height: 1em;
    color: #929497;
    margin: 0;
    padding:4px 0 3px 0;
>>>>>>> 2cb89402

    span {
        display: inline-block;
    }
}

ol,
ul {
    list-style-position: inside;
}

/* pasteup overrides */
.zone-border {
    padding-top: 0;
}

a:active {
    background-color: transparent;
}<|MERGE_RESOLUTION|>--- conflicted
+++ resolved
@@ -7,24 +7,12 @@
 }
 
 .relative-timestamp {
-<<<<<<< HEAD
-  @extend %type-11;
-  line-height: 1.6rem;
-  font-weight: bold;
-  display: block;
-  color: #929497;
-  margin: 0;
-}
-=======
     @extend %type-11;
-    line-height: 1em;
+    line-height: 1.6rem;
     font-weight: bold;
     display: block;
-    height: 1em;
     color: #929497;
     margin: 0;
-    padding:4px 0 3px 0;
->>>>>>> 2cb89402
 
     span {
         display: inline-block;
