$table-baseline: 8px;
$table-gutter: 8px;
$table-breakpoint-importance-1: tablet;
$table-breakpoint-importance-2: mobile;
$table-breakpoint-importance-3: 220px;

@mixin table--hide-from-importance-1 {
    .table-column--importance-1 {
        display: none;
    }
}

@mixin table--hide-from-importance-2 {
    .table-column--importance-1,
    .table-column--importance-2 {
        display: none;
    }
}

@mixin table--hide-from-importance-3 {
    .table-column--importance-1,
    .table-column--importance-2,
    .table-column--importance-3 {
        display: none;
    }
}
.table--hide-from-importance-1 { @include table--hide-from-importance-1; }
.table--hide-from-importance-2 { @include table--hide-from-importance-2; }
.table--hide-from-importance-3 { @include table--hide-from-importance-3; }

<<<<<<< HEAD
@mixin table--medium {
    th,
    td,
    thead td,
    .table__caption {
        @include fs-data(4, true);
        @include rem((
    padding: $table-baseline*2
    ));
    }

    .table-column--from-large {
        display: none;
    }
}

@mixin table--small {
    .table-column--from-large,
    .table-column--from-medium {
        display: none;
    }
}

@mixin table--mini {
    .table-column--from-large,
    .table-column--from-medium,
    .table-column--from-small {
        display: none;
    }
}

@mixin table--tiny {
    .table-column--from-large,
    .table-column--from-medium,
    .table-column--from-small,
    .table-column--from-mini {
        display: none;
    }
}

=======
>>>>>>> 770f7fe5
table {
    width: 100%;
}

th,
td {
    text-align: left;
}

.table {
    background: $c-neutral8;
    border-top: 2px solid $c-newsAccent;
    color: $c-neutral1;

    th,
    td,
    .table__caption {
        @include fs-data(4);
        @include rem((
            padding: $table-baseline $table-gutter
        ));
        vertical-align: top;
    }

    th,
    thead td {
        color: $c-neutral1;
        font-weight: 800;
    }

    td {
        border-top: 1px solid darken($c-neutral8, 4%);
    }

    abbr {
        border-bottom: 1px dotted $c-neutral8;
    }

<<<<<<< HEAD
    @include mq($to: tablet) { @include table--medium; }
    @include mq($to: desktop) {
=======
    // Show / hide functionality
    @include mq($to: $table-breakpoint-importance-1) { @include table--hide-from-importance-1; }
    @include mq($to: $table-breakpoint-importance-2) { @include table--hide-from-importance-2; }
    @include mq($to: $table-breakpoint-importance-3) { @include table--hide-from-importance-3; }
}

.table--responsive-font {
    @include mq($from: desktop) {
>>>>>>> 770f7fe5
        th,
        td,
        thead td {
            @include fs-data(5, true);
            @include rem((
                padding: $table-baseline*1.5 $table-gutter*1.5
            ));
        }
    }
}

<<<<<<< HEAD
.table--medium {
    @include table--medium;
}

=======
>>>>>>> 770f7fe5
.table--striped {
    td {
        border-top: none;
    }

    tr:nth-child(odd) > td {
        background-color: darken($c-neutral8, 4%);
    }
}

.table-column--sub {
    color: $c-statusNeutral;
}

.table-column--main {
    width: 100%;
}

.table-row--highlight td {
    font-weight: bold;
}

.table-row--divider td {
    border-top: 1px dashed $c-neutral1;
}

<<<<<<< HEAD
.table-row--break td {
    border-top: 1px solid $c-neutral1;
}

// We replicate the table style
// then move the caption over the top border
// This is because the caption is outside the flow of the table
.table__caption,
.table__caption--bottom {
    background: $c-neutral8;
    border-bottom: 1px solid darken($c-neutral8, 4%);
    border-top: 2px solid $c-newsAccent;
    font-weight: bold;
    margin-bottom: -2px;
    position: relative;
    text-align: left;
    z-index: 2;
}

.table__caption--bottom {
    caption-side: bottom;
    font-weight: normal;
    text-align: center;
    border-bottom: 0 none;
    border-top: 1px solid darken($c-neutral8, 4%);
}

=======
>>>>>>> 770f7fe5
.table__headline {
    @include fs-bodyHeading(2);
    border-top: 1px dotted $c-neutral5;
    @include rem((
        padding: $gs-baseline/2 0 $gs-baseline
    ));
}

// We replicate the table style
// then move the caption over the top border
// This is because the caption is outside the flow of the table
.table__caption {
    @include rem((
        padding: $table-baseline*2
    ));
    background: $c-neutral8;
    border-bottom: 1px solid darken($c-neutral8, 4%);
    border-top: 2px solid $c-newsAccent;
    font-weight: bold;
    margin-bottom: -2px;
    position: relative;
    text-align: left;
    z-index: 2;
}
.table__caption--bottom {
    font-weight: normal;
    border-bottom: 0 none;
    border-top: 1px solid darken($c-neutral8, 4%);
    caption-side: bottom;
    text-align: center;
}<|MERGE_RESOLUTION|>--- conflicted
+++ resolved
@@ -11,7 +11,7 @@
 }
 
 @mixin table--hide-from-importance-2 {
-    .table-column--importance-1,
+    .table-column--importance-1,common/app/assets/stylesheets/module/containers/_football.scss
     .table-column--importance-2 {
         display: none;
     }
@@ -28,49 +28,6 @@
 .table--hide-from-importance-2 { @include table--hide-from-importance-2; }
 .table--hide-from-importance-3 { @include table--hide-from-importance-3; }
 
-<<<<<<< HEAD
-@mixin table--medium {
-    th,
-    td,
-    thead td,
-    .table__caption {
-        @include fs-data(4, true);
-        @include rem((
-    padding: $table-baseline*2
-    ));
-    }
-
-    .table-column--from-large {
-        display: none;
-    }
-}
-
-@mixin table--small {
-    .table-column--from-large,
-    .table-column--from-medium {
-        display: none;
-    }
-}
-
-@mixin table--mini {
-    .table-column--from-large,
-    .table-column--from-medium,
-    .table-column--from-small {
-        display: none;
-    }
-}
-
-@mixin table--tiny {
-    .table-column--from-large,
-    .table-column--from-medium,
-    .table-column--from-small,
-    .table-column--from-mini {
-        display: none;
-    }
-}
-
-=======
->>>>>>> 770f7fe5
 table {
     width: 100%;
 }
@@ -109,10 +66,6 @@
         border-bottom: 1px dotted $c-neutral8;
     }
 
-<<<<<<< HEAD
-    @include mq($to: tablet) { @include table--medium; }
-    @include mq($to: desktop) {
-=======
     // Show / hide functionality
     @include mq($to: $table-breakpoint-importance-1) { @include table--hide-from-importance-1; }
     @include mq($to: $table-breakpoint-importance-2) { @include table--hide-from-importance-2; }
@@ -121,7 +74,6 @@
 
 .table--responsive-font {
     @include mq($from: desktop) {
->>>>>>> 770f7fe5
         th,
         td,
         thead td {
@@ -133,13 +85,6 @@
     }
 }
 
-<<<<<<< HEAD
-.table--medium {
-    @include table--medium;
-}
-
-=======
->>>>>>> 770f7fe5
 .table--striped {
     td {
         border-top: none;
@@ -166,36 +111,6 @@
     border-top: 1px dashed $c-neutral1;
 }
 
-<<<<<<< HEAD
-.table-row--break td {
-    border-top: 1px solid $c-neutral1;
-}
-
-// We replicate the table style
-// then move the caption over the top border
-// This is because the caption is outside the flow of the table
-.table__caption,
-.table__caption--bottom {
-    background: $c-neutral8;
-    border-bottom: 1px solid darken($c-neutral8, 4%);
-    border-top: 2px solid $c-newsAccent;
-    font-weight: bold;
-    margin-bottom: -2px;
-    position: relative;
-    text-align: left;
-    z-index: 2;
-}
-
-.table__caption--bottom {
-    caption-side: bottom;
-    font-weight: normal;
-    text-align: center;
-    border-bottom: 0 none;
-    border-top: 1px solid darken($c-neutral8, 4%);
-}
-
-=======
->>>>>>> 770f7fe5
 .table__headline {
     @include fs-bodyHeading(2);
     border-top: 1px dotted $c-neutral5;
