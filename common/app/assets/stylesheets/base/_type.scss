--- conflicted
+++ resolved
@@ -57,25 +57,17 @@
 }
 
 //Sans-serif's
-<<<<<<< HEAD
-.type-8  { @extend %type-8 }
-.type-9  { @extend %type-9 }
-.type-10 { @extend %type-10 }
-.type-11 { @extend %type-11 }
-.type-12 { @extend %type-12 }
-.type-13 { @extend %type-13 }
-=======
 .type-8  { @extend %type-8; }
 .type-9  { @extend %type-9; }
 .type-10 { @extend %type-10; }
 .type-11 { @extend %type-11; }
 .type-12 { @extend %type-12; }
->>>>>>> f0483703
+.type-13 { @extend %type-13; }
 
 //Default type elements
 p {
     color: #545454;
-    margin: 0 0 0 0;
+    margin: 0;
 }
 
 h1 {
