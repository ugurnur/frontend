--- conflicted
+++ resolved
@@ -10,39 +10,6 @@
     vertical-align: top;
 }
 
-<<<<<<< HEAD
-=======
-.is-active .i-menu {
-    @extend %i-menu-active;
-
-    @if ($svg-support) {
-        .svg & {
-            @extend %svg-i-menu-active;
-        }
-    }
-}
-
-.is-active .i-search {
-    @extend %i-search-blue;
-
-    @if ($svg-support) {
-        .svg & {
-            @extend %svg-i-search-blue;
-        }
-    }
-}
-
-.is-active .i-top-stories {
-    @extend %i-top-stories-active;
-
-    @if ($svg-support) {
-        .svg & {
-            @extend %svg-i-top-stories-active;
-        }
-    }
-}
-
->>>>>>> bef29cfc
 .is-signed-in .i-profile {
     @extend %i-profile-signed-in;
 
@@ -53,19 +20,6 @@
     }
 }
 
-<<<<<<< HEAD
-=======
-.is-active .i-profile {
-    @extend %i-profile-active;
-
-    @if ($svg-support) {
-        .svg & {
-            @extend %svg-i-profile-active;
-        }
-    }
-}
-
->>>>>>> bef29cfc
 .i-date {
     @if ($svg-support) {
         .svg & {
