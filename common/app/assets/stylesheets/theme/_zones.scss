--- conflicted
+++ resolved
@@ -189,11 +189,6 @@
     border-color: $c-commentAccent;
 }
 
-<<<<<<< HEAD
-.zone-money .tone-border {
-    border-color: $c-newsAccent;
-}
-=======
 .zone-money .trail__count--commentcount i {
     @extend .i-comment-news;
 }
@@ -255,6 +250,3 @@
 .zone-money .trail__count--commentcount i {
     @extend .i-comment-news;
 }
-
-
->>>>>>> f470b2a2
