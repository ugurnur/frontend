.b1 {
    border-top: 1px solid #E3E3DB;
}

.b1b {
    border-bottom: 1px solid #E3E3DB;
}

.b2 {
    border-top: 1px dotted #999999;
}

.b2b {
    border-bottom: 1px dotted #E3E3DB;
}

img.badge {
    vertical-align: text-top;
}

.live-stamp a {
    color: #ffffff;
    text-decoration: none!important;
}

#debug-timestamp {
    color: #d3d3d3;
}

.trail-headline a,
.trail-headline a:hover,
.trail-headline a:link,
.trail-headline a:visited,
.trail h2 a {
    color: #333333;
}


/*  credit for this microsprite:
    @csswizardry: http://jsfiddle.net/csswizardry/KL5Vs/
*/
.stars {
    display: block;
    width: 65px;
    position: relative;
    text-indent: 100%;
    white-space: nowrap;
    overflow: hidden;
    margin-top: 4px;
}

.stars,
.stars:after {
    height:13px;
    background-image: url(../images/star-sprite.1ece5491a4afa7e5f558d75717c754e7.png);
}

.stars:after{
    content: "";
    background-position: 0 -13px;
    position: absolute;
    top: 0;
    bottom: 0;
    left: 0;
}

.s-0:after { width: 0; }
.s-1:after { width:13px; }
.s-2:after { width:26px; }
.s-3:after { width:39px; }
.s-4:after { width:52px; }
.s-5:after { width:65px; }

.footer {
    overflow: hidden;
    margin: 0;
    padding: @baseline*2 @gutter @baseline*4 @gutter;
    background-color: #E3E3DB;
}

.footer p {
    .type-11;
    width: 42%;
    margin: 0;
    padding: @baseline*2 0 0 @gutter;
    float:left;
    color: @blue;
}

.footer p a {
    line-height: 20px;
    line-height: 2rem;
    display: block;
    color: @blue;
    text-decoration: underline;
}

.cta {
    .type-8;
    line-height: 1em;
    display: block;
    color: #545454;
<<<<<<< HEAD
    font-size: 14px;
    font-weight:normal;
    line-height: @baseline*2;
    padding: @baseline*3 0 @baseline*3 0;
=======
    padding: 15px 0;
>>>>>>> 0209c973
    margin: @baseline*2 0;
    background-color: @mushroom;
    text-align: center;
    box-shadow: none;
    -webkit-box-shadow: none;
    -moz-box-shadow:none;
    text-shadow: none;
    border: none;
}
button.cta{
	width:100%;
}

.cta:link,
.cta:visited {
    color: #545454;
}

.cta:hover,
.cta:active {
    box-shadow: none;
    -webkit-box-shadow: none;
    -moz-box-shadow: none;
}

.top,
.top:link,
.top:visited,
.top:active {
    display: block;
    color: #A1B7CF;
    background-color: @darkBlue;
    padding: @baseline*2 @gutter @baseline*2 @gutter;
}

.cta-small {
    display: block;
    padding: @baseline*2 0 @baseline*3 0;
}

.cta-small.cta-small-border {
    border-bottom: 1px solid #EDEDE7;
}

.top .i-arrow-small-up {
    display: inline-block;
    margin-left: 5px;
}

.i-arrow-small-down {
    display: inline-block;
    margin-left: @baseline;
}

.i-sport-arrow-small {
    display:inline-block;
    margin: 0 0 -1px @baseline;
}

.i-red-card,
.i-yellow-card {
    display: inline-block;
}

.is-active .i-arrow-small-down {
    .i-arrow-small-up;
    border-color: transparent !important;
}

.svg .is-active .i-arrow-small-down {
    .svg-i-arrow-small-up;
}

.is-active .i-menu {
    .i-menu-active;
}

.svg .is-active .i-menu {
    .svg-i-menu-active;
}

.i-date {
    display: inline-block;
    margin-right: 5px;
    margin-bottom: -1px;
}

.svg .i-date {
    background-size: 100%;
    width: 10px;
    height: 10px;
}

.fixed-width-timestamp {
    width: @trailblockImgWidth;
    float: left;
    margin-right: 10px;
}

.bullet {
    font-size: 13px;
    display: inline-block;
    color: #999999;
    margin: @baseline/2 4px 0 0;
}

.bullet:first-of-type {
    margin-top: @baseline;
}

.collapsible {
    // padding top/bottom looks like it should be 12, but this forces height to 42px which is desired
    padding: 9px @gutter*2 9px @baseline*2; // double space on right to avoid icon
    position: relative;
    cursor: pointer;
}

.collapsible i {
    position: absolute;
    right: 14px;
    display: inline-block;
    top: 40%;
}

.lead-content a { color: #333333;}
<|MERGE_RESOLUTION|>--- conflicted
+++ resolved
@@ -100,14 +100,10 @@
     line-height: 1em;
     display: block;
     color: #545454;
-<<<<<<< HEAD
     font-size: 14px;
     font-weight:normal;
     line-height: @baseline*2;
     padding: @baseline*3 0 @baseline*3 0;
-=======
-    padding: 15px 0;
->>>>>>> 0209c973
     margin: @baseline*2 0;
     background-color: @mushroom;
     text-align: center;
