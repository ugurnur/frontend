// Styles for elements available for painting at initial load
@mixin tone-head($tone, $colour, $accentColour) {
    .tone-#{$tone} {
        .tone-colour,
        &.tone-colour {
            &,
            &:active,
            &:focus,
            &:hover {
                color: $colour;
            }
        }

        .tone-border,
        &.tone-border {
            border-color: $colour;
        }

        .tone-accent-border,
        &.tone-accent-border {
            border-color: $accentColour;
        }

        .tone-background,
        &.tone-background {
            background-color: $colour;
        }

        .is-summary > .block-title {
            color: $colour;
        }
    }
}


// Styles with global dependencies
// or for elements which painting can be delayed
@mixin tone-global($tone, $colour, $accentColour) {
    .tone-#{$tone} {
        .commentcount {
            i {
                @extend %i-comment-#{$tone};

                @if $svg-support {
                    .svg & {
                        @extend %svg-i-comment-#{$tone};
                    }
                }
            }
        }
    }
}

@mixin tone-head-comment-icon($tone, $commentIcon) {
    .tone-#{$tone}.tone-#{$tone}--article .content__head__comment-count i {
        @extend %i-comment-#{$commentIcon};
        @if $svg-support {
            .svg & {
                @extend %svg-i-comment-#{$commentIcon};
            }
        }
    }
}

@mixin article-header-tone($tone, $colour, $accentColour, $textColour, $commentIcon) {
    .tone-#{$tone} .content__head--tonal {
        .content__section {
            @include mq($from: tablet, $to: leftCol) {
                border-top: 1px dotted $c-neutral5 !important;
            }
            @include rem((
                padding-top: $gs-baseline/3
            ));
            @include mq($from: leftCol) {
                @include rem((
                    padding-top: $gs-baseline/2
                ));
            }
        }
        .content__section .tone-colour {
            color: $colour;
            @include mq($from: leftCol) {
                color: $textColour;
            }
        }
        .content__headline,
        .content__standfirst,
        .content__standfirst a {
            color: $textColour;
        }
        .tone-background {
            background-color: $colour;
        }
        .tone-background--accent {
            background-color: $accentColour;
        }
        .content__head__comment-count .commentcount {
            color: $textColour;
        }

        .content-meta__item a {
            color: $textColour;
        }

        .content-meta__label {
            color: lighten($accentColour, 25);
        }
        .content__standfirst .bullet:before {
            background-color: lighten($accentColour, 25);
        }
<<<<<<< HEAD
        .u-underline {
            border-bottom-color: lighten($accentColour, 25);
            &:hover {
                border-bottom-color: #fff;
=======

        .article__standfirst a {
            color: #ffffff;
            &.u-underline {
                border-bottom-color: lighten($accentColour, 18);
                &:hover {
                    border-bottom-color: #ffffff;
                }
            }
        }

        .article__standfirst .bullet:before {
            background-color: lighten($accentColour, 18);
        }

        .article__headline {
            font-weight: 200;
            margin-bottom: 0;
            @include rem((
                padding-top: $gs-baseline/2,
                padding-bottom: $gs-baseline*2,
                min-height: $gs-baseline*5
            ));

            @include mq($from: tablet) {
                @include rem((
                    padding-bottom: $gs-baseline*3
                ));

>>>>>>> af70fdb3
            }
        }
    }
    .content.tone-#{$tone} {
        .drop-cap {
            @include mq($to: tablet) {
                color: $colour;
            }
        }

        .drop-cap--wide {
            @include mq($from: tablet) {
                color: $colour;
            }
        }
    }
}<|MERGE_RESOLUTION|>--- conflicted
+++ resolved
@@ -108,42 +108,10 @@
         .content__standfirst .bullet:before {
             background-color: lighten($accentColour, 25);
         }
-<<<<<<< HEAD
         .u-underline {
             border-bottom-color: lighten($accentColour, 25);
             &:hover {
-                border-bottom-color: #fff;
-=======
-
-        .article__standfirst a {
-            color: #ffffff;
-            &.u-underline {
-                border-bottom-color: lighten($accentColour, 18);
-                &:hover {
-                    border-bottom-color: #ffffff;
-                }
-            }
-        }
-
-        .article__standfirst .bullet:before {
-            background-color: lighten($accentColour, 18);
-        }
-
-        .article__headline {
-            font-weight: 200;
-            margin-bottom: 0;
-            @include rem((
-                padding-top: $gs-baseline/2,
-                padding-bottom: $gs-baseline*2,
-                min-height: $gs-baseline*5
-            ));
-
-            @include mq($from: tablet) {
-                @include rem((
-                    padding-bottom: $gs-baseline*3
-                ));
-
->>>>>>> af70fdb3
+                border-bottom-color: #ffffff;
             }
         }
     }
