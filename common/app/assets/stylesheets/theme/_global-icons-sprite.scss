--- conflicted
+++ resolved
@@ -86,196 +86,102 @@
 
 .i-guardian-picks { background-position: -417px -60px; width: 15px; height: 47px; }
 
-<<<<<<< HEAD
 .i-guardian-soulmates-logo { background-position: -433px -60px; width: 90px; height: 20px; }
 
 .i-gupickasterisk { background-position: -524px -60px; width: 18px; height: 17px; }
 
-.i-image { background-position: -543px -60px; width: 17px; height: 12px; }
+.i-id-alert { background-position: -543px -60px; width: 18px; height: 18px; }
 
-.i-in-reply-arrow { background-position: -561px -60px; width: 15px; height: 9px; }
+.i-id-ok { background-position: -562px -60px; width: 18px; height: 18px; }
 
-.i-liveblog-pause { background-position: -561px -70px; width: 30px; height: 30px; }
+.i-image { background-position: -524px -79px; width: 17px; height: 12px; }
 
-.i-liveblog-play { background-position: -433px -101px; width: 30px; height: 30px; }
+.i-in-reply-arrow { background-position: -542px -79px; width: 15px; height: 9px; }
 
-.i-livequote-after { background-position: -464px -101px; width: 37px; height: 20px; }
+.i-liveblog-pause { background-position: -558px -79px; width: 30px; height: 30px; }
 
-.i-livequote-before { background-position: -502px -101px; width: 37px; height: 20px; }
+.i-liveblog-play { background-position: -8px -110px; width: 30px; height: 30px; }
 
-.i-local-nav-arrow { background-position: -540px -101px; width: 50px; height: 37px; }
+.i-livequote-after { background-position: -39px -110px; width: 37px; height: 20px; }
 
-.i-menu-active { background-position: -8px -139px; width: 18px; height: 12px; }
+.i-livequote-before { background-position: -77px -110px; width: 37px; height: 20px; }
 
-.i-menu { background-position: -27px -139px; width: 18px; height: 12px; }
+.i-local-nav-arrow { background-position: -115px -110px; width: 50px; height: 37px; }
 
-.i-message-close { background-position: -46px -139px; width: 22px; height: 22px; }
+.i-menu-active { background-position: -166px -110px; width: 18px; height: 12px; }
 
-.i-play-black { background-position: -69px -139px; width: 12px; height: 16px; }
+.i-menu { background-position: -185px -110px; width: 18px; height: 12px; }
 
-.i-play { background-position: -82px -139px; width: 18px; height: 18px; }
+.i-message-close { background-position: -204px -110px; width: 22px; height: 22px; }
 
-.i-plus-white-large { background-position: -101px -139px; width: 30px; height: 30px; }
+.i-play-black { background-position: -227px -110px; width: 12px; height: 16px; }
 
-.i-plus-white-small { background-position: -132px -139px; width: 18px; height: 18px; }
+.i-play { background-position: -240px -110px; width: 18px; height: 18px; }
 
-.i-powered-by-ee { background-position: -151px -139px; width: 68px; height: 31px; }
+.i-plus-white-large { background-position: -259px -110px; width: 30px; height: 30px; }
 
-.i-profile-active { background-position: -220px -139px; width: 18px; height: 18px; }
+.i-plus-white-small { background-position: -290px -110px; width: 18px; height: 18px; }
 
-.i-profile-signed-in { background-position: -239px -139px; width: 18px; height: 18px; }
+.i-powered-by-ee { background-position: -309px -110px; width: 68px; height: 31px; }
 
-.i-profile { background-position: -258px -139px; width: 18px; height: 18px; }
+.i-profile-active { background-position: -378px -110px; width: 18px; height: 18px; }
 
-.i-quote-marks { background-position: -277px -139px; width: 39px; height: 24px; }
+.i-profile-signed-in { background-position: -397px -110px; width: 18px; height: 18px; }
 
-.i-quote-orange { background-position: -316px -139px; width: 34px; height: 20px; }
+.i-profile { background-position: -416px -110px; width: 18px; height: 18px; }
 
-.i-recommend-inactive { background-position: -351px -139px; width: 12px; height: 12px; }
+.i-quote-marks { background-position: -435px -110px; width: 39px; height: 24px; }
 
-.i-recommend { background-position: -364px -139px; width: 12px; height: 12px; }
+.i-quote-orange { background-position: -474px -110px; width: 34px; height: 20px; }
 
-.i-red-card { background-position: -377px -139px; width: 9px; height: 12px; }
+.i-recommend-inactive { background-position: -509px -110px; width: 12px; height: 12px; }
 
-.i-reply-arrow-white { background-position: -387px -139px; width: 9px; height: 10px; }
+.i-recommend { background-position: -522px -110px; width: 12px; height: 12px; }
 
-.i-reply-button { background-position: -397px -139px; width: 19px; height: 19px; }
+.i-red-card { background-position: -535px -110px; width: 9px; height: 12px; }
 
-.i-search-blue { background-position: -417px -139px; width: 18px; height: 18px; }
+.i-reply-arrow-white { background-position: -545px -110px; width: 9px; height: 10px; }
 
-.i-search-grey { background-position: -436px -139px; width: 18px; height: 18px; }
+.i-reply-button { background-position: -555px -110px; width: 19px; height: 19px; }
 
-.i-search { background-position: -455px -139px; width: 18px; height: 18px; }
+.i-search-blue { background-position: -509px -130px; width: 18px; height: 18px; }
 
-.i-share-email-hover { background-position: -474px -139px; width: 36px; height: 36px; }
+.i-search-grey { background-position: -528px -130px; width: 18px; height: 18px; }
 
-.i-share-email { background-position: -511px -139px; width: 36px; height: 36px; }
+.i-search { background-position: -547px -130px; width: 18px; height: 18px; }
 
-.i-share-facebook-hover { background-position: -548px -139px; width: 36px; height: 36px; }
+.i-share-email-hover { background-position: -8px -149px; width: 36px; height: 36px; }
 
-.i-share-facebook { background-position: -8px -176px; width: 36px; height: 36px; }
+.i-share-email { background-position: -45px -149px; width: 36px; height: 36px; }
 
-.i-share-gplus-hover { background-position: -45px -176px; width: 36px; height: 36px; }
+.i-share-facebook-hover { background-position: -82px -149px; width: 36px; height: 36px; }
 
-.i-share-gplus { background-position: -82px -176px; width: 36px; height: 36px; }
+.i-share-facebook { background-position: -119px -149px; width: 36px; height: 36px; }
 
-.i-share-twitter-hover { background-position: -119px -176px; width: 36px; height: 36px; }
+.i-share-gplus-hover { background-position: -156px -149px; width: 36px; height: 36px; }
 
-.i-share-twitter { background-position: -156px -176px; width: 36px; height: 36px; }
+.i-share-gplus { background-position: -193px -149px; width: 36px; height: 36px; }
 
-.i-show-all-comments { background-position: -193px -176px; width: 44px; height: 44px; }
+.i-share-twitter-hover { background-position: -230px -149px; width: 36px; height: 36px; }
 
-.i-single-arrow-right-blue { background-position: -238px -176px; width: 4px; height: 8px; }
+.i-share-twitter { background-position: -267px -149px; width: 36px; height: 36px; }
 
-.i-sport-arrow { background-position: -243px -176px; width: 8px; height: 15px; }
+.i-show-all-comments { background-position: -304px -149px; width: 44px; height: 44px; }
 
-.i-story-quote { background-position: -252px -176px; width: 49px; height: 25px; }
+.i-single-arrow-right-blue { background-position: -349px -149px; width: 4px; height: 8px; }
 
-.i-swipe-arrow-small { background-position: -302px -176px; width: 5px; height: 10px; }
+.i-sport-arrow { background-position: -354px -149px; width: 8px; height: 15px; }
 
-.i-swipe-arrow { background-position: -308px -176px; width: 7px; height: 16px; }
+.i-story-quote { background-position: -363px -149px; width: 49px; height: 25px; }
 
-.i-top-stories-active { background-position: -316px -176px; width: 18px; height: 18px; }
+.i-swipe-arrow-small { background-position: -413px -149px; width: 5px; height: 10px; }
 
-.i-top-stories { background-position: -335px -176px; width: 18px; height: 18px; }
+.i-swipe-arrow { background-position: -419px -149px; width: 7px; height: 16px; }
 
-.i-video-yellow-small { background-position: -354px -176px; width: 20px; height: 20px; }
+.i-top-stories-active { background-position: -427px -149px; width: 18px; height: 18px; }
 
-.i-yellow-card { background-position: -375px -176px; width: 9px; height: 12px; }
-=======
-.i-id-alert { background-position: -442px -68px; width: 18px; height: 18px; }
+.i-top-stories { background-position: -446px -149px; width: 18px; height: 18px; }
 
-.i-id-ok { background-position: -461px -68px; width: 18px; height: 18px; }
+.i-video-yellow-small { background-position: -465px -149px; width: 20px; height: 20px; }
 
-.i-image { background-position: -480px -68px; width: 17px; height: 12px; }
-
-.i-in-reply-arrow { background-position: -498px -68px; width: 15px; height: 9px; }
-
-.i-liveblog-pause { background-position: -514px -68px; width: 30px; height: 30px; }
-
-.i-liveblog-play { background-position: -545px -68px; width: 30px; height: 30px; }
-
-.i-livequote-after { background-position: -332px -99px; width: 37px; height: 20px; }
-
-.i-livequote-before { background-position: -370px -99px; width: 37px; height: 20px; }
-
-.i-local-nav-arrow { background-position: -408px -99px; width: 50px; height: 37px; }
-
-.i-menu-active { background-position: -459px -99px; width: 18px; height: 12px; }
-
-.i-menu { background-position: -478px -99px; width: 18px; height: 12px; }
-
-.i-message-close { background-position: -497px -99px; width: 22px; height: 22px; }
-
-.i-play-black { background-position: -520px -99px; width: 12px; height: 16px; }
-
-.i-play { background-position: -533px -99px; width: 18px; height: 18px; }
-
-.i-plus-white-large { background-position: -552px -99px; width: 30px; height: 30px; }
-
-.i-plus-white-small { background-position: -459px -130px; width: 18px; height: 18px; }
-
-.i-powered-by-ee { background-position: -478px -130px; width: 68px; height: 31px; }
-
-.i-profile-active { background-position: -547px -130px; width: 18px; height: 18px; }
-
-.i-profile-signed-in { background-position: -566px -130px; width: 18px; height: 18px; }
-
-.i-profile { background-position: -547px -149px; width: 18px; height: 18px; }
-
-.i-quote-marks { background-position: -8px -168px; width: 39px; height: 24px; }
-
-.i-quote-orange { background-position: -47px -168px; width: 34px; height: 20px; }
-
-.i-recommend-inactive { background-position: -82px -168px; width: 12px; height: 12px; }
-
-.i-recommend { background-position: -95px -168px; width: 12px; height: 12px; }
-
-.i-red-card { background-position: -108px -168px; width: 9px; height: 12px; }
-
-.i-reply-arrow-white { background-position: -118px -168px; width: 9px; height: 10px; }
-
-.i-reply-button { background-position: -128px -168px; width: 19px; height: 19px; }
-
-.i-search-blue { background-position: -148px -168px; width: 18px; height: 18px; }
-
-.i-search-grey { background-position: -167px -168px; width: 18px; height: 18px; }
-
-.i-search { background-position: -186px -168px; width: 18px; height: 18px; }
-
-.i-share-email-hover { background-position: -205px -168px; width: 36px; height: 36px; }
-
-.i-share-email { background-position: -242px -168px; width: 36px; height: 36px; }
-
-.i-share-facebook-hover { background-position: -279px -168px; width: 36px; height: 36px; }
-
-.i-share-facebook { background-position: -316px -168px; width: 36px; height: 36px; }
-
-.i-share-gplus-hover { background-position: -353px -168px; width: 36px; height: 36px; }
-
-.i-share-gplus { background-position: -390px -168px; width: 36px; height: 36px; }
-
-.i-share-twitter-hover { background-position: -427px -168px; width: 36px; height: 36px; }
-
-.i-share-twitter { background-position: -464px -168px; width: 36px; height: 36px; }
-
-.i-show-all-comments { background-position: -501px -168px; width: 44px; height: 44px; }
-
-.i-single-arrow-right-blue { background-position: -546px -168px; width: 4px; height: 8px; }
-
-.i-sport-arrow { background-position: -551px -168px; width: 8px; height: 15px; }
-
-.i-story-quote { background-position: -8px -213px; width: 49px; height: 25px; }
-
-.i-swipe-arrow-small { background-position: -58px -213px; width: 5px; height: 10px; }
-
-.i-swipe-arrow { background-position: -64px -213px; width: 7px; height: 16px; }
-
-.i-top-stories-active { background-position: -72px -213px; width: 18px; height: 18px; }
-
-.i-top-stories { background-position: -91px -213px; width: 18px; height: 18px; }
-
-.i-video-yellow-small { background-position: -110px -213px; width: 20px; height: 20px; }
-
-.i-yellow-card { background-position: -131px -213px; width: 9px; height: 12px; }
->>>>>>> 9bd2df68
+.i-yellow-card { background-position: -486px -149px; width: 9px; height: 12px; }