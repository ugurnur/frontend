--- conflicted
+++ resolved
@@ -10,220 +10,114 @@
 
 .i-clock-green { background-position: -67px -9px; width: 13px; height: 13px; }
 
-<<<<<<< HEAD
-.i-clock-grey { background-position: -76px -8px; width: 16px; height: 16px; }
+.i-clock-grey { background-position: -81px -9px; width: 16px; height: 16px; }
 
-.i-clock-pink { background-position: -92px -8px; width: 13px; height: 13px; }
+.i-clock-pink { background-position: -98px -9px; width: 13px; height: 13px; }
 
-.i-close-icon { background-position: -105px -8px; width: 18px; height: 18px; }
+.i-close-icon { background-position: -112px -9px; width: 18px; height: 18px; }
 
-.i-comment-comment { background-position: -123px -8px; width: 16px; height: 16px; }
+.i-comment-comment { background-position: -131px -9px; width: 16px; height: 16px; }
 
-.i-comment-feature { background-position: -139px -8px; width: 16px; height: 16px; }
+.i-comment-feature { background-position: -148px -9px; width: 16px; height: 16px; }
 
-.i-comment-grey { background-position: -155px -8px; width: 16px; height: 16px; }
+.i-comment-grey { background-position: -165px -9px; width: 16px; height: 16px; }
 
-.i-comment-news { background-position: -171px -8px; width: 16px; height: 16px; }
+.i-comment-news { background-position: -182px -9px; width: 16px; height: 16px; }
 
-.i-date { background-position: -187px -8px; width: 10px; height: 10px; }
+.i-date { background-position: -199px -9px; width: 10px; height: 10px; }
 
-.i-double-arrow-right-blue { background-position: -197px -8px; width: 14.586px; height: 14px; }
+.i-double-arrow-right-blue { background-position: -210px -9px; width: 15px; height: 14px; }
 
-.i-double-arrow-right-white { background-position: -211px -8px; width: 14.586px; height: 14px; }
+.i-double-arrow-right-white { background-position: -225px -9px; width: 15px; height: 14px; }
 
-.i-ee-add-button { background-position: -225px -8px; width: 54px; height: 47px; }
+.i-ee-add-button { background-position: -240px -9px; width: 54px; height: 47px; }
 
-.i-fb { background-position: -279px -8px; width: 10.88px; height: 22.38px; }
+.i-fb { background-position: -295px -9px; width: 11px; height: 22px; }
 
-.i-filter-arrow-down { background-position: -289px -8px; width: 20px; height: 11.431px; }
+.i-filter-arrow-down { background-position: -306px -9px; width: 20px; height: 11px; }
 
-.i-filter-arrow-left { background-position: -309px -8px; width: 8.703px; height: 15px; }
+.i-filter-arrow-left { background-position: -327px -9px; width: 9px; height: 15px; }
 
-.i-filter-arrow-right { background-position: -317px -8px; width: 8.702px; height: 15px; }
+.i-filter-arrow-right { background-position: -336px -9px; width: 9px; height: 15px; }
 
-.i-filter-arrow-up { background-position: -325px -8px; width: 20px; height: 11.431px; }
+.i-filter-arrow-up { background-position: -345px -9px; width: 20px; height: 11px; }
 
-.i-fullscreen-toggle { background-position: -345px -8px; width: 12px; height: 12px; }
+.i-fullscreen-toggle { background-position: -366px -9px; width: 12px; height: 12px; }
 
-.i-gallery-arrow { background-position: -357px -8px; width: 32px; height: 32px; }
+.i-gallery-arrow { background-position: -379px -9px; width: 32px; height: 32px; }
 
-.i-gallery-fullimage-icon { background-position: -389px -8px; width: 18px; height: 18px; }
+.i-gallery-fullimage-icon { background-position: -412px -9px; width: 18px; height: 18px; }
 
-.i-gallery-pause-slideshow { background-position: -407px -8px; width: 18px; height: 18px; }
+.i-gallery-pause-slideshow { background-position: -431px -9px; width: 18px; height: 18px; }
 
-.i-gallery-play-slideshow { background-position: -425px -8px; width: 18px; height: 18px; }
+.i-gallery-play-slideshow { background-position: -450px -9px; width: 18px; height: 18px; }
 
-.i-gallery-thumb-icon { background-position: -443px -8px; width: 18px; height: 18px; }
+.i-gallery-thumb-icon { background-position: -469px -9px; width: 18px; height: 18px; }
 
-.i-gallery { background-position: -461px -8px; width: 16px; height: 14px; }
+.i-gallery { background-position: -488px -9px; width: 16px; height: 14px; }
 
-.i-gplus { background-position: -477px -8px; width: 24.361px; height: 20.535px; }
+.i-gplus { background-position: -505px -9px; width: 24px; height: 21px; }
 
-.i-guardian-logo { background-position: -389px -28px; width: 107.67px; height: 20.125px; }
+.i-guardian-logo { background-position: -412px -30px; width: 108px; height: 20px; }
 
-.i-guardian-picks { background-position: -496px -28px; width: 15px; height: 46.624px; }
+.i-guardian-picks { background-position: -520px -30px; width: 15px; height: 47px; }
 
-.i-image-white { background-position: -511px -28px; width: 12px; height: 9px; }
+.i-image-white { background-position: -536px -30px; width: 12px; height: 9px; }
 
-.i-image { background-position: -523px -28px; width: 17px; height: 12px; }
+.i-image { background-position: -549px -30px; width: 17px; height: 12px; }
 
-.i-liveblog-pause { background-position: -540px -28px; width: 30px; height: 30px; }
+.i-liveblog-pause { background-position: -536px -43px; width: 30px; height: 30px; }
 
-.i-liveblog-play { background-position: -511px -58px; width: 30px; height: 30px; }
+.i-liveblog-play { background-position: -536px -74px; width: 30px; height: 30px; }
 
-.i-livequote-after { background-position: -541px -58px; width: 37px; height: 20px; }
+.i-livequote-after { background-position: -8px -105px; width: 37px; height: 20px; }
 
-.i-livequote-before { background-position: -541px -78px; width: 37px; height: 20px; }
-=======
-.i-clock-grey { background-position: -81px -9px; width: 13px; height: 13px; }
+.i-livequote-before { background-position: -46px -105px; width: 37px; height: 20px; }
 
-.i-clock-pink { background-position: -95px -9px; width: 13px; height: 13px; }
+.i-local-nav-arrow { background-position: -84px -105px; width: 49px; height: 37px; }
 
-.i-close-icon { background-position: -109px -9px; width: 18px; height: 18px; }
+.i-mail { background-position: -134px -105px; width: 28px; height: 20px; }
 
-.i-comment-comment { background-position: -128px -9px; width: 15px; height: 15px; }
+.i-menu-active { background-position: -163px -105px; width: 18px; height: 12px; }
 
-.i-comment-count-small { background-position: -144px -9px; width: 14px; height: 12px; }
+.i-menu { background-position: -182px -105px; width: 18px; height: 12px; }
 
-.i-comment-feature { background-position: -159px -9px; width: 15px; height: 15px; }
+.i-play { background-position: -201px -105px; width: 10px; height: 12px; }
 
-.i-comment-grey { background-position: -175px -9px; width: 15px; height: 15px; }
+.i-powered-by-ee { background-position: -212px -105px; width: 68px; height: 31px; }
 
-.i-comment-news { background-position: -191px -9px; width: 15px; height: 15px; }
+.i-profile-active { background-position: -281px -105px; width: 18px; height: 18px; }
 
-.i-date { background-position: -207px -9px; width: 10px; height: 10px; }
+.i-profile { background-position: -300px -105px; width: 18px; height: 18px; }
 
-.i-double-arrow-right-blue { background-position: -218px -9px; width: 15px; height: 14px; }
+.i-quote-marks { background-position: -319px -105px; width: 64px; height: 32px; }
 
-.i-double-arrow-right-white { background-position: -233px -9px; width: 15px; height: 14px; }
+.i-quotes-green { background-position: -384px -105px; width: 56px; height: 28px; }
 
-.i-ee-add-button { background-position: -248px -9px; width: 54px; height: 47px; }
+.i-recommend-inactive { background-position: -441px -105px; width: 12px; height: 12px; }
 
-.i-fb { background-position: -303px -9px; width: 11px; height: 22px; }
+.i-recommend { background-position: -454px -105px; width: 12px; height: 12px; }
 
-.i-filter-arrow-down { background-position: -314px -9px; width: 20px; height: 11px; }
+.i-red-card { background-position: -467px -105px; width: 9px; height: 12px; }
 
-.i-filter-arrow-left { background-position: -335px -9px; width: 9px; height: 15px; }
+.i-search-blue { background-position: -477px -105px; width: 18px; height: 18px; }
 
-.i-filter-arrow-right { background-position: -344px -9px; width: 9px; height: 15px; }
+.i-search { background-position: -496px -105px; width: 18px; height: 18px; }
 
-.i-filter-arrow-up { background-position: -353px -9px; width: 20px; height: 11px; }
+.i-sport-arrow-small { background-position: -515px -105px; width: 6px; height: 10px; }
 
-.i-fullscreen-toggle { background-position: -374px -9px; width: 12px; height: 12px; }
+.i-sport-arrow { background-position: -521px -105px; width: 9px; height: 15px; }
 
-.i-gallery-arrow { background-position: -387px -9px; width: 32px; height: 32px; }
+.i-story-quote { background-position: -530px -105px; width: 49px; height: 25px; }
 
-.i-gallery-fullimage-icon { background-position: -420px -9px; width: 18px; height: 18px; }
+.i-swipe-arrow-small { background-position: -580px -105px; width: 5px; height: 10px; }
 
-.i-gallery-pause-slideshow { background-position: -439px -9px; width: 18px; height: 18px; }
+.i-swipe-arrow { background-position: -580px -116px; width: 7px; height: 16px; }
 
-.i-gallery-play-slideshow { background-position: -458px -9px; width: 18px; height: 18px; }
+.i-top-stories-active { background-position: -441px -133px; width: 18px; height: 18px; }
 
-.i-gallery-thumb-icon { background-position: -477px -9px; width: 18px; height: 18px; }
+.i-top-stories { background-position: -460px -133px; width: 18px; height: 18px; }
 
-.i-gallery { background-position: -496px -9px; width: 16px; height: 14px; }
+.i-twitter { background-position: -479px -133px; width: 25px; height: 20px; }
 
-.i-gplus { background-position: -513px -9px; width: 24px; height: 21px; }
-
-.i-guardian-logo { background-position: -420px -30px; width: 108px; height: 20px; }
-
-.i-guardian-picks { background-position: -528px -30px; width: 15px; height: 47px; }
-
-.i-image-white { background-position: -544px -30px; width: 12px; height: 9px; }
-
-.i-image { background-position: -557px -30px; width: 12px; height: 9px; }
-
-.i-liveblog-pause { background-position: -544px -40px; width: 30px; height: 30px; }
-
-.i-liveblog-play { background-position: -544px -71px; width: 30px; height: 30px; }
-
-.i-livequote-after { background-position: -8px -102px; width: 37px; height: 20px; }
-
-.i-livequote-before { background-position: -46px -102px; width: 37px; height: 20px; }
->>>>>>> d0433658
-
-.i-local-nav-arrow { background-position: -84px -102px; width: 49px; height: 37px; }
-
-.i-mail { background-position: -134px -102px; width: 28px; height: 20px; }
-
-.i-menu-active { background-position: -163px -102px; width: 18px; height: 12px; }
-
-.i-menu { background-position: -182px -102px; width: 18px; height: 12px; }
-
-.i-play { background-position: -201px -102px; width: 10px; height: 12px; }
-
-.i-powered-by-ee { background-position: -212px -102px; width: 68px; height: 31px; }
-
-<<<<<<< HEAD
-.i-profile-active { background-position: -199px -98px; width: 18px; height: 18px; }
-
-.i-profile { background-position: -217px -98px; width: 18px; height: 18px; }
-
-.i-quote-marks { background-position: -235px -98px; width: 64px; height: 32px; }
-
-.i-quotes-green { background-position: -299px -98px; width: 56px; height: 28px; }
-
-.i-recommend-inactive { background-position: -355px -98px; width: 12px; height: 12px; }
-
-.i-recommend { background-position: -367px -98px; width: 12px; height: 12px; }
-
-.i-red-card { background-position: -379px -98px; width: 9px; height: 12px; }
-
-.i-search-blue { background-position: -388px -98px; width: 18px; height: 18px; }
-
-.i-search { background-position: -406px -98px; width: 18px; height: 18px; }
-
-.i-sport-arrow-small { background-position: -424px -98px; width: 5.802px; height: 10px; }
-
-.i-sport-arrow { background-position: -429px -98px; width: 8.703px; height: 15px; }
-
-.i-story-quote { background-position: -437px -98px; width: 49px; height: 25px; }
-
-.i-swipe-arrow-small { background-position: -486px -98px; width: 5px; height: 10px; }
-
-.i-swipe-arrow { background-position: -491px -98px; width: 7.21px; height: 16.117px; }
-
-.i-top-stories-active { background-position: -498px -98px; width: 18px; height: 18px; }
-
-.i-top-stories { background-position: -516px -98px; width: 18px; height: 18px; }
-
-.i-twitter { background-position: -534px -98px; width: 25px; height: 20px; }
-
-.i-yellow-card { background-position: -559px -98px; width: 9px; height: 12px; }
-=======
-.i-profile-active { background-position: -281px -102px; width: 15px; height: 15px; }
-
-.i-profile { background-position: -297px -102px; width: 15px; height: 15px; }
-
-.i-quote-marks { background-position: -313px -102px; width: 64px; height: 32px; }
-
-.i-quotes-green { background-position: -378px -102px; width: 56px; height: 28px; }
-
-.i-recommend-inactive { background-position: -435px -102px; width: 12px; height: 12px; }
-
-.i-recommend { background-position: -448px -102px; width: 12px; height: 12px; }
-
-.i-red-card { background-position: -461px -102px; width: 9px; height: 12px; }
-
-.i-search-blue { background-position: -471px -102px; width: 14px; height: 14px; }
-
-.i-search { background-position: -486px -102px; width: 14px; height: 14px; }
-
-.i-sport-arrow-small { background-position: -501px -102px; width: 6px; height: 10px; }
-
-.i-sport-arrow { background-position: -507px -102px; width: 9px; height: 15px; }
-
-.i-story-quote { background-position: -516px -102px; width: 49px; height: 25px; }
-
-.i-swipe-arrow-small { background-position: -566px -102px; width: 5px; height: 10px; }
-
-.i-swipe-arrow { background-position: -572px -102px; width: 7px; height: 16px; }
-
-.i-top-stories-active { background-position: -566px -119px; width: 16px; height: 16px; }
-
-.i-top-stories { background-position: -134px -136px; width: 16px; height: 16px; }
-
-.i-twitter { background-position: -151px -136px; width: 25px; height: 20px; }
-
-.i-yellow-card { background-position: -177px -136px; width: 9px; height: 12px; }
->>>>>>> d0433658
+.i-yellow-card { background-position: -505px -133px; width: 9px; height: 12px; }