.i { background-repeat: no-repeat; display: inline-block; }

.i-arrow-blue-down { background-position: -8px -9px; width: 15px; height: 7px; }

.i-arrow-small-up { background-position: -24px -9px; width: 13px; height: 7px; }

.i-arrow-white-down { background-position: -37px -9px; width: 15px; height: 7px; }

.i-clock-blue { background-position: -53px -9px; width: 13px; height: 13px; }

.i-clock-green { background-position: -67px -9px; width: 13px; height: 13px; }

.i-clock-grey { background-position: -81px -9px; width: 16px; height: 16px; }

.i-clock-pink { background-position: -98px -9px; width: 13px; height: 13px; }

.i-close-icon { background-position: -112px -9px; width: 18px; height: 18px; }

<<<<<<< HEAD
.i-comment-comment { background-position: -131px -9px; width: 16px; height: 16px; }

.i-comment-feature { background-position: -148px -9px; width: 16px; height: 16px; }

.i-comment-grey { background-position: -165px -9px; width: 16px; height: 16px; }

.i-comment-news { background-position: -182px -9px; width: 16px; height: 16px; }

.i-date { background-position: -199px -9px; width: 10px; height: 10px; }

.i-double-arrow-right-blue { background-position: -210px -9px; width: 15px; height: 14px; }

.i-double-arrow-right-white { background-position: -225px -9px; width: 15px; height: 14px; }

.i-ee-add-button { background-position: -240px -9px; width: 54px; height: 47px; }

.i-fb { background-position: -295px -9px; width: 11px; height: 22px; }

.i-filter-arrow-down { background-position: -306px -9px; width: 20px; height: 11px; }

.i-filter-arrow-left { background-position: -327px -9px; width: 9px; height: 15px; }

.i-filter-arrow-right { background-position: -336px -9px; width: 9px; height: 15px; }

.i-filter-arrow-up { background-position: -345px -9px; width: 20px; height: 11px; }

.i-fullscreen-toggle { background-position: -366px -9px; width: 12px; height: 12px; }

.i-gallery-arrow { background-position: -379px -9px; width: 32px; height: 32px; }

.i-gallery-fullimage-icon { background-position: -412px -9px; width: 18px; height: 18px; }

.i-gallery-pause-slideshow { background-position: -431px -9px; width: 18px; height: 18px; }

.i-gallery-play-slideshow { background-position: -450px -9px; width: 18px; height: 18px; }

.i-gallery-thumb-icon { background-position: -469px -9px; width: 18px; height: 18px; }

.i-gallery { background-position: -488px -9px; width: 16px; height: 14px; }

.i-gplus { background-position: -505px -9px; width: 24px; height: 21px; }

.i-guardian-logo { background-position: -412px -30px; width: 108px; height: 20px; }

.i-guardian-picks { background-position: -520px -30px; width: 15px; height: 47px; }

.i-image-white { background-position: -536px -30px; width: 12px; height: 9px; }

.i-image { background-position: -549px -30px; width: 17px; height: 12px; }

.i-liveblog-pause { background-position: -536px -43px; width: 30px; height: 30px; }

.i-liveblog-play { background-position: -536px -74px; width: 30px; height: 30px; }

.i-livequote-after { background-position: -8px -105px; width: 37px; height: 20px; }
=======
.i-comment-blue { background-position: -131px -9px; width: 15px; height: 15px; }

.i-comment-count-small { background-position: -147px -9px; width: 14px; height: 12px; }

.i-comment-green { background-position: -162px -9px; width: 15px; height: 15px; }

.i-comment-grey { background-position: -178px -9px; width: 16px; height: 16px; }

.i-comment-pink { background-position: -195px -9px; width: 15px; height: 15px; }

.i-date { background-position: -211px -9px; width: 10px; height: 10px; }

.i-double-arrow-right-blue { background-position: -222px -9px; width: 15px; height: 14px; }

.i-double-arrow-right-white { background-position: -237px -9px; width: 15px; height: 14px; }

.i-ee-add-button { background-position: -252px -9px; width: 54px; height: 47px; }

.i-fb { background-position: -307px -9px; width: 11px; height: 22px; }

.i-filter-arrow-down { background-position: -318px -9px; width: 20px; height: 11px; }

.i-filter-arrow-left { background-position: -339px -9px; width: 9px; height: 15px; }

.i-filter-arrow-right { background-position: -348px -9px; width: 9px; height: 15px; }

.i-filter-arrow-up { background-position: -357px -9px; width: 20px; height: 11px; }

.i-fullscreen-toggle { background-position: -378px -9px; width: 12px; height: 12px; }

.i-gallery-arrow { background-position: -391px -9px; width: 32px; height: 32px; }

.i-gallery-fullimage-icon { background-position: -424px -9px; width: 18px; height: 18px; }

.i-gallery-pause-slideshow { background-position: -443px -9px; width: 18px; height: 18px; }

.i-gallery-play-slideshow { background-position: -462px -9px; width: 18px; height: 18px; }

.i-gallery-thumb-icon { background-position: -481px -9px; width: 18px; height: 18px; }

.i-gallery { background-position: -500px -9px; width: 16px; height: 14px; }

.i-gplus { background-position: -517px -9px; width: 24px; height: 21px; }

.i-guardian-logo { background-position: -424px -31px; width: 108px; height: 20px; }

.i-guardian-picks { background-position: -532px -31px; width: 15px; height: 47px; }

.i-image-white { background-position: -548px -31px; width: 12px; height: 9px; }

.i-image { background-position: -561px -31px; width: 12px; height: 9px; }

.i-liveblog-pause { background-position: -548px -41px; width: 30px; height: 30px; }

.i-liveblog-play { background-position: -548px -72px; width: 30px; height: 30px; }
>>>>>>> 427efde2

.i-livequote-before { background-position: -46px -105px; width: 37px; height: 20px; }

.i-local-nav-arrow { background-position: -84px -105px; width: 49px; height: 37px; }

.i-mail { background-position: -134px -105px; width: 28px; height: 20px; }

.i-menu-active { background-position: -163px -105px; width: 18px; height: 12px; }

.i-menu { background-position: -182px -105px; width: 18px; height: 12px; }

.i-play { background-position: -201px -105px; width: 10px; height: 12px; }

.i-powered-by-ee { background-position: -212px -105px; width: 68px; height: 31px; }

.i-profile-active { background-position: -281px -105px; width: 18px; height: 18px; }

.i-profile { background-position: -300px -105px; width: 18px; height: 18px; }

.i-quote-marks { background-position: -319px -105px; width: 64px; height: 32px; }

<<<<<<< HEAD
.i-quotes-green { background-position: -384px -105px; width: 56px; height: 28px; }

.i-recommend-inactive { background-position: -441px -105px; width: 12px; height: 12px; }

.i-recommend { background-position: -454px -105px; width: 12px; height: 12px; }

.i-red-card { background-position: -467px -105px; width: 9px; height: 12px; }

.i-search-blue { background-position: -477px -105px; width: 18px; height: 18px; }

.i-search { background-position: -496px -105px; width: 18px; height: 18px; }

.i-sport-arrow-small { background-position: -515px -105px; width: 6px; height: 10px; }

.i-sport-arrow { background-position: -521px -105px; width: 9px; height: 15px; }

.i-story-quote { background-position: -530px -105px; width: 49px; height: 25px; }

.i-swipe-arrow-small { background-position: -580px -105px; width: 5px; height: 10px; }

.i-swipe-arrow { background-position: -580px -116px; width: 7px; height: 16px; }

.i-top-stories-active { background-position: -441px -133px; width: 18px; height: 18px; }

.i-top-stories { background-position: -460px -133px; width: 18px; height: 18px; }

.i-twitter { background-position: -479px -133px; width: 25px; height: 20px; }

.i-yellow-card { background-position: -505px -133px; width: 9px; height: 12px; }
=======
.i-quote-marks { background-position: -313px -103px; width: 39px; height: 24px; }

.i-quotes-green { background-position: -352px -103px; width: 56px; height: 28px; }

.i-recommend-inactive { background-position: -409px -103px; width: 12px; height: 12px; }

.i-recommend { background-position: -422px -103px; width: 12px; height: 12px; }

.i-red-card { background-position: -435px -103px; width: 9px; height: 12px; }

.i-search-blue { background-position: -445px -103px; width: 14px; height: 14px; }

.i-search { background-position: -460px -103px; width: 14px; height: 14px; }

.i-sport-arrow-small { background-position: -475px -103px; width: 6px; height: 10px; }

.i-sport-arrow { background-position: -481px -103px; width: 9px; height: 15px; }

.i-story-quote { background-position: -490px -103px; width: 49px; height: 25px; }

.i-swipe-arrow-small { background-position: -540px -103px; width: 5px; height: 10px; }

.i-swipe-arrow { background-position: -546px -103px; width: 7px; height: 16px; }

.i-top-stories-active { background-position: -554px -103px; width: 16px; height: 16px; }

.i-top-stories { background-position: -571px -103px; width: 16px; height: 16px; }

.i-twitter { background-position: -540px -120px; width: 25px; height: 20px; }

.i-yellow-card { background-position: -566px -120px; width: 9px; height: 12px; }
>>>>>>> 427efde2
<|MERGE_RESOLUTION|>--- conflicted
+++ resolved
@@ -16,7 +16,6 @@
 
 .i-close-icon { background-position: -112px -9px; width: 18px; height: 18px; }
 
-<<<<<<< HEAD
 .i-comment-comment { background-position: -131px -9px; width: 16px; height: 16px; }
 
 .i-comment-feature { background-position: -148px -9px; width: 16px; height: 16px; }
@@ -72,63 +71,6 @@
 .i-liveblog-play { background-position: -536px -74px; width: 30px; height: 30px; }
 
 .i-livequote-after { background-position: -8px -105px; width: 37px; height: 20px; }
-=======
-.i-comment-blue { background-position: -131px -9px; width: 15px; height: 15px; }
-
-.i-comment-count-small { background-position: -147px -9px; width: 14px; height: 12px; }
-
-.i-comment-green { background-position: -162px -9px; width: 15px; height: 15px; }
-
-.i-comment-grey { background-position: -178px -9px; width: 16px; height: 16px; }
-
-.i-comment-pink { background-position: -195px -9px; width: 15px; height: 15px; }
-
-.i-date { background-position: -211px -9px; width: 10px; height: 10px; }
-
-.i-double-arrow-right-blue { background-position: -222px -9px; width: 15px; height: 14px; }
-
-.i-double-arrow-right-white { background-position: -237px -9px; width: 15px; height: 14px; }
-
-.i-ee-add-button { background-position: -252px -9px; width: 54px; height: 47px; }
-
-.i-fb { background-position: -307px -9px; width: 11px; height: 22px; }
-
-.i-filter-arrow-down { background-position: -318px -9px; width: 20px; height: 11px; }
-
-.i-filter-arrow-left { background-position: -339px -9px; width: 9px; height: 15px; }
-
-.i-filter-arrow-right { background-position: -348px -9px; width: 9px; height: 15px; }
-
-.i-filter-arrow-up { background-position: -357px -9px; width: 20px; height: 11px; }
-
-.i-fullscreen-toggle { background-position: -378px -9px; width: 12px; height: 12px; }
-
-.i-gallery-arrow { background-position: -391px -9px; width: 32px; height: 32px; }
-
-.i-gallery-fullimage-icon { background-position: -424px -9px; width: 18px; height: 18px; }
-
-.i-gallery-pause-slideshow { background-position: -443px -9px; width: 18px; height: 18px; }
-
-.i-gallery-play-slideshow { background-position: -462px -9px; width: 18px; height: 18px; }
-
-.i-gallery-thumb-icon { background-position: -481px -9px; width: 18px; height: 18px; }
-
-.i-gallery { background-position: -500px -9px; width: 16px; height: 14px; }
-
-.i-gplus { background-position: -517px -9px; width: 24px; height: 21px; }
-
-.i-guardian-logo { background-position: -424px -31px; width: 108px; height: 20px; }
-
-.i-guardian-picks { background-position: -532px -31px; width: 15px; height: 47px; }
-
-.i-image-white { background-position: -548px -31px; width: 12px; height: 9px; }
-
-.i-image { background-position: -561px -31px; width: 12px; height: 9px; }
-
-.i-liveblog-pause { background-position: -548px -41px; width: 30px; height: 30px; }
-
-.i-liveblog-play { background-position: -548px -72px; width: 30px; height: 30px; }
->>>>>>> 427efde2
 
 .i-livequote-before { background-position: -46px -105px; width: 37px; height: 20px; }
 
@@ -148,68 +90,34 @@
 
 .i-profile { background-position: -300px -105px; width: 18px; height: 18px; }
 
-.i-quote-marks { background-position: -319px -105px; width: 64px; height: 32px; }
+.i-quote-marks { background-position: -319px -105px; width: 39px; height: 24px; }
 
-<<<<<<< HEAD
-.i-quotes-green { background-position: -384px -105px; width: 56px; height: 28px; }
+.i-quotes-green { background-position: -358px -105px; width: 56px; height: 28px; }
 
-.i-recommend-inactive { background-position: -441px -105px; width: 12px; height: 12px; }
+.i-recommend-inactive { background-position: -415px -105px; width: 12px; height: 12px; }
 
-.i-recommend { background-position: -454px -105px; width: 12px; height: 12px; }
+.i-recommend { background-position: -428px -105px; width: 12px; height: 12px; }
 
-.i-red-card { background-position: -467px -105px; width: 9px; height: 12px; }
+.i-red-card { background-position: -441px -105px; width: 9px; height: 12px; }
 
-.i-search-blue { background-position: -477px -105px; width: 18px; height: 18px; }
+.i-search-blue { background-position: -451px -105px; width: 18px; height: 18px; }
 
-.i-search { background-position: -496px -105px; width: 18px; height: 18px; }
+.i-search { background-position: -470px -105px; width: 18px; height: 18px; }
 
-.i-sport-arrow-small { background-position: -515px -105px; width: 6px; height: 10px; }
+.i-sport-arrow-small { background-position: -489px -105px; width: 6px; height: 10px; }
 
-.i-sport-arrow { background-position: -521px -105px; width: 9px; height: 15px; }
+.i-sport-arrow { background-position: -495px -105px; width: 9px; height: 15px; }
 
-.i-story-quote { background-position: -530px -105px; width: 49px; height: 25px; }
+.i-story-quote { background-position: -504px -105px; width: 49px; height: 25px; }
 
-.i-swipe-arrow-small { background-position: -580px -105px; width: 5px; height: 10px; }
+.i-swipe-arrow-small { background-position: -554px -105px; width: 5px; height: 10px; }
 
-.i-swipe-arrow { background-position: -580px -116px; width: 7px; height: 16px; }
+.i-swipe-arrow { background-position: -560px -105px; width: 7px; height: 16px; }
 
-.i-top-stories-active { background-position: -441px -133px; width: 18px; height: 18px; }
+.i-top-stories-active { background-position: -568px -105px; width: 18px; height: 18px; }
 
-.i-top-stories { background-position: -460px -133px; width: 18px; height: 18px; }
+.i-top-stories { background-position: -554px -124px; width: 18px; height: 18px; }
 
-.i-twitter { background-position: -479px -133px; width: 25px; height: 20px; }
+.i-twitter { background-position: -8px -143px; width: 25px; height: 20px; }
 
-.i-yellow-card { background-position: -505px -133px; width: 9px; height: 12px; }
-=======
-.i-quote-marks { background-position: -313px -103px; width: 39px; height: 24px; }
-
-.i-quotes-green { background-position: -352px -103px; width: 56px; height: 28px; }
-
-.i-recommend-inactive { background-position: -409px -103px; width: 12px; height: 12px; }
-
-.i-recommend { background-position: -422px -103px; width: 12px; height: 12px; }
-
-.i-red-card { background-position: -435px -103px; width: 9px; height: 12px; }
-
-.i-search-blue { background-position: -445px -103px; width: 14px; height: 14px; }
-
-.i-search { background-position: -460px -103px; width: 14px; height: 14px; }
-
-.i-sport-arrow-small { background-position: -475px -103px; width: 6px; height: 10px; }
-
-.i-sport-arrow { background-position: -481px -103px; width: 9px; height: 15px; }
-
-.i-story-quote { background-position: -490px -103px; width: 49px; height: 25px; }
-
-.i-swipe-arrow-small { background-position: -540px -103px; width: 5px; height: 10px; }
-
-.i-swipe-arrow { background-position: -546px -103px; width: 7px; height: 16px; }
-
-.i-top-stories-active { background-position: -554px -103px; width: 16px; height: 16px; }
-
-.i-top-stories { background-position: -571px -103px; width: 16px; height: 16px; }
-
-.i-twitter { background-position: -540px -120px; width: 25px; height: 20px; }
-
-.i-yellow-card { background-position: -566px -120px; width: 9px; height: 12px; }
->>>>>>> 427efde2
+.i-yellow-card { background-position: -34px -143px; width: 9px; height: 12px; }