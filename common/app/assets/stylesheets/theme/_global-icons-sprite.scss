--- conflicted
+++ resolved
@@ -12,258 +12,130 @@
 
 .i-arrow-white-right { background-position: -94px -9px; width: 24px; height: 25px; }
 
-<<<<<<< HEAD
 .i-back { background-position: -119px -9px; width: 12px; height: 12px; }
 
-.i-clock-grey { background-position: -132px -9px; width: 16px; height: 16px; }
+.i-clock-grey { background-position: -132px -9px; width: 11px; height: 11px; }
 
-.i-clock-light-grey { background-position: -149px -9px; width: 11px; height: 11px; }
+.i-clock-light-grey { background-position: -144px -9px; width: 11px; height: 11px; }
 
-.i-close-icon { background-position: -161px -9px; width: 18px; height: 18px; }
+.i-close-icon { background-position: -156px -9px; width: 18px; height: 18px; }
 
-.i-comment-comment { background-position: -180px -9px; width: 16px; height: 16px; }
+.i-comment-comment { background-position: -175px -9px; width: 16px; height: 16px; }
 
-.i-comment-feature { background-position: -197px -9px; width: 16px; height: 16px; }
+.i-comment-feature { background-position: -192px -9px; width: 16px; height: 16px; }
 
-.i-comment-grey { background-position: -214px -9px; width: 16px; height: 16px; }
+.i-comment-grey { background-position: -209px -9px; width: 16px; height: 16px; }
 
-.i-comment-light-grey { background-position: -231px -9px; width: 14px; height: 12px; }
+.i-comment-light-grey { background-position: -226px -9px; width: 14px; height: 12px; }
 
-.i-comment-news { background-position: -246px -9px; width: 16px; height: 16px; }
+.i-comment-news { background-position: -241px -9px; width: 16px; height: 16px; }
 
-.i-date { background-position: -263px -9px; width: 10px; height: 10px; }
+.i-date { background-position: -258px -9px; width: 10px; height: 10px; }
 
-.i-double-arrow-right-blue { background-position: -274px -9px; width: 15px; height: 14px; }
+.i-double-arrow-right-blue { background-position: -269px -9px; width: 15px; height: 14px; }
 
-.i-double-arrow-right-white { background-position: -289px -9px; width: 15px; height: 14px; }
+.i-double-arrow-right-white { background-position: -284px -9px; width: 15px; height: 14px; }
 
-.i-ee-add-button { background-position: -304px -9px; width: 54px; height: 47px; }
+.i-ee-add-button { background-position: -299px -9px; width: 54px; height: 47px; }
 
-.i-fb { background-position: -359px -9px; width: 11px; height: 22px; }
+.i-fb { background-position: -354px -9px; width: 11px; height: 22px; }
 
-.i-filter-arrow-down { background-position: -370px -9px; width: 20px; height: 11px; }
+.i-filter-arrow-down { background-position: -365px -9px; width: 20px; height: 11px; }
 
-.i-filter-arrow-left { background-position: -391px -9px; width: 9px; height: 15px; }
+.i-filter-arrow-left { background-position: -386px -9px; width: 9px; height: 15px; }
 
-.i-filter-arrow-right { background-position: -400px -9px; width: 9px; height: 15px; }
+.i-filter-arrow-right { background-position: -395px -9px; width: 9px; height: 15px; }
 
-.i-filter-arrow-up { background-position: -409px -9px; width: 20px; height: 11px; }
+.i-filter-arrow-up { background-position: -404px -9px; width: 20px; height: 11px; }
 
-.i-fullscreen-toggle { background-position: -430px -9px; width: 12px; height: 12px; }
+.i-fullscreen-toggle { background-position: -425px -9px; width: 12px; height: 12px; }
 
-.i-gallery-arrow { background-position: -443px -9px; width: 32px; height: 32px; }
+.i-gallery-arrow { background-position: -438px -9px; width: 32px; height: 32px; }
 
-.i-gallery-fullimage-icon { background-position: -476px -9px; width: 18px; height: 18px; }
+.i-gallery-fullimage-icon { background-position: -471px -9px; width: 18px; height: 18px; }
 
-.i-gallery-pause-slideshow { background-position: -495px -9px; width: 18px; height: 18px; }
+.i-gallery-pause-slideshow { background-position: -490px -9px; width: 18px; height: 18px; }
 
-.i-gallery-play-slideshow { background-position: -514px -9px; width: 18px; height: 18px; }
+.i-gallery-play-slideshow { background-position: -509px -9px; width: 18px; height: 18px; }
 
-.i-gallery-thumb-icon { background-position: -533px -9px; width: 18px; height: 18px; }
+.i-gallery-thumb-icon { background-position: -528px -9px; width: 18px; height: 18px; }
 
-.i-gallery { background-position: -552px -9px; width: 16px; height: 14px; }
+.i-gallery { background-position: -547px -9px; width: 16px; height: 14px; }
 
-.i-gplus { background-position: -552px -24px; width: 24px; height: 21px; }
+.i-gplus { background-position: -564px -9px; width: 24px; height: 21px; }
 
-.i-guardian-logo { background-position: -359px -45px; width: 108px; height: 20px; }
+.i-guardian-logo { background-position: -471px -30px; width: 108px; height: 20px; }
 
-.i-guardian-picks { background-position: -467px -45px; width: 15px; height: 47px; }
+.i-guardian-picks { background-position: -354px -51px; width: 15px; height: 47px; }
 
-.i-image { background-position: -483px -45px; width: 17px; height: 12px; }
+.i-image { background-position: -370px -51px; width: 17px; height: 12px; }
 
-.i-liveblog-pause { background-position: -501px -45px; width: 30px; height: 30px; }
+.i-liveblog-pause { background-position: -388px -51px; width: 30px; height: 30px; }
 
-.i-liveblog-play { background-position: -532px -45px; width: 30px; height: 30px; }
+.i-liveblog-play { background-position: -419px -51px; width: 30px; height: 30px; }
 
-.i-livequote-after { background-position: -483px -76px; width: 37px; height: 20px; }
+.i-livequote-after { background-position: -450px -51px; width: 37px; height: 20px; }
 
-.i-livequote-before { background-position: -521px -76px; width: 37px; height: 20px; }
+.i-livequote-before { background-position: -488px -51px; width: 37px; height: 20px; }
 
-.i-local-nav-arrow { background-position: -8px -97px; width: 50px; height: 37px; }
+.i-local-nav-arrow { background-position: -526px -51px; width: 50px; height: 37px; }
 
-.i-menu-active { background-position: -59px -97px; width: 18px; height: 12px; }
+.i-menu-active { background-position: -370px -89px; width: 18px; height: 12px; }
 
-.i-menu { background-position: -78px -97px; width: 18px; height: 12px; }
+.i-menu { background-position: -389px -89px; width: 18px; height: 12px; }
 
-.i-message-close { background-position: -97px -97px; width: 22px; height: 22px; }
+.i-message-close { background-position: -408px -89px; width: 22px; height: 22px; }
 
-.i-play { background-position: -120px -97px; width: 10px; height: 12px; }
+.i-play { background-position: -431px -89px; width: 10px; height: 12px; }
 
-.i-powered-by-ee { background-position: -131px -97px; width: 68px; height: 31px; }
+.i-powered-by-ee { background-position: -442px -89px; width: 68px; height: 31px; }
 
-.i-profile-active { background-position: -200px -97px; width: 18px; height: 18px; }
+.i-profile-active { background-position: -511px -89px; width: 18px; height: 18px; }
 
-.i-profile-signed-in { background-position: -219px -97px; width: 18px; height: 18px; }
+.i-profile-signed-in { background-position: -530px -89px; width: 18px; height: 18px; }
 
-.i-profile { background-position: -238px -97px; width: 18px; height: 18px; }
+.i-profile { background-position: -549px -89px; width: 18px; height: 18px; }
 
-.i-quote-light-grey { background-position: -257px -97px; width: 34px; height: 20px; }
+.i-quote-light-grey { background-position: -511px -108px; width: 34px; height: 20px; }
 
-.i-quote-marks { background-position: -292px -97px; width: 39px; height: 24px; }
+.i-quote-marks { background-position: -546px -108px; width: 39px; height: 24px; }
 
-.i-recommend-inactive { background-position: -331px -97px; width: 12px; height: 12px; }
+.i-recommend-inactive { background-position: -8px -133px; width: 12px; height: 12px; }
 
-.i-recommend { background-position: -344px -97px; width: 12px; height: 12px; }
+.i-recommend { background-position: -21px -133px; width: 12px; height: 12px; }
 
-.i-red-card { background-position: -357px -97px; width: 9px; height: 12px; }
+.i-red-card { background-position: -34px -133px; width: 9px; height: 12px; }
 
-.i-search-blue { background-position: -367px -97px; width: 18px; height: 18px; }
+.i-search-blue { background-position: -44px -133px; width: 18px; height: 18px; }
 
-.i-search { background-position: -386px -97px; width: 18px; height: 18px; }
+.i-search { background-position: -63px -133px; width: 18px; height: 18px; }
 
-.i-share-email-hover { background-position: -405px -97px; width: 36px; height: 36px; }
+.i-share-email-hover { background-position: -82px -133px; width: 36px; height: 36px; }
 
-.i-share-email { background-position: -442px -97px; width: 36px; height: 36px; }
+.i-share-email { background-position: -119px -133px; width: 36px; height: 36px; }
 
-.i-share-facebook-hover { background-position: -479px -97px; width: 36px; height: 36px; }
+.i-share-facebook-hover { background-position: -156px -133px; width: 36px; height: 36px; }
 
-.i-share-facebook { background-position: -516px -97px; width: 36px; height: 36px; }
+.i-share-facebook { background-position: -193px -133px; width: 36px; height: 36px; }
 
-.i-share-gplus-hover { background-position: -553px -97px; width: 36px; height: 36px; }
+.i-share-gplus-hover { background-position: -230px -133px; width: 36px; height: 36px; }
 
-.i-share-gplus { background-position: -59px -134px; width: 36px; height: 36px; }
+.i-share-gplus { background-position: -267px -133px; width: 36px; height: 36px; }
 
-.i-share-twitter-hover { background-position: -96px -134px; width: 36px; height: 36px; }
+.i-share-twitter-hover { background-position: -304px -133px; width: 36px; height: 36px; }
 
-.i-share-twitter { background-position: -133px -134px; width: 36px; height: 36px; }
+.i-share-twitter { background-position: -341px -133px; width: 36px; height: 36px; }
 
-.i-sport-arrow { background-position: -170px -134px; width: 8px; height: 15px; }
+.i-sport-arrow { background-position: -378px -133px; width: 8px; height: 15px; }
 
-.i-story-quote { background-position: -179px -134px; width: 49px; height: 25px; }
+.i-story-quote { background-position: -387px -133px; width: 49px; height: 25px; }
 
-.i-swipe-arrow-small { background-position: -229px -134px; width: 5px; height: 10px; }
+.i-swipe-arrow-small { background-position: -437px -133px; width: 5px; height: 10px; }
 
-.i-swipe-arrow { background-position: -235px -134px; width: 7px; height: 16px; }
+.i-swipe-arrow { background-position: -443px -133px; width: 7px; height: 16px; }
 
-.i-top-stories-active { background-position: -243px -134px; width: 18px; height: 18px; }
+.i-top-stories-active { background-position: -451px -133px; width: 18px; height: 18px; }
 
-.i-top-stories { background-position: -262px -134px; width: 18px; height: 18px; }
+.i-top-stories { background-position: -470px -133px; width: 18px; height: 18px; }
 
-.i-yellow-card { background-position: -281px -134px; width: 9px; height: 12px; }
-=======
-.i-clock-grey { background-position: -107px -9px; width: 11px; height: 11px; }
-
-.i-clock-light-grey { background-position: -119px -9px; width: 11px; height: 11px; }
-
-.i-close-icon { background-position: -131px -9px; width: 18px; height: 18px; }
-
-.i-comment-comment { background-position: -150px -9px; width: 16px; height: 16px; }
-
-.i-comment-feature { background-position: -167px -9px; width: 16px; height: 16px; }
-
-.i-comment-grey { background-position: -184px -9px; width: 16px; height: 16px; }
-
-.i-comment-light-grey { background-position: -201px -9px; width: 14px; height: 12px; }
-
-.i-comment-news { background-position: -216px -9px; width: 16px; height: 16px; }
-
-.i-date { background-position: -233px -9px; width: 10px; height: 10px; }
-
-.i-double-arrow-right-blue { background-position: -244px -9px; width: 15px; height: 14px; }
-
-.i-double-arrow-right-white { background-position: -259px -9px; width: 15px; height: 14px; }
-
-.i-ee-add-button { background-position: -274px -9px; width: 54px; height: 47px; }
-
-.i-fb { background-position: -329px -9px; width: 11px; height: 22px; }
-
-.i-filter-arrow-down { background-position: -340px -9px; width: 20px; height: 11px; }
-
-.i-filter-arrow-left { background-position: -361px -9px; width: 9px; height: 15px; }
-
-.i-filter-arrow-right { background-position: -370px -9px; width: 9px; height: 15px; }
-
-.i-filter-arrow-up { background-position: -379px -9px; width: 20px; height: 11px; }
-
-.i-fullscreen-toggle { background-position: -400px -9px; width: 12px; height: 12px; }
-
-.i-gallery-arrow { background-position: -413px -9px; width: 32px; height: 32px; }
-
-.i-gallery-fullimage-icon { background-position: -446px -9px; width: 18px; height: 18px; }
-
-.i-gallery-pause-slideshow { background-position: -465px -9px; width: 18px; height: 18px; }
-
-.i-gallery-play-slideshow { background-position: -484px -9px; width: 18px; height: 18px; }
-
-.i-gallery-thumb-icon { background-position: -503px -9px; width: 18px; height: 18px; }
-
-.i-gallery { background-position: -522px -9px; width: 16px; height: 14px; }
-
-.i-gplus { background-position: -539px -9px; width: 24px; height: 21px; }
-
-.i-guardian-logo { background-position: -446px -30px; width: 108px; height: 20px; }
-
-.i-guardian-picks { background-position: -554px -30px; width: 15px; height: 47px; }
-
-.i-image { background-position: -570px -30px; width: 17px; height: 12px; }
-
-.i-liveblog-pause { background-position: -8px -77px; width: 30px; height: 30px; }
-
-.i-liveblog-play { background-position: -39px -77px; width: 30px; height: 30px; }
-
-.i-livequote-after { background-position: -70px -77px; width: 37px; height: 20px; }
-
-.i-livequote-before { background-position: -108px -77px; width: 37px; height: 20px; }
-
-.i-local-nav-arrow { background-position: -146px -77px; width: 50px; height: 37px; }
-
-.i-menu-active { background-position: -197px -77px; width: 18px; height: 12px; }
-
-.i-menu { background-position: -216px -77px; width: 18px; height: 12px; }
-
-.i-message-close { background-position: -235px -77px; width: 22px; height: 22px; }
-
-.i-play { background-position: -258px -77px; width: 10px; height: 12px; }
-
-.i-powered-by-ee { background-position: -269px -77px; width: 68px; height: 31px; }
-
-.i-profile-active { background-position: -338px -77px; width: 18px; height: 18px; }
-
-.i-profile-signed-in { background-position: -357px -77px; width: 18px; height: 18px; }
-
-.i-profile { background-position: -376px -77px; width: 18px; height: 18px; }
-
-.i-quote-light-grey { background-position: -395px -77px; width: 34px; height: 20px; }
-
-.i-quote-marks { background-position: -430px -77px; width: 39px; height: 24px; }
-
-.i-recommend-inactive { background-position: -469px -77px; width: 12px; height: 12px; }
-
-.i-recommend { background-position: -482px -77px; width: 12px; height: 12px; }
-
-.i-red-card { background-position: -495px -77px; width: 9px; height: 12px; }
-
-.i-search-blue { background-position: -505px -77px; width: 18px; height: 18px; }
-
-.i-search { background-position: -524px -77px; width: 18px; height: 18px; }
-
-.i-share-email-hover { background-position: -543px -77px; width: 36px; height: 36px; }
-
-.i-share-email { background-position: -197px -114px; width: 36px; height: 36px; }
-
-.i-share-facebook-hover { background-position: -234px -114px; width: 36px; height: 36px; }
-
-.i-share-facebook { background-position: -271px -114px; width: 36px; height: 36px; }
-
-.i-share-gplus-hover { background-position: -308px -114px; width: 36px; height: 36px; }
-
-.i-share-gplus { background-position: -345px -114px; width: 36px; height: 36px; }
-
-.i-share-twitter-hover { background-position: -382px -114px; width: 36px; height: 36px; }
-
-.i-share-twitter { background-position: -419px -114px; width: 36px; height: 36px; }
-
-.i-sport-arrow { background-position: -456px -114px; width: 8px; height: 15px; }
-
-.i-story-quote { background-position: -465px -114px; width: 49px; height: 25px; }
-
-.i-swipe-arrow-small { background-position: -515px -114px; width: 5px; height: 10px; }
-
-.i-swipe-arrow { background-position: -521px -114px; width: 7px; height: 16px; }
-
-.i-top-stories-active { background-position: -529px -114px; width: 18px; height: 18px; }
-
-.i-top-stories { background-position: -548px -114px; width: 18px; height: 18px; }
-
-.i-yellow-card { background-position: -567px -114px; width: 9px; height: 12px; }
->>>>>>> edddc9e9
+.i-yellow-card { background-position: -489px -133px; width: 9px; height: 12px; }