.i { background-repeat: no-repeat; display: inline-block; }

.i-arrow-blue-down { background-position: -8px -9px; width: 15px; height: 7px; }

.i-arrow-grey-down { background-position: -24px -9px; width: 15px; height: 7px; }

.i-arrow-small-up { background-position: -40px -9px; width: 13px; height: 7px; }

.i-arrow-white-down { background-position: -53px -9px; width: 15px; height: 7px; }

<<<<<<< HEAD
.i-clock-grey { background-position: -69px -9px; width: 16px; height: 16px; }

.i-close-icon { background-position: -86px -9px; width: 18px; height: 18px; }

.i-comment-comment { background-position: -105px -9px; width: 16px; height: 16px; }

.i-comment-feature { background-position: -122px -9px; width: 16px; height: 16px; }

.i-comment-grey { background-position: -139px -9px; width: 16px; height: 16px; }

.i-comment-news { background-position: -156px -9px; width: 16px; height: 16px; }

.i-date { background-position: -173px -9px; width: 10px; height: 10px; }

.i-double-arrow-right-blue { background-position: -184px -9px; width: 15px; height: 14px; }

.i-double-arrow-right-white { background-position: -199px -9px; width: 15px; height: 14px; }

.i-ee-add-button { background-position: -214px -9px; width: 54px; height: 47px; }

.i-filter-arrow-down { background-position: -269px -9px; width: 20px; height: 11px; }

.i-filter-arrow-left { background-position: -290px -9px; width: 9px; height: 15px; }

.i-filter-arrow-right { background-position: -299px -9px; width: 9px; height: 15px; }

.i-filter-arrow-up { background-position: -308px -9px; width: 20px; height: 11px; }

.i-fullscreen-toggle { background-position: -329px -9px; width: 12px; height: 12px; }

.i-gallery-arrow { background-position: -342px -9px; width: 32px; height: 32px; }

.i-gallery-fullimage-icon { background-position: -375px -9px; width: 18px; height: 18px; }

.i-gallery-pause-slideshow { background-position: -394px -9px; width: 18px; height: 18px; }

.i-gallery-play-slideshow { background-position: -413px -9px; width: 18px; height: 18px; }

.i-gallery-thumb-icon { background-position: -432px -9px; width: 18px; height: 18px; }

.i-gallery { background-position: -451px -9px; width: 16px; height: 14px; }

.i-guardian-logo { background-position: -468px -9px; width: 108px; height: 20px; }

.i-guardian-picks { background-position: -576px -9px; width: 15px; height: 47px; }

.i-image-white { background-position: -269px -56px; width: 12px; height: 9px; }

.i-image { background-position: -282px -56px; width: 17px; height: 12px; }

.i-liveblog-pause { background-position: -300px -56px; width: 30px; height: 30px; }

.i-liveblog-play { background-position: -331px -56px; width: 30px; height: 30px; }

.i-livequote-after { background-position: -362px -56px; width: 37px; height: 20px; }

.i-livequote-before { background-position: -400px -56px; width: 37px; height: 20px; }

.i-local-nav-arrow { background-position: -438px -56px; width: 49px; height: 37px; }

.i-menu-active { background-position: -488px -56px; width: 18px; height: 12px; }
=======
.i-clock-blue { background-position: -69px -9px; width: 13px; height: 13px; }

.i-clock-green { background-position: -83px -9px; width: 13px; height: 13px; }

.i-clock-grey { background-position: -97px -9px; width: 16px; height: 16px; }

.i-clock-pink { background-position: -114px -9px; width: 13px; height: 13px; }

.i-close-icon { background-position: -128px -9px; width: 18px; height: 18px; }

.i-comment-comment { background-position: -147px -9px; width: 16px; height: 16px; }

.i-comment-feature { background-position: -164px -9px; width: 16px; height: 16px; }

.i-comment-grey { background-position: -181px -9px; width: 16px; height: 16px; }

.i-comment-news { background-position: -198px -9px; width: 16px; height: 16px; }

.i-date { background-position: -215px -9px; width: 10px; height: 10px; }

.i-double-arrow-right-blue { background-position: -226px -9px; width: 15px; height: 14px; }

.i-double-arrow-right-white { background-position: -241px -9px; width: 15px; height: 14px; }

.i-ee-add-button { background-position: -256px -9px; width: 54px; height: 47px; }

.i-fb { background-position: -311px -9px; width: 11px; height: 22px; }

.i-filter-arrow-down { background-position: -322px -9px; width: 20px; height: 11px; }

.i-filter-arrow-left { background-position: -343px -9px; width: 9px; height: 15px; }

.i-filter-arrow-right { background-position: -352px -9px; width: 9px; height: 15px; }

.i-filter-arrow-up { background-position: -361px -9px; width: 20px; height: 11px; }

.i-fullscreen-toggle { background-position: -382px -9px; width: 12px; height: 12px; }

.i-gallery-arrow { background-position: -395px -9px; width: 32px; height: 32px; }

.i-gallery-fullimage-icon { background-position: -428px -9px; width: 18px; height: 18px; }

.i-gallery-pause-slideshow { background-position: -447px -9px; width: 18px; height: 18px; }

.i-gallery-play-slideshow { background-position: -466px -9px; width: 18px; height: 18px; }

.i-gallery-thumb-icon { background-position: -485px -9px; width: 18px; height: 18px; }

.i-gallery { background-position: -504px -9px; width: 16px; height: 14px; }

.i-gplus { background-position: -521px -9px; width: 24px; height: 21px; }

.i-guardian-logo { background-position: -428px -30px; width: 108px; height: 20px; }

.i-guardian-picks { background-position: -536px -30px; width: 15px; height: 47px; }

.i-image-white { background-position: -552px -30px; width: 12px; height: 9px; }

.i-image { background-position: -565px -30px; width: 17px; height: 12px; }

.i-liveblog-pause { background-position: -552px -43px; width: 30px; height: 30px; }

.i-liveblog-play { background-position: -552px -74px; width: 30px; height: 30px; }
>>>>>>> 996953f0

.i-menu { background-position: -507px -56px; width: 18px; height: 12px; }

.i-play { background-position: -526px -56px; width: 10px; height: 12px; }

<<<<<<< HEAD
.i-powered-by-ee { background-position: -488px -69px; width: 68px; height: 31px; }

.i-profile-active { background-position: -557px -69px; width: 18px; height: 18px; }

.i-profile { background-position: -557px -88px; width: 18px; height: 18px; }

.i-quote-marks { background-position: -8px -107px; width: 39px; height: 24px; }

.i-recommend-inactive { background-position: -47px -107px; width: 12px; height: 12px; }

.i-recommend { background-position: -60px -107px; width: 12px; height: 12px; }

.i-red-card { background-position: -73px -107px; width: 9px; height: 12px; }

.i-search-blue { background-position: -83px -107px; width: 18px; height: 18px; }

.i-search { background-position: -102px -107px; width: 18px; height: 18px; }

.i-share-email-hover { background-position: -121px -107px; width: 36px; height: 36px; }

.i-share-email { background-position: -158px -107px; width: 36px; height: 36px; }

.i-share-facebook-hover { background-position: -195px -107px; width: 36px; height: 36px; }

.i-share-facebook { background-position: -232px -107px; width: 36px; height: 36px; }

.i-share-gplus-hover { background-position: -269px -107px; width: 36px; height: 36px; }

.i-share-gplus { background-position: -306px -107px; width: 36px; height: 36px; }

.i-share-twitter-hover { background-position: -343px -107px; width: 36px; height: 36px; }

.i-share-twitter { background-position: -380px -107px; width: 36px; height: 36px; }

.i-sport-arrow-small { background-position: -417px -107px; width: 6px; height: 10px; }

.i-sport-arrow { background-position: -423px -107px; width: 9px; height: 15px; }

.i-story-quote { background-position: -432px -107px; width: 49px; height: 25px; }

.i-swipe-arrow-small { background-position: -482px -107px; width: 5px; height: 10px; }

.i-swipe-arrow { background-position: -488px -107px; width: 7px; height: 16px; }

.i-top-stories-active { background-position: -496px -107px; width: 18px; height: 18px; }

.i-top-stories { background-position: -515px -107px; width: 18px; height: 18px; }

.i-yellow-card { background-position: -534px -107px; width: 9px; height: 12px; }
=======
.i-local-nav-arrow { background-position: -84px -105px; width: 50px; height: 37px; }

.i-mail { background-position: -135px -105px; width: 28px; height: 20px; }

.i-menu-active { background-position: -164px -105px; width: 18px; height: 12px; }

.i-menu { background-position: -183px -105px; width: 18px; height: 12px; }

.i-play { background-position: -202px -105px; width: 10px; height: 12px; }

.i-powered-by-ee { background-position: -213px -105px; width: 68px; height: 31px; }

.i-profile-active { background-position: -282px -105px; width: 18px; height: 18px; }

.i-profile { background-position: -301px -105px; width: 18px; height: 18px; }

.i-quote-marks { background-position: -320px -105px; width: 39px; height: 24px; }

.i-recommend-inactive { background-position: -359px -105px; width: 12px; height: 12px; }

.i-recommend { background-position: -372px -105px; width: 12px; height: 12px; }

.i-red-card { background-position: -385px -105px; width: 9px; height: 12px; }

.i-search-blue { background-position: -395px -105px; width: 18px; height: 18px; }

.i-search { background-position: -414px -105px; width: 18px; height: 18px; }

.i-sport-arrow-small { background-position: -433px -105px; width: 6px; height: 10px; }

.i-sport-arrow { background-position: -439px -105px; width: 9px; height: 15px; }

.i-story-quote { background-position: -448px -105px; width: 49px; height: 25px; }

.i-swipe-arrow-small { background-position: -498px -105px; width: 5px; height: 10px; }

.i-swipe-arrow { background-position: -504px -105px; width: 7px; height: 16px; }

.i-top-stories-active { background-position: -512px -105px; width: 18px; height: 18px; }

.i-top-stories { background-position: -531px -105px; width: 18px; height: 18px; }

.i-twitter { background-position: -550px -105px; width: 25px; height: 20px; }

.i-yellow-card { background-position: -576px -105px; width: 9px; height: 12px; }
>>>>>>> 996953f0
<|MERGE_RESOLUTION|>--- conflicted
+++ resolved
@@ -8,7 +8,6 @@
 
 .i-arrow-white-down { background-position: -53px -9px; width: 15px; height: 7px; }
 
-<<<<<<< HEAD
 .i-clock-grey { background-position: -69px -9px; width: 16px; height: 16px; }
 
 .i-close-icon { background-position: -86px -9px; width: 18px; height: 18px; }
@@ -67,85 +66,19 @@
 
 .i-livequote-before { background-position: -400px -56px; width: 37px; height: 20px; }
 
-.i-local-nav-arrow { background-position: -438px -56px; width: 49px; height: 37px; }
+.i-local-nav-arrow { background-position: -438px -56px; width: 50px; height: 37px; }
 
-.i-menu-active { background-position: -488px -56px; width: 18px; height: 12px; }
-=======
-.i-clock-blue { background-position: -69px -9px; width: 13px; height: 13px; }
+.i-menu-active { background-position: -489px -56px; width: 18px; height: 12px; }
 
-.i-clock-green { background-position: -83px -9px; width: 13px; height: 13px; }
+.i-menu { background-position: -508px -56px; width: 18px; height: 12px; }
 
-.i-clock-grey { background-position: -97px -9px; width: 16px; height: 16px; }
+.i-play { background-position: -527px -56px; width: 10px; height: 12px; }
 
-.i-clock-pink { background-position: -114px -9px; width: 13px; height: 13px; }
+.i-powered-by-ee { background-position: -489px -69px; width: 68px; height: 31px; }
 
-.i-close-icon { background-position: -128px -9px; width: 18px; height: 18px; }
+.i-profile-active { background-position: -558px -69px; width: 18px; height: 18px; }
 
-.i-comment-comment { background-position: -147px -9px; width: 16px; height: 16px; }
-
-.i-comment-feature { background-position: -164px -9px; width: 16px; height: 16px; }
-
-.i-comment-grey { background-position: -181px -9px; width: 16px; height: 16px; }
-
-.i-comment-news { background-position: -198px -9px; width: 16px; height: 16px; }
-
-.i-date { background-position: -215px -9px; width: 10px; height: 10px; }
-
-.i-double-arrow-right-blue { background-position: -226px -9px; width: 15px; height: 14px; }
-
-.i-double-arrow-right-white { background-position: -241px -9px; width: 15px; height: 14px; }
-
-.i-ee-add-button { background-position: -256px -9px; width: 54px; height: 47px; }
-
-.i-fb { background-position: -311px -9px; width: 11px; height: 22px; }
-
-.i-filter-arrow-down { background-position: -322px -9px; width: 20px; height: 11px; }
-
-.i-filter-arrow-left { background-position: -343px -9px; width: 9px; height: 15px; }
-
-.i-filter-arrow-right { background-position: -352px -9px; width: 9px; height: 15px; }
-
-.i-filter-arrow-up { background-position: -361px -9px; width: 20px; height: 11px; }
-
-.i-fullscreen-toggle { background-position: -382px -9px; width: 12px; height: 12px; }
-
-.i-gallery-arrow { background-position: -395px -9px; width: 32px; height: 32px; }
-
-.i-gallery-fullimage-icon { background-position: -428px -9px; width: 18px; height: 18px; }
-
-.i-gallery-pause-slideshow { background-position: -447px -9px; width: 18px; height: 18px; }
-
-.i-gallery-play-slideshow { background-position: -466px -9px; width: 18px; height: 18px; }
-
-.i-gallery-thumb-icon { background-position: -485px -9px; width: 18px; height: 18px; }
-
-.i-gallery { background-position: -504px -9px; width: 16px; height: 14px; }
-
-.i-gplus { background-position: -521px -9px; width: 24px; height: 21px; }
-
-.i-guardian-logo { background-position: -428px -30px; width: 108px; height: 20px; }
-
-.i-guardian-picks { background-position: -536px -30px; width: 15px; height: 47px; }
-
-.i-image-white { background-position: -552px -30px; width: 12px; height: 9px; }
-
-.i-image { background-position: -565px -30px; width: 17px; height: 12px; }
-
-.i-liveblog-pause { background-position: -552px -43px; width: 30px; height: 30px; }
-
-.i-liveblog-play { background-position: -552px -74px; width: 30px; height: 30px; }
->>>>>>> 996953f0
-
-.i-menu { background-position: -507px -56px; width: 18px; height: 12px; }
-
-.i-play { background-position: -526px -56px; width: 10px; height: 12px; }
-
-<<<<<<< HEAD
-.i-powered-by-ee { background-position: -488px -69px; width: 68px; height: 31px; }
-
-.i-profile-active { background-position: -557px -69px; width: 18px; height: 18px; }
-
-.i-profile { background-position: -557px -88px; width: 18px; height: 18px; }
+.i-profile { background-position: -558px -88px; width: 18px; height: 18px; }
 
 .i-quote-marks { background-position: -8px -107px; width: 39px; height: 24px; }
 
@@ -189,51 +122,4 @@
 
 .i-top-stories { background-position: -515px -107px; width: 18px; height: 18px; }
 
-.i-yellow-card { background-position: -534px -107px; width: 9px; height: 12px; }
-=======
-.i-local-nav-arrow { background-position: -84px -105px; width: 50px; height: 37px; }
-
-.i-mail { background-position: -135px -105px; width: 28px; height: 20px; }
-
-.i-menu-active { background-position: -164px -105px; width: 18px; height: 12px; }
-
-.i-menu { background-position: -183px -105px; width: 18px; height: 12px; }
-
-.i-play { background-position: -202px -105px; width: 10px; height: 12px; }
-
-.i-powered-by-ee { background-position: -213px -105px; width: 68px; height: 31px; }
-
-.i-profile-active { background-position: -282px -105px; width: 18px; height: 18px; }
-
-.i-profile { background-position: -301px -105px; width: 18px; height: 18px; }
-
-.i-quote-marks { background-position: -320px -105px; width: 39px; height: 24px; }
-
-.i-recommend-inactive { background-position: -359px -105px; width: 12px; height: 12px; }
-
-.i-recommend { background-position: -372px -105px; width: 12px; height: 12px; }
-
-.i-red-card { background-position: -385px -105px; width: 9px; height: 12px; }
-
-.i-search-blue { background-position: -395px -105px; width: 18px; height: 18px; }
-
-.i-search { background-position: -414px -105px; width: 18px; height: 18px; }
-
-.i-sport-arrow-small { background-position: -433px -105px; width: 6px; height: 10px; }
-
-.i-sport-arrow { background-position: -439px -105px; width: 9px; height: 15px; }
-
-.i-story-quote { background-position: -448px -105px; width: 49px; height: 25px; }
-
-.i-swipe-arrow-small { background-position: -498px -105px; width: 5px; height: 10px; }
-
-.i-swipe-arrow { background-position: -504px -105px; width: 7px; height: 16px; }
-
-.i-top-stories-active { background-position: -512px -105px; width: 18px; height: 18px; }
-
-.i-top-stories { background-position: -531px -105px; width: 18px; height: 18px; }
-
-.i-twitter { background-position: -550px -105px; width: 25px; height: 20px; }
-
-.i-yellow-card { background-position: -576px -105px; width: 9px; height: 12px; }
->>>>>>> 996953f0
+.i-yellow-card { background-position: -534px -107px; width: 9px; height: 12px; }