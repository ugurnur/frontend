.i { background-repeat: no-repeat; display: inline-block; }

.i-arrow-blue-down { background-position: -8px -9px; width: 15px; height: 7px; }

.i-arrow-small-up { background-position: -24px -9px; width: 13px; height: 7px; }

.i-arrow-white-down { background-position: -37px -9px; width: 15px; height: 7px; }

.i-clock-blue { background-position: -53px -9px; width: 13px; height: 13px; }

.i-clock-green { background-position: -67px -9px; width: 13px; height: 13px; }

.i-clock-grey { background-position: -81px -9px; width: 16px; height: 16px; }

.i-clock-pink { background-position: -98px -9px; width: 13px; height: 13px; }

.i-close-icon { background-position: -112px -9px; width: 18px; height: 18px; }

.i-comment-comment { background-position: -131px -9px; width: 16px; height: 16px; }

.i-comment-feature { background-position: -148px -9px; width: 16px; height: 16px; }

.i-comment-grey { background-position: -165px -9px; width: 16px; height: 16px; }

.i-comment-news { background-position: -182px -9px; width: 16px; height: 16px; }

.i-date { background-position: -199px -9px; width: 10px; height: 10px; }

.i-double-arrow-right-blue { background-position: -210px -9px; width: 15px; height: 14px; }

.i-double-arrow-right-white { background-position: -225px -9px; width: 15px; height: 14px; }

.i-ee-add-button { background-position: -240px -9px; width: 54px; height: 47px; }

.i-filter-arrow-down { background-position: -295px -9px; width: 20px; height: 11px; }

.i-filter-arrow-left { background-position: -316px -9px; width: 9px; height: 15px; }

.i-filter-arrow-right { background-position: -325px -9px; width: 9px; height: 15px; }

.i-filter-arrow-up { background-position: -334px -9px; width: 20px; height: 11px; }

.i-fullscreen-toggle { background-position: -355px -9px; width: 12px; height: 12px; }

.i-gallery-arrow { background-position: -368px -9px; width: 32px; height: 32px; }

.i-gallery-fullimage-icon { background-position: -401px -9px; width: 18px; height: 18px; }

.i-gallery-pause-slideshow { background-position: -420px -9px; width: 18px; height: 18px; }

.i-gallery-play-slideshow { background-position: -439px -9px; width: 18px; height: 18px; }

.i-gallery-thumb-icon { background-position: -458px -9px; width: 18px; height: 18px; }

.i-gallery { background-position: -477px -9px; width: 16px; height: 14px; }

.i-guardian-logo { background-position: -477px -24px; width: 108px; height: 20px; }

.i-guardian-picks { background-position: -295px -45px; width: 15px; height: 47px; }

.i-image-white { background-position: -311px -45px; width: 12px; height: 9px; }

.i-image { background-position: -324px -45px; width: 17px; height: 12px; }

.i-liveblog-pause { background-position: -342px -45px; width: 30px; height: 30px; }

.i-liveblog-play { background-position: -373px -45px; width: 30px; height: 30px; }

.i-livequote-after { background-position: -404px -45px; width: 37px; height: 20px; }

.i-livequote-before { background-position: -442px -45px; width: 37px; height: 20px; }

.i-local-nav-arrow { background-position: -480px -45px; width: 49px; height: 37px; }

.i-menu-active { background-position: -530px -45px; width: 18px; height: 12px; }

.i-menu { background-position: -549px -45px; width: 18px; height: 12px; }

.i-play { background-position: -568px -45px; width: 10px; height: 12px; }

.i-powered-by-ee { background-position: -311px -83px; width: 68px; height: 31px; }

.i-profile-active { background-position: -380px -83px; width: 18px; height: 18px; }

.i-profile { background-position: -399px -83px; width: 18px; height: 18px; }

.i-quote-marks { background-position: -418px -83px; width: 39px; height: 24px; }

.i-recommend-inactive { background-position: -457px -83px; width: 12px; height: 12px; }

.i-recommend { background-position: -470px -83px; width: 12px; height: 12px; }

.i-red-card { background-position: -483px -83px; width: 9px; height: 12px; }

.i-search-blue { background-position: -493px -83px; width: 18px; height: 18px; }

.i-search { background-position: -512px -83px; width: 18px; height: 18px; }

.i-share-email { background-position: -531px -83px; width: 32px; height: 32px; }

<<<<<<< HEAD
.i-share-facebook { background-position: -8px -116px; width: 32px; height: 32px; }

.i-share-gplus { background-position: -41px -116px; width: 32px; height: 32px; }

.i-share-twitter { background-position: -74px -116px; width: 32px; height: 32px; }

.i-sport-arrow-small { background-position: -107px -116px; width: 6px; height: 10px; }

.i-sport-arrow { background-position: -113px -116px; width: 9px; height: 15px; }

.i-story-quote { background-position: -122px -116px; width: 49px; height: 25px; }

.i-swipe-arrow-small { background-position: -172px -116px; width: 5px; height: 10px; }

.i-swipe-arrow { background-position: -178px -116px; width: 7px; height: 16px; }

.i-top-stories-active { background-position: -186px -116px; width: 18px; height: 18px; }

.i-top-stories { background-position: -205px -116px; width: 18px; height: 18px; }

.i-yellow-card { background-position: -224px -116px; width: 9px; height: 12px; }
=======
.i-share-email-hover { background-position: -483px -115px; width: 36px; height: 36px; }

.i-share-email { background-position: -520px -115px; width: 36px; height: 36px; }

.i-share-facebook-hover { background-position: -8px -152px; width: 36px; height: 36px; }

.i-share-facebook { background-position: -45px -152px; width: 36px; height: 36px; }

.i-share-gplus-hover { background-position: -82px -152px; width: 36px; height: 36px; }

.i-share-gplus { background-position: -119px -152px; width: 36px; height: 36px; }

.i-share-twitter-hover { background-position: -156px -152px; width: 36px; height: 36px; }

.i-share-twitter { background-position: -193px -152px; width: 36px; height: 36px; }

.i-sport-arrow-small { background-position: -230px -152px; width: 6px; height: 10px; }

.i-sport-arrow { background-position: -236px -152px; width: 9px; height: 15px; }

.i-story-quote { background-position: -245px -152px; width: 49px; height: 25px; }

.i-swipe-arrow-small { background-position: -295px -152px; width: 5px; height: 10px; }

.i-swipe-arrow { background-position: -301px -152px; width: 7px; height: 16px; }

.i-top-stories-active { background-position: -309px -152px; width: 18px; height: 18px; }

.i-top-stories { background-position: -328px -152px; width: 18px; height: 18px; }

.i-yellow-card { background-position: -347px -152px; width: 9px; height: 12px; }
>>>>>>> 591b7b94
<|MERGE_RESOLUTION|>--- conflicted
+++ resolved
@@ -2,154 +2,124 @@
 
 .i-arrow-blue-down { background-position: -8px -9px; width: 15px; height: 7px; }
 
-.i-arrow-small-up { background-position: -24px -9px; width: 13px; height: 7px; }
+.i-arrow-grey-down { background-position: -24px -9px; width: 15px; height: 7px; }
 
-.i-arrow-white-down { background-position: -37px -9px; width: 15px; height: 7px; }
+.i-arrow-small-up { background-position: -40px -9px; width: 13px; height: 7px; }
 
-.i-clock-blue { background-position: -53px -9px; width: 13px; height: 13px; }
+.i-arrow-white-down { background-position: -53px -9px; width: 15px; height: 7px; }
 
-.i-clock-green { background-position: -67px -9px; width: 13px; height: 13px; }
+.i-clock-grey { background-position: -69px -9px; width: 16px; height: 16px; }
 
-.i-clock-grey { background-position: -81px -9px; width: 16px; height: 16px; }
+.i-close-icon { background-position: -86px -9px; width: 18px; height: 18px; }
 
-.i-clock-pink { background-position: -98px -9px; width: 13px; height: 13px; }
+.i-comment-comment { background-position: -105px -9px; width: 16px; height: 16px; }
 
-.i-close-icon { background-position: -112px -9px; width: 18px; height: 18px; }
+.i-comment-feature { background-position: -122px -9px; width: 16px; height: 16px; }
 
-.i-comment-comment { background-position: -131px -9px; width: 16px; height: 16px; }
+.i-comment-grey { background-position: -139px -9px; width: 16px; height: 16px; }
 
-.i-comment-feature { background-position: -148px -9px; width: 16px; height: 16px; }
+.i-comment-news { background-position: -156px -9px; width: 16px; height: 16px; }
 
-.i-comment-grey { background-position: -165px -9px; width: 16px; height: 16px; }
+.i-date { background-position: -173px -9px; width: 10px; height: 10px; }
 
-.i-comment-news { background-position: -182px -9px; width: 16px; height: 16px; }
+.i-double-arrow-right-blue { background-position: -184px -9px; width: 15px; height: 14px; }
 
-.i-date { background-position: -199px -9px; width: 10px; height: 10px; }
+.i-double-arrow-right-white { background-position: -199px -9px; width: 15px; height: 14px; }
 
-.i-double-arrow-right-blue { background-position: -210px -9px; width: 15px; height: 14px; }
+.i-ee-add-button { background-position: -214px -9px; width: 54px; height: 47px; }
 
-.i-double-arrow-right-white { background-position: -225px -9px; width: 15px; height: 14px; }
+.i-filter-arrow-down { background-position: -269px -9px; width: 20px; height: 11px; }
 
-.i-ee-add-button { background-position: -240px -9px; width: 54px; height: 47px; }
+.i-filter-arrow-left { background-position: -290px -9px; width: 9px; height: 15px; }
 
-.i-filter-arrow-down { background-position: -295px -9px; width: 20px; height: 11px; }
+.i-filter-arrow-right { background-position: -299px -9px; width: 9px; height: 15px; }
 
-.i-filter-arrow-left { background-position: -316px -9px; width: 9px; height: 15px; }
+.i-filter-arrow-up { background-position: -308px -9px; width: 20px; height: 11px; }
 
-.i-filter-arrow-right { background-position: -325px -9px; width: 9px; height: 15px; }
+.i-fullscreen-toggle { background-position: -329px -9px; width: 12px; height: 12px; }
 
-.i-filter-arrow-up { background-position: -334px -9px; width: 20px; height: 11px; }
+.i-gallery-arrow { background-position: -342px -9px; width: 32px; height: 32px; }
 
-.i-fullscreen-toggle { background-position: -355px -9px; width: 12px; height: 12px; }
+.i-gallery-fullimage-icon { background-position: -375px -9px; width: 18px; height: 18px; }
 
-.i-gallery-arrow { background-position: -368px -9px; width: 32px; height: 32px; }
+.i-gallery-pause-slideshow { background-position: -394px -9px; width: 18px; height: 18px; }
 
-.i-gallery-fullimage-icon { background-position: -401px -9px; width: 18px; height: 18px; }
+.i-gallery-play-slideshow { background-position: -413px -9px; width: 18px; height: 18px; }
 
-.i-gallery-pause-slideshow { background-position: -420px -9px; width: 18px; height: 18px; }
+.i-gallery-thumb-icon { background-position: -432px -9px; width: 18px; height: 18px; }
 
-.i-gallery-play-slideshow { background-position: -439px -9px; width: 18px; height: 18px; }
+.i-gallery { background-position: -451px -9px; width: 16px; height: 14px; }
 
-.i-gallery-thumb-icon { background-position: -458px -9px; width: 18px; height: 18px; }
+.i-guardian-logo { background-position: -468px -9px; width: 108px; height: 20px; }
 
-.i-gallery { background-position: -477px -9px; width: 16px; height: 14px; }
+.i-guardian-picks { background-position: -576px -9px; width: 15px; height: 47px; }
 
-.i-guardian-logo { background-position: -477px -24px; width: 108px; height: 20px; }
+.i-image-white { background-position: -269px -56px; width: 12px; height: 9px; }
 
-.i-guardian-picks { background-position: -295px -45px; width: 15px; height: 47px; }
+.i-image { background-position: -282px -56px; width: 17px; height: 12px; }
 
-.i-image-white { background-position: -311px -45px; width: 12px; height: 9px; }
+.i-liveblog-pause { background-position: -300px -56px; width: 30px; height: 30px; }
 
-.i-image { background-position: -324px -45px; width: 17px; height: 12px; }
+.i-liveblog-play { background-position: -331px -56px; width: 30px; height: 30px; }
 
-.i-liveblog-pause { background-position: -342px -45px; width: 30px; height: 30px; }
+.i-livequote-after { background-position: -362px -56px; width: 37px; height: 20px; }
 
-.i-liveblog-play { background-position: -373px -45px; width: 30px; height: 30px; }
+.i-livequote-before { background-position: -400px -56px; width: 37px; height: 20px; }
 
-.i-livequote-after { background-position: -404px -45px; width: 37px; height: 20px; }
+.i-local-nav-arrow { background-position: -438px -56px; width: 49px; height: 37px; }
 
-.i-livequote-before { background-position: -442px -45px; width: 37px; height: 20px; }
+.i-menu-active { background-position: -488px -56px; width: 18px; height: 12px; }
 
-.i-local-nav-arrow { background-position: -480px -45px; width: 49px; height: 37px; }
+.i-menu { background-position: -507px -56px; width: 18px; height: 12px; }
 
-.i-menu-active { background-position: -530px -45px; width: 18px; height: 12px; }
+.i-play { background-position: -526px -56px; width: 10px; height: 12px; }
 
-.i-menu { background-position: -549px -45px; width: 18px; height: 12px; }
+.i-powered-by-ee { background-position: -488px -69px; width: 68px; height: 31px; }
 
-.i-play { background-position: -568px -45px; width: 10px; height: 12px; }
+.i-profile-active { background-position: -557px -69px; width: 18px; height: 18px; }
 
-.i-powered-by-ee { background-position: -311px -83px; width: 68px; height: 31px; }
+.i-profile { background-position: -557px -88px; width: 18px; height: 18px; }
 
-.i-profile-active { background-position: -380px -83px; width: 18px; height: 18px; }
+.i-quote-marks { background-position: -8px -107px; width: 39px; height: 24px; }
 
-.i-profile { background-position: -399px -83px; width: 18px; height: 18px; }
+.i-recommend-inactive { background-position: -47px -107px; width: 12px; height: 12px; }
 
-.i-quote-marks { background-position: -418px -83px; width: 39px; height: 24px; }
+.i-recommend { background-position: -60px -107px; width: 12px; height: 12px; }
 
-.i-recommend-inactive { background-position: -457px -83px; width: 12px; height: 12px; }
+.i-red-card { background-position: -73px -107px; width: 9px; height: 12px; }
 
-.i-recommend { background-position: -470px -83px; width: 12px; height: 12px; }
+.i-search-blue { background-position: -83px -107px; width: 18px; height: 18px; }
 
-.i-red-card { background-position: -483px -83px; width: 9px; height: 12px; }
+.i-search { background-position: -102px -107px; width: 18px; height: 18px; }
 
-.i-search-blue { background-position: -493px -83px; width: 18px; height: 18px; }
+.i-share-email-hover { background-position: -121px -107px; width: 36px; height: 36px; }
 
-.i-search { background-position: -512px -83px; width: 18px; height: 18px; }
+.i-share-email { background-position: -158px -107px; width: 36px; height: 36px; }
 
-.i-share-email { background-position: -531px -83px; width: 32px; height: 32px; }
+.i-share-facebook-hover { background-position: -195px -107px; width: 36px; height: 36px; }
 
-<<<<<<< HEAD
-.i-share-facebook { background-position: -8px -116px; width: 32px; height: 32px; }
+.i-share-facebook { background-position: -232px -107px; width: 36px; height: 36px; }
 
-.i-share-gplus { background-position: -41px -116px; width: 32px; height: 32px; }
+.i-share-gplus-hover { background-position: -269px -107px; width: 36px; height: 36px; }
 
-.i-share-twitter { background-position: -74px -116px; width: 32px; height: 32px; }
+.i-share-gplus { background-position: -306px -107px; width: 36px; height: 36px; }
 
-.i-sport-arrow-small { background-position: -107px -116px; width: 6px; height: 10px; }
+.i-share-twitter-hover { background-position: -343px -107px; width: 36px; height: 36px; }
 
-.i-sport-arrow { background-position: -113px -116px; width: 9px; height: 15px; }
+.i-share-twitter { background-position: -380px -107px; width: 36px; height: 36px; }
 
-.i-story-quote { background-position: -122px -116px; width: 49px; height: 25px; }
+.i-sport-arrow-small { background-position: -417px -107px; width: 6px; height: 10px; }
 
-.i-swipe-arrow-small { background-position: -172px -116px; width: 5px; height: 10px; }
+.i-sport-arrow { background-position: -423px -107px; width: 9px; height: 15px; }
 
-.i-swipe-arrow { background-position: -178px -116px; width: 7px; height: 16px; }
+.i-story-quote { background-position: -432px -107px; width: 49px; height: 25px; }
 
-.i-top-stories-active { background-position: -186px -116px; width: 18px; height: 18px; }
+.i-swipe-arrow-small { background-position: -482px -107px; width: 5px; height: 10px; }
 
-.i-top-stories { background-position: -205px -116px; width: 18px; height: 18px; }
+.i-swipe-arrow { background-position: -488px -107px; width: 7px; height: 16px; }
 
-.i-yellow-card { background-position: -224px -116px; width: 9px; height: 12px; }
-=======
-.i-share-email-hover { background-position: -483px -115px; width: 36px; height: 36px; }
+.i-top-stories-active { background-position: -496px -107px; width: 18px; height: 18px; }
 
-.i-share-email { background-position: -520px -115px; width: 36px; height: 36px; }
+.i-top-stories { background-position: -515px -107px; width: 18px; height: 18px; }
 
-.i-share-facebook-hover { background-position: -8px -152px; width: 36px; height: 36px; }
-
-.i-share-facebook { background-position: -45px -152px; width: 36px; height: 36px; }
-
-.i-share-gplus-hover { background-position: -82px -152px; width: 36px; height: 36px; }
-
-.i-share-gplus { background-position: -119px -152px; width: 36px; height: 36px; }
-
-.i-share-twitter-hover { background-position: -156px -152px; width: 36px; height: 36px; }
-
-.i-share-twitter { background-position: -193px -152px; width: 36px; height: 36px; }
-
-.i-sport-arrow-small { background-position: -230px -152px; width: 6px; height: 10px; }
-
-.i-sport-arrow { background-position: -236px -152px; width: 9px; height: 15px; }
-
-.i-story-quote { background-position: -245px -152px; width: 49px; height: 25px; }
-
-.i-swipe-arrow-small { background-position: -295px -152px; width: 5px; height: 10px; }
-
-.i-swipe-arrow { background-position: -301px -152px; width: 7px; height: 16px; }
-
-.i-top-stories-active { background-position: -309px -152px; width: 18px; height: 18px; }
-
-.i-top-stories { background-position: -328px -152px; width: 18px; height: 18px; }
-
-.i-yellow-card { background-position: -347px -152px; width: 9px; height: 12px; }
->>>>>>> 591b7b94
+.i-yellow-card { background-position: -534px -107px; width: 9px; height: 12px; }