.i { background-repeat: no-repeat; display: inline-block; }

.i-arrow-blue-down { background-position: -8px -8px; width: 15px; height: 7.319px; }

.i-arrow-small-up { background-position: -23px -8px; width: 12.667px; height: 7.083px; }

.i-arrow-white-down { background-position: -35px -8px; width: 15px; height: 7.319px; }

.i-clock-blue { background-position: -50px -8px; width: 13px; height: 13px; }

.i-clock-green { background-position: -63px -8px; width: 13px; height: 13px; }

.i-clock-grey { background-position: -76px -8px; width: 13px; height: 13px; }

.i-clock-pink { background-position: -89px -8px; width: 13px; height: 13px; }

.i-close-icon { background-position: -102px -8px; width: 18px; height: 18px; }

.i-comment-blue { background-position: -120px -8px; width: 15px; height: 15px; }

.i-comment-count-small { background-position: -135px -8px; width: 14px; height: 12px; }

.i-comment-green { background-position: -149px -8px; width: 15px; height: 15px; }

.i-comment-grey { background-position: -164px -8px; width: 15px; height: 15px; }

.i-comment-pink { background-position: -179px -8px; width: 15px; height: 15px; }

.i-date { background-position: -194px -8px; width: 10px; height: 10px; }

.i-double-arrow-right-blue { background-position: -204px -8px; width: 14.586px; height: 14px; }

.i-double-arrow-right-white { background-position: -218px -8px; width: 14.586px; height: 14px; }

.i-ee-add-button { background-position: -232px -8px; width: 54px; height: 47px; }

<<<<<<< HEAD
.i-fb { background-position: -300px -8px; width: 10.88px; height: 22.38px; }

.i-filter-arrow-down { background-position: -310px -8px; width: 20px; height: 11.431px; }

.i-filter-arrow-left { background-position: -330px -8px; width: 8.703px; height: 15px; }

.i-filter-arrow-right { background-position: -338px -8px; width: 8.702px; height: 15px; }

.i-filter-arrow-up { background-position: -346px -8px; width: 20px; height: 11.431px; }

.i-fullscreen-toggle { background-position: -366px -8px; width: 12px; height: 12px; }

.i-gallery-arrow { background-position: -378px -8px; width: 32px; height: 32px; }

.i-gallery-fullimage-icon { background-position: -410px -8px; width: 18px; height: 18px; }

.i-gallery-pause-slideshow { background-position: -428px -8px; width: 18px; height: 18px; }

.i-gallery-play-slideshow { background-position: -446px -8px; width: 18px; height: 18px; }

.i-gallery-thumb-icon { background-position: -464px -8px; width: 18px; height: 18px; }

.i-gallery { background-position: -482px -8px; width: 16px; height: 14px; }

.i-gplus { background-position: -498px -8px; width: 24.361px; height: 20.535px; }

.i-guardian-logo { background-position: -410px -28px; width: 107.667px; height: 20.125px; }

.i-guardian-picks { background-position: -517px -28px; width: 15px; height: 46.624px; }

.i-image-white { background-position: -532px -28px; width: 12px; height: 9px; }

.i-image { background-position: -544px -28px; width: 12px; height: 9px; }

.i-livequote-after { background-position: -532px -37px; width: 37px; height: 20px; }

.i-livequote-before { background-position: -532px -57px; width: 37px; height: 20px; }

.i-local-nav-arrow { background-position: -8px -77px; width: 49px; height: 37px; }

.i-mail { background-position: -57px -77px; width: 28.004px; height: 20px; }

.i-menu-active { background-position: -85px -77px; width: 18px; height: 12px; }

.i-menu { background-position: -103px -77px; width: 18px; height: 12px; }

.i-play { background-position: -121px -77px; width: 10px; height: 12px; }

.i-powered-by-ee { background-position: -131px -77px; width: 68px; height: 31px; }

.i-profile-active { background-position: -199px -77px; width: 15px; height: 15px; }

.i-profile { background-position: -214px -77px; width: 15px; height: 15px; }

.i-quote-marks { background-position: -229px -77px; width: 64px; height: 32px; }

.i-quotes-green { background-position: -307px -77px; width: 56px; height: 28px; }

.i-recommend-inactive { background-position: -363px -77px; width: 12px; height: 12px; }

.i-recommend { background-position: -375px -77px; width: 12px; height: 12px; }

.i-red-card { background-position: -387px -77px; width: 9px; height: 12px; }

.i-search-blue { background-position: -396px -77px; width: 14px; height: 14px; }

.i-search { background-position: -410px -77px; width: 14px; height: 14px; }

.i-sport-arrow-small { background-position: -424px -77px; width: 5.802px; height: 10px; }

.i-sport-arrow { background-position: -429px -77px; width: 8.703px; height: 15px; }

.i-story-quote { background-position: -437px -77px; width: 49px; height: 25px; }

.i-swipe-arrow-small { background-position: -486px -77px; width: 5px; height: 10px; }

.i-swipe-arrow { background-position: -491px -77px; width: 7.21px; height: 16.117px; }

.i-top-stories-active { background-position: -498px -77px; width: 16px; height: 16px; }

.i-top-stories { background-position: -514px -77px; width: 16px; height: 16px; }

.i-twitter { background-position: -530px -77px; width: 25px; height: 20px; }

.i-witness-logo { background-position: -363px -102px; width: 119px; height: 16px; }

.i-yellow-card { background-position: -482px -102px; width: 9px; height: 12px; }
=======
.i-fb { background-position: -299px -8px; width: 10.88px; height: 22.38px; }

.i-filter-arrow-down { background-position: -309px -8px; width: 20px; height: 11.431px; }

.i-filter-arrow-left { background-position: -329px -8px; width: 8.703px; height: 15px; }

.i-filter-arrow-right { background-position: -337px -8px; width: 8.702px; height: 15px; }

.i-filter-arrow-up { background-position: -345px -8px; width: 20px; height: 11.431px; }

.i-fullscreen-toggle { background-position: -365px -8px; width: 12px; height: 12px; }

.i-gallery-arrow { background-position: -377px -8px; width: 32px; height: 32px; }

.i-gallery-fullimage-icon { background-position: -409px -8px; width: 18px; height: 18px; }

.i-gallery-pause-slideshow { background-position: -427px -8px; width: 18px; height: 18px; }

.i-gallery-play-slideshow { background-position: -445px -8px; width: 18px; height: 18px; }

.i-gallery-thumb-icon { background-position: -463px -8px; width: 18px; height: 18px; }

.i-gallery { background-position: -481px -8px; width: 16px; height: 14px; }

.i-gplus { background-position: -497px -8px; width: 24.361px; height: 20.535px; }

.i-guardian-logo { background-position: -409px -28px; width: 107.667px; height: 20.125px; }

.i-guardian-picks { background-position: -516px -28px; width: 15px; height: 46.624px; }

.i-image-white { background-position: -531px -28px; width: 12px; height: 9px; }

.i-image { background-position: -543px -28px; width: 12px; height: 9px; }

.i-liveblog-pause { background-position: -555px -28px; width: 30px; height: 30px; }

.i-liveblog-play { background-position: -531px -58px; width: 30px; height: 30px; }

.i-livequote-after { background-position: -8px -88px; width: 37px; height: 20px; }

.i-livequote-before { background-position: -45px -88px; width: 37px; height: 20px; }

.i-local-nav-arrow { background-position: -82px -88px; width: 49px; height: 37px; }

.i-mail { background-position: -131px -88px; width: 28.004px; height: 20px; }

.i-menu-active { background-position: -159px -88px; width: 18px; height: 12px; }

.i-menu { background-position: -177px -88px; width: 18px; height: 12px; }

.i-play { background-position: -195px -88px; width: 10px; height: 12px; }

.i-powered-by-ee { background-position: -205px -88px; width: 68px; height: 31px; }

.i-profile-active { background-position: -273px -88px; width: 15px; height: 15px; }

.i-profile { background-position: -288px -88px; width: 15px; height: 15px; }

.i-quote-marks { background-position: -303px -88px; width: 64px; height: 32px; }

.i-quotes-green { background-position: -380px -88px; width: 56px; height: 28px; }

.i-red-card { background-position: -436px -88px; width: 9px; height: 12px; }

.i-search-blue { background-position: -445px -88px; width: 14px; height: 14px; }

.i-search { background-position: -459px -88px; width: 14px; height: 14px; }

.i-sport-arrow-small { background-position: -473px -88px; width: 5.802px; height: 10px; }

.i-sport-arrow { background-position: -478px -88px; width: 8.703px; height: 15px; }

.i-story-quote { background-position: -486px -88px; width: 49px; height: 25px; }

.i-swipe-arrow-small { background-position: -535px -88px; width: 5px; height: 10px; }

.i-swipe-arrow { background-position: -540px -88px; width: 7.21px; height: 16.117px; }

.i-top-stories-active { background-position: -547px -88px; width: 16px; height: 16px; }

.i-top-stories { background-position: -563px -88px; width: 16px; height: 16px; }

.i-twitter { background-position: -535px -104px; width: 25px; height: 20px; }

.i-witness-logo { background-position: -380px -124px; width: 119px; height: 16px; }

.i-yellow-card { background-position: -499px -124px; width: 9px; height: 12px; }
>>>>>>> 28858924
<|MERGE_RESOLUTION|>--- conflicted
+++ resolved
@@ -34,7 +34,6 @@
 
 .i-ee-add-button { background-position: -232px -8px; width: 54px; height: 47px; }
 
-<<<<<<< HEAD
 .i-fb { background-position: -300px -8px; width: 10.88px; height: 22.38px; }
 
 .i-filter-arrow-down { background-position: -310px -8px; width: 20px; height: 11.431px; }
@@ -69,97 +68,9 @@
 
 .i-image { background-position: -544px -28px; width: 12px; height: 9px; }
 
-.i-livequote-after { background-position: -532px -37px; width: 37px; height: 20px; }
+.i-liveblog-pause { background-position: -556px -28px; width: 30px; height: 30px; }
 
-.i-livequote-before { background-position: -532px -57px; width: 37px; height: 20px; }
-
-.i-local-nav-arrow { background-position: -8px -77px; width: 49px; height: 37px; }
-
-.i-mail { background-position: -57px -77px; width: 28.004px; height: 20px; }
-
-.i-menu-active { background-position: -85px -77px; width: 18px; height: 12px; }
-
-.i-menu { background-position: -103px -77px; width: 18px; height: 12px; }
-
-.i-play { background-position: -121px -77px; width: 10px; height: 12px; }
-
-.i-powered-by-ee { background-position: -131px -77px; width: 68px; height: 31px; }
-
-.i-profile-active { background-position: -199px -77px; width: 15px; height: 15px; }
-
-.i-profile { background-position: -214px -77px; width: 15px; height: 15px; }
-
-.i-quote-marks { background-position: -229px -77px; width: 64px; height: 32px; }
-
-.i-quotes-green { background-position: -307px -77px; width: 56px; height: 28px; }
-
-.i-recommend-inactive { background-position: -363px -77px; width: 12px; height: 12px; }
-
-.i-recommend { background-position: -375px -77px; width: 12px; height: 12px; }
-
-.i-red-card { background-position: -387px -77px; width: 9px; height: 12px; }
-
-.i-search-blue { background-position: -396px -77px; width: 14px; height: 14px; }
-
-.i-search { background-position: -410px -77px; width: 14px; height: 14px; }
-
-.i-sport-arrow-small { background-position: -424px -77px; width: 5.802px; height: 10px; }
-
-.i-sport-arrow { background-position: -429px -77px; width: 8.703px; height: 15px; }
-
-.i-story-quote { background-position: -437px -77px; width: 49px; height: 25px; }
-
-.i-swipe-arrow-small { background-position: -486px -77px; width: 5px; height: 10px; }
-
-.i-swipe-arrow { background-position: -491px -77px; width: 7.21px; height: 16.117px; }
-
-.i-top-stories-active { background-position: -498px -77px; width: 16px; height: 16px; }
-
-.i-top-stories { background-position: -514px -77px; width: 16px; height: 16px; }
-
-.i-twitter { background-position: -530px -77px; width: 25px; height: 20px; }
-
-.i-witness-logo { background-position: -363px -102px; width: 119px; height: 16px; }
-
-.i-yellow-card { background-position: -482px -102px; width: 9px; height: 12px; }
-=======
-.i-fb { background-position: -299px -8px; width: 10.88px; height: 22.38px; }
-
-.i-filter-arrow-down { background-position: -309px -8px; width: 20px; height: 11.431px; }
-
-.i-filter-arrow-left { background-position: -329px -8px; width: 8.703px; height: 15px; }
-
-.i-filter-arrow-right { background-position: -337px -8px; width: 8.702px; height: 15px; }
-
-.i-filter-arrow-up { background-position: -345px -8px; width: 20px; height: 11.431px; }
-
-.i-fullscreen-toggle { background-position: -365px -8px; width: 12px; height: 12px; }
-
-.i-gallery-arrow { background-position: -377px -8px; width: 32px; height: 32px; }
-
-.i-gallery-fullimage-icon { background-position: -409px -8px; width: 18px; height: 18px; }
-
-.i-gallery-pause-slideshow { background-position: -427px -8px; width: 18px; height: 18px; }
-
-.i-gallery-play-slideshow { background-position: -445px -8px; width: 18px; height: 18px; }
-
-.i-gallery-thumb-icon { background-position: -463px -8px; width: 18px; height: 18px; }
-
-.i-gallery { background-position: -481px -8px; width: 16px; height: 14px; }
-
-.i-gplus { background-position: -497px -8px; width: 24.361px; height: 20.535px; }
-
-.i-guardian-logo { background-position: -409px -28px; width: 107.667px; height: 20.125px; }
-
-.i-guardian-picks { background-position: -516px -28px; width: 15px; height: 46.624px; }
-
-.i-image-white { background-position: -531px -28px; width: 12px; height: 9px; }
-
-.i-image { background-position: -543px -28px; width: 12px; height: 9px; }
-
-.i-liveblog-pause { background-position: -555px -28px; width: 30px; height: 30px; }
-
-.i-liveblog-play { background-position: -531px -58px; width: 30px; height: 30px; }
+.i-liveblog-play { background-position: -532px -58px; width: 30px; height: 30px; }
 
 .i-livequote-after { background-position: -8px -88px; width: 37px; height: 20px; }
 
@@ -183,31 +94,34 @@
 
 .i-quote-marks { background-position: -303px -88px; width: 64px; height: 32px; }
 
-.i-quotes-green { background-position: -380px -88px; width: 56px; height: 28px; }
+.i-quotes-green { background-position: -381px -88px; width: 56px; height: 28px; }
 
-.i-red-card { background-position: -436px -88px; width: 9px; height: 12px; }
+.i-recommend-inactive { background-position: -437px -88px; width: 12px; height: 12px; }
 
-.i-search-blue { background-position: -445px -88px; width: 14px; height: 14px; }
+.i-recommend { background-position: -449px -88px; width: 12px; height: 12px; }
 
-.i-search { background-position: -459px -88px; width: 14px; height: 14px; }
+.i-red-card { background-position: -461px -88px; width: 9px; height: 12px; }
 
-.i-sport-arrow-small { background-position: -473px -88px; width: 5.802px; height: 10px; }
+.i-search-blue { background-position: -470px -88px; width: 14px; height: 14px; }
 
-.i-sport-arrow { background-position: -478px -88px; width: 8.703px; height: 15px; }
+.i-search { background-position: -484px -88px; width: 14px; height: 14px; }
 
-.i-story-quote { background-position: -486px -88px; width: 49px; height: 25px; }
+.i-sport-arrow-small { background-position: -498px -88px; width: 5.802px; height: 10px; }
 
-.i-swipe-arrow-small { background-position: -535px -88px; width: 5px; height: 10px; }
+.i-sport-arrow { background-position: -503px -88px; width: 8.703px; height: 15px; }
 
-.i-swipe-arrow { background-position: -540px -88px; width: 7.21px; height: 16.117px; }
+.i-story-quote { background-position: -511px -88px; width: 49px; height: 25px; }
 
-.i-top-stories-active { background-position: -547px -88px; width: 16px; height: 16px; }
+.i-swipe-arrow-small { background-position: -560px -88px; width: 5px; height: 10px; }
 
-.i-top-stories { background-position: -563px -88px; width: 16px; height: 16px; }
+.i-swipe-arrow { background-position: -565px -88px; width: 7.21px; height: 16.117px; }
 
-.i-twitter { background-position: -535px -104px; width: 25px; height: 20px; }
+.i-top-stories-active { background-position: -572px -88px; width: 16px; height: 16px; }
 
-.i-witness-logo { background-position: -380px -124px; width: 119px; height: 16px; }
+.i-top-stories { background-position: -560px -104px; width: 16px; height: 16px; }
 
-.i-yellow-card { background-position: -499px -124px; width: 9px; height: 12px; }
->>>>>>> 28858924
+.i-twitter { background-position: -381px -120px; width: 25px; height: 20px; }
+
+.i-witness-logo { background-position: -406px -120px; width: 119px; height: 16px; }
+
+.i-yellow-card { background-position: -525px -120px; width: 9px; height: 12px; }