%i, .i { background-repeat: no-repeat; display: inline-block; }

%i-alert, .i-alert { background-position: -8px -9px; width: 20px; height: 20px; }

%i-arrow-blue-down, .i-arrow-blue-down { background-position: -29px -9px; width: 15px; height: 7px; }

%i-arrow-down-double-blue, .i-arrow-down-double-blue { background-position: -45px -9px; width: 16px; height: 16px; }

%i-arrow-grey-down, .i-arrow-grey-down { background-position: -62px -9px; width: 15px; height: 7px; }

%i-arrow-small-up, .i-arrow-small-up { background-position: -78px -9px; width: 13px; height: 7px; }

%i-arrow-white-circle, .i-arrow-white-circle { background-position: -91px -9px; width: 20px; height: 20px; }

%i-arrow-white-down, .i-arrow-white-down { background-position: -112px -9px; width: 15px; height: 7px; }

%i-arrow-white-large, .i-arrow-white-large { background-position: -128px -9px; width: 24px; height: 10px; }

%i-arrow-white-right, .i-arrow-white-right { background-position: -153px -9px; width: 24px; height: 25px; }

%i-back-white, .i-back-white { background-position: -178px -9px; width: 12px; height: 12px; }

%i-back, .i-back { background-position: -191px -9px; width: 12px; height: 12px; }

%i-camera-black-large, .i-camera-black-large { background-position: -204px -9px; width: 18px; height: 13px; }

%i-camera-yellow-large, .i-camera-yellow-large { background-position: -223px -9px; width: 18px; height: 13px; }

%i-clock-grey, .i-clock-grey { background-position: -242px -9px; width: 11px; height: 11px; }

%i-clock-hands-white, .i-clock-hands-white { background-position: -254px -9px; width: 10px; height: 13px; }

%i-clock-light-grey, .i-clock-light-grey { background-position: -264px -9px; width: 11px; height: 11px; }

%i-clock-yellow, .i-clock-yellow { background-position: -276px -9px; width: 11px; height: 11px; }

%i-close-icon, .i-close-icon { background-position: -288px -9px; width: 18px; height: 18px; }

%i-comment-comment, .i-comment-comment { background-position: -307px -9px; width: 16px; height: 16px; }

%i-comment-feature, .i-comment-feature { background-position: -324px -9px; width: 16px; height: 16px; }

%i-comment-grey, .i-comment-grey { background-position: -341px -9px; width: 16px; height: 16px; }

%i-comment-light-grey, .i-comment-light-grey { background-position: -358px -9px; width: 14px; height: 12px; }

%i-comment-news, .i-comment-news { background-position: -373px -9px; width: 16px; height: 16px; }

%i-date, .i-date { background-position: -390px -9px; width: 10px; height: 10px; }

%i-double-arrow-right-blue, .i-double-arrow-right-blue { background-position: -401px -9px; width: 15px; height: 14px; }

%i-double-arrow-right-white, .i-double-arrow-right-white { background-position: -416px -9px; width: 15px; height: 14px; }

%i-ee-add-button, .i-ee-add-button { background-position: -431px -9px; width: 54px; height: 47px; }

%i-expand-white, .i-expand-white { background-position: -486px -9px; width: 18px; height: 18px; }

%i-fb, .i-fb { background-position: -505px -9px; width: 11px; height: 22px; }

%i-filter-arrow-down, .i-filter-arrow-down { background-position: -516px -9px; width: 20px; height: 11px; }

%i-filter-arrow-left, .i-filter-arrow-left { background-position: -537px -9px; width: 9px; height: 15px; }

%i-filter-arrow-right, .i-filter-arrow-right { background-position: -546px -9px; width: 9px; height: 15px; }

%i-filter-arrow-up, .i-filter-arrow-up { background-position: -555px -9px; width: 20px; height: 11px; }

%i-fullscreen-toggle, .i-fullscreen-toggle { background-position: -576px -9px; width: 12px; height: 12px; }

%i-gallery-arrow, .i-gallery-arrow { background-position: -555px -22px; width: 32px; height: 32px; }

%i-gallery-fullimage-icon, .i-gallery-fullimage-icon { background-position: -486px -55px; width: 18px; height: 18px; }

%i-gallery-pause-slideshow, .i-gallery-pause-slideshow { background-position: -505px -55px; width: 18px; height: 18px; }

%i-gallery-play-slideshow, .i-gallery-play-slideshow { background-position: -524px -55px; width: 18px; height: 18px; }

%i-gallery-thumb-icon, .i-gallery-thumb-icon { background-position: -543px -55px; width: 18px; height: 18px; }

%i-gallery-yellow-small, .i-gallery-yellow-small { background-position: -562px -55px; width: 20px; height: 20px; }

%i-gallery, .i-gallery { background-position: -8px -76px; width: 16px; height: 14px; }

%i-gplus, .i-gplus { background-position: -25px -76px; width: 24px; height: 21px; }

<<<<<<< HEAD
.i-guardian-logo-160 { background-position: -309px -60px; width: 160px; height: 30px; }

.i-guardian-logo-big { background-position: -8px -91px; width: 340px; height: 61px; }

.i-guardian-logo-rainbow { background-position: -349px -91px; width: 108px; height: 20px; }

.i-guardian-logo { background-position: -457px -91px; width: 108px; height: 20px; }

.i-guardian-picks { background-position: -565px -91px; width: 15px; height: 47px; }

.i-guardian-soulmates-logo { background-position: -349px -138px; width: 90px; height: 20px; }

.i-gupickasterisk { background-position: -440px -138px; width: 18px; height: 17px; }

.i-id-alert { background-position: -459px -138px; width: 18px; height: 18px; }

.i-id-ok { background-position: -478px -138px; width: 18px; height: 18px; }

.i-image { background-position: -497px -138px; width: 17px; height: 12px; }

.i-in-reply-arrow { background-position: -515px -138px; width: 15px; height: 9px; }

.i-liveblog-pause { background-position: -531px -138px; width: 30px; height: 30px; }

.i-liveblog-play { background-position: -8px -169px; width: 30px; height: 30px; }

.i-livequote-after { background-position: -39px -169px; width: 37px; height: 20px; }

.i-livequote-before { background-position: -77px -169px; width: 37px; height: 20px; }

.i-local-nav-arrow { background-position: -115px -169px; width: 32px; height: 32px; }

.i-menu-active { background-position: -148px -169px; width: 18px; height: 18px; }

.i-menu { background-position: -167px -169px; width: 18px; height: 18px; }

.i-message-close { background-position: -186px -169px; width: 22px; height: 22px; }

.i-play-black { background-position: -209px -169px; width: 12px; height: 16px; }

.i-play { background-position: -222px -169px; width: 18px; height: 18px; }

.i-plus-white-large { background-position: -241px -169px; width: 30px; height: 30px; }

.i-plus-white-mask { background-position: -272px -169px; width: 32px; height: 32px; }

.i-plus-white-small { background-position: -305px -169px; width: 18px; height: 18px; }

.i-plus-white { background-position: -324px -169px; width: 32px; height: 32px; }

.i-powered-by-ee { background-position: -357px -169px; width: 68px; height: 31px; }

.i-profile-active { background-position: -426px -169px; width: 18px; height: 18px; }

.i-profile-signed-in { background-position: -445px -169px; width: 18px; height: 18px; }

.i-profile { background-position: -464px -169px; width: 18px; height: 18px; }

.i-quote-marks { background-position: -483px -169px; width: 39px; height: 24px; }

.i-quote-orange { background-position: -522px -169px; width: 34px; height: 20px; }

.i-recommend-inactive { background-position: -557px -169px; width: 12px; height: 12px; }

.i-recommend { background-position: -570px -169px; width: 12px; height: 12px; }

.i-red-card { background-position: -557px -182px; width: 9px; height: 12px; }

.i-reply-arrow-white { background-position: -567px -182px; width: 9px; height: 10px; }

.i-reply-button { background-position: -567px -193px; width: 19px; height: 19px; }

.i-search-active { background-position: -8px -213px; width: 18px; height: 18px; }

.i-search-grey { background-position: -27px -213px; width: 18px; height: 18px; }

.i-search { background-position: -46px -213px; width: 18px; height: 18px; }

.i-share-email-hover { background-position: -65px -213px; width: 32px; height: 32px; }

.i-share-email { background-position: -98px -213px; width: 32px; height: 32px; }

.i-share-facebook-hover { background-position: -131px -213px; width: 32px; height: 32px; }

.i-share-facebook { background-position: -164px -213px; width: 32px; height: 32px; }

.i-share-gplus-hover { background-position: -197px -213px; width: 32px; height: 32px; }

.i-share-gplus { background-position: -230px -213px; width: 32px; height: 32px; }

.i-share-twitter-hover { background-position: -263px -213px; width: 32px; height: 32px; }

.i-share-twitter { background-position: -296px -213px; width: 32px; height: 32px; }

.i-show-all-comments { background-position: -329px -213px; width: 44px; height: 44px; }

.i-single-arrow-right-blue { background-position: -374px -213px; width: 4px; height: 8px; }

.i-sport-arrow { background-position: -379px -213px; width: 8px; height: 15px; }

.i-story-quote { background-position: -388px -213px; width: 49px; height: 25px; }

.i-swipe-arrow-small { background-position: -438px -213px; width: 5px; height: 10px; }

.i-swipe-arrow { background-position: -444px -213px; width: 7px; height: 16px; }

.i-video-yellow-small { background-position: -452px -213px; width: 20px; height: 20px; }

.i-yellow-card { background-position: -473px -213px; width: 9px; height: 12px; }
=======
%i-guardian-logo, .i-guardian-logo { background-position: -50px -76px; width: 108px; height: 20px; }

%i-guardian-picks, .i-guardian-picks { background-position: -158px -76px; width: 15px; height: 47px; }

%i-gupickasterisk, .i-gupickasterisk { background-position: -174px -76px; width: 18px; height: 17px; }

%i-id-alert, .i-id-alert { background-position: -193px -76px; width: 18px; height: 18px; }

%i-id-ok, .i-id-ok { background-position: -212px -76px; width: 18px; height: 18px; }

%i-image, .i-image { background-position: -231px -76px; width: 17px; height: 12px; }

%i-in-reply-arrow, .i-in-reply-arrow { background-position: -249px -76px; width: 15px; height: 9px; }

%i-liveblog-pause, .i-liveblog-pause { background-position: -265px -76px; width: 30px; height: 30px; }

%i-liveblog-play, .i-liveblog-play { background-position: -296px -76px; width: 30px; height: 30px; }

%i-livequote-after, .i-livequote-after { background-position: -327px -76px; width: 37px; height: 20px; }

%i-livequote-before, .i-livequote-before { background-position: -365px -76px; width: 37px; height: 20px; }

%i-local-nav-arrow, .i-local-nav-arrow { background-position: -403px -76px; width: 50px; height: 37px; }

%i-menu-active, .i-menu-active { background-position: -454px -76px; width: 18px; height: 12px; }

%i-menu, .i-menu { background-position: -473px -76px; width: 18px; height: 12px; }

%i-message-close, .i-message-close { background-position: -492px -76px; width: 22px; height: 22px; }

%i-play-black, .i-play-black { background-position: -515px -76px; width: 12px; height: 16px; }

%i-play, .i-play { background-position: -528px -76px; width: 18px; height: 18px; }

%i-plus-white-large, .i-plus-white-large { background-position: -547px -76px; width: 30px; height: 30px; }

%i-plus-white-mask, .i-plus-white-mask { background-position: -454px -107px; width: 32px; height: 32px; }

%i-plus-white-small, .i-plus-white-small { background-position: -487px -107px; width: 18px; height: 18px; }

%i-plus-white, .i-plus-white { background-position: -506px -107px; width: 32px; height: 32px; }

%i-powered-by-ee, .i-powered-by-ee { background-position: -8px -140px; width: 68px; height: 31px; }

%i-profile-active, .i-profile-active { background-position: -77px -140px; width: 18px; height: 18px; }

%i-profile-signed-in, .i-profile-signed-in { background-position: -96px -140px; width: 18px; height: 18px; }

%i-profile, .i-profile { background-position: -115px -140px; width: 18px; height: 18px; }

%i-quote-blue, .i-quote-blue { background-position: -134px -140px; width: 34px; height: 20px; }

%i-quote-marks, .i-quote-marks { background-position: -169px -140px; width: 39px; height: 24px; }

%i-quote-orange, .i-quote-orange { background-position: -208px -140px; width: 34px; height: 20px; }

%i-recommend-inactive, .i-recommend-inactive { background-position: -243px -140px; width: 12px; height: 12px; }

%i-recommend, .i-recommend { background-position: -256px -140px; width: 12px; height: 12px; }

%i-red-card, .i-red-card { background-position: -269px -140px; width: 9px; height: 12px; }

%i-reply-arrow-white, .i-reply-arrow-white { background-position: -279px -140px; width: 9px; height: 10px; }

%i-reply-button, .i-reply-button { background-position: -289px -140px; width: 19px; height: 19px; }

%i-search-blue, .i-search-blue { background-position: -309px -140px; width: 18px; height: 18px; }

%i-search-grey, .i-search-grey { background-position: -328px -140px; width: 18px; height: 18px; }

%i-search, .i-search { background-position: -347px -140px; width: 18px; height: 18px; }

%i-share-email-hover, .i-share-email-hover { background-position: -366px -140px; width: 32px; height: 32px; }

%i-share-email, .i-share-email { background-position: -399px -140px; width: 32px; height: 32px; }

%i-share-facebook-hover, .i-share-facebook-hover { background-position: -432px -140px; width: 32px; height: 32px; }

%i-share-facebook, .i-share-facebook { background-position: -465px -140px; width: 32px; height: 32px; }

%i-share-gplus-hover, .i-share-gplus-hover { background-position: -498px -140px; width: 32px; height: 32px; }

%i-share-gplus, .i-share-gplus { background-position: -531px -140px; width: 32px; height: 32px; }

%i-share-twitter-hover, .i-share-twitter-hover { background-position: -8px -173px; width: 32px; height: 32px; }

%i-share-twitter, .i-share-twitter { background-position: -41px -173px; width: 32px; height: 32px; }

%i-show-all-comments, .i-show-all-comments { background-position: -74px -173px; width: 44px; height: 44px; }

%i-single-arrow-right-blue, .i-single-arrow-right-blue { background-position: -119px -173px; width: 4px; height: 8px; }

%i-sport-arrow, .i-sport-arrow { background-position: -124px -173px; width: 8px; height: 15px; }

%i-story-quote, .i-story-quote { background-position: -133px -173px; width: 49px; height: 25px; }

%i-swipe-arrow-small, .i-swipe-arrow-small { background-position: -183px -173px; width: 5px; height: 10px; }

%i-swipe-arrow, .i-swipe-arrow { background-position: -189px -173px; width: 7px; height: 16px; }

%i-toggle-collapse-neutral, .i-toggle-collapse-neutral { background-position: -197px -173px; width: 32px; height: 32px; }

%i-toggle-collapse-white, .i-toggle-collapse-white { background-position: -230px -173px; width: 32px; height: 32px; }

%i-toggle-expand-neutral, .i-toggle-expand-neutral { background-position: -263px -173px; width: 32px; height: 32px; }

%i-toggle-expand-white, .i-toggle-expand-white { background-position: -296px -173px; width: 32px; height: 32px; }

%i-top-stories-active, .i-top-stories-active { background-position: -329px -173px; width: 18px; height: 18px; }

%i-top-stories, .i-top-stories { background-position: -348px -173px; width: 18px; height: 18px; }

%i-video-yellow-small, .i-video-yellow-small { background-position: -367px -173px; width: 20px; height: 20px; }

%i-yellow-card, .i-yellow-card { background-position: -388px -173px; width: 9px; height: 12px; }
>>>>>>> bef29cfc
<|MERGE_RESOLUTION|>--- conflicted
+++ resolved
@@ -84,230 +84,112 @@
 
 %i-gplus, .i-gplus { background-position: -25px -76px; width: 24px; height: 21px; }
 
-<<<<<<< HEAD
-.i-guardian-logo-160 { background-position: -309px -60px; width: 160px; height: 30px; }
+.i-guardian-logo-rainbow { background-position: -309px -60px; width: 108px; height: 20px; }
 
-.i-guardian-logo-big { background-position: -8px -91px; width: 340px; height: 61px; }
+.i-guardian-logo { background-position: -417px -60px; width: 108px; height: 20px; }
 
-.i-guardian-logo-rainbow { background-position: -349px -91px; width: 108px; height: 20px; }
+.i-guardian-picks { background-position: -525px -60px; width: 15px; height: 47px; }
 
-.i-guardian-logo { background-position: -457px -91px; width: 108px; height: 20px; }
+.i-guardian-soulmates-logo { background-position: -8px -107px; width: 90px; height: 20px; }
 
-.i-guardian-picks { background-position: -565px -91px; width: 15px; height: 47px; }
+.i-gupickasterisk { background-position: -99px -107px; width: 18px; height: 17px; }
 
-.i-guardian-soulmates-logo { background-position: -349px -138px; width: 90px; height: 20px; }
+.i-id-alert { background-position: -118px -107px; width: 18px; height: 18px; }
 
-.i-gupickasterisk { background-position: -440px -138px; width: 18px; height: 17px; }
+.i-id-ok { background-position: -137px -107px; width: 18px; height: 18px; }
 
-.i-id-alert { background-position: -459px -138px; width: 18px; height: 18px; }
+.i-image { background-position: -156px -107px; width: 17px; height: 12px; }
 
-.i-id-ok { background-position: -478px -138px; width: 18px; height: 18px; }
+.i-in-reply-arrow { background-position: -174px -107px; width: 15px; height: 9px; }
 
-.i-image { background-position: -497px -138px; width: 17px; height: 12px; }
+.i-liveblog-pause { background-position: -190px -107px; width: 30px; height: 30px; }
 
-.i-in-reply-arrow { background-position: -515px -138px; width: 15px; height: 9px; }
+.i-liveblog-play { background-position: -221px -107px; width: 30px; height: 30px; }
 
-.i-liveblog-pause { background-position: -531px -138px; width: 30px; height: 30px; }
+.i-livequote-after { background-position: -252px -107px; width: 37px; height: 20px; }
 
-.i-liveblog-play { background-position: -8px -169px; width: 30px; height: 30px; }
+.i-livequote-before { background-position: -290px -107px; width: 37px; height: 20px; }
 
-.i-livequote-after { background-position: -39px -169px; width: 37px; height: 20px; }
+.i-local-nav-arrow { background-position: -328px -107px; width: 50px; height: 37px; }
 
-.i-livequote-before { background-position: -77px -169px; width: 37px; height: 20px; }
+.i-menu-active { background-position: -379px -107px; width: 18px; height: 12px; }
 
-.i-local-nav-arrow { background-position: -115px -169px; width: 32px; height: 32px; }
+.i-menu { background-position: -398px -107px; width: 18px; height: 12px; }
 
-.i-menu-active { background-position: -148px -169px; width: 18px; height: 18px; }
+.i-message-close { background-position: -417px -107px; width: 22px; height: 22px; }
 
-.i-menu { background-position: -167px -169px; width: 18px; height: 18px; }
+.i-play-black { background-position: -440px -107px; width: 12px; height: 16px; }
 
-.i-message-close { background-position: -186px -169px; width: 22px; height: 22px; }
+.i-play { background-position: -453px -107px; width: 18px; height: 18px; }
 
-.i-play-black { background-position: -209px -169px; width: 12px; height: 16px; }
+.i-plus-white-large { background-position: -472px -107px; width: 30px; height: 30px; }
 
-.i-play { background-position: -222px -169px; width: 18px; height: 18px; }
+.i-plus-white-mask { background-position: -503px -107px; width: 32px; height: 32px; }
 
-.i-plus-white-large { background-position: -241px -169px; width: 30px; height: 30px; }
+.i-plus-white-small { background-position: -536px -107px; width: 18px; height: 18px; }
 
-.i-plus-white-mask { background-position: -272px -169px; width: 32px; height: 32px; }
+.i-plus-white { background-position: -555px -107px; width: 32px; height: 32px; }
 
-.i-plus-white-small { background-position: -305px -169px; width: 18px; height: 18px; }
+.i-powered-by-ee { background-position: -379px -140px; width: 68px; height: 31px; }
 
-.i-plus-white { background-position: -324px -169px; width: 32px; height: 32px; }
+.i-profile-active { background-position: -448px -140px; width: 18px; height: 18px; }
 
-.i-powered-by-ee { background-position: -357px -169px; width: 68px; height: 31px; }
+.i-profile-signed-in { background-position: -467px -140px; width: 18px; height: 18px; }
 
-.i-profile-active { background-position: -426px -169px; width: 18px; height: 18px; }
+.i-profile { background-position: -486px -140px; width: 18px; height: 18px; }
 
-.i-profile-signed-in { background-position: -445px -169px; width: 18px; height: 18px; }
+.i-quote-marks { background-position: -505px -140px; width: 39px; height: 24px; }
 
-.i-profile { background-position: -464px -169px; width: 18px; height: 18px; }
+.i-quote-orange { background-position: -544px -140px; width: 34px; height: 20px; }
 
-.i-quote-marks { background-position: -483px -169px; width: 39px; height: 24px; }
+.i-recommend-inactive { background-position: -579px -140px; width: 12px; height: 12px; }
 
-.i-quote-orange { background-position: -522px -169px; width: 34px; height: 20px; }
+.i-recommend { background-position: -579px -153px; width: 12px; height: 12px; }
 
-.i-recommend-inactive { background-position: -557px -169px; width: 12px; height: 12px; }
+.i-red-card { background-position: -448px -166px; width: 9px; height: 12px; }
 
-.i-recommend { background-position: -570px -169px; width: 12px; height: 12px; }
+.i-reply-arrow-white { background-position: -458px -166px; width: 9px; height: 10px; }
 
-.i-red-card { background-position: -557px -182px; width: 9px; height: 12px; }
+.i-reply-button { background-position: -468px -166px; width: 19px; height: 19px; }
 
-.i-reply-arrow-white { background-position: -567px -182px; width: 9px; height: 10px; }
+.i-search-blue { background-position: -488px -166px; width: 18px; height: 18px; }
 
-.i-reply-button { background-position: -567px -193px; width: 19px; height: 19px; }
+.i-search-grey { background-position: -507px -166px; width: 18px; height: 18px; }
 
-.i-search-active { background-position: -8px -213px; width: 18px; height: 18px; }
+.i-search { background-position: -526px -166px; width: 18px; height: 18px; }
 
-.i-search-grey { background-position: -27px -213px; width: 18px; height: 18px; }
+.i-share-email-hover { background-position: -545px -166px; width: 32px; height: 32px; }
 
-.i-search { background-position: -46px -213px; width: 18px; height: 18px; }
+.i-share-email { background-position: -8px -199px; width: 32px; height: 32px; }
 
-.i-share-email-hover { background-position: -65px -213px; width: 32px; height: 32px; }
+.i-share-facebook-hover { background-position: -41px -199px; width: 32px; height: 32px; }
 
-.i-share-email { background-position: -98px -213px; width: 32px; height: 32px; }
+.i-share-facebook { background-position: -74px -199px; width: 32px; height: 32px; }
 
-.i-share-facebook-hover { background-position: -131px -213px; width: 32px; height: 32px; }
+.i-share-gplus-hover { background-position: -107px -199px; width: 32px; height: 32px; }
 
-.i-share-facebook { background-position: -164px -213px; width: 32px; height: 32px; }
+.i-share-gplus { background-position: -140px -199px; width: 32px; height: 32px; }
 
-.i-share-gplus-hover { background-position: -197px -213px; width: 32px; height: 32px; }
+.i-share-twitter-hover { background-position: -173px -199px; width: 32px; height: 32px; }
 
-.i-share-gplus { background-position: -230px -213px; width: 32px; height: 32px; }
+.i-share-twitter { background-position: -206px -199px; width: 32px; height: 32px; }
 
-.i-share-twitter-hover { background-position: -263px -213px; width: 32px; height: 32px; }
+.i-show-all-comments { background-position: -239px -199px; width: 44px; height: 44px; }
 
-.i-share-twitter { background-position: -296px -213px; width: 32px; height: 32px; }
+.i-single-arrow-right-blue { background-position: -284px -199px; width: 4px; height: 8px; }
 
-.i-show-all-comments { background-position: -329px -213px; width: 44px; height: 44px; }
+.i-sport-arrow { background-position: -289px -199px; width: 8px; height: 15px; }
 
-.i-single-arrow-right-blue { background-position: -374px -213px; width: 4px; height: 8px; }
+.i-story-quote { background-position: -298px -199px; width: 49px; height: 25px; }
 
-.i-sport-arrow { background-position: -379px -213px; width: 8px; height: 15px; }
+.i-swipe-arrow-small { background-position: -348px -199px; width: 5px; height: 10px; }
 
-.i-story-quote { background-position: -388px -213px; width: 49px; height: 25px; }
+.i-swipe-arrow { background-position: -354px -199px; width: 7px; height: 16px; }
 
-.i-swipe-arrow-small { background-position: -438px -213px; width: 5px; height: 10px; }
+.i-top-stories-active { background-position: -362px -199px; width: 18px; height: 18px; }
 
-.i-swipe-arrow { background-position: -444px -213px; width: 7px; height: 16px; }
+.i-top-stories { background-position: -381px -199px; width: 18px; height: 18px; }
 
-.i-video-yellow-small { background-position: -452px -213px; width: 20px; height: 20px; }
+.i-video-yellow-small { background-position: -400px -199px; width: 20px; height: 20px; }
 
-.i-yellow-card { background-position: -473px -213px; width: 9px; height: 12px; }
-=======
-%i-guardian-logo, .i-guardian-logo { background-position: -50px -76px; width: 108px; height: 20px; }
-
-%i-guardian-picks, .i-guardian-picks { background-position: -158px -76px; width: 15px; height: 47px; }
-
-%i-gupickasterisk, .i-gupickasterisk { background-position: -174px -76px; width: 18px; height: 17px; }
-
-%i-id-alert, .i-id-alert { background-position: -193px -76px; width: 18px; height: 18px; }
-
-%i-id-ok, .i-id-ok { background-position: -212px -76px; width: 18px; height: 18px; }
-
-%i-image, .i-image { background-position: -231px -76px; width: 17px; height: 12px; }
-
-%i-in-reply-arrow, .i-in-reply-arrow { background-position: -249px -76px; width: 15px; height: 9px; }
-
-%i-liveblog-pause, .i-liveblog-pause { background-position: -265px -76px; width: 30px; height: 30px; }
-
-%i-liveblog-play, .i-liveblog-play { background-position: -296px -76px; width: 30px; height: 30px; }
-
-%i-livequote-after, .i-livequote-after { background-position: -327px -76px; width: 37px; height: 20px; }
-
-%i-livequote-before, .i-livequote-before { background-position: -365px -76px; width: 37px; height: 20px; }
-
-%i-local-nav-arrow, .i-local-nav-arrow { background-position: -403px -76px; width: 50px; height: 37px; }
-
-%i-menu-active, .i-menu-active { background-position: -454px -76px; width: 18px; height: 12px; }
-
-%i-menu, .i-menu { background-position: -473px -76px; width: 18px; height: 12px; }
-
-%i-message-close, .i-message-close { background-position: -492px -76px; width: 22px; height: 22px; }
-
-%i-play-black, .i-play-black { background-position: -515px -76px; width: 12px; height: 16px; }
-
-%i-play, .i-play { background-position: -528px -76px; width: 18px; height: 18px; }
-
-%i-plus-white-large, .i-plus-white-large { background-position: -547px -76px; width: 30px; height: 30px; }
-
-%i-plus-white-mask, .i-plus-white-mask { background-position: -454px -107px; width: 32px; height: 32px; }
-
-%i-plus-white-small, .i-plus-white-small { background-position: -487px -107px; width: 18px; height: 18px; }
-
-%i-plus-white, .i-plus-white { background-position: -506px -107px; width: 32px; height: 32px; }
-
-%i-powered-by-ee, .i-powered-by-ee { background-position: -8px -140px; width: 68px; height: 31px; }
-
-%i-profile-active, .i-profile-active { background-position: -77px -140px; width: 18px; height: 18px; }
-
-%i-profile-signed-in, .i-profile-signed-in { background-position: -96px -140px; width: 18px; height: 18px; }
-
-%i-profile, .i-profile { background-position: -115px -140px; width: 18px; height: 18px; }
-
-%i-quote-blue, .i-quote-blue { background-position: -134px -140px; width: 34px; height: 20px; }
-
-%i-quote-marks, .i-quote-marks { background-position: -169px -140px; width: 39px; height: 24px; }
-
-%i-quote-orange, .i-quote-orange { background-position: -208px -140px; width: 34px; height: 20px; }
-
-%i-recommend-inactive, .i-recommend-inactive { background-position: -243px -140px; width: 12px; height: 12px; }
-
-%i-recommend, .i-recommend { background-position: -256px -140px; width: 12px; height: 12px; }
-
-%i-red-card, .i-red-card { background-position: -269px -140px; width: 9px; height: 12px; }
-
-%i-reply-arrow-white, .i-reply-arrow-white { background-position: -279px -140px; width: 9px; height: 10px; }
-
-%i-reply-button, .i-reply-button { background-position: -289px -140px; width: 19px; height: 19px; }
-
-%i-search-blue, .i-search-blue { background-position: -309px -140px; width: 18px; height: 18px; }
-
-%i-search-grey, .i-search-grey { background-position: -328px -140px; width: 18px; height: 18px; }
-
-%i-search, .i-search { background-position: -347px -140px; width: 18px; height: 18px; }
-
-%i-share-email-hover, .i-share-email-hover { background-position: -366px -140px; width: 32px; height: 32px; }
-
-%i-share-email, .i-share-email { background-position: -399px -140px; width: 32px; height: 32px; }
-
-%i-share-facebook-hover, .i-share-facebook-hover { background-position: -432px -140px; width: 32px; height: 32px; }
-
-%i-share-facebook, .i-share-facebook { background-position: -465px -140px; width: 32px; height: 32px; }
-
-%i-share-gplus-hover, .i-share-gplus-hover { background-position: -498px -140px; width: 32px; height: 32px; }
-
-%i-share-gplus, .i-share-gplus { background-position: -531px -140px; width: 32px; height: 32px; }
-
-%i-share-twitter-hover, .i-share-twitter-hover { background-position: -8px -173px; width: 32px; height: 32px; }
-
-%i-share-twitter, .i-share-twitter { background-position: -41px -173px; width: 32px; height: 32px; }
-
-%i-show-all-comments, .i-show-all-comments { background-position: -74px -173px; width: 44px; height: 44px; }
-
-%i-single-arrow-right-blue, .i-single-arrow-right-blue { background-position: -119px -173px; width: 4px; height: 8px; }
-
-%i-sport-arrow, .i-sport-arrow { background-position: -124px -173px; width: 8px; height: 15px; }
-
-%i-story-quote, .i-story-quote { background-position: -133px -173px; width: 49px; height: 25px; }
-
-%i-swipe-arrow-small, .i-swipe-arrow-small { background-position: -183px -173px; width: 5px; height: 10px; }
-
-%i-swipe-arrow, .i-swipe-arrow { background-position: -189px -173px; width: 7px; height: 16px; }
-
-%i-toggle-collapse-neutral, .i-toggle-collapse-neutral { background-position: -197px -173px; width: 32px; height: 32px; }
-
-%i-toggle-collapse-white, .i-toggle-collapse-white { background-position: -230px -173px; width: 32px; height: 32px; }
-
-%i-toggle-expand-neutral, .i-toggle-expand-neutral { background-position: -263px -173px; width: 32px; height: 32px; }
-
-%i-toggle-expand-white, .i-toggle-expand-white { background-position: -296px -173px; width: 32px; height: 32px; }
-
-%i-top-stories-active, .i-top-stories-active { background-position: -329px -173px; width: 18px; height: 18px; }
-
-%i-top-stories, .i-top-stories { background-position: -348px -173px; width: 18px; height: 18px; }
-
-%i-video-yellow-small, .i-video-yellow-small { background-position: -367px -173px; width: 20px; height: 20px; }
-
-%i-yellow-card, .i-yellow-card { background-position: -388px -173px; width: 9px; height: 12px; }
->>>>>>> bef29cfc
+.i-yellow-card { background-position: -421px -199px; width: 9px; height: 12px; }