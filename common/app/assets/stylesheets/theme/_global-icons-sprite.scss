--- conflicted
+++ resolved
@@ -34,7 +34,6 @@
 
 .i-ee-add-button { background-position: -248px -9px; width: 54px; height: 47px; }
 
-<<<<<<< HEAD
 .i-fb { background-position: -303px -9px; width: 11px; height: 22px; }
 
 .i-filter-arrow-down { background-position: -314px -9px; width: 20px; height: 11px; }
@@ -123,97 +122,4 @@
 
 .i-twitter { background-position: -151px -137px; width: 25px; height: 20px; }
 
-.i-witness-logo { background-position: -177px -137px; width: 119px; height: 16px; }
-
-.i-yellow-card { background-position: -297px -137px; width: 9px; height: 12px; }
-=======
-.i-fb { background-position: -286px -8px; width: 10.88px; height: 22.38px; }
-
-.i-filter-arrow-down { background-position: -296px -8px; width: 20px; height: 11.431px; }
-
-.i-filter-arrow-left { background-position: -316px -8px; width: 8.703px; height: 15px; }
-
-.i-filter-arrow-right { background-position: -324px -8px; width: 8.702px; height: 15px; }
-
-.i-filter-arrow-up { background-position: -332px -8px; width: 20px; height: 11.431px; }
-
-.i-fullscreen-toggle { background-position: -352px -8px; width: 12px; height: 12px; }
-
-.i-gallery-arrow { background-position: -364px -8px; width: 32px; height: 32px; }
-
-.i-gallery-fullimage-icon { background-position: -396px -8px; width: 18px; height: 18px; }
-
-.i-gallery-pause-slideshow { background-position: -414px -8px; width: 18px; height: 18px; }
-
-.i-gallery-play-slideshow { background-position: -432px -8px; width: 18px; height: 18px; }
-
-.i-gallery-thumb-icon { background-position: -450px -8px; width: 18px; height: 18px; }
-
-.i-gallery { background-position: -468px -8px; width: 16px; height: 14px; }
-
-.i-gplus { background-position: -484px -8px; width: 24.361px; height: 20.535px; }
-
-.i-guardian-logo { background-position: -396px -28px; width: 107.667px; height: 20.125px; }
-
-.i-guardian-picks { background-position: -503px -28px; width: 15px; height: 46.624px; }
-
-.i-image-white { background-position: -518px -28px; width: 12px; height: 9px; }
-
-.i-image { background-position: -530px -28px; width: 12px; height: 9px; }
-
-.i-liveblog-pause { background-position: -542px -28px; width: 30px; height: 30px; }
-
-.i-liveblog-play { background-position: -518px -58px; width: 30px; height: 30px; }
-
-.i-livequote-after { background-position: -548px -58px; width: 37px; height: 20px; }
-
-.i-livequote-before { background-position: -548px -78px; width: 37px; height: 20px; }
-
-.i-local-nav-arrow { background-position: -8px -98px; width: 49px; height: 37px; }
-
-.i-mail { background-position: -57px -98px; width: 28.004px; height: 20px; }
-
-.i-menu-active { background-position: -85px -98px; width: 18px; height: 12px; }
-
-.i-menu { background-position: -103px -98px; width: 18px; height: 12px; }
-
-.i-play { background-position: -121px -98px; width: 10px; height: 12px; }
-
-.i-powered-by-ee { background-position: -131px -98px; width: 68px; height: 31px; }
-
-.i-profile-active { background-position: -199px -98px; width: 15px; height: 15px; }
-
-.i-profile { background-position: -214px -98px; width: 15px; height: 15px; }
-
-.i-quote-marks { background-position: -229px -98px; width: 64px; height: 32px; }
-
-.i-quotes-green { background-position: -293px -98px; width: 56px; height: 28px; }
-
-.i-recommend-inactive { background-position: -349px -98px; width: 12px; height: 12px; }
-
-.i-recommend { background-position: -361px -98px; width: 12px; height: 12px; }
-
-.i-red-card { background-position: -373px -98px; width: 9px; height: 12px; }
-
-.i-search-blue { background-position: -382px -98px; width: 14px; height: 14px; }
-
-.i-search { background-position: -396px -98px; width: 14px; height: 14px; }
-
-.i-sport-arrow-small { background-position: -410px -98px; width: 5.802px; height: 10px; }
-
-.i-sport-arrow { background-position: -415px -98px; width: 8.703px; height: 15px; }
-
-.i-story-quote { background-position: -423px -98px; width: 49px; height: 25px; }
-
-.i-swipe-arrow-small { background-position: -472px -98px; width: 5px; height: 10px; }
-
-.i-swipe-arrow { background-position: -477px -98px; width: 7.21px; height: 16.117px; }
-
-.i-top-stories-active { background-position: -484px -98px; width: 16px; height: 16px; }
-
-.i-top-stories { background-position: -500px -98px; width: 16px; height: 16px; }
-
-.i-twitter { background-position: -516px -98px; width: 25px; height: 20px; }
-
-.i-yellow-card { background-position: -541px -98px; width: 9px; height: 12px; }
->>>>>>> 7d40424c
+.i-yellow-card { background-position: -177px -137px; width: 9px; height: 12px; }