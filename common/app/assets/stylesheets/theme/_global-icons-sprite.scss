--- conflicted
+++ resolved
@@ -24,72 +24,52 @@
 
 .i-fullscreen-toggle { background-position: -207px -8px; width: 12px; height: 12px; }
 
-.i-gplus { background-position: -219px -8px; width: 24.361px; height: 20.535px; }
+.i-gallery { background-position: -219px -8px; width: 16px; height: 14px; }
 
-.i-guardian-logo { background-position: -243px -8px; width: 107.667px; height: 20.125px; }
+.i-gplus { background-position: -235px -8px; width: 24.361px; height: 20.535px; }
 
-.i-guardian-picks { background-position: -350px -8px; width: 15px; height: 46.624px; }
+.i-guardian-logo { background-position: -259px -8px; width: 107.667px; height: 20.125px; }
 
-.i-image-white { background-position: -365px -8px; width: 12px; height: 9px; }
+.i-guardian-picks { background-position: -366px -8px; width: 15px; height: 46.624px; }
 
-.i-image { background-position: -377px -8px; width: 12px; height: 9px; }
+.i-image-white { background-position: -381px -8px; width: 12px; height: 9px; }
 
-<<<<<<< HEAD
-.i-gallery { background-position: -339px -8px; width: 16px; height: 14px; }
+.i-image { background-position: -393px -8px; width: 12px; height: 9px; }
 
-.i-gplus { background-position: -355px -8px; width: 24.361px; height: 20.535px; }
+.i-livequote-after { background-position: -405px -8px; width: 37px; height: 20px; }
 
-.i-guardian-logo { background-position: -379px -8px; width: 107.667px; height: 20.125px; }
+.i-livequote-before { background-position: -442px -8px; width: 37px; height: 20px; }
 
-.i-guardian-picks { background-position: -486px -8px; width: 15px; height: 46.624px; }
+.i-local-nav-arrow { background-position: -479px -8px; width: 49px; height: 37px; }
 
-.i-image-inverted { background-position: -501px -8px; width: 12px; height: 9px; }
+.i-mail { background-position: -528px -8px; width: 28.004px; height: 20px; }
 
-.i-image-white { background-position: -513px -8px; width: 12px; height: 9px; }
+.i-menu-active { background-position: -556px -8px; width: 18px; height: 12px; }
 
-.i-image { background-position: -525px -8px; width: 12px; height: 9px; }
+.i-menu { background-position: -574px -8px; width: 18px; height: 12px; }
 
-.i-livequote-after { background-position: -537px -8px; width: 37px; height: 20px; }
+.i-powered-by-ee { background-position: -381px -45px; width: 68px; height: 31px; }
 
-.i-livequote-before { background-position: -501px -28px; width: 37px; height: 20px; }
+.i-quote-marks { background-position: -449px -45px; width: 64px; height: 32px; }
 
-.i-local-nav-arrow { background-position: -538px -28px; width: 49px; height: 37px; }
-=======
-.i-livequote-after { background-position: -389px -8px; width: 37px; height: 20px; }
+.i-red-card { background-position: -526px -45px; width: 9px; height: 12px; }
 
-.i-livequote-before { background-position: -426px -8px; width: 37px; height: 20px; }
+.i-search-blue { background-position: -535px -45px; width: 14px; height: 14px; }
 
-.i-local-nav-arrow { background-position: -463px -8px; width: 49px; height: 37px; }
+.i-search { background-position: -549px -45px; width: 14px; height: 14px; }
 
-.i-mail { background-position: -512px -8px; width: 28.004px; height: 20px; }
+.i-sport-arrow-small { background-position: -563px -45px; width: 5.802px; height: 10px; }
 
-.i-menu-active { background-position: -540px -8px; width: 18px; height: 12px; }
+.i-sport-arrow { background-position: -568px -45px; width: 8.703px; height: 15px; }
 
-.i-menu { background-position: -558px -8px; width: 18px; height: 12px; }
+.i-story-quote { background-position: -526px -60px; width: 49px; height: 25px; }
 
-.i-powered-by-ee { background-position: -512px -28px; width: 68px; height: 31px; }
+.i-top-stories-active { background-position: -575px -60px; width: 16px; height: 16px; }
 
-.i-quote-marks { background-position: -141px -59px; width: 64px; height: 32px; }
+.i-top-stories { background-position: -575px -76px; width: 16px; height: 16px; }
 
-.i-red-card { background-position: -218px -59px; width: 9px; height: 12px; }
->>>>>>> de7dfada
+.i-twitter { background-position: -8px -92px; width: 25px; height: 20px; }
 
-.i-search-blue { background-position: -227px -59px; width: 14px; height: 14px; }
+.i-witness-logo { background-position: -33px -92px; width: 119px; height: 16px; }
 
-.i-search { background-position: -241px -59px; width: 14px; height: 14px; }
-
-.i-sport-arrow-small { background-position: -255px -59px; width: 5.802px; height: 10px; }
-
-.i-sport-arrow { background-position: -260px -59px; width: 8.703px; height: 15px; }
-
-.i-story-quote { background-position: -268px -59px; width: 49px; height: 25px; }
-
-.i-top-stories-active { background-position: -317px -59px; width: 16px; height: 16px; }
-
-.i-top-stories { background-position: -333px -59px; width: 16px; height: 16px; }
-
-.i-twitter { background-position: -349px -59px; width: 25px; height: 20px; }
-
-.i-witness-logo { background-position: -374px -59px; width: 119px; height: 16px; }
-
-.i-yellow-card { background-position: -493px -59px; width: 9px; height: 12px; }+.i-yellow-card { background-position: -152px -92px; width: 9px; height: 12px; }