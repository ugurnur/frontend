--- conflicted
+++ resolved
@@ -14,59 +14,6 @@
 
 .i-clock-grey { background-position: -107px -9px; width: 16px; height: 16px; }
 
-<<<<<<< HEAD
-.i-clock-light-grey { background-position: -123px -9px; width: 11px; height: 11px; }
-
-.i-close-icon { background-position: -135px -9px; width: 18px; height: 18px; }
-
-.i-comment-comment { background-position: -154px -9px; width: 16px; height: 16px; }
-
-.i-comment-feature { background-position: -171px -9px; width: 16px; height: 16px; }
-
-.i-comment-grey { background-position: -188px -9px; width: 16px; height: 16px; }
-
-.i-comment-light-grey { background-position: -205px -9px; width: 14px; height: 12px; }
-
-.i-comment-news { background-position: -220px -9px; width: 16px; height: 16px; }
-
-.i-date { background-position: -237px -9px; width: 10px; height: 10px; }
-
-.i-double-arrow-right-blue { background-position: -248px -9px; width: 15px; height: 14px; }
-
-.i-double-arrow-right-white { background-position: -263px -9px; width: 15px; height: 14px; }
-
-.i-ee-add-button { background-position: -278px -9px; width: 54px; height: 47px; }
-
-.i-fb { background-position: -333px -9px; width: 11px; height: 22px; }
-
-.i-filter-arrow-down { background-position: -344px -9px; width: 20px; height: 11px; }
-
-.i-filter-arrow-left { background-position: -365px -9px; width: 9px; height: 15px; }
-
-.i-filter-arrow-right { background-position: -374px -9px; width: 9px; height: 15px; }
-
-.i-filter-arrow-up { background-position: -383px -9px; width: 20px; height: 11px; }
-
-.i-fullscreen-toggle { background-position: -404px -9px; width: 12px; height: 12px; }
-
-.i-gallery-arrow { background-position: -417px -9px; width: 32px; height: 32px; }
-
-.i-gallery-fullimage-icon { background-position: -450px -9px; width: 18px; height: 18px; }
-
-.i-gallery-pause-slideshow { background-position: -469px -9px; width: 18px; height: 18px; }
-
-.i-gallery-play-slideshow { background-position: -488px -9px; width: 18px; height: 18px; }
-
-.i-gallery-thumb-icon { background-position: -507px -9px; width: 18px; height: 18px; }
-
-.i-gallery { background-position: -526px -9px; width: 16px; height: 14px; }
-
-.i-gplus { background-position: -543px -9px; width: 24px; height: 21px; }
-
-.i-guardian-logo { background-position: -450px -30px; width: 108px; height: 20px; }
-
-.i-guardian-picks { background-position: -558px -30px; width: 15px; height: 47px; }
-=======
 .i-clock-light-grey { background-position: -124px -9px; width: 11px; height: 11px; }
 
 .i-close-icon { background-position: -136px -9px; width: 18px; height: 18px; }
@@ -118,55 +65,35 @@
 .i-guardian-logo { background-position: -451px -30px; width: 108px; height: 20px; }
 
 .i-guardian-picks { background-position: -559px -30px; width: 15px; height: 47px; }
->>>>>>> 18f3444b
 
-.i-image { background-position: -574px -30px; width: 17px; height: 12px; }
+.i-image { background-position: -8px -77px; width: 17px; height: 12px; }
 
-.i-liveblog-pause { background-position: -8px -77px; width: 30px; height: 30px; }
+.i-liveblog-pause { background-position: -26px -77px; width: 30px; height: 30px; }
 
-.i-liveblog-play { background-position: -39px -77px; width: 30px; height: 30px; }
+.i-liveblog-play { background-position: -57px -77px; width: 30px; height: 30px; }
 
-.i-livequote-after { background-position: -70px -77px; width: 37px; height: 20px; }
+.i-livequote-after { background-position: -88px -77px; width: 37px; height: 20px; }
 
-.i-livequote-before { background-position: -108px -77px; width: 37px; height: 20px; }
+.i-livequote-before { background-position: -126px -77px; width: 37px; height: 20px; }
 
-.i-local-nav-arrow { background-position: -146px -77px; width: 50px; height: 37px; }
+.i-local-nav-arrow { background-position: -164px -77px; width: 50px; height: 37px; }
 
-.i-menu-active { background-position: -197px -77px; width: 18px; height: 12px; }
+.i-menu-active { background-position: -215px -77px; width: 18px; height: 12px; }
 
-.i-menu { background-position: -216px -77px; width: 18px; height: 12px; }
+.i-menu { background-position: -234px -77px; width: 18px; height: 12px; }
 
-.i-message-close { background-position: -235px -77px; width: 22px; height: 22px; }
+.i-message-close { background-position: -253px -77px; width: 22px; height: 22px; }
 
-.i-play { background-position: -258px -77px; width: 10px; height: 12px; }
+.i-play { background-position: -276px -77px; width: 10px; height: 12px; }
 
-.i-powered-by-ee { background-position: -269px -77px; width: 68px; height: 31px; }
+.i-powered-by-ee { background-position: -287px -77px; width: 68px; height: 31px; }
 
-.i-profile-active { background-position: -338px -77px; width: 18px; height: 18px; }
+.i-profile-active { background-position: -356px -77px; width: 18px; height: 18px; }
 
-.i-profile-signed-in { background-position: -357px -77px; width: 18px; height: 18px; }
+.i-profile-signed-in { background-position: -375px -77px; width: 18px; height: 18px; }
 
-.i-profile { background-position: -376px -77px; width: 18px; height: 18px; }
+.i-profile { background-position: -394px -77px; width: 18px; height: 18px; }
 
-<<<<<<< HEAD
-.i-quote-light-grey { background-position: -395px -77px; width: 34px; height: 20px; }
-
-.i-quote-marks { background-position: -429px -77px; width: 39px; height: 24px; }
-
-.i-recommend-inactive { background-position: -468px -77px; width: 12px; height: 12px; }
-
-.i-recommend { background-position: -481px -77px; width: 12px; height: 12px; }
-
-.i-red-card { background-position: -494px -77px; width: 9px; height: 12px; }
-
-.i-search-blue { background-position: -504px -77px; width: 18px; height: 18px; }
-
-.i-search { background-position: -523px -77px; width: 18px; height: 18px; }
-
-.i-share-email-hover { background-position: -542px -77px; width: 36px; height: 36px; }
-
-.i-share-email { background-position: -197px -114px; width: 36px; height: 36px; }
-=======
 .i-quote-light-grey { background-position: -413px -77px; width: 34px; height: 20px; }
 
 .i-quote-marks { background-position: -448px -77px; width: 39px; height: 24px; }
@@ -184,30 +111,29 @@
 .i-share-email-hover { background-position: -487px -96px; width: 36px; height: 36px; }
 
 .i-share-email { background-position: -524px -96px; width: 36px; height: 36px; }
->>>>>>> 18f3444b
 
-.i-share-facebook-hover { background-position: -234px -114px; width: 36px; height: 36px; }
+.i-share-facebook-hover { background-position: -8px -133px; width: 36px; height: 36px; }
 
-.i-share-facebook { background-position: -271px -114px; width: 36px; height: 36px; }
+.i-share-facebook { background-position: -45px -133px; width: 36px; height: 36px; }
 
-.i-share-gplus-hover { background-position: -308px -114px; width: 36px; height: 36px; }
+.i-share-gplus-hover { background-position: -82px -133px; width: 36px; height: 36px; }
 
-.i-share-gplus { background-position: -345px -114px; width: 36px; height: 36px; }
+.i-share-gplus { background-position: -119px -133px; width: 36px; height: 36px; }
 
-.i-share-twitter-hover { background-position: -382px -114px; width: 36px; height: 36px; }
+.i-share-twitter-hover { background-position: -156px -133px; width: 36px; height: 36px; }
 
-.i-share-twitter { background-position: -419px -114px; width: 36px; height: 36px; }
+.i-share-twitter { background-position: -193px -133px; width: 36px; height: 36px; }
 
-.i-sport-arrow { background-position: -456px -114px; width: 8px; height: 15px; }
+.i-sport-arrow { background-position: -230px -133px; width: 8px; height: 15px; }
 
-.i-story-quote { background-position: -465px -114px; width: 49px; height: 25px; }
+.i-story-quote { background-position: -239px -133px; width: 49px; height: 25px; }
 
-.i-swipe-arrow-small { background-position: -515px -114px; width: 5px; height: 10px; }
+.i-swipe-arrow-small { background-position: -289px -133px; width: 5px; height: 10px; }
 
-.i-swipe-arrow { background-position: -521px -114px; width: 7px; height: 16px; }
+.i-swipe-arrow { background-position: -295px -133px; width: 7px; height: 16px; }
 
-.i-top-stories-active { background-position: -529px -114px; width: 18px; height: 18px; }
+.i-top-stories-active { background-position: -303px -133px; width: 18px; height: 18px; }
 
-.i-top-stories { background-position: -548px -114px; width: 18px; height: 18px; }
+.i-top-stories { background-position: -322px -133px; width: 18px; height: 18px; }
 
-.i-yellow-card { background-position: -567px -114px; width: 9px; height: 12px; }+.i-yellow-card { background-position: -341px -133px; width: 9px; height: 12px; }