.i { background-repeat: no-repeat; display: inline-block; }

.i-alert { background-position: -8px -9px; width: 20px; height: 20px; }

.i-arrow-blue-down { background-position: -29px -9px; width: 15px; height: 7px; }

.i-arrow-grey-down { background-position: -45px -9px; width: 15px; height: 7px; }

.i-arrow-small-up { background-position: -61px -9px; width: 13px; height: 7px; }

.i-arrow-white-circle { background-position: -74px -9px; width: 20px; height: 20px; }

.i-arrow-white-down { background-position: -95px -9px; width: 15px; height: 7px; }

.i-arrow-white-large { background-position: -111px -9px; width: 24px; height: 10px; }

.i-arrow-white-right { background-position: -136px -9px; width: 24px; height: 25px; }

.i-back-double-white { background-position: -161px -9px; width: 16px; height: 16px; }

.i-back-double { background-position: -178px -9px; width: 16px; height: 16px; }

.i-back-white { background-position: -195px -9px; width: 12px; height: 12px; }

.i-back { background-position: -208px -9px; width: 12px; height: 12px; }

.i-camera-black-large { background-position: -221px -9px; width: 18px; height: 13px; }

<<<<<<< HEAD
.i-camera-yellow-large { background-position: -240px -9px; width: 18px; height: 13px; }

.i-clock-grey { background-position: -259px -9px; width: 11px; height: 11px; }

.i-clock-light-grey { background-position: -271px -9px; width: 11px; height: 11px; }

.i-clock-yellow { background-position: -283px -9px; width: 11px; height: 11px; }

.i-close-icon { background-position: -295px -9px; width: 18px; height: 18px; }

.i-comment-comment { background-position: -314px -9px; width: 16px; height: 16px; }

.i-comment-feature { background-position: -331px -9px; width: 16px; height: 16px; }

.i-comment-grey { background-position: -348px -9px; width: 16px; height: 16px; }

.i-comment-light-grey { background-position: -365px -9px; width: 14px; height: 12px; }

.i-comment-news { background-position: -380px -9px; width: 16px; height: 16px; }

.i-date { background-position: -397px -9px; width: 10px; height: 10px; }

.i-double-arrow-right-blue { background-position: -408px -9px; width: 15px; height: 14px; }

.i-double-arrow-right-white { background-position: -423px -9px; width: 15px; height: 14px; }

.i-ee-add-button { background-position: -438px -9px; width: 54px; height: 47px; }

.i-expand-white { background-position: -493px -9px; width: 18px; height: 18px; }

.i-fb { background-position: -512px -9px; width: 11px; height: 22px; }

.i-filter-arrow-down { background-position: -523px -9px; width: 20px; height: 11px; }

.i-filter-arrow-left { background-position: -544px -9px; width: 9px; height: 15px; }

.i-filter-arrow-right { background-position: -553px -9px; width: 9px; height: 15px; }

.i-filter-arrow-up { background-position: -562px -9px; width: 20px; height: 11px; }

.i-fullscreen-toggle { background-position: -562px -21px; width: 12px; height: 12px; }

.i-gallery-arrow { background-position: -493px -34px; width: 32px; height: 32px; }
=======
.i-clock-hands-white { background-position: -237px -9px; width: 10px; height: 13px; }

.i-clock-light-grey { background-position: -247px -9px; width: 11px; height: 11px; }

.i-clock-yellow { background-position: -259px -9px; width: 11px; height: 11px; }

.i-close-icon { background-position: -271px -9px; width: 18px; height: 18px; }

.i-comment-comment { background-position: -290px -9px; width: 16px; height: 16px; }

.i-comment-feature { background-position: -307px -9px; width: 16px; height: 16px; }

.i-comment-grey { background-position: -324px -9px; width: 16px; height: 16px; }

.i-comment-light-grey { background-position: -341px -9px; width: 14px; height: 12px; }

.i-comment-news { background-position: -356px -9px; width: 16px; height: 16px; }

.i-date { background-position: -373px -9px; width: 10px; height: 10px; }

.i-double-arrow-right-blue { background-position: -384px -9px; width: 15px; height: 14px; }

.i-double-arrow-right-white { background-position: -399px -9px; width: 15px; height: 14px; }

.i-ee-add-button { background-position: -414px -9px; width: 54px; height: 47px; }

.i-expand-white { background-position: -469px -9px; width: 18px; height: 18px; }

.i-fb { background-position: -488px -9px; width: 11px; height: 22px; }

.i-filter-arrow-down { background-position: -499px -9px; width: 20px; height: 11px; }

.i-filter-arrow-left { background-position: -520px -9px; width: 9px; height: 15px; }

.i-filter-arrow-right { background-position: -529px -9px; width: 9px; height: 15px; }

.i-filter-arrow-up { background-position: -538px -9px; width: 20px; height: 11px; }

.i-fullscreen-toggle { background-position: -559px -9px; width: 12px; height: 12px; }

.i-gallery-arrow { background-position: -538px -22px; width: 32px; height: 32px; }

.i-gallery-fullimage-icon { background-position: -571px -22px; width: 18px; height: 18px; }

.i-gallery-pause-slideshow { background-position: -571px -41px; width: 18px; height: 18px; }
>>>>>>> 689e88c6

.i-gallery-fullimage-icon { background-position: -526px -34px; width: 18px; height: 18px; }

.i-gallery-pause-slideshow { background-position: -545px -34px; width: 18px; height: 18px; }

.i-gallery-play-slideshow { background-position: -564px -34px; width: 18px; height: 18px; }

.i-gallery-thumb-icon { background-position: -526px -53px; width: 18px; height: 18px; }

.i-gallery-yellow-small { background-position: -545px -53px; width: 20px; height: 20px; }

.i-gallery { background-position: -566px -53px; width: 16px; height: 14px; }

.i-gplus { background-position: -566px -68px; width: 24px; height: 21px; }

.i-guardian-holidayoffers-logo { background-position: -8px -89px; width: 199px; height: 20px; }

.i-guardian-logo-rainbow { background-position: -208px -89px; width: 108px; height: 20px; }

.i-guardian-logo { background-position: -316px -89px; width: 108px; height: 20px; }

.i-guardian-picks { background-position: -424px -89px; width: 15px; height: 47px; }

.i-guardian-soulmates-logo { background-position: -440px -89px; width: 90px; height: 20px; }

.i-gupickasterisk { background-position: -531px -89px; width: 18px; height: 17px; }

.i-id-alert { background-position: -550px -89px; width: 18px; height: 18px; }

.i-id-ok { background-position: -569px -89px; width: 18px; height: 18px; }

.i-image { background-position: -531px -108px; width: 17px; height: 12px; }

.i-in-reply-arrow { background-position: -549px -108px; width: 15px; height: 9px; }

.i-liveblog-pause { background-position: -549px -118px; width: 30px; height: 30px; }

.i-liveblog-play { background-position: -8px -149px; width: 30px; height: 30px; }

.i-livequote-after { background-position: -39px -149px; width: 37px; height: 20px; }

.i-livequote-before { background-position: -77px -149px; width: 37px; height: 20px; }

.i-local-nav-arrow { background-position: -115px -149px; width: 50px; height: 37px; }

.i-menu-active { background-position: -166px -149px; width: 18px; height: 12px; }

.i-menu { background-position: -185px -149px; width: 18px; height: 12px; }

.i-message-close { background-position: -204px -149px; width: 22px; height: 22px; }

.i-play-black { background-position: -227px -149px; width: 12px; height: 16px; }

.i-play { background-position: -240px -149px; width: 18px; height: 18px; }

.i-plus-white-large { background-position: -259px -149px; width: 30px; height: 30px; }

.i-plus-white-mask { background-position: -290px -149px; width: 32px; height: 32px; }

.i-plus-white-small { background-position: -323px -149px; width: 18px; height: 18px; }

.i-plus-white { background-position: -342px -149px; width: 32px; height: 32px; }

.i-powered-by-ee { background-position: -375px -149px; width: 68px; height: 31px; }

.i-profile-active { background-position: -444px -149px; width: 18px; height: 18px; }

.i-profile-signed-in { background-position: -463px -149px; width: 18px; height: 18px; }

.i-profile { background-position: -482px -149px; width: 18px; height: 18px; }

.i-quote-marks { background-position: -501px -149px; width: 39px; height: 24px; }

.i-quote-orange { background-position: -540px -149px; width: 34px; height: 20px; }

.i-recommend-inactive { background-position: -575px -149px; width: 12px; height: 12px; }

.i-recommend { background-position: -575px -162px; width: 12px; height: 12px; }

.i-red-card { background-position: -444px -175px; width: 9px; height: 12px; }

.i-reply-arrow-white { background-position: -454px -175px; width: 9px; height: 10px; }

.i-reply-button { background-position: -464px -175px; width: 19px; height: 19px; }

.i-search-blue { background-position: -484px -175px; width: 18px; height: 18px; }

.i-search-grey { background-position: -503px -175px; width: 18px; height: 18px; }

.i-search { background-position: -522px -175px; width: 18px; height: 18px; }

.i-share-email-hover { background-position: -541px -175px; width: 36px; height: 36px; }

.i-share-email { background-position: -8px -212px; width: 36px; height: 36px; }

.i-share-facebook-hover { background-position: -45px -212px; width: 36px; height: 36px; }

.i-share-facebook { background-position: -82px -212px; width: 36px; height: 36px; }

.i-share-gplus-hover { background-position: -119px -212px; width: 36px; height: 36px; }

.i-share-gplus { background-position: -156px -212px; width: 36px; height: 36px; }

.i-share-twitter-hover { background-position: -193px -212px; width: 36px; height: 36px; }

.i-share-twitter { background-position: -230px -212px; width: 36px; height: 36px; }

.i-show-all-comments { background-position: -267px -212px; width: 44px; height: 44px; }

.i-single-arrow-right-blue { background-position: -312px -212px; width: 4px; height: 8px; }

.i-sport-arrow { background-position: -317px -212px; width: 8px; height: 15px; }

.i-story-quote { background-position: -326px -212px; width: 49px; height: 25px; }

.i-swipe-arrow-small { background-position: -376px -212px; width: 5px; height: 10px; }

.i-swipe-arrow { background-position: -382px -212px; width: 7px; height: 16px; }

.i-top-stories-active { background-position: -390px -212px; width: 18px; height: 18px; }

.i-top-stories { background-position: -409px -212px; width: 18px; height: 18px; }

.i-video-yellow-small { background-position: -428px -212px; width: 20px; height: 20px; }

.i-yellow-card { background-position: -449px -212px; width: 9px; height: 12px; }<|MERGE_RESOLUTION|>--- conflicted
+++ resolved
@@ -26,220 +26,174 @@
 
 .i-camera-black-large { background-position: -221px -9px; width: 18px; height: 13px; }
 
-<<<<<<< HEAD
 .i-camera-yellow-large { background-position: -240px -9px; width: 18px; height: 13px; }
 
 .i-clock-grey { background-position: -259px -9px; width: 11px; height: 11px; }
 
-.i-clock-light-grey { background-position: -271px -9px; width: 11px; height: 11px; }
+.i-clock-hands-white { background-position: -271px -9px; width: 10px; height: 13px; }
 
-.i-clock-yellow { background-position: -283px -9px; width: 11px; height: 11px; }
+.i-clock-light-grey { background-position: -281px -9px; width: 11px; height: 11px; }
 
-.i-close-icon { background-position: -295px -9px; width: 18px; height: 18px; }
+.i-clock-yellow { background-position: -293px -9px; width: 11px; height: 11px; }
 
-.i-comment-comment { background-position: -314px -9px; width: 16px; height: 16px; }
+.i-close-icon { background-position: -305px -9px; width: 18px; height: 18px; }
 
-.i-comment-feature { background-position: -331px -9px; width: 16px; height: 16px; }
+.i-comment-comment { background-position: -324px -9px; width: 16px; height: 16px; }
 
-.i-comment-grey { background-position: -348px -9px; width: 16px; height: 16px; }
+.i-comment-feature { background-position: -341px -9px; width: 16px; height: 16px; }
 
-.i-comment-light-grey { background-position: -365px -9px; width: 14px; height: 12px; }
+.i-comment-grey { background-position: -358px -9px; width: 16px; height: 16px; }
 
-.i-comment-news { background-position: -380px -9px; width: 16px; height: 16px; }
+.i-comment-light-grey { background-position: -375px -9px; width: 14px; height: 12px; }
 
-.i-date { background-position: -397px -9px; width: 10px; height: 10px; }
+.i-comment-news { background-position: -390px -9px; width: 16px; height: 16px; }
 
-.i-double-arrow-right-blue { background-position: -408px -9px; width: 15px; height: 14px; }
+.i-date { background-position: -407px -9px; width: 10px; height: 10px; }
 
-.i-double-arrow-right-white { background-position: -423px -9px; width: 15px; height: 14px; }
+.i-double-arrow-right-blue { background-position: -418px -9px; width: 15px; height: 14px; }
 
-.i-ee-add-button { background-position: -438px -9px; width: 54px; height: 47px; }
+.i-double-arrow-right-white { background-position: -433px -9px; width: 15px; height: 14px; }
 
-.i-expand-white { background-position: -493px -9px; width: 18px; height: 18px; }
+.i-ee-add-button { background-position: -448px -9px; width: 54px; height: 47px; }
 
-.i-fb { background-position: -512px -9px; width: 11px; height: 22px; }
+.i-expand-white { background-position: -503px -9px; width: 18px; height: 18px; }
 
-.i-filter-arrow-down { background-position: -523px -9px; width: 20px; height: 11px; }
+.i-fb { background-position: -522px -9px; width: 11px; height: 22px; }
 
-.i-filter-arrow-left { background-position: -544px -9px; width: 9px; height: 15px; }
+.i-filter-arrow-down { background-position: -533px -9px; width: 20px; height: 11px; }
 
-.i-filter-arrow-right { background-position: -553px -9px; width: 9px; height: 15px; }
+.i-filter-arrow-left { background-position: -554px -9px; width: 9px; height: 15px; }
 
-.i-filter-arrow-up { background-position: -562px -9px; width: 20px; height: 11px; }
+.i-filter-arrow-right { background-position: -563px -9px; width: 9px; height: 15px; }
 
-.i-fullscreen-toggle { background-position: -562px -21px; width: 12px; height: 12px; }
+.i-filter-arrow-up { background-position: -533px -25px; width: 20px; height: 11px; }
 
-.i-gallery-arrow { background-position: -493px -34px; width: 32px; height: 32px; }
-=======
-.i-clock-hands-white { background-position: -237px -9px; width: 10px; height: 13px; }
+.i-fullscreen-toggle { background-position: -554px -25px; width: 12px; height: 12px; }
 
-.i-clock-light-grey { background-position: -247px -9px; width: 11px; height: 11px; }
+.i-gallery-arrow { background-position: -503px -38px; width: 32px; height: 32px; }
 
-.i-clock-yellow { background-position: -259px -9px; width: 11px; height: 11px; }
+.i-gallery-fullimage-icon { background-position: -536px -38px; width: 18px; height: 18px; }
 
-.i-close-icon { background-position: -271px -9px; width: 18px; height: 18px; }
+.i-gallery-pause-slideshow { background-position: -555px -38px; width: 18px; height: 18px; }
 
-.i-comment-comment { background-position: -290px -9px; width: 16px; height: 16px; }
+.i-gallery-play-slideshow { background-position: -536px -57px; width: 18px; height: 18px; }
 
-.i-comment-feature { background-position: -307px -9px; width: 16px; height: 16px; }
+.i-gallery-thumb-icon { background-position: -555px -57px; width: 18px; height: 18px; }
 
-.i-comment-grey { background-position: -324px -9px; width: 16px; height: 16px; }
+.i-gallery-yellow-small { background-position: -8px -76px; width: 20px; height: 20px; }
 
-.i-comment-light-grey { background-position: -341px -9px; width: 14px; height: 12px; }
+.i-gallery { background-position: -29px -76px; width: 16px; height: 14px; }
 
-.i-comment-news { background-position: -356px -9px; width: 16px; height: 16px; }
+.i-gplus { background-position: -46px -76px; width: 24px; height: 21px; }
 
-.i-date { background-position: -373px -9px; width: 10px; height: 10px; }
+.i-guardian-holidayoffers-logo { background-position: -71px -76px; width: 199px; height: 20px; }
 
-.i-double-arrow-right-blue { background-position: -384px -9px; width: 15px; height: 14px; }
+.i-guardian-logo-rainbow { background-position: -271px -76px; width: 108px; height: 20px; }
 
-.i-double-arrow-right-white { background-position: -399px -9px; width: 15px; height: 14px; }
+.i-guardian-logo { background-position: -379px -76px; width: 108px; height: 20px; }
 
-.i-ee-add-button { background-position: -414px -9px; width: 54px; height: 47px; }
+.i-guardian-picks { background-position: -487px -76px; width: 15px; height: 47px; }
 
-.i-expand-white { background-position: -469px -9px; width: 18px; height: 18px; }
+.i-guardian-soulmates-logo { background-position: -8px -123px; width: 90px; height: 20px; }
 
-.i-fb { background-position: -488px -9px; width: 11px; height: 22px; }
+.i-gupickasterisk { background-position: -99px -123px; width: 18px; height: 17px; }
 
-.i-filter-arrow-down { background-position: -499px -9px; width: 20px; height: 11px; }
+.i-id-alert { background-position: -118px -123px; width: 18px; height: 18px; }
 
-.i-filter-arrow-left { background-position: -520px -9px; width: 9px; height: 15px; }
+.i-id-ok { background-position: -137px -123px; width: 18px; height: 18px; }
 
-.i-filter-arrow-right { background-position: -529px -9px; width: 9px; height: 15px; }
+.i-image { background-position: -156px -123px; width: 17px; height: 12px; }
 
-.i-filter-arrow-up { background-position: -538px -9px; width: 20px; height: 11px; }
+.i-in-reply-arrow { background-position: -174px -123px; width: 15px; height: 9px; }
 
-.i-fullscreen-toggle { background-position: -559px -9px; width: 12px; height: 12px; }
+.i-liveblog-pause { background-position: -190px -123px; width: 30px; height: 30px; }
 
-.i-gallery-arrow { background-position: -538px -22px; width: 32px; height: 32px; }
+.i-liveblog-play { background-position: -221px -123px; width: 30px; height: 30px; }
 
-.i-gallery-fullimage-icon { background-position: -571px -22px; width: 18px; height: 18px; }
+.i-livequote-after { background-position: -252px -123px; width: 37px; height: 20px; }
 
-.i-gallery-pause-slideshow { background-position: -571px -41px; width: 18px; height: 18px; }
->>>>>>> 689e88c6
+.i-livequote-before { background-position: -290px -123px; width: 37px; height: 20px; }
 
-.i-gallery-fullimage-icon { background-position: -526px -34px; width: 18px; height: 18px; }
+.i-local-nav-arrow { background-position: -328px -123px; width: 50px; height: 37px; }
 
-.i-gallery-pause-slideshow { background-position: -545px -34px; width: 18px; height: 18px; }
+.i-menu-active { background-position: -379px -123px; width: 18px; height: 12px; }
 
-.i-gallery-play-slideshow { background-position: -564px -34px; width: 18px; height: 18px; }
+.i-menu { background-position: -398px -123px; width: 18px; height: 12px; }
 
-.i-gallery-thumb-icon { background-position: -526px -53px; width: 18px; height: 18px; }
+.i-message-close { background-position: -417px -123px; width: 22px; height: 22px; }
 
-.i-gallery-yellow-small { background-position: -545px -53px; width: 20px; height: 20px; }
+.i-play-black { background-position: -440px -123px; width: 12px; height: 16px; }
 
-.i-gallery { background-position: -566px -53px; width: 16px; height: 14px; }
+.i-play { background-position: -453px -123px; width: 18px; height: 18px; }
 
-.i-gplus { background-position: -566px -68px; width: 24px; height: 21px; }
+.i-plus-white-large { background-position: -472px -123px; width: 30px; height: 30px; }
 
-.i-guardian-holidayoffers-logo { background-position: -8px -89px; width: 199px; height: 20px; }
+.i-plus-white-mask { background-position: -503px -123px; width: 32px; height: 32px; }
 
-.i-guardian-logo-rainbow { background-position: -208px -89px; width: 108px; height: 20px; }
+.i-plus-white-small { background-position: -536px -123px; width: 18px; height: 18px; }
 
-.i-guardian-logo { background-position: -316px -89px; width: 108px; height: 20px; }
+.i-plus-white { background-position: -555px -123px; width: 32px; height: 32px; }
 
-.i-guardian-picks { background-position: -424px -89px; width: 15px; height: 47px; }
+.i-powered-by-ee { background-position: -379px -156px; width: 68px; height: 31px; }
 
-.i-guardian-soulmates-logo { background-position: -440px -89px; width: 90px; height: 20px; }
+.i-profile-active { background-position: -448px -156px; width: 18px; height: 18px; }
 
-.i-gupickasterisk { background-position: -531px -89px; width: 18px; height: 17px; }
+.i-profile-signed-in { background-position: -467px -156px; width: 18px; height: 18px; }
 
-.i-id-alert { background-position: -550px -89px; width: 18px; height: 18px; }
+.i-profile { background-position: -486px -156px; width: 18px; height: 18px; }
 
-.i-id-ok { background-position: -569px -89px; width: 18px; height: 18px; }
+.i-quote-marks { background-position: -505px -156px; width: 39px; height: 24px; }
 
-.i-image { background-position: -531px -108px; width: 17px; height: 12px; }
+.i-quote-orange { background-position: -544px -156px; width: 34px; height: 20px; }
 
-.i-in-reply-arrow { background-position: -549px -108px; width: 15px; height: 9px; }
+.i-recommend-inactive { background-position: -579px -156px; width: 12px; height: 12px; }
 
-.i-liveblog-pause { background-position: -549px -118px; width: 30px; height: 30px; }
+.i-recommend { background-position: -579px -169px; width: 12px; height: 12px; }
 
-.i-liveblog-play { background-position: -8px -149px; width: 30px; height: 30px; }
+.i-red-card { background-position: -448px -182px; width: 9px; height: 12px; }
 
-.i-livequote-after { background-position: -39px -149px; width: 37px; height: 20px; }
+.i-reply-arrow-white { background-position: -458px -182px; width: 9px; height: 10px; }
 
-.i-livequote-before { background-position: -77px -149px; width: 37px; height: 20px; }
+.i-reply-button { background-position: -468px -182px; width: 19px; height: 19px; }
 
-.i-local-nav-arrow { background-position: -115px -149px; width: 50px; height: 37px; }
+.i-search-blue { background-position: -488px -182px; width: 18px; height: 18px; }
 
-.i-menu-active { background-position: -166px -149px; width: 18px; height: 12px; }
+.i-search-grey { background-position: -507px -182px; width: 18px; height: 18px; }
 
-.i-menu { background-position: -185px -149px; width: 18px; height: 12px; }
+.i-search { background-position: -526px -182px; width: 18px; height: 18px; }
 
-.i-message-close { background-position: -204px -149px; width: 22px; height: 22px; }
+.i-share-email-hover { background-position: -545px -182px; width: 36px; height: 36px; }
 
-.i-play-black { background-position: -227px -149px; width: 12px; height: 16px; }
+.i-share-email { background-position: -8px -219px; width: 36px; height: 36px; }
 
-.i-play { background-position: -240px -149px; width: 18px; height: 18px; }
+.i-share-facebook-hover { background-position: -45px -219px; width: 36px; height: 36px; }
 
-.i-plus-white-large { background-position: -259px -149px; width: 30px; height: 30px; }
+.i-share-facebook { background-position: -82px -219px; width: 36px; height: 36px; }
 
-.i-plus-white-mask { background-position: -290px -149px; width: 32px; height: 32px; }
+.i-share-gplus-hover { background-position: -119px -219px; width: 36px; height: 36px; }
 
-.i-plus-white-small { background-position: -323px -149px; width: 18px; height: 18px; }
+.i-share-gplus { background-position: -156px -219px; width: 36px; height: 36px; }
 
-.i-plus-white { background-position: -342px -149px; width: 32px; height: 32px; }
+.i-share-twitter-hover { background-position: -193px -219px; width: 36px; height: 36px; }
 
-.i-powered-by-ee { background-position: -375px -149px; width: 68px; height: 31px; }
+.i-share-twitter { background-position: -230px -219px; width: 36px; height: 36px; }
 
-.i-profile-active { background-position: -444px -149px; width: 18px; height: 18px; }
+.i-show-all-comments { background-position: -267px -219px; width: 44px; height: 44px; }
 
-.i-profile-signed-in { background-position: -463px -149px; width: 18px; height: 18px; }
+.i-single-arrow-right-blue { background-position: -312px -219px; width: 4px; height: 8px; }
 
-.i-profile { background-position: -482px -149px; width: 18px; height: 18px; }
+.i-sport-arrow { background-position: -317px -219px; width: 8px; height: 15px; }
 
-.i-quote-marks { background-position: -501px -149px; width: 39px; height: 24px; }
+.i-story-quote { background-position: -326px -219px; width: 49px; height: 25px; }
 
-.i-quote-orange { background-position: -540px -149px; width: 34px; height: 20px; }
+.i-swipe-arrow-small { background-position: -376px -219px; width: 5px; height: 10px; }
 
-.i-recommend-inactive { background-position: -575px -149px; width: 12px; height: 12px; }
+.i-swipe-arrow { background-position: -382px -219px; width: 7px; height: 16px; }
 
-.i-recommend { background-position: -575px -162px; width: 12px; height: 12px; }
+.i-top-stories-active { background-position: -390px -219px; width: 18px; height: 18px; }
 
-.i-red-card { background-position: -444px -175px; width: 9px; height: 12px; }
+.i-top-stories { background-position: -409px -219px; width: 18px; height: 18px; }
 
-.i-reply-arrow-white { background-position: -454px -175px; width: 9px; height: 10px; }
+.i-video-yellow-small { background-position: -428px -219px; width: 20px; height: 20px; }
 
-.i-reply-button { background-position: -464px -175px; width: 19px; height: 19px; }
-
-.i-search-blue { background-position: -484px -175px; width: 18px; height: 18px; }
-
-.i-search-grey { background-position: -503px -175px; width: 18px; height: 18px; }
-
-.i-search { background-position: -522px -175px; width: 18px; height: 18px; }
-
-.i-share-email-hover { background-position: -541px -175px; width: 36px; height: 36px; }
-
-.i-share-email { background-position: -8px -212px; width: 36px; height: 36px; }
-
-.i-share-facebook-hover { background-position: -45px -212px; width: 36px; height: 36px; }
-
-.i-share-facebook { background-position: -82px -212px; width: 36px; height: 36px; }
-
-.i-share-gplus-hover { background-position: -119px -212px; width: 36px; height: 36px; }
-
-.i-share-gplus { background-position: -156px -212px; width: 36px; height: 36px; }
-
-.i-share-twitter-hover { background-position: -193px -212px; width: 36px; height: 36px; }
-
-.i-share-twitter { background-position: -230px -212px; width: 36px; height: 36px; }
-
-.i-show-all-comments { background-position: -267px -212px; width: 44px; height: 44px; }
-
-.i-single-arrow-right-blue { background-position: -312px -212px; width: 4px; height: 8px; }
-
-.i-sport-arrow { background-position: -317px -212px; width: 8px; height: 15px; }
-
-.i-story-quote { background-position: -326px -212px; width: 49px; height: 25px; }
-
-.i-swipe-arrow-small { background-position: -376px -212px; width: 5px; height: 10px; }
-
-.i-swipe-arrow { background-position: -382px -212px; width: 7px; height: 16px; }
-
-.i-top-stories-active { background-position: -390px -212px; width: 18px; height: 18px; }
-
-.i-top-stories { background-position: -409px -212px; width: 18px; height: 18px; }
-
-.i-video-yellow-small { background-position: -428px -212px; width: 20px; height: 20px; }
-
-.i-yellow-card { background-position: -449px -212px; width: 9px; height: 12px; }+.i-yellow-card { background-position: -449px -219px; width: 9px; height: 12px; }