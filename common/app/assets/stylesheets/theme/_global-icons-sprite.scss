--- conflicted
+++ resolved
@@ -14,67 +14,66 @@
 
 .i-ee-add-button { background-position: -89px -8px; width: 54px; height: 47px; }
 
-.i-fb { background-position: -156px -8px; width: 10.88px; height: 22.38px; }
+.i-fb { background-position: -157px -8px; width: 10.88px; height: 22.38px; }
 
-.i-filter-arrow-down { background-position: -166px -8px; width: 20px; height: 11.431px; }
+.i-filter-arrow-down { background-position: -167px -8px; width: 20px; height: 11.431px; }
 
-.i-filter-arrow-left { background-position: -186px -8px; width: 8.703px; height: 15px; }
+.i-filter-arrow-left { background-position: -187px -8px; width: 8.703px; height: 15px; }
 
-.i-filter-arrow-right { background-position: -194px -8px; width: 8.702px; height: 15px; }
+.i-filter-arrow-right { background-position: -195px -8px; width: 8.702px; height: 15px; }
 
-.i-filter-arrow-up { background-position: -202px -8px; width: 20px; height: 11.431px; }
+.i-filter-arrow-up { background-position: -203px -8px; width: 20px; height: 11.431px; }
 
-.i-fullscreen-toggle { background-position: -222px -8px; width: 12px; height: 12px; }
+.i-fullscreen-toggle { background-position: -223px -8px; width: 12px; height: 12px; }
 
-.i-gallery-arrow { background-position: -234px -8px; width: 7.333px; height: 16.333px; }
+.i-gallery-arrow { background-position: -235px -8px; width: 7.333px; height: 16.333px; }
 
-.i-gallery-fullimage-icon { background-position: -241px -8px; width: 15px; height: 15px; }
+.i-gallery-fullimage-icon { background-position: -242px -8px; width: 15px; height: 15px; }
 
-.i-gallery-thumb-icon { background-position: -256px -8px; width: 15px; height: 15px; }
+.i-gallery-thumb-icon { background-position: -257px -8px; width: 15px; height: 15px; }
 
-.i-gallery { background-position: -271px -8px; width: 16px; height: 14px; }
+.i-gallery { background-position: -272px -8px; width: 16px; height: 14px; }
 
-.i-gplus { background-position: -287px -8px; width: 24.361px; height: 20.535px; }
+.i-gplus { background-position: -288px -8px; width: 24.361px; height: 20.535px; }
 
-.i-guardian-logo { background-position: -311px -8px; width: 107.667px; height: 20.125px; }
+.i-guardian-logo { background-position: -312px -8px; width: 107.667px; height: 20.125px; }
 
-.i-guardian-picks { background-position: -418px -8px; width: 15px; height: 46.624px; }
+.i-guardian-picks { background-position: -419px -8px; width: 15px; height: 46.624px; }
 
-.i-image-white { background-position: -433px -8px; width: 12px; height: 9px; }
+.i-image-white { background-position: -434px -8px; width: 12px; height: 9px; }
 
-.i-image { background-position: -445px -8px; width: 12px; height: 9px; }
+.i-image { background-position: -446px -8px; width: 12px; height: 9px; }
 
-.i-livequote-after { background-position: -457px -8px; width: 37px; height: 20px; }
+.i-livequote-after { background-position: -458px -8px; width: 37px; height: 20px; }
 
-.i-livequote-before { background-position: -494px -8px; width: 37px; height: 20px; }
+.i-livequote-before { background-position: -495px -8px; width: 37px; height: 20px; }
 
-.i-local-nav-arrow { background-position: -531px -8px; width: 49px; height: 37px; }
+.i-local-nav-arrow { background-position: -532px -8px; width: 49px; height: 37px; }
 
-.i-mail { background-position: -433px -45px; width: 28.004px; height: 20px; }
+.i-mail { background-position: -434px -45px; width: 28.004px; height: 20px; }
 
-.i-menu-active { background-position: -461px -45px; width: 18px; height: 12px; }
+.i-menu-active { background-position: -462px -45px; width: 18px; height: 12px; }
 
-.i-menu { background-position: -479px -45px; width: 18px; height: 12px; }
+.i-menu { background-position: -480px -45px; width: 18px; height: 12px; }
 
-.i-powered-by-ee { background-position: -497px -45px; width: 68px; height: 31px; }
+.i-powered-by-ee { background-position: -498px -45px; width: 68px; height: 31px; }
 
-.i-profile { background-position: -565px -45px; width: 15px; height: 15px; }
+.i-profile { background-position: -566px -45px; width: 15px; height: 15px; }
 
 .i-quote-marks { background-position: -8px -76px; width: 64px; height: 32px; }
 
-.i-red-card { background-position: -85px -76px; width: 9px; height: 12px; }
+.i-red-card { background-position: -86px -76px; width: 9px; height: 12px; }
 
-.i-search-blue { background-position: -94px -76px; width: 14px; height: 14px; }
+.i-search-blue { background-position: -95px -76px; width: 14px; height: 14px; }
 
-.i-search { background-position: -108px -76px; width: 14px; height: 14px; }
+.i-search { background-position: -109px -76px; width: 14px; height: 14px; }
 
-.i-sport-arrow-small { background-position: -122px -76px; width: 5.802px; height: 10px; }
+.i-sport-arrow-small { background-position: -123px -76px; width: 5.802px; height: 10px; }
 
-.i-sport-arrow { background-position: -127px -76px; width: 8.703px; height: 15px; }
+.i-sport-arrow { background-position: -128px -76px; width: 8.703px; height: 15px; }
 
-.i-story-quote { background-position: -135px -76px; width: 49px; height: 25px; }
+.i-story-quote { background-position: -136px -76px; width: 49px; height: 25px; }
 
-<<<<<<< HEAD
 .i-swipe-arrow { background-position: -185px -76px; width: 7.21px; height: 16.117px; }
 
 .i-top-stories-active { background-position: -192px -76px; width: 16px; height: 16px; }
@@ -85,15 +84,4 @@
 
 .i-witness-logo { background-position: -249px -76px; width: 119px; height: 16px; }
 
-.i-yellow-card { background-position: -368px -76px; width: 9px; height: 12px; }
-=======
-.i-top-stories-active { background-position: -184px -76px; width: 16px; height: 16px; }
-
-.i-top-stories { background-position: -200px -76px; width: 16px; height: 16px; }
-
-.i-twitter { background-position: -216px -76px; width: 25px; height: 20px; }
-
-.i-witness-logo { background-position: -241px -76px; width: 119px; height: 16px; }
-
-.i-yellow-card { background-position: -360px -76px; width: 9px; height: 12px; }
->>>>>>> 0d014392
+.i-yellow-card { background-position: -368px -76px; width: 9px; height: 12px; }