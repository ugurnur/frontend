--- conflicted
+++ resolved
@@ -74,166 +74,88 @@
 
 .i-guardian-soulmates-logo { background-position: -367px -63px; width: 90px; height: 20px; }
 
-.i-image { background-position: -458px -63px; width: 17px; height: 12px; }
+.i-gupickasterisk { background-position: -458px -63px; width: 18px; height: 17px; }
 
-<<<<<<< HEAD
-.i-gupickasterisk { background-position: -99px -110px; width: 18px; height: 17px; }
+.i-image { background-position: -477px -63px; width: 17px; height: 12px; }
 
-.i-image { background-position: -118px -110px; width: 17px; height: 12px; }
+.i-in-reply-arrow { background-position: -495px -63px; width: 15px; height: 9px; }
 
-.i-in-reply-arrow { background-position: -136px -110px; width: 15px; height: 9px; }
+.i-liveblog-pause { background-position: -511px -63px; width: 30px; height: 30px; }
 
-.i-liveblog-pause { background-position: -152px -110px; width: 30px; height: 30px; }
+.i-liveblog-play { background-position: -542px -63px; width: 30px; height: 30px; }
 
-.i-liveblog-play { background-position: -183px -110px; width: 30px; height: 30px; }
+.i-livequote-after { background-position: -367px -94px; width: 37px; height: 20px; }
 
-.i-livequote-after { background-position: -214px -110px; width: 37px; height: 20px; }
+.i-livequote-before { background-position: -405px -94px; width: 37px; height: 20px; }
 
-.i-livequote-before { background-position: -252px -110px; width: 37px; height: 20px; }
+.i-local-nav-arrow { background-position: -443px -94px; width: 50px; height: 37px; }
 
-.i-local-nav-arrow { background-position: -290px -110px; width: 50px; height: 37px; }
+.i-menu-active { background-position: -494px -94px; width: 18px; height: 12px; }
 
-.i-menu-active { background-position: -341px -110px; width: 18px; height: 12px; }
+.i-menu { background-position: -513px -94px; width: 18px; height: 12px; }
 
-.i-menu { background-position: -360px -110px; width: 18px; height: 12px; }
+.i-message-close { background-position: -532px -94px; width: 22px; height: 22px; }
 
-.i-message-close { background-position: -379px -110px; width: 22px; height: 22px; }
+.i-play { background-position: -555px -94px; width: 10px; height: 12px; }
 
-.i-play { background-position: -402px -110px; width: 10px; height: 12px; }
+.i-plus-white-large { background-position: -555px -107px; width: 30px; height: 30px; }
 
-.i-plus-white-large { background-position: -413px -110px; width: 30px; height: 30px; }
+.i-plus-white-small { background-position: -8px -138px; width: 18px; height: 18px; }
 
-.i-plus-white-small { background-position: -444px -110px; width: 18px; height: 18px; }
+.i-powered-by-ee { background-position: -27px -138px; width: 68px; height: 31px; }
 
-.i-powered-by-ee { background-position: -463px -110px; width: 68px; height: 31px; }
+.i-profile-active { background-position: -96px -138px; width: 18px; height: 18px; }
 
-.i-profile-active { background-position: -532px -110px; width: 18px; height: 18px; }
+.i-profile-signed-in { background-position: -115px -138px; width: 18px; height: 18px; }
 
-.i-profile-signed-in { background-position: -551px -110px; width: 18px; height: 18px; }
+.i-profile { background-position: -134px -138px; width: 18px; height: 18px; }
 
-.i-profile { background-position: -570px -110px; width: 18px; height: 18px; }
+.i-quote-light-grey { background-position: -153px -138px; width: 34px; height: 20px; }
 
-.i-quote-light-grey { background-position: -532px -129px; width: 34px; height: 20px; }
+.i-quote-marks { background-position: -188px -138px; width: 39px; height: 24px; }
 
-.i-quote-marks { background-position: -8px -150px; width: 39px; height: 24px; }
+.i-recommend-inactive { background-position: -227px -138px; width: 12px; height: 12px; }
 
-.i-recommend-inactive { background-position: -47px -150px; width: 12px; height: 12px; }
+.i-recommend { background-position: -240px -138px; width: 12px; height: 12px; }
 
-.i-recommend { background-position: -60px -150px; width: 12px; height: 12px; }
+.i-red-card { background-position: -253px -138px; width: 9px; height: 12px; }
 
-.i-red-card { background-position: -73px -150px; width: 9px; height: 12px; }
+.i-reply-button { background-position: -263px -138px; width: 19px; height: 19px; }
 
-.i-reply-button { background-position: -83px -150px; width: 19px; height: 19px; }
+.i-search-blue { background-position: -283px -138px; width: 18px; height: 18px; }
 
-.i-search-blue { background-position: -103px -150px; width: 18px; height: 18px; }
+.i-search-grey { background-position: -302px -138px; width: 18px; height: 18px; }
 
-.i-search-grey { background-position: -122px -150px; width: 18px; height: 18px; }
+.i-search { background-position: -321px -138px; width: 18px; height: 18px; }
 
-.i-search { background-position: -141px -150px; width: 18px; height: 18px; }
+.i-share-email-hover { background-position: -340px -138px; width: 36px; height: 36px; }
 
-.i-share-email-hover { background-position: -160px -150px; width: 36px; height: 36px; }
+.i-share-email { background-position: -377px -138px; width: 36px; height: 36px; }
 
-.i-share-email { background-position: -197px -150px; width: 36px; height: 36px; }
+.i-share-facebook-hover { background-position: -414px -138px; width: 36px; height: 36px; }
 
-.i-share-facebook-hover { background-position: -234px -150px; width: 36px; height: 36px; }
+.i-share-facebook { background-position: -451px -138px; width: 36px; height: 36px; }
 
-.i-share-facebook { background-position: -271px -150px; width: 36px; height: 36px; }
+.i-share-gplus-hover { background-position: -488px -138px; width: 36px; height: 36px; }
 
-.i-share-gplus-hover { background-position: -308px -150px; width: 36px; height: 36px; }
+.i-share-gplus { background-position: -525px -138px; width: 36px; height: 36px; }
 
-.i-share-gplus { background-position: -345px -150px; width: 36px; height: 36px; }
+.i-share-twitter-hover { background-position: -8px -175px; width: 36px; height: 36px; }
 
-.i-share-twitter-hover { background-position: -382px -150px; width: 36px; height: 36px; }
+.i-share-twitter { background-position: -45px -175px; width: 36px; height: 36px; }
 
-.i-share-twitter { background-position: -419px -150px; width: 36px; height: 36px; }
+.i-single-arrow-right-blue { background-position: -82px -175px; width: 4px; height: 8px; }
 
-.i-single-arrow-right-blue { background-position: -456px -150px; width: 4px; height: 8px; }
+.i-sport-arrow { background-position: -87px -175px; width: 8px; height: 15px; }
 
-.i-sport-arrow { background-position: -461px -150px; width: 8px; height: 15px; }
+.i-story-quote { background-position: -96px -175px; width: 49px; height: 25px; }
 
-.i-story-quote { background-position: -470px -150px; width: 49px; height: 25px; }
+.i-swipe-arrow-small { background-position: -146px -175px; width: 5px; height: 10px; }
 
-.i-swipe-arrow-small { background-position: -520px -150px; width: 5px; height: 10px; }
+.i-swipe-arrow { background-position: -152px -175px; width: 7px; height: 16px; }
 
-.i-swipe-arrow { background-position: -526px -150px; width: 7px; height: 16px; }
+.i-top-stories-active { background-position: -160px -175px; width: 18px; height: 18px; }
 
-.i-top-stories-active { background-position: -534px -150px; width: 18px; height: 18px; }
+.i-top-stories { background-position: -179px -175px; width: 18px; height: 18px; }
 
-.i-top-stories { background-position: -553px -150px; width: 18px; height: 18px; }
-
-.i-yellow-card { background-position: -572px -150px; width: 9px; height: 12px; }
-=======
-.i-liveblog-pause { background-position: -476px -63px; width: 30px; height: 30px; }
-
-.i-liveblog-play { background-position: -507px -63px; width: 30px; height: 30px; }
-
-.i-livequote-after { background-position: -538px -63px; width: 37px; height: 20px; }
-
-.i-livequote-before { background-position: -538px -84px; width: 37px; height: 20px; }
-
-.i-local-nav-arrow { background-position: -367px -105px; width: 50px; height: 37px; }
-
-.i-menu-active { background-position: -418px -105px; width: 18px; height: 12px; }
-
-.i-menu { background-position: -437px -105px; width: 18px; height: 12px; }
-
-.i-message-close { background-position: -456px -105px; width: 22px; height: 22px; }
-
-.i-play { background-position: -479px -105px; width: 10px; height: 12px; }
-
-.i-powered-by-ee { background-position: -490px -105px; width: 68px; height: 31px; }
-
-.i-profile-active { background-position: -559px -105px; width: 18px; height: 18px; }
-
-.i-profile-signed-in { background-position: -559px -124px; width: 18px; height: 18px; }
-
-.i-profile { background-position: -8px -143px; width: 18px; height: 18px; }
-
-.i-quote-light-grey { background-position: -27px -143px; width: 34px; height: 20px; }
-
-.i-quote-marks { background-position: -62px -143px; width: 39px; height: 24px; }
-
-.i-recommend-inactive { background-position: -101px -143px; width: 12px; height: 12px; }
-
-.i-recommend { background-position: -114px -143px; width: 12px; height: 12px; }
-
-.i-red-card { background-position: -127px -143px; width: 9px; height: 12px; }
-
-.i-search-blue { background-position: -137px -143px; width: 18px; height: 18px; }
-
-.i-search-grey { background-position: -156px -143px; width: 18px; height: 18px; }
-
-.i-search { background-position: -175px -143px; width: 18px; height: 18px; }
-
-.i-share-email-hover { background-position: -194px -143px; width: 36px; height: 36px; }
-
-.i-share-email { background-position: -231px -143px; width: 36px; height: 36px; }
-
-.i-share-facebook-hover { background-position: -268px -143px; width: 36px; height: 36px; }
-
-.i-share-facebook { background-position: -305px -143px; width: 36px; height: 36px; }
-
-.i-share-gplus-hover { background-position: -342px -143px; width: 36px; height: 36px; }
-
-.i-share-gplus { background-position: -379px -143px; width: 36px; height: 36px; }
-
-.i-share-twitter-hover { background-position: -416px -143px; width: 36px; height: 36px; }
-
-.i-share-twitter { background-position: -453px -143px; width: 36px; height: 36px; }
-
-.i-single-arrow-right-blue { background-position: -490px -143px; width: 4px; height: 8px; }
-
-.i-sport-arrow { background-position: -495px -143px; width: 8px; height: 15px; }
-
-.i-story-quote { background-position: -504px -143px; width: 49px; height: 25px; }
-
-.i-swipe-arrow-small { background-position: -554px -143px; width: 5px; height: 10px; }
-
-.i-swipe-arrow { background-position: -560px -143px; width: 7px; height: 16px; }
-
-.i-top-stories-active { background-position: -568px -143px; width: 18px; height: 18px; }
-
-.i-top-stories { background-position: -554px -162px; width: 18px; height: 18px; }
-
-.i-yellow-card { background-position: -573px -162px; width: 9px; height: 12px; }
->>>>>>> cabe4281
+.i-yellow-card { background-position: -198px -175px; width: 9px; height: 12px; }