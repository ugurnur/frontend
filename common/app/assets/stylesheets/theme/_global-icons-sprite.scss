.i { background-repeat: no-repeat; display: inline-block; }

.i-alert { background-position: -8px -9px; width: 20px; height: 20px; }

.i-arrow-blue-down { background-position: -29px -9px; width: 15px; height: 7px; }

.i-arrow-down-double-blue { background-position: -45px -9px; width: 16px; height: 16px; }

.i-arrow-grey-down { background-position: -62px -9px; width: 15px; height: 7px; }

.i-arrow-small-up { background-position: -78px -9px; width: 13px; height: 7px; }

.i-arrow-white-circle { background-position: -91px -9px; width: 20px; height: 20px; }

.i-arrow-white-down { background-position: -112px -9px; width: 15px; height: 7px; }

.i-arrow-white-large { background-position: -128px -9px; width: 24px; height: 10px; }

.i-arrow-white-right { background-position: -153px -9px; width: 24px; height: 25px; }

.i-back-white { background-position: -178px -9px; width: 12px; height: 12px; }

.i-back { background-position: -191px -9px; width: 12px; height: 12px; }

.i-camera-black-large { background-position: -204px -9px; width: 18px; height: 13px; }

.i-camera-yellow-large { background-position: -223px -9px; width: 18px; height: 13px; }

.i-clock-grey { background-position: -242px -9px; width: 11px; height: 11px; }

.i-clock-hands-white { background-position: -254px -9px; width: 10px; height: 13px; }

.i-clock-light-grey { background-position: -264px -9px; width: 11px; height: 11px; }

.i-clock-yellow { background-position: -276px -9px; width: 11px; height: 11px; }

.i-close-icon { background-position: -288px -9px; width: 18px; height: 18px; }

.i-comment-comment { background-position: -307px -9px; width: 16px; height: 16px; }

.i-comment-feature { background-position: -324px -9px; width: 16px; height: 16px; }

.i-comment-grey { background-position: -341px -9px; width: 16px; height: 16px; }

.i-comment-light-grey { background-position: -358px -9px; width: 14px; height: 12px; }

.i-comment-news { background-position: -373px -9px; width: 16px; height: 16px; }

.i-date { background-position: -390px -9px; width: 10px; height: 10px; }

.i-double-arrow-right-blue { background-position: -401px -9px; width: 15px; height: 14px; }

.i-double-arrow-right-white { background-position: -416px -9px; width: 15px; height: 14px; }

.i-ee-add-button { background-position: -431px -9px; width: 54px; height: 47px; }

.i-expand-white { background-position: -486px -9px; width: 18px; height: 18px; }

.i-fb { background-position: -505px -9px; width: 11px; height: 22px; }

.i-filter-arrow-down { background-position: -516px -9px; width: 20px; height: 11px; }

.i-filter-arrow-left { background-position: -537px -9px; width: 9px; height: 15px; }

.i-filter-arrow-right { background-position: -546px -9px; width: 9px; height: 15px; }

.i-filter-arrow-up { background-position: -555px -9px; width: 20px; height: 11px; }

.i-fullscreen-toggle { background-position: -576px -9px; width: 12px; height: 12px; }

.i-gallery-arrow { background-position: -555px -22px; width: 32px; height: 32px; }

.i-gallery-fullimage-icon { background-position: -486px -55px; width: 18px; height: 18px; }

.i-gallery-pause-slideshow { background-position: -505px -55px; width: 18px; height: 18px; }

.i-gallery-play-slideshow { background-position: -524px -55px; width: 18px; height: 18px; }

.i-gallery-thumb-icon { background-position: -543px -55px; width: 18px; height: 18px; }

.i-gallery-yellow-small { background-position: -562px -55px; width: 20px; height: 20px; }

.i-gallery { background-position: -8px -76px; width: 16px; height: 14px; }

.i-gplus { background-position: -25px -76px; width: 24px; height: 21px; }

.i-guardian-holidayoffers-logo { background-position: -50px -76px; width: 199px; height: 20px; }

.i-guardian-logo-rainbow { background-position: -250px -76px; width: 108px; height: 20px; }

.i-guardian-logo { background-position: -358px -76px; width: 108px; height: 20px; }

.i-guardian-picks { background-position: -466px -76px; width: 15px; height: 47px; }

.i-guardian-soulmates-logo { background-position: -482px -76px; width: 90px; height: 20px; }

.i-gupickasterisk { background-position: -573px -76px; width: 18px; height: 17px; }

.i-home-white-mask { background-position: -482px -97px; width: 32px; height: 32px; }

.i-home-white { background-position: -515px -97px; width: 32px; height: 32px; }

.i-id-alert { background-position: -548px -97px; width: 18px; height: 18px; }

.i-id-ok { background-position: -567px -97px; width: 18px; height: 18px; }

.i-image { background-position: -548px -116px; width: 17px; height: 12px; }

.i-in-reply-arrow { background-position: -566px -116px; width: 15px; height: 9px; }

.i-liveblog-pause { background-position: -548px -129px; width: 30px; height: 30px; }

.i-liveblog-play { background-position: -8px -160px; width: 30px; height: 30px; }

.i-livequote-after { background-position: -39px -160px; width: 37px; height: 20px; }

.i-livequote-before { background-position: -77px -160px; width: 37px; height: 20px; }

.i-local-nav-arrow { background-position: -115px -160px; width: 50px; height: 37px; }

.i-menu-active { background-position: -166px -160px; width: 18px; height: 12px; }

.i-menu { background-position: -185px -160px; width: 18px; height: 12px; }

.i-message-close { background-position: -204px -160px; width: 22px; height: 22px; }

.i-play-black { background-position: -227px -160px; width: 12px; height: 16px; }

.i-play { background-position: -240px -160px; width: 18px; height: 18px; }

.i-plus-white-large { background-position: -259px -160px; width: 30px; height: 30px; }

.i-plus-white-mask { background-position: -290px -160px; width: 32px; height: 32px; }

.i-plus-white-small { background-position: -323px -160px; width: 18px; height: 18px; }

.i-plus-white { background-position: -342px -160px; width: 32px; height: 32px; }

.i-powered-by-ee { background-position: -375px -160px; width: 68px; height: 31px; }

.i-profile-active { background-position: -444px -160px; width: 18px; height: 18px; }

.i-profile-signed-in { background-position: -463px -160px; width: 18px; height: 18px; }

.i-profile { background-position: -482px -160px; width: 18px; height: 18px; }

.i-quote-marks { background-position: -501px -160px; width: 39px; height: 24px; }

.i-quote-orange { background-position: -540px -160px; width: 34px; height: 20px; }

.i-recommend-inactive { background-position: -575px -160px; width: 12px; height: 12px; }

.i-recommend { background-position: -575px -173px; width: 12px; height: 12px; }

.i-red-card { background-position: -444px -186px; width: 9px; height: 12px; }

.i-reply-arrow-white { background-position: -454px -186px; width: 9px; height: 10px; }

.i-reply-button { background-position: -464px -186px; width: 19px; height: 19px; }

<<<<<<< HEAD
.i-search-blue { background-position: -484px -186px; width: 18px; height: 18px; }

.i-search-grey { background-position: -503px -186px; width: 18px; height: 18px; }

.i-search { background-position: -522px -186px; width: 18px; height: 18px; }

.i-share-email-hover { background-position: -541px -186px; width: 36px; height: 36px; }

.i-share-email { background-position: -8px -223px; width: 36px; height: 36px; }

.i-share-facebook-hover { background-position: -45px -223px; width: 36px; height: 36px; }

.i-share-facebook { background-position: -82px -223px; width: 36px; height: 36px; }

.i-share-gplus-hover { background-position: -119px -223px; width: 36px; height: 36px; }

.i-share-gplus { background-position: -156px -223px; width: 36px; height: 36px; }

.i-share-twitter-hover { background-position: -193px -223px; width: 36px; height: 36px; }

.i-share-twitter { background-position: -230px -223px; width: 36px; height: 36px; }

.i-show-all-comments { background-position: -267px -223px; width: 44px; height: 44px; }

.i-single-arrow-right-blue { background-position: -312px -223px; width: 4px; height: 8px; }

.i-sport-arrow { background-position: -317px -223px; width: 8px; height: 15px; }

.i-story-quote { background-position: -326px -223px; width: 49px; height: 25px; }

.i-swipe-arrow-small { background-position: -376px -223px; width: 5px; height: 10px; }

.i-swipe-arrow { background-position: -382px -223px; width: 7px; height: 16px; }

.i-top-stories-active { background-position: -390px -223px; width: 18px; height: 18px; }

.i-top-stories { background-position: -409px -223px; width: 18px; height: 18px; }

.i-video-yellow-small { background-position: -428px -223px; width: 20px; height: 20px; }

.i-yellow-card { background-position: -449px -223px; width: 9px; height: 12px; }
=======
.i-share-email-hover { background-position: -545px -166px; width: 32px; height: 32px; }

.i-share-email { background-position: -8px -199px; width: 32px; height: 32px; }

.i-share-facebook-hover { background-position: -41px -199px; width: 32px; height: 32px; }

.i-share-facebook { background-position: -74px -199px; width: 32px; height: 32px; }

.i-share-gplus-hover { background-position: -107px -199px; width: 32px; height: 32px; }

.i-share-gplus { background-position: -140px -199px; width: 32px; height: 32px; }

.i-share-twitter-hover { background-position: -173px -199px; width: 32px; height: 32px; }

.i-share-twitter { background-position: -206px -199px; width: 32px; height: 32px; }

.i-show-all-comments { background-position: -239px -199px; width: 44px; height: 44px; }

.i-single-arrow-right-blue { background-position: -284px -199px; width: 4px; height: 8px; }

.i-sport-arrow { background-position: -289px -199px; width: 8px; height: 15px; }

.i-story-quote { background-position: -298px -199px; width: 49px; height: 25px; }

.i-swipe-arrow-small { background-position: -348px -199px; width: 5px; height: 10px; }

.i-swipe-arrow { background-position: -354px -199px; width: 7px; height: 16px; }

.i-top-stories-active { background-position: -362px -199px; width: 18px; height: 18px; }

.i-top-stories { background-position: -381px -199px; width: 18px; height: 18px; }

.i-video-yellow-small { background-position: -400px -199px; width: 20px; height: 20px; }

.i-yellow-card { background-position: -421px -199px; width: 9px; height: 12px; }
>>>>>>> 7b0468d0
<|MERGE_RESOLUTION|>--- conflicted
+++ resolved
@@ -158,82 +158,44 @@
 
 .i-reply-button { background-position: -464px -186px; width: 19px; height: 19px; }
 
-<<<<<<< HEAD
 .i-search-blue { background-position: -484px -186px; width: 18px; height: 18px; }
 
 .i-search-grey { background-position: -503px -186px; width: 18px; height: 18px; }
 
 .i-search { background-position: -522px -186px; width: 18px; height: 18px; }
 
-.i-share-email-hover { background-position: -541px -186px; width: 36px; height: 36px; }
-
-.i-share-email { background-position: -8px -223px; width: 36px; height: 36px; }
-
-.i-share-facebook-hover { background-position: -45px -223px; width: 36px; height: 36px; }
-
-.i-share-facebook { background-position: -82px -223px; width: 36px; height: 36px; }
-
-.i-share-gplus-hover { background-position: -119px -223px; width: 36px; height: 36px; }
-
-.i-share-gplus { background-position: -156px -223px; width: 36px; height: 36px; }
-
-.i-share-twitter-hover { background-position: -193px -223px; width: 36px; height: 36px; }
-
-.i-share-twitter { background-position: -230px -223px; width: 36px; height: 36px; }
-
-.i-show-all-comments { background-position: -267px -223px; width: 44px; height: 44px; }
-
-.i-single-arrow-right-blue { background-position: -312px -223px; width: 4px; height: 8px; }
-
-.i-sport-arrow { background-position: -317px -223px; width: 8px; height: 15px; }
-
-.i-story-quote { background-position: -326px -223px; width: 49px; height: 25px; }
-
-.i-swipe-arrow-small { background-position: -376px -223px; width: 5px; height: 10px; }
-
-.i-swipe-arrow { background-position: -382px -223px; width: 7px; height: 16px; }
-
-.i-top-stories-active { background-position: -390px -223px; width: 18px; height: 18px; }
-
-.i-top-stories { background-position: -409px -223px; width: 18px; height: 18px; }
-
-.i-video-yellow-small { background-position: -428px -223px; width: 20px; height: 20px; }
-
-.i-yellow-card { background-position: -449px -223px; width: 9px; height: 12px; }
-=======
-.i-share-email-hover { background-position: -545px -166px; width: 32px; height: 32px; }
-
-.i-share-email { background-position: -8px -199px; width: 32px; height: 32px; }
-
-.i-share-facebook-hover { background-position: -41px -199px; width: 32px; height: 32px; }
-
-.i-share-facebook { background-position: -74px -199px; width: 32px; height: 32px; }
-
-.i-share-gplus-hover { background-position: -107px -199px; width: 32px; height: 32px; }
-
-.i-share-gplus { background-position: -140px -199px; width: 32px; height: 32px; }
-
-.i-share-twitter-hover { background-position: -173px -199px; width: 32px; height: 32px; }
-
-.i-share-twitter { background-position: -206px -199px; width: 32px; height: 32px; }
-
-.i-show-all-comments { background-position: -239px -199px; width: 44px; height: 44px; }
-
-.i-single-arrow-right-blue { background-position: -284px -199px; width: 4px; height: 8px; }
-
-.i-sport-arrow { background-position: -289px -199px; width: 8px; height: 15px; }
-
-.i-story-quote { background-position: -298px -199px; width: 49px; height: 25px; }
-
-.i-swipe-arrow-small { background-position: -348px -199px; width: 5px; height: 10px; }
-
-.i-swipe-arrow { background-position: -354px -199px; width: 7px; height: 16px; }
-
-.i-top-stories-active { background-position: -362px -199px; width: 18px; height: 18px; }
-
-.i-top-stories { background-position: -381px -199px; width: 18px; height: 18px; }
-
-.i-video-yellow-small { background-position: -400px -199px; width: 20px; height: 20px; }
-
-.i-yellow-card { background-position: -421px -199px; width: 9px; height: 12px; }
->>>>>>> 7b0468d0
+.i-share-email-hover { background-position: -541px -186px; width: 32px; height: 32px; }
+
+.i-share-email { background-position: -8px -219px; width: 32px; height: 32px; }
+
+.i-share-facebook-hover { background-position: -41px -219px; width: 32px; height: 32px; }
+
+.i-share-facebook { background-position: -74px -219px; width: 32px; height: 32px; }
+
+.i-share-gplus-hover { background-position: -107px -219px; width: 32px; height: 32px; }
+
+.i-share-gplus { background-position: -140px -219px; width: 32px; height: 32px; }
+
+.i-share-twitter-hover { background-position: -173px -219px; width: 32px; height: 32px; }
+
+.i-share-twitter { background-position: -206px -219px; width: 32px; height: 32px; }
+
+.i-show-all-comments { background-position: -239px -219px; width: 44px; height: 44px; }
+
+.i-single-arrow-right-blue { background-position: -284px -219px; width: 4px; height: 8px; }
+
+.i-sport-arrow { background-position: -289px -219px; width: 8px; height: 15px; }
+
+.i-story-quote { background-position: -298px -219px; width: 49px; height: 25px; }
+
+.i-swipe-arrow-small { background-position: -348px -219px; width: 5px; height: 10px; }
+
+.i-swipe-arrow { background-position: -354px -219px; width: 7px; height: 16px; }
+
+.i-top-stories-active { background-position: -362px -219px; width: 18px; height: 18px; }
+
+.i-top-stories { background-position: -381px -219px; width: 18px; height: 18px; }
+
+.i-video-yellow-small { background-position: -400px -219px; width: 20px; height: 20px; }
+
+.i-yellow-card { background-position: -421px -219px; width: 9px; height: 12px; }