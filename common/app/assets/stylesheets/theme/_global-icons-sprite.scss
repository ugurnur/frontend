.i { background-repeat: no-repeat; display: inline-block; }

.i-arrow-blue-down { background-position: -8px -8px; width: 15px; height: 7.319px; }

.i-arrow-small-up { background-position: -23px -8px; width: 12.667px; height: 7.083px; }

.i-arrow-white-down { background-position: -35px -8px; width: 15px; height: 7.319px; }

.i-clock-blue { background-position: -50px -8px; width: 13px; height: 13px; }

.i-clock-green { background-position: -63px -8px; width: 13px; height: 13px; }

.i-clock-grey { background-position: -76px -8px; width: 13px; height: 13px; }

.i-clock-pink { background-position: -89px -8px; width: 13px; height: 13px; }

.i-close-icon { background-position: -102px -8px; width: 18px; height: 18px; }

.i-comment-blue { background-position: -120px -8px; width: 15px; height: 15px; }

.i-comment-count-small { background-position: -135px -8px; width: 14px; height: 12px; }

.i-comment-green { background-position: -149px -8px; width: 15px; height: 15px; }

.i-comment-grey { background-position: -164px -8px; width: 15px; height: 15px; }

.i-comment-pink { background-position: -179px -8px; width: 15px; height: 15px; }

.i-date { background-position: -194px -8px; width: 10px; height: 10px; }

.i-double-arrow-right-blue { background-position: -204px -8px; width: 14.586px; height: 14px; }

.i-double-arrow-right-white { background-position: -218px -8px; width: 14.586px; height: 14px; }

.i-ee-add-button { background-position: -232px -8px; width: 54px; height: 47px; }

.i-fb { background-position: -286px -8px; width: 10.88px; height: 22.38px; }

.i-filter-arrow-down { background-position: -296px -8px; width: 20px; height: 11.431px; }

.i-filter-arrow-left { background-position: -316px -8px; width: 8.703px; height: 15px; }

.i-filter-arrow-right { background-position: -324px -8px; width: 8.702px; height: 15px; }

.i-filter-arrow-up { background-position: -332px -8px; width: 20px; height: 11.431px; }

.i-fullscreen-toggle { background-position: -352px -8px; width: 12px; height: 12px; }

.i-gallery-arrow { background-position: -364px -8px; width: 32px; height: 32px; }

.i-gallery-fullimage-icon { background-position: -396px -8px; width: 18px; height: 18px; }

.i-gallery-pause-slideshow { background-position: -414px -8px; width: 18px; height: 18px; }

.i-gallery-play-slideshow { background-position: -432px -8px; width: 18px; height: 18px; }

.i-gallery-thumb-icon { background-position: -450px -8px; width: 18px; height: 18px; }

.i-gallery { background-position: -468px -8px; width: 16px; height: 14px; }

.i-gplus { background-position: -484px -8px; width: 24.361px; height: 20.535px; }

<<<<<<< HEAD
.i-guardian-logo { background-position: -410px -28px; width: 107.67px; height: 20.125px; }
=======
.i-guardian-logo { background-position: -396px -28px; width: 107.667px; height: 20.125px; }
>>>>>>> d93abede

.i-guardian-picks { background-position: -503px -28px; width: 15px; height: 46.624px; }

.i-image-white { background-position: -518px -28px; width: 12px; height: 9px; }

.i-image { background-position: -530px -28px; width: 12px; height: 9px; }

.i-liveblog-pause { background-position: -542px -28px; width: 30px; height: 30px; }

.i-liveblog-play { background-position: -518px -58px; width: 30px; height: 30px; }

.i-livequote-after { background-position: -548px -58px; width: 37px; height: 20px; }

.i-livequote-before { background-position: -548px -78px; width: 37px; height: 20px; }

.i-local-nav-arrow { background-position: -8px -98px; width: 49px; height: 37px; }

.i-mail { background-position: -57px -98px; width: 28.004px; height: 20px; }

.i-menu-active { background-position: -85px -98px; width: 18px; height: 12px; }

.i-menu { background-position: -103px -98px; width: 18px; height: 12px; }

.i-play { background-position: -121px -98px; width: 10px; height: 12px; }

.i-powered-by-ee { background-position: -131px -98px; width: 68px; height: 31px; }

.i-profile-active { background-position: -199px -98px; width: 15px; height: 15px; }

.i-profile { background-position: -214px -98px; width: 15px; height: 15px; }

.i-quote-marks { background-position: -229px -98px; width: 64px; height: 32px; }

.i-quotes-green { background-position: -293px -98px; width: 56px; height: 28px; }

.i-recommend-inactive { background-position: -349px -98px; width: 12px; height: 12px; }

.i-recommend { background-position: -361px -98px; width: 12px; height: 12px; }

.i-red-card { background-position: -373px -98px; width: 9px; height: 12px; }

.i-search-blue { background-position: -382px -98px; width: 14px; height: 14px; }

.i-search { background-position: -396px -98px; width: 14px; height: 14px; }

.i-sport-arrow-small { background-position: -410px -98px; width: 5.802px; height: 10px; }

.i-sport-arrow { background-position: -415px -98px; width: 8.703px; height: 15px; }

.i-story-quote { background-position: -423px -98px; width: 49px; height: 25px; }

.i-swipe-arrow-small { background-position: -472px -98px; width: 5px; height: 10px; }

.i-swipe-arrow { background-position: -477px -98px; width: 7.21px; height: 16.117px; }

.i-top-stories-active { background-position: -484px -98px; width: 16px; height: 16px; }

.i-top-stories { background-position: -500px -98px; width: 16px; height: 16px; }

.i-twitter { background-position: -516px -98px; width: 25px; height: 20px; }

.i-yellow-card { background-position: -541px -98px; width: 9px; height: 12px; }<|MERGE_RESOLUTION|>--- conflicted
+++ resolved
@@ -60,11 +60,7 @@
 
 .i-gplus { background-position: -484px -8px; width: 24.361px; height: 20.535px; }
 
-<<<<<<< HEAD
-.i-guardian-logo { background-position: -410px -28px; width: 107.67px; height: 20.125px; }
-=======
-.i-guardian-logo { background-position: -396px -28px; width: 107.667px; height: 20.125px; }
->>>>>>> d93abede
+.i-guardian-logo { background-position: -396px -28px; width: 107.67px; height: 20.125px; }
 
 .i-guardian-picks { background-position: -503px -28px; width: 15px; height: 46.624px; }
 
