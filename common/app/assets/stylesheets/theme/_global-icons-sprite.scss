.i { background-repeat: no-repeat; display: inline-block; }

.i-alert { background-position: -8px -9px; width: 20px; height: 20px; }

.i-arrow-blue-down { background-position: -29px -9px; width: 15px; height: 7px; }

.i-arrow-grey-down { background-position: -45px -9px; width: 15px; height: 7px; }

.i-arrow-small-up { background-position: -61px -9px; width: 13px; height: 7px; }

.i-arrow-white-circle { background-position: -74px -9px; width: 20px; height: 20px; }

.i-arrow-white-down { background-position: -95px -9px; width: 15px; height: 7px; }

.i-arrow-white-large { background-position: -111px -9px; width: 24px; height: 10px; }

.i-arrow-white-right { background-position: -136px -9px; width: 24px; height: 25px; }

.i-back-white { background-position: -161px -9px; width: 12px; height: 12px; }

.i-back { background-position: -174px -9px; width: 12px; height: 12px; }

.i-camera-black-large { background-position: -187px -9px; width: 18px; height: 13px; }

.i-camera-yellow-large { background-position: -206px -9px; width: 18px; height: 13px; }

.i-clock-grey { background-position: -225px -9px; width: 11px; height: 11px; }

.i-clock-hands-white { background-position: -237px -9px; width: 10px; height: 13px; }

.i-clock-light-grey { background-position: -247px -9px; width: 11px; height: 11px; }

.i-clock-yellow { background-position: -259px -9px; width: 11px; height: 11px; }

.i-close-icon { background-position: -271px -9px; width: 18px; height: 18px; }

.i-comment-comment { background-position: -290px -9px; width: 16px; height: 16px; }

.i-comment-feature { background-position: -307px -9px; width: 16px; height: 16px; }

.i-comment-grey { background-position: -324px -9px; width: 16px; height: 16px; }

.i-comment-light-grey { background-position: -341px -9px; width: 14px; height: 12px; }

.i-comment-news { background-position: -356px -9px; width: 16px; height: 16px; }

.i-date { background-position: -373px -9px; width: 10px; height: 10px; }

.i-double-arrow-right-blue { background-position: -384px -9px; width: 15px; height: 14px; }

.i-double-arrow-right-white { background-position: -399px -9px; width: 15px; height: 14px; }

.i-ee-add-button { background-position: -414px -9px; width: 54px; height: 47px; }

.i-expand-white { background-position: -469px -9px; width: 18px; height: 18px; }

.i-fb { background-position: -488px -9px; width: 11px; height: 22px; }

.i-filter-arrow-down { background-position: -499px -9px; width: 20px; height: 11px; }

.i-filter-arrow-left { background-position: -520px -9px; width: 9px; height: 15px; }

.i-filter-arrow-right { background-position: -529px -9px; width: 9px; height: 15px; }

.i-filter-arrow-up { background-position: -538px -9px; width: 20px; height: 11px; }

.i-fullscreen-toggle { background-position: -559px -9px; width: 12px; height: 12px; }

.i-gallery-arrow { background-position: -538px -22px; width: 32px; height: 32px; }

.i-gallery-fullimage-icon { background-position: -571px -22px; width: 18px; height: 18px; }

.i-gallery-pause-slideshow { background-position: -571px -41px; width: 18px; height: 18px; }

.i-gallery-play-slideshow { background-position: -8px -60px; width: 18px; height: 18px; }

.i-gallery-thumb-icon { background-position: -27px -60px; width: 18px; height: 18px; }

.i-gallery-yellow-small { background-position: -46px -60px; width: 20px; height: 20px; }

.i-gallery { background-position: -67px -60px; width: 16px; height: 14px; }

.i-gplus { background-position: -84px -60px; width: 24px; height: 21px; }

.i-guardian-holidayoffers-logo { background-position: -109px -60px; width: 199px; height: 20px; }

.i-guardian-logo-160 { background-position: -309px -60px; width: 160px; height: 30px; }

.i-guardian-logo-big { background-position: -8px -91px; width: 340px; height: 61px; }

.i-guardian-logo-rainbow { background-position: -349px -91px; width: 108px; height: 20px; }

.i-guardian-logo { background-position: -457px -91px; width: 108px; height: 20px; }

.i-guardian-picks { background-position: -565px -91px; width: 15px; height: 47px; }

.i-guardian-soulmates-logo { background-position: -349px -138px; width: 90px; height: 20px; }

.i-gupickasterisk { background-position: -440px -138px; width: 18px; height: 17px; }

.i-id-alert { background-position: -459px -138px; width: 18px; height: 18px; }

.i-id-ok { background-position: -478px -138px; width: 18px; height: 18px; }

.i-image { background-position: -497px -138px; width: 17px; height: 12px; }

.i-in-reply-arrow { background-position: -515px -138px; width: 15px; height: 9px; }

.i-liveblog-pause { background-position: -531px -138px; width: 30px; height: 30px; }

.i-liveblog-play { background-position: -8px -169px; width: 30px; height: 30px; }

.i-livequote-after { background-position: -39px -169px; width: 37px; height: 20px; }

.i-livequote-before { background-position: -77px -169px; width: 37px; height: 20px; }

.i-local-nav-arrow { background-position: -115px -169px; width: 32px; height: 32px; }

.i-menu-active { background-position: -148px -169px; width: 18px; height: 18px; }

.i-menu { background-position: -167px -169px; width: 18px; height: 18px; }

.i-message-close { background-position: -186px -169px; width: 22px; height: 22px; }

.i-play-black { background-position: -209px -169px; width: 12px; height: 16px; }

.i-play { background-position: -222px -169px; width: 18px; height: 18px; }

.i-plus-white-large { background-position: -241px -169px; width: 30px; height: 30px; }

.i-plus-white-mask { background-position: -272px -169px; width: 32px; height: 32px; }

.i-plus-white-small { background-position: -305px -169px; width: 18px; height: 18px; }

.i-plus-white { background-position: -324px -169px; width: 32px; height: 32px; }

.i-powered-by-ee { background-position: -357px -169px; width: 68px; height: 31px; }

.i-profile-active { background-position: -426px -169px; width: 18px; height: 18px; }

.i-profile-signed-in { background-position: -445px -169px; width: 18px; height: 18px; }

.i-profile { background-position: -464px -169px; width: 18px; height: 18px; }

.i-quote-marks { background-position: -483px -169px; width: 39px; height: 24px; }

.i-quote-orange { background-position: -522px -169px; width: 34px; height: 20px; }

.i-recommend-inactive { background-position: -557px -169px; width: 12px; height: 12px; }

.i-recommend { background-position: -570px -169px; width: 12px; height: 12px; }

.i-red-card { background-position: -557px -182px; width: 9px; height: 12px; }

.i-reply-arrow-white { background-position: -567px -182px; width: 9px; height: 10px; }

.i-reply-button { background-position: -567px -193px; width: 19px; height: 19px; }

.i-search-active { background-position: -8px -213px; width: 18px; height: 18px; }

<<<<<<< HEAD
.i-search-grey { background-position: -27px -213px; width: 18px; height: 18px; }

.i-search { background-position: -46px -213px; width: 18px; height: 18px; }

.i-share-email-hover { background-position: -65px -213px; width: 36px; height: 36px; }

.i-share-email { background-position: -102px -213px; width: 36px; height: 36px; }

.i-share-facebook-hover { background-position: -139px -213px; width: 36px; height: 36px; }

.i-share-facebook { background-position: -176px -213px; width: 36px; height: 36px; }

.i-share-gplus-hover { background-position: -213px -213px; width: 36px; height: 36px; }

.i-share-gplus { background-position: -250px -213px; width: 36px; height: 36px; }

.i-share-twitter-hover { background-position: -287px -213px; width: 36px; height: 36px; }

.i-share-twitter { background-position: -324px -213px; width: 36px; height: 36px; }

.i-show-all-comments { background-position: -361px -213px; width: 44px; height: 44px; }

.i-single-arrow-right-blue { background-position: -406px -213px; width: 4px; height: 8px; }

.i-sport-arrow { background-position: -411px -213px; width: 8px; height: 15px; }

.i-story-quote { background-position: -420px -213px; width: 49px; height: 25px; }

.i-swipe-arrow-small { background-position: -470px -213px; width: 5px; height: 10px; }

.i-swipe-arrow { background-position: -476px -213px; width: 7px; height: 16px; }

.i-video-yellow-small { background-position: -484px -213px; width: 20px; height: 20px; }

.i-yellow-card { background-position: -505px -213px; width: 9px; height: 12px; }
=======
.i-share-email-hover { background-position: -545px -166px; width: 32px; height: 32px; }

.i-share-email { background-position: -8px -199px; width: 32px; height: 32px; }

.i-share-facebook-hover { background-position: -41px -199px; width: 32px; height: 32px; }

.i-share-facebook { background-position: -74px -199px; width: 32px; height: 32px; }

.i-share-gplus-hover { background-position: -107px -199px; width: 32px; height: 32px; }

.i-share-gplus { background-position: -140px -199px; width: 32px; height: 32px; }

.i-share-twitter-hover { background-position: -173px -199px; width: 32px; height: 32px; }

.i-share-twitter { background-position: -206px -199px; width: 32px; height: 32px; }

.i-show-all-comments { background-position: -239px -199px; width: 44px; height: 44px; }

.i-single-arrow-right-blue { background-position: -284px -199px; width: 4px; height: 8px; }

.i-sport-arrow { background-position: -289px -199px; width: 8px; height: 15px; }

.i-story-quote { background-position: -298px -199px; width: 49px; height: 25px; }

.i-swipe-arrow-small { background-position: -348px -199px; width: 5px; height: 10px; }

.i-swipe-arrow { background-position: -354px -199px; width: 7px; height: 16px; }

.i-top-stories-active { background-position: -362px -199px; width: 18px; height: 18px; }

.i-top-stories { background-position: -381px -199px; width: 18px; height: 18px; }

.i-video-yellow-small { background-position: -400px -199px; width: 20px; height: 20px; }

.i-yellow-card { background-position: -421px -199px; width: 9px; height: 12px; }
>>>>>>> 7b0468d0
<|MERGE_RESOLUTION|>--- conflicted
+++ resolved
@@ -158,76 +158,38 @@
 
 .i-search-active { background-position: -8px -213px; width: 18px; height: 18px; }
 
-<<<<<<< HEAD
 .i-search-grey { background-position: -27px -213px; width: 18px; height: 18px; }
 
 .i-search { background-position: -46px -213px; width: 18px; height: 18px; }
 
-.i-share-email-hover { background-position: -65px -213px; width: 36px; height: 36px; }
+.i-share-email-hover { background-position: -65px -213px; width: 32px; height: 32px; }
 
-.i-share-email { background-position: -102px -213px; width: 36px; height: 36px; }
+.i-share-email { background-position: -98px -213px; width: 32px; height: 32px; }
 
-.i-share-facebook-hover { background-position: -139px -213px; width: 36px; height: 36px; }
+.i-share-facebook-hover { background-position: -131px -213px; width: 32px; height: 32px; }
 
-.i-share-facebook { background-position: -176px -213px; width: 36px; height: 36px; }
+.i-share-facebook { background-position: -164px -213px; width: 32px; height: 32px; }
 
-.i-share-gplus-hover { background-position: -213px -213px; width: 36px; height: 36px; }
+.i-share-gplus-hover { background-position: -197px -213px; width: 32px; height: 32px; }
 
-.i-share-gplus { background-position: -250px -213px; width: 36px; height: 36px; }
+.i-share-gplus { background-position: -230px -213px; width: 32px; height: 32px; }
 
-.i-share-twitter-hover { background-position: -287px -213px; width: 36px; height: 36px; }
+.i-share-twitter-hover { background-position: -263px -213px; width: 32px; height: 32px; }
 
-.i-share-twitter { background-position: -324px -213px; width: 36px; height: 36px; }
+.i-share-twitter { background-position: -296px -213px; width: 32px; height: 32px; }
 
-.i-show-all-comments { background-position: -361px -213px; width: 44px; height: 44px; }
+.i-show-all-comments { background-position: -329px -213px; width: 44px; height: 44px; }
 
-.i-single-arrow-right-blue { background-position: -406px -213px; width: 4px; height: 8px; }
+.i-single-arrow-right-blue { background-position: -374px -213px; width: 4px; height: 8px; }
 
-.i-sport-arrow { background-position: -411px -213px; width: 8px; height: 15px; }
+.i-sport-arrow { background-position: -379px -213px; width: 8px; height: 15px; }
 
-.i-story-quote { background-position: -420px -213px; width: 49px; height: 25px; }
+.i-story-quote { background-position: -388px -213px; width: 49px; height: 25px; }
 
-.i-swipe-arrow-small { background-position: -470px -213px; width: 5px; height: 10px; }
+.i-swipe-arrow-small { background-position: -438px -213px; width: 5px; height: 10px; }
 
-.i-swipe-arrow { background-position: -476px -213px; width: 7px; height: 16px; }
+.i-swipe-arrow { background-position: -444px -213px; width: 7px; height: 16px; }
 
-.i-video-yellow-small { background-position: -484px -213px; width: 20px; height: 20px; }
+.i-video-yellow-small { background-position: -452px -213px; width: 20px; height: 20px; }
 
-.i-yellow-card { background-position: -505px -213px; width: 9px; height: 12px; }
-=======
-.i-share-email-hover { background-position: -545px -166px; width: 32px; height: 32px; }
-
-.i-share-email { background-position: -8px -199px; width: 32px; height: 32px; }
-
-.i-share-facebook-hover { background-position: -41px -199px; width: 32px; height: 32px; }
-
-.i-share-facebook { background-position: -74px -199px; width: 32px; height: 32px; }
-
-.i-share-gplus-hover { background-position: -107px -199px; width: 32px; height: 32px; }
-
-.i-share-gplus { background-position: -140px -199px; width: 32px; height: 32px; }
-
-.i-share-twitter-hover { background-position: -173px -199px; width: 32px; height: 32px; }
-
-.i-share-twitter { background-position: -206px -199px; width: 32px; height: 32px; }
-
-.i-show-all-comments { background-position: -239px -199px; width: 44px; height: 44px; }
-
-.i-single-arrow-right-blue { background-position: -284px -199px; width: 4px; height: 8px; }
-
-.i-sport-arrow { background-position: -289px -199px; width: 8px; height: 15px; }
-
-.i-story-quote { background-position: -298px -199px; width: 49px; height: 25px; }
-
-.i-swipe-arrow-small { background-position: -348px -199px; width: 5px; height: 10px; }
-
-.i-swipe-arrow { background-position: -354px -199px; width: 7px; height: 16px; }
-
-.i-top-stories-active { background-position: -362px -199px; width: 18px; height: 18px; }
-
-.i-top-stories { background-position: -381px -199px; width: 18px; height: 18px; }
-
-.i-video-yellow-small { background-position: -400px -199px; width: 20px; height: 20px; }
-
-.i-yellow-card { background-position: -421px -199px; width: 9px; height: 12px; }
->>>>>>> 7b0468d0
+.i-yellow-card { background-position: -473px -213px; width: 9px; height: 12px; }