.i { background-repeat: no-repeat; display: inline-block; }

.i-arrow-blue-down { background-position: -8px -8px; width: 15px; height: 7.319px; }

.i-arrow-small-up { background-position: -23px -8px; width: 12.667px; height: 7.083px; }

.i-arrow-white-down { background-position: -35px -8px; width: 15px; height: 7.319px; }

.i-close-icon { background-position: -50px -8px; width: 15px; height: 15px; }

.i-comment-count-small { background-position: -65px -8px; width: 14px; height: 12px; }

.i-date { background-position: -79px -8px; width: 10px; height: 10px; }

.i-ee-add-button { background-position: -89px -8px; width: 54px; height: 47px; }

.i-fb { background-position: -157px -8px; width: 10.88px; height: 22.38px; }

.i-filter-arrow-down { background-position: -167px -8px; width: 20px; height: 11.431px; }

.i-filter-arrow-left { background-position: -187px -8px; width: 8.703px; height: 15px; }

.i-filter-arrow-right { background-position: -195px -8px; width: 8.702px; height: 15px; }

.i-filter-arrow-up { background-position: -203px -8px; width: 20px; height: 11.431px; }

.i-fullscreen-toggle { background-position: -223px -8px; width: 12px; height: 12px; }

.i-gallery-arrow { background-position: -235px -8px; width: 7.333px; height: 16.333px; }

.i-gallery-fullimage-icon { background-position: -242px -8px; width: 15px; height: 15px; }

.i-gallery-thumb-icon { background-position: -257px -8px; width: 15px; height: 15px; }

.i-gallery { background-position: -272px -8px; width: 16px; height: 14px; }

.i-gplus { background-position: -288px -8px; width: 24.361px; height: 20.535px; }

.i-guardian-logo { background-position: -312px -8px; width: 107.667px; height: 20.125px; }

.i-guardian-picks { background-position: -419px -8px; width: 15px; height: 46.624px; }

.i-image-white { background-position: -434px -8px; width: 12px; height: 9px; }

.i-image { background-position: -446px -8px; width: 12px; height: 9px; }

.i-livequote-after { background-position: -458px -8px; width: 37px; height: 20px; }

.i-livequote-before { background-position: -495px -8px; width: 37px; height: 20px; }

.i-local-nav-arrow { background-position: -532px -8px; width: 49px; height: 37px; }

.i-mail { background-position: -434px -45px; width: 28.004px; height: 20px; }

.i-menu-active { background-position: -462px -45px; width: 18px; height: 12px; }

.i-menu { background-position: -480px -45px; width: 18px; height: 12px; }

.i-powered-by-ee { background-position: -498px -45px; width: 68px; height: 31px; }

<<<<<<< HEAD
.i-profile-active { background-position: -566px -45px; width: 15px; height: 15px; }

.i-profile { background-position: -566px -60px; width: 15px; height: 15px; }
=======
.i-profile { background-position: -566px -45px; width: 15px; height: 15px; }
>>>>>>> 24866ca4

.i-quote-marks { background-position: -8px -76px; width: 64px; height: 32px; }

.i-red-card { background-position: -86px -76px; width: 9px; height: 12px; }

.i-search-blue { background-position: -95px -76px; width: 14px; height: 14px; }

.i-search { background-position: -109px -76px; width: 14px; height: 14px; }

.i-sport-arrow-small { background-position: -123px -76px; width: 5.802px; height: 10px; }

.i-sport-arrow { background-position: -128px -76px; width: 8.703px; height: 15px; }

.i-story-quote { background-position: -136px -76px; width: 49px; height: 25px; }

<<<<<<< HEAD
.i-top-stories-active { background-position: -185px -76px; width: 16px; height: 16px; }

.i-top-stories { background-position: -201px -76px; width: 16px; height: 16px; }

.i-twitter { background-position: -217px -76px; width: 25px; height: 20px; }

.i-witness-logo { background-position: -242px -76px; width: 119px; height: 16px; }

.i-yellow-card { background-position: -361px -76px; width: 9px; height: 12px; }
=======
.i-swipe-arrow-small { background-position: -185px -76px; width: 5px; height: 10px; }

.i-swipe-arrow { background-position: -190px -76px; width: 7.21px; height: 16.117px; }

.i-top-stories-active { background-position: -197px -76px; width: 16px; height: 16px; }

.i-top-stories { background-position: -213px -76px; width: 16px; height: 16px; }

.i-twitter { background-position: -229px -76px; width: 25px; height: 20px; }

.i-witness-logo { background-position: -254px -76px; width: 119px; height: 16px; }

.i-yellow-card { background-position: -373px -76px; width: 9px; height: 12px; }
>>>>>>> 24866ca4
<|MERGE_RESOLUTION|>--- conflicted
+++ resolved
@@ -58,13 +58,9 @@
 
 .i-powered-by-ee { background-position: -498px -45px; width: 68px; height: 31px; }
 
-<<<<<<< HEAD
 .i-profile-active { background-position: -566px -45px; width: 15px; height: 15px; }
 
 .i-profile { background-position: -566px -60px; width: 15px; height: 15px; }
-=======
-.i-profile { background-position: -566px -45px; width: 15px; height: 15px; }
->>>>>>> 24866ca4
 
 .i-quote-marks { background-position: -8px -76px; width: 64px; height: 32px; }
 
@@ -80,17 +76,6 @@
 
 .i-story-quote { background-position: -136px -76px; width: 49px; height: 25px; }
 
-<<<<<<< HEAD
-.i-top-stories-active { background-position: -185px -76px; width: 16px; height: 16px; }
-
-.i-top-stories { background-position: -201px -76px; width: 16px; height: 16px; }
-
-.i-twitter { background-position: -217px -76px; width: 25px; height: 20px; }
-
-.i-witness-logo { background-position: -242px -76px; width: 119px; height: 16px; }
-
-.i-yellow-card { background-position: -361px -76px; width: 9px; height: 12px; }
-=======
 .i-swipe-arrow-small { background-position: -185px -76px; width: 5px; height: 10px; }
 
 .i-swipe-arrow { background-position: -190px -76px; width: 7.21px; height: 16.117px; }
@@ -103,5 +88,4 @@
 
 .i-witness-logo { background-position: -254px -76px; width: 119px; height: 16px; }
 
-.i-yellow-card { background-position: -373px -76px; width: 9px; height: 12px; }
->>>>>>> 24866ca4
+.i-yellow-card { background-position: -373px -76px; width: 9px; height: 12px; }