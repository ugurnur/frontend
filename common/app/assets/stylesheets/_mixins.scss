--- conflicted
+++ resolved
@@ -64,105 +64,6 @@
     overflow: hidden;
 }
 
-<<<<<<< HEAD
-@function px2em($px, $base-font-size: 16px) {
-    @if (unitless($px)) {
-        @warn "Assuming #{$px} to be in pixels, attempting to convert it into pixels for you";
-        @return px2em($px + 0px);
-    } @else if (unit($px) == em) {
-        @return $px;
-    }
-    @return ($px / $base-font-size) * 1em;
-}
-
-// Usage:
-// .element {
-//     @include mq($from: mobile) {
-//         color: red;
-//     }
-//     @include mq($to: tablet) {
-//         color: blue;
-//     }
-//     @include mq(mobile, tablet) {
-//         color: green;
-//     }
-//     @include mq($from: tablet, $and: '(orientation: landscape)') {
-//         color: teal;
-//     }
-//     @include mq(950px) {
-//         color: hotpink;
-//     }
-// }
-// Inspired by:
-// - https://github.com/alphagov/govuk_frontend_toolkit/blob/master/stylesheets/_conditionals.scss
-// - http://jakearchibald.github.io/sass-ie/
-
-@mixin mq($from: false, $to: false, $and: false) {
-
-    // Initialize variables
-    $min-width: 0;
-    $max-width: 0;
-    $mediaQuery: '';
-
-    // From: this breakpoint
-    @if (type-of($from) == number) {
-        @if (unit($from) == em) {
-            $min-width: $from;
-        } @else {
-            $min-width: px2em($from);
-        }
-    } @else {
-        @if        (mobile == $from) {
-            $min-width: px2em($mq-mobile);
-        } @else if (tablet == $from) {
-            $min-width: px2em($mq-tablet);
-        } @else if (desktop == $from) {
-            $min-width: px2em($mq-desktop);
-        } @else if (wide == $from) {
-            $min-width: px2em($mq-wide);
-        }
-    }
-    
-    // To: that breakpoint
-    @if (type-of($to) == number) {
-        @if (unit($to) == px) {
-            $max-width: $to;
-        } @else {
-            $max-width: px2em($to);
-        }
-    } @else {
-        @if        (mobile == $to) {
-            $max-width: px2em($mq-mobile - 1px);
-        } @else if (tablet == $to) {
-            $max-width: px2em($mq-tablet - 1px);
-        } @else if (desktop == $to) {
-            $max-width: px2em($mq-desktop - 1px);
-        } @else if (wide == $to) {
-            $max-width: px2em($mq-wide - 1px);
-        }
-    }
-
-    // If this is IE8, output everything and rely on the cascade
-    @if ($old-ie) {
-        // Only if a min-width query is available
-        @if ($from and $to == false) {
-            @content;
-        }
-    } @else {
-        @if $min-width != 0 { $mediaQuery: '#{$mediaQuery} and (min-width: #{$min-width})'; }
-        @if $max-width != 0 { $mediaQuery: '#{$mediaQuery} and (max-width: #{$max-width})'; }
-        @if $and            { $mediaQuery: '#{$mediaQuery} and #{$and}'; }
-
-        // Output @media query
-        $mediaQuery: unquote(#{$mediaQuery});
-
-        @media all #{$mediaQuery} {
-            @content;
-        }
-    }
-}
-=======
->>>>>>> 8f130f26
 
 @mixin old-ie {
     // Only use this content if we're dealing with old IE
