@(page: model.Page, projectName: Option[String] = None)(head: Html)(body: Html)(implicit request: RequestHeader)
@import common.{Edition, Navigation, commercial}
@import conf.switches.Switches._
@import layout.ContentWidths.MainMedia
@import model.GalleryPage
@import model.Page.getContent
@import views.support.Commercial.topBelowNavSlot
@import views.support.{Commercial, ContributorLinks, RenderClasses}

@headerAndTopAds(showAdverts: Boolean, edition: Edition, adBelowNav: Boolean) = {
    @if(!(page.metadata.shouldHideHeaderAndTopAds && getContent(page).exists(_.tags.isArticle))) {
        @if(showAdverts) {
            @fragments.commercial.topBanner(page.metadata, edition)
        }

        @fragments.header(page)

        @if(adBelowNav) {
            @fragments.commercial.topBannerBelowNav()
        }

        @if(showAdverts) {
            @fragments.commercial.topBannerMobile(page.metadata, edition)
        }

        <div id="maincontent" tabindex="0"></div>
    }
}

@immersiveMainMedia(page: GalleryPage) = {
    <div class="new-gallery content tonal--tone-media immersive-main-media">

        @page.item.elements.mainPicture.map(_.images).orElse(page.item.trail.trailPicture).map { picture =>
            @fragments.image(
                picture = picture,
                classes = Seq("immersive-main-media__img"),
                widths = MainMedia.immersive,
                imageAltText = "",
                isImmersiveMainMedia = true
            )
        }

        <div class="immersive-main-media__headline-container">
            <div class="gs-container">

                @fragments.meta.metaInline(page.item)

                <h1 class="content__headline content__headline--immersive content__headline--immersive--with-main-media">
                    @fragments.inlineSvg("camera", "icon", List("inline-tone-fill", "inline-icon--media")) @Html(page.item.trail.headline)
                </h1>

                @if(page.item.content.hasTonalHeaderByline) {
                    @page.item.trail.byline.map { text =>
                        <span class="content__headline content__headline--byline">@ContributorLinks(text, page.item.tags.contributors)</span>
                    }
                }

            </div>
        </div>
    </div>
}

<!DOCTYPE html>
<html id="js-context" class="js-off is-not-modern id--signed-out" data-page-path="@request.path">
<head>
    @fragments.head(page, projectName, head)
</head>

@defining(Commercial.shouldShowAds(page), Edition(request)) { case (showAdverts, edition) =>
    @defining(showAdverts && topBelowNavSlot.hasAd(page.metadata, edition)) { adBelowNav =>
        @defining(Navigation.topLevelItem(edition.navigation, page)) { navigation =>

    <body
        id="top"
        class="@RenderClasses(Map(
            ("has-page-skin", page.metadata.hasPageSkin(edition)),
            ("has-localnav", navigation.filter(_.links.nonEmpty).nonEmpty),
            ("has-membership-access-requirement", page.metadata.requiresMembershipAccess),
            ("childrens-books-site", page.metadata.section == "childrens-books-site"),
            ("ad-below-nav", adBelowNav),
            ("is-immersive", getContent(page).exists(_.content.isImmersive)),
            ("is-immersive-interactive", getContent(page).exists(content => content.tags.isInteractive && content.content.isImmersive))))"
        itemscope itemtype="http://schema.org/WebPage">

        @fragments.message(page.metadata)

        <a class="u-h skip" href="#maincontent" data-link-name="skip : main content">Skip to main content</a>

        @page match {
            case page: model.GalleryPage if page.gallery.showNewGalleryDesign => {
                <div class="immersive-header-container">
                    @headerAndTopAds(showAdverts, edition, adBelowNav)

                    @immersiveMainMedia(page)
                </div>
            }
<<<<<<< HEAD
            case commercial.HostedPage(_, _, _, _, _, _, _, _, _, _) => {}
=======
            case _: commercial.HostedPage => {}
>>>>>>> c63b65d0
            case _ => {
                @headerAndTopAds(showAdverts, edition, adBelowNav)
            }
        }

        @if(BreakingNewsSwitch.isSwitchedOn) {
            <div class="js-breaking-news-placeholder breaking-news breaking-news--hidden breaking-news--fade-in"
            data-link-name="breaking news"
            data-component="breaking-news"></div>
        }

        @body

        @**********************
         24x7 support training

         We intentionally modified the displayed section on this specific article.
         This is a failure that trainees have to diagnose in frontend.
        ************************@
        @if(request.path == "/info/2015/mar/11/-removed-article") {
            <script type="text/javascript">
                document.querySelectorAll('[data-link-name="article section"]')[0].textContent = "Culture"
                @***
                 The following is a misdirection to let people think damned CAPI is causing the issue
                ***@
                console.log("Error connecting to content API to retrieve section: 503")
                console.log("Defaulting to Culture")
            </script>
        }

        @fragments.footer(page)

        @fragments.inlineJSNonBlocking()

        @fragments.analytics.base(page)

        @if(ForceOneByOnePxSlotSwitch.isSwitchedOn || page.metadata.hasPageSkinOrAdTestPageSkin(edition)) {
            @fragments.commercial.pageSkin()
        }

    </body>
    </html>
}
}
}<|MERGE_RESOLUTION|>--- conflicted
+++ resolved
@@ -94,11 +94,7 @@
                     @immersiveMainMedia(page)
                 </div>
             }
-<<<<<<< HEAD
-            case commercial.HostedPage(_, _, _, _, _, _, _, _, _, _) => {}
-=======
             case _: commercial.HostedPage => {}
->>>>>>> c63b65d0
             case _ => {
                 @headerAndTopAds(showAdverts, edition, adBelowNav)
             }
