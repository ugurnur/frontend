@(page: model.Page, projectName: Option[String] = None)(head: Html)(body: Html)(implicit request: RequestHeader)
@import common.{Edition, Navigation}
@import conf.switches.Switches._
@import views.support.Commercial.topBelowNavSlot
@import views.support.{Commercial, RenderClasses}
@import model.Page.getContent
<!DOCTYPE html>
<html id="js-context" class="js-off is-not-modern id--signed-out" data-page-path="@request.path">
<head>
    @fragments.head(page, projectName, head)
</head>
@defining(Commercial.shouldShowAds(page), Edition(request)) { case (showAdverts, edition) =>
    @defining(showAdverts && topBelowNavSlot.hasAd(page.metadata, edition)) { adBelowNav =>
        @defining(Navigation.topLevelItem(edition.navigation, page)) { navigation =>

    <body
        id="top"
        class="@RenderClasses(Map(
            ("has-page-skin", page.metadata.hasPageSkin(edition)),
            ("has-localnav", navigation.filter(_.links.nonEmpty).nonEmpty),
            ("has-membership-access-requirement", page.metadata.requiresMembershipAccess),
            ("childrens-books-site", page.metadata.section == "childrens-books-site"),
            ("ad-below-nav", adBelowNav),
            ("is-immersive", getContent(page).exists(_.content.isImmersive)),
            ("is-immersive-interactive", getContent(page).exists(content => content.tags.isInteractive && content.content.isImmersive))))"
        itemscope itemtype="http://schema.org/WebPage">

        @fragments.message(page.metadata)

        <a class="u-h skip" href="#maincontent" data-link-name="skip : main content">Skip to main content</a>

        @if(!(page.metadata.hasHeader && getContent(page).exists(_.tags.isArticle))) {
            @if(!mvt.CMTopBannerPosition.isParticipating) {
                @if(showAdverts) {
                    @fragments.commercial.topBanner(page.metadata, edition)
                }

                @fragments.header(page)

                @if(adBelowNav) {
                    @fragments.commercial.topBannerBelowNav()
                }

                @if(showAdverts) {
                    @fragments.commercial.topBannerMobile(page.metadata, edition)
                }

                <div id="maincontent" tabindex="0"></div>
            } else {
                @fragments.header(page)
            }
        }

        @if(BreakingNewsSwitch.isSwitchedOn) {
            <div class="js-breaking-news-placeholder breaking-news breaking-news--hidden breaking-news--fade-in"
            data-link-name="breaking news"
            data-component="breaking-news"></div>
        }

        @body

        @**********************
         24x7 support training

         We intentionally modified the displayed section on this specific article.
         This is a failure that trainees have to diagnose in frontend.
        ************************@
        @if(request.path == "/info/2015/mar/11/-removed-article") {
            <script type="text/javascript">
                document.querySelectorAll('[data-link-name="article section"]')[0].textContent = "Culture"
                @***
                 The following is a misdirection to let people think damned CAPI is causing the issue
                ***@
                console.log("Error connecting to content API to retrieve section: 503")
                console.log("Defaulting to Culture")
            </script>
        }

        @fragments.footer(page)

        @fragments.inlineJSNonBlocking()

<<<<<<< HEAD
        @fragments.analytics(page)
=======
        @fragments.analytics.base(page)
>>>>>>> e1642ae6

        @fragments.commercial.pageSkin()

    </body>
    </html>
}
}
}<|MERGE_RESOLUTION|>--- conflicted
+++ resolved
@@ -80,11 +80,7 @@
 
         @fragments.inlineJSNonBlocking()
 
-<<<<<<< HEAD
-        @fragments.analytics(page)
-=======
         @fragments.analytics.base(page)
->>>>>>> e1642ae6
 
         @fragments.commercial.pageSkin()
 
