--- conflicted
+++ resolved
@@ -60,11 +60,9 @@
                 <div class="@RenderClasses(Map(
                     ("immersive-header-container", page.item.fields.main.nonEmpty),
                     ("immersive-header-container--labour-liverpool", page.item.content.tags.isLabourLiverpoolSeries),
-<<<<<<< HEAD
+                    ("heroic-immersive", page.item.content.isImmersive),
                     ("heroic-video-container", page.item.content.elements.hasMainVideo)))">
-=======
-                    ("heroic-immersive", page.item.content.isImmersive)))">
->>>>>>> a61225df
+
                     @headerAndTopAds(showAdverts, edition)
 
                     @fragments.labourLiverpoolSeries(page)
