@(metaData: MetaData, switches: Seq[com.gu.management.Switchable])(head: Html)(body: Html)(implicit request: RequestHeader)

@import CommonSwitches._

<!doctype html>
<html class="js-off">
<head>
    <title>@metaData.webTitle</title>
    @fragments.metaData(metaData)
    @fragments.commonCssSetup()
    @fragments.commonJavaScriptSetup(metaData, "app", switches)

    @head

</head>
<body id="top" class="zone-@metaData.section" itemscope itemtype="http://schema.org/WebPage">

    <div id="swipepages">
        <div id="swipepages-inner">
            <div id="swipepage-0" class="swipepage"><div class="parts"></div></div>
            <div id="swipepage-1" class="swipepage">
                <div class="parts">
                    <div class="parts__head">
                        @fragments.adSlot(id="top-banner-ad", baseSlot="Top2", medianSlot="Top", extendedSlot="x54")
                        @fragments.header(metaData)
                    </div>
                    <div class="parts__body">
                        @body
                    </div>
                    <div class="parts__foot">
                        @fragments.adSlot(id="bottom-banner-ad", baseSlot="Bottom2", medianSlot="Bottom", extendedSlot="x54")
                        @fragments.footer(metaData)
                    </div>
                </div>
            </div>
            <div id="swipepage-2" class="swipepage"><div class="parts"></div></div>
        </div>
    </div>

<<<<<<< HEAD
    @if(CssLazyLoadSwitch.isSwitchedOn) {
        <link rel="stylesheet" type="text/css" href="@Static("stylesheets/global.min.css")" />
    }
=======
    <link rel="stylesheet" type="text/css" href="@Static("stylesheets/global.min.css")" />
>>>>>>> fed995d6

    @fragments.analytics(metaData)
    @fragments.debug()
</body>
</html><|MERGE_RESOLUTION|>--- conflicted
+++ resolved
@@ -37,13 +37,7 @@
         </div>
     </div>
 
-<<<<<<< HEAD
-    @if(CssLazyLoadSwitch.isSwitchedOn) {
-        <link rel="stylesheet" type="text/css" href="@Static("stylesheets/global.min.css")" />
-    }
-=======
     <link rel="stylesheet" type="text/css" href="@Static("stylesheets/global.min.css")" />
->>>>>>> fed995d6
 
     @fragments.analytics(metaData)
     @fragments.debug()
