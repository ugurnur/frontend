@(page: model.Page, projectName: Option[String] = None)(head: Html)(body: Html)(implicit request: RequestHeader)
@import common.{Edition, Navigation}
@import conf.switches.Switches._
@import views.support.Commercial.topBelowNavSlot
@import views.support.{Commercial, RenderClasses}
@import model.Page.getContent
<!DOCTYPE html>
<html id="js-context" class="js-off is-not-modern id--signed-out" data-page-path="@request.path">

<!--

##::::: ##: ########::::::: ###:::: ########:: ########:::: ##:::: ##: ####: ########:: ####: ##::: ##:: ######::
##: ##: ##: ##.....::::::: ## ##::: ##.... ##: ##.....::::: ##:::: ##:. ##:: ##.... ##:. ##:: ###:: ##: ##... ##:
##: ##: ##: ##::::::::::: ##:. ##:: ##:::: ##: ##:::::::::: ##:::: ##:: ##:: ##:::: ##:: ##:: ####: ##: ##:::..::
##: ##: ##: ######:::::: ##:::. ##: ########:: ######:::::: #########:: ##:: ########::: ##:: ## ## ##: ##:: ####
##: ##: ##: ##...::::::: #########: ##.. ##::: ##...::::::: ##.... ##:: ##:: ##.. ##:::: ##:: ##. ####: ##::: ##:
##: ##: ##: ##:::::::::: ##.... ##: ##::. ##:: ##:::::::::: ##:::: ##:: ##:: ##::. ##::: ##:: ##:. ###: ##::: ##:
 ###. ###:: ########:::: ##:::: ##: ##:::. ##: ########:::: ##:::: ##: ####: ##:::. ##: ####: ##::. ##:. ######::

Ever thought about joining us?
http://developers.theguardian.com/join-the-team.html

-->

<head>
    @fragments.head(page, projectName, head)
</head>
@defining(Commercial.shouldShowAds(page), Edition(request)) { case (showAdverts, edition) =>
    @defining(showAdverts && topBelowNavSlot.hasAd(page.metadata, edition)) { adBelowNav =>
        @defining(Navigation.topLevelItem(edition.navigation, page)) { navigation =>

    <body
        id="top"
        class="@RenderClasses(Map(
            ("has-page-skin", page.metadata.hasPageSkin(edition)),
            ("has-localnav", navigation.filter(_.links.nonEmpty).nonEmpty),
            ("has-membership-access-requirement", page.metadata.requiresMembershipAccess),
            ("childrens-books-site", page.metadata.section == "childrens-books-site"),
            ("ad-below-nav", adBelowNav),
            ("is-immersive", getContent(page).exists(_.content.isImmersive)),
            ("is-immersive-interactive", getContent(page).exists(content => content.tags.isInteractive && content.content.isImmersive))))"
        itemscope itemtype="http://schema.org/WebPage">

        @fragments.message(page.metadata)

        <a class="u-h skip" href="#maincontent" data-link-name="skip : main content">Skip to main content</a>

<<<<<<< HEAD
        @if(!(page.metadata.hasNoHeader && getContent(page).exists(_.tags.isArticle))) {
=======
        @if(!(page.metadata.hasHeader && getContent(page).exists(_.tags.isArticle))) {
>>>>>>> 035e85dc
            @if(!mvt.CMTopBannerPosition.isParticipating) {
                @if(showAdverts) {
                    @fragments.commercial.topBanner(page.metadata, edition)
                }

                @fragments.header(page)

                @if(adBelowNav) {
                    @fragments.commercial.topBannerBelowNav()
                }

                @if(showAdverts) {
                    @fragments.commercial.topBannerMobile(page.metadata, edition)
                }

                <div id="maincontent" class="js-maincontent" tabindex="0"></div>
            } else {
                @fragments.header(page)
            }
        }

        @if(BreakingNewsSwitch.isSwitchedOn) {
            <div class="js-breaking-news-placeholder breaking-news breaking-news--hidden breaking-news--fade-in"
            data-link-name="breaking news"
            data-component="breaking-news"></div>
        }

        @body

        @**********************
         24x7 support training

         We intentionally modified the displayed section on this specific article.
         This is a failure that trainees have to diagnose in frontend.
        ************************@
        @if(request.path == "/info/2015/mar/11/-removed-article") {
            <script type="text/javascript">
                document.querySelectorAll('[data-link-name="article section"]')[0].textContent = "Culture"
                @***
                 The following is a misdirection to let people think damned CAPI is causing the issue
                ***@
                console.log("Error connecting to content API to retrieve section: 503")
                console.log("Defaulting to Culture")
            </script>
        }

        @fragments.footer(page)

        @if(NonBlockingOmniture.isSwitchedOn) {

            @fragments.inlineJSNonBlocking()

            @fragments.analytics(page)

        } else {

            @fragments.analytics(page)

            @fragments.inlineJSNonBlocking()

        }

        @fragments.commercial.pageSkin()

    </body>
    </html>
}
}
}<|MERGE_RESOLUTION|>--- conflicted
+++ resolved
@@ -45,11 +45,7 @@
 
         <a class="u-h skip" href="#maincontent" data-link-name="skip : main content">Skip to main content</a>
 
-<<<<<<< HEAD
-        @if(!(page.metadata.hasNoHeader && getContent(page).exists(_.tags.isArticle))) {
-=======
         @if(!(page.metadata.hasHeader && getContent(page).exists(_.tags.isArticle))) {
->>>>>>> 035e85dc
             @if(!mvt.CMTopBannerPosition.isParticipating) {
                 @if(showAdverts) {
                     @fragments.commercial.topBanner(page.metadata, edition)
