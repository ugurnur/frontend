@(page: model.Page, projectName: Option[String] = None)(head: Html)(body: Html)(implicit request: RequestHeader)
@import common.{Edition, Navigation}
@import conf.switches.Switches._
@import views.support.Commercial.topBelowNavSlot
@import views.support.{Commercial, RenderClasses}
@import model.Page.getContent
@import model.GalleryPage

@headerAndTopAds(showAdverts: Boolean, edition: Edition, adBelowNav: Boolean) = {
    @if(!(page.metadata.shouldHideHeaderAndTopAds && getContent(page).exists(_.tags.isArticle))) {
        @if(!mvt.CMTopBannerPosition.isParticipating) {
            @if(showAdverts) {
                @fragments.commercial.topBanner(page.metadata, edition)
            }

            @fragments.header(page)

            @if(adBelowNav) {
                @fragments.commercial.topBannerBelowNav()
            }

            @if(showAdverts) {
                @fragments.commercial.topBannerMobile(page.metadata, edition)
            }

            <div id="maincontent" tabindex="0"></div>
        } else {
            @fragments.header(page)
        }
    }
}

@immersiveMainMedia(page: GalleryPage) = {
    <div class="new-gallery content tonal--tone-media immersive-main-media">
        @defining(
            page.item.content.trail.trailPicture.head
        ) { picture =>
            <img src="http:@Html(ImgSrc.findNearestSrc(picture, Profile(width = Some(2200))).getOrElse(""))"
            class="immersive-main-media__img">
        }
        <div class="immersive-main-media__headline-container">
            <div class="gs-container">

                @fragments.meta.metaInline(page.item)

                <h1 class="content__headline content__headline--immersive content__headline--immersive--with-main-media">
                    @fragments.inlineSvg("camera", "icon", List("inline-tone-fill")) @Html(page.item.trail.headline)
                </h1>

                @if(page.item.content.hasTonalHeaderByline) {
                    @page.item.trail.byline.map { text =>
                        <span class="content__headline content__headline--byline">@ContributorLinks(text, page.item.tags.contributors)</span>
                    }
                }

                @if(page.showBadge && !page.item.commercial.isAdvertisementFeature) {
                    @fragments.commercial.badge(page.item)
                }

            </div>
        </div>
    </div>
}

<!DOCTYPE html>
<html id="js-context" class="js-off is-not-modern id--signed-out" data-page-path="@request.path">
<head>
    @fragments.head(page, projectName, head)
</head>

@defining(Commercial.shouldShowAds(page), Edition(request)) { case (showAdverts, edition) =>
    @defining(showAdverts && topBelowNavSlot.hasAd(page.metadata, edition)) { adBelowNav =>
        @defining(Navigation.topLevelItem(edition.navigation, page)) { navigation =>

    <body
        id="top"
        class="@RenderClasses(Map(
            ("has-page-skin", page.metadata.hasPageSkin(edition)),
            ("has-localnav", navigation.filter(_.links.nonEmpty).nonEmpty),
            ("has-membership-access-requirement", page.metadata.requiresMembershipAccess),
            ("childrens-books-site", page.metadata.section == "childrens-books-site"),
            ("ad-below-nav", adBelowNav),
            ("is-immersive", getContent(page).exists(_.content.isImmersive)),
            ("is-immersive-interactive", getContent(page).exists(content => content.tags.isInteractive && content.content.isImmersive))))"
        itemscope itemtype="http://schema.org/WebPage">

        @fragments.message(page.metadata)

        <a class="u-h skip" href="#maincontent" data-link-name="skip : main content">Skip to main content</a>

<<<<<<< HEAD
        @page match {
            case page: model.GalleryPage if mvt.ABGalleryRedesignVariant.isParticipating => {
                <div class="immersive-header-container">
                    @headerAndTopAds(showAdverts, edition, adBelowNav)

                    @immersiveMainMedia(page)
                </div>
            }
            case _ => {
                @headerAndTopAds(showAdverts, edition, adBelowNav)
=======
        @if(!(page.metadata.hasHeader && getContent(page).exists(_.tags.isArticle))) {
            @if(showAdverts) {
                @fragments.commercial.topBanner(page.metadata, edition)
            }

            @fragments.header(page)

            @if(adBelowNav) {
                @fragments.commercial.topBannerBelowNav()
            }

            @if(showAdverts) {
                @fragments.commercial.topBannerMobile(page.metadata, edition)
>>>>>>> a0645bb8
            }

            <div id="maincontent" tabindex="0"></div>
        }

        @if(BreakingNewsSwitch.isSwitchedOn) {
            <div class="js-breaking-news-placeholder breaking-news breaking-news--hidden breaking-news--fade-in"
            data-link-name="breaking news"
            data-component="breaking-news"></div>
        }

        @body

        @**********************
         24x7 support training

         We intentionally modified the displayed section on this specific article.
         This is a failure that trainees have to diagnose in frontend.
        ************************@
        @if(request.path == "/info/2015/mar/11/-removed-article") {
            <script type="text/javascript">
                document.querySelectorAll('[data-link-name="article section"]')[0].textContent = "Culture"
                @***
                 The following is a misdirection to let people think damned CAPI is causing the issue
                ***@
                console.log("Error connecting to content API to retrieve section: 503")
                console.log("Defaulting to Culture")
            </script>
        }

        @fragments.footer(page)

        @fragments.inlineJSNonBlocking()

        @fragments.analytics.base(page)

        @if(requestOutOfPageSlotAlways.isSwitchedOn || page.metadata.hasPageSkinOrAdTestPageSkin(edition)) {
            @fragments.commercial.pageSkin()
        }

    </body>
    </html>
}
}
}<|MERGE_RESOLUTION|>--- conflicted
+++ resolved
@@ -8,25 +8,21 @@
 
 @headerAndTopAds(showAdverts: Boolean, edition: Edition, adBelowNav: Boolean) = {
     @if(!(page.metadata.shouldHideHeaderAndTopAds && getContent(page).exists(_.tags.isArticle))) {
-        @if(!mvt.CMTopBannerPosition.isParticipating) {
-            @if(showAdverts) {
-                @fragments.commercial.topBanner(page.metadata, edition)
-            }
+        @if(showAdverts) {
+            @fragments.commercial.topBanner(page.metadata, edition)
+        }
 
-            @fragments.header(page)
+        @fragments.header(page)
 
-            @if(adBelowNav) {
-                @fragments.commercial.topBannerBelowNav()
-            }
+        @if(adBelowNav) {
+            @fragments.commercial.topBannerBelowNav()
+        }
 
-            @if(showAdverts) {
-                @fragments.commercial.topBannerMobile(page.metadata, edition)
-            }
+        @if(showAdverts) {
+            @fragments.commercial.topBannerMobile(page.metadata, edition)
+        }
 
-            <div id="maincontent" tabindex="0"></div>
-        } else {
-            @fragments.header(page)
-        }
+        <div id="maincontent" tabindex="0"></div>
     }
 }
 
@@ -88,7 +84,6 @@
 
         <a class="u-h skip" href="#maincontent" data-link-name="skip : main content">Skip to main content</a>
 
-<<<<<<< HEAD
         @page match {
             case page: model.GalleryPage if mvt.ABGalleryRedesignVariant.isParticipating => {
                 <div class="immersive-header-container">
@@ -99,24 +94,7 @@
             }
             case _ => {
                 @headerAndTopAds(showAdverts, edition, adBelowNav)
-=======
-        @if(!(page.metadata.hasHeader && getContent(page).exists(_.tags.isArticle))) {
-            @if(showAdverts) {
-                @fragments.commercial.topBanner(page.metadata, edition)
             }
-
-            @fragments.header(page)
-
-            @if(adBelowNav) {
-                @fragments.commercial.topBannerBelowNav()
-            }
-
-            @if(showAdverts) {
-                @fragments.commercial.topBannerMobile(page.metadata, edition)
->>>>>>> a0645bb8
-            }
-
-            <div id="maincontent" tabindex="0"></div>
         }
 
         @if(BreakingNewsSwitch.isSwitchedOn) {
