@(metaData: model.MetaData, projectName: Option[String] = None)(head: Html)(body: Html)(implicit request: RequestHeader)
@import common.{Edition, Navigation}
@import conf.switches.Switches._
@import views.support.Commercial.topBelowNavSlot
@import views.support.{Commercial, RenderClasses}
<!DOCTYPE html>
<html id="js-context" class="js-off is-not-modern id--signed-out" data-page-path="@request.path">

<!--

##::::: ##: ########::::::: ###:::: ########:: ########:::: ##:::: ##: ####: ########:: ####: ##::: ##:: ######::
##: ##: ##: ##.....::::::: ## ##::: ##.... ##: ##.....::::: ##:::: ##:. ##:: ##.... ##:. ##:: ###:: ##: ##... ##:
##: ##: ##: ##::::::::::: ##:. ##:: ##:::: ##: ##:::::::::: ##:::: ##:: ##:: ##:::: ##:: ##:: ####: ##: ##:::..::
##: ##: ##: ######:::::: ##:::. ##: ########:: ######:::::: #########:: ##:: ########::: ##:: ## ## ##: ##:: ####
##: ##: ##: ##...::::::: #########: ##.. ##::: ##...::::::: ##.... ##:: ##:: ##.. ##:::: ##:: ##. ####: ##::: ##:
##: ##: ##: ##:::::::::: ##.... ##: ##::. ##:: ##:::::::::: ##:::: ##:: ##:: ##::. ##::: ##:: ##:. ###: ##::: ##:
 ###. ###:: ########:::: ##:::: ##: ##:::. ##: ########:::: ##:::: ##: ####: ##:::. ##: ####: ##::. ##:. ######::

Ever thought about joining us?
http://developers.theguardian.com/join-the-team.html

-->

<head>
    @fragments.head(metaData, projectName, head)
</head>
@defining(Commercial.shouldShowAds(metaData), Edition(request)) { case (showAdverts, edition) =>
    @defining(showAdverts && topBelowNavSlot.hasAd(metaData, edition)) { adBelowNav =>
        @defining(Navigation.topLevelItem(edition.navigation, metaData)) { navigation =>

    <body
        id="top"
        class="@RenderClasses(Map(
            ("has-page-skin", metaData.hasPageSkin(edition)),
            ("has-localnav", navigation.filter(_.links.nonEmpty).nonEmpty),
            ("wide-localnav", navigation.map(_.repelCutout).getOrElse(false)),
            ("has-membership-access-requirement", metaData.requiresMembershipAccess),
            ("childrens-books-site", metaData.section == "childrens-books-site"),
            ("ad-below-nav", adBelowNav),
            ("is-immersive", metaData.isImmersive),
            ("is-immersive-interactive", metaData.isImmersive && metaData.isInteractive)))"
        itemscope itemtype="http://schema.org/WebPage">

        @fragments.message(metaData)

        <a class="u-h skip" href="#maincontent" data-link-name="skip : main content">Skip to main content</a>

        @if(!(metaData.isImmersive && metaData.isArticle)) {
            @if(!mvt.TopBannerPosition.isParticipating) {
                @if(showAdverts) {
                    @fragments.commercial.topBanner(metaData, edition)
                }
        
                @fragments.header(metaData)
        
                @if(adBelowNav) {
                    @fragments.commercial.topBannerBelowNav()
                }
        
                @if(showAdverts) {
                    @fragments.commercial.topBannerMobile(metaData, edition)
                }

                <div id="maincontent" class="js-maincontent" tabindex="0"></div>
            } else {
                @fragments.header(metaData)
            }
<<<<<<< HEAD
=======

            @fragments.header(metaData)

            @if(adBelowNav) {
                @fragments.commercial.topBannerBelowNav()
            }

            @if(showAdverts) {
                @fragments.commercial.topBannerMobile(metaData, edition)
            }

            <div id="maincontent" class="js-maincontent" tabindex="0"></div>
>>>>>>> 1db1eead
        }

        @if(BreakingNewsSwitch.isSwitchedOn) {
            <div class="js-breaking-news-placeholder breaking-news breaking-news--hidden breaking-news--fade-in"
            data-link-name="breaking news"
            data-component="breaking-news"></div>
        }

        @body

        @fragments.footer(metaData)

        @fragments.analytics(metaData)

        @fragments.inlineJSNonBlocking()

        @fragments.commercial.pageSkin()

    </body>
    </html>
}
}
}<|MERGE_RESOLUTION|>--- conflicted
+++ resolved
@@ -50,13 +50,13 @@
                 @if(showAdverts) {
                     @fragments.commercial.topBanner(metaData, edition)
                 }
-        
+
                 @fragments.header(metaData)
-        
+
                 @if(adBelowNav) {
                     @fragments.commercial.topBannerBelowNav()
                 }
-        
+
                 @if(showAdverts) {
                     @fragments.commercial.topBannerMobile(metaData, edition)
                 }
@@ -65,21 +65,6 @@
             } else {
                 @fragments.header(metaData)
             }
-<<<<<<< HEAD
-=======
-
-            @fragments.header(metaData)
-
-            @if(adBelowNav) {
-                @fragments.commercial.topBannerBelowNav()
-            }
-
-            @if(showAdverts) {
-                @fragments.commercial.topBannerMobile(metaData, edition)
-            }
-
-            <div id="maincontent" class="js-maincontent" tabindex="0"></div>
->>>>>>> 1db1eead
         }
 
         @if(BreakingNewsSwitch.isSwitchedOn) {
