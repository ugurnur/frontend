--- conflicted
+++ resolved
@@ -45,13 +45,8 @@
 
         <a class="u-h skip" href="#maincontent" data-link-name="skip : main content">Skip to main content</a>
 
-<<<<<<< HEAD
         @if(!(page.metadata.hasNoHeader && getContent(page).exists(_.tags.isArticle))) {
-            @if(!mvt.TopBannerPosition.isParticipating) {
-=======
-        @if(!(page.metadata.isImmersive && getContent(page).exists(_.tags.isArticle))) {
             @if(!mvt.CMTopBannerPosition.isParticipating) {
->>>>>>> 9b19a68a
                 @if(showAdverts) {
                     @fragments.commercial.topBanner(page.metadata, edition)
                 }
