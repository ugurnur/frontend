--- conflicted
+++ resolved
@@ -34,14 +34,8 @@
         class="@RenderClasses(Map(
             ("has-page-skin", page.metadata.hasPageSkin(edition)),
             ("has-localnav", navigation.filter(_.links.nonEmpty).nonEmpty),
-<<<<<<< HEAD
-            ("has-membership-access-requirement", metaData.requiresMembershipAccess),
-            ("childrens-books-site", metaData.section == "childrens-books-site"),
-=======
-            ("wide-localnav", navigation.map(_.repelCutout).getOrElse(false)),
             ("has-membership-access-requirement", page.metadata.requiresMembershipAccess),
             ("childrens-books-site", page.metadata.section == "childrens-books-site"),
->>>>>>> 9f5d75a4
             ("ad-below-nav", adBelowNav),
             ("is-immersive", page.metadata.isImmersive),
             ("is-immersive-interactive", page.metadata.isImmersive && getContent(page).exists(_.tags.isInteractive))))"
@@ -81,9 +75,9 @@
 
         @body
 
-        @********************** 
-         24x7 support training 
-        
+        @**********************
+         24x7 support training
+
          We intentionally modified the displayed section on this specific article.
          This is a failure that trainees have to diagnose in frontend.
         ************************@
@@ -91,7 +85,7 @@
             <script type="text/javascript">
                 document.querySelectorAll('[data-link-name="article section"]')[0].textContent = "Culture"
                 @***
-                 The following is a misdirection to let people think damned CAPI is causing the issue  
+                 The following is a misdirection to let people think damned CAPI is causing the issue
                 ***@
                 console.log("Error connecting to content API to retrieve section: 503")
                 console.log("Defaulting to Culture")
