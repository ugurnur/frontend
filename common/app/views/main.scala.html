@(page: model.Page, projectName: Option[String] = None)(head: Html)(body: Html)(implicit request: RequestHeader)
@import common.{Edition, Navigation}
@import conf.switches.Switches._
@import views.support.Commercial.topBelowNavSlot
@import views.support.{Commercial, RenderClasses}
@import model.Page.getContent
<!DOCTYPE html>
<html id="js-context" class="js-off is-not-modern id--signed-out" data-page-path="@request.path">

<!--

##::::: ##: ########::::::: ###:::: ########:: ########:::: ##:::: ##: ####: ########:: ####: ##::: ##:: ######::
##: ##: ##: ##.....::::::: ## ##::: ##.... ##: ##.....::::: ##:::: ##:. ##:: ##.... ##:. ##:: ###:: ##: ##... ##:
##: ##: ##: ##::::::::::: ##:. ##:: ##:::: ##: ##:::::::::: ##:::: ##:: ##:: ##:::: ##:: ##:: ####: ##: ##:::..::
##: ##: ##: ######:::::: ##:::. ##: ########:: ######:::::: #########:: ##:: ########::: ##:: ## ## ##: ##:: ####
##: ##: ##: ##...::::::: #########: ##.. ##::: ##...::::::: ##.... ##:: ##:: ##.. ##:::: ##:: ##. ####: ##::: ##:
##: ##: ##: ##:::::::::: ##.... ##: ##::. ##:: ##:::::::::: ##:::: ##:: ##:: ##::. ##::: ##:: ##:. ###: ##::: ##:
 ###. ###:: ########:::: ##:::: ##: ##:::. ##: ########:::: ##:::: ##: ####: ##:::. ##: ####: ##::. ##:. ######::

Ever thought about joining us?
http://developers.theguardian.com/join-the-team.html

-->

<head>
    @fragments.head(page, projectName, head)
</head>
@defining(Commercial.shouldShowAds(page), Edition(request)) { case (showAdverts, edition) =>
    @defining(showAdverts && topBelowNavSlot.hasAd(page.metadata, edition)) { adBelowNav =>
        @defining(Navigation.topLevelItem(edition.navigation, page)) { navigation =>

    <body
        id="top"
        class="@RenderClasses(Map(
            ("has-page-skin", page.metadata.hasPageSkin(edition)),
            ("has-localnav", navigation.filter(_.links.nonEmpty).nonEmpty),
            ("wide-localnav", navigation.map(_.repelCutout).getOrElse(false)),
            ("has-membership-access-requirement", page.metadata.requiresMembershipAccess),
            ("childrens-books-site", page.metadata.section == "childrens-books-site"),
            ("ad-below-nav", adBelowNav),
            ("is-immersive", page.metadata.isImmersive),
            ("is-immersive-interactive", page.metadata.isImmersive && getContent(page).exists(_.tags.isInteractive))))"
        itemscope itemtype="http://schema.org/WebPage">

        @fragments.message(page.metadata)

        <a class="u-h skip" href="#maincontent" data-link-name="skip : main content">Skip to main content</a>

<<<<<<< HEAD
        @if(!(page.metadata.isImmersive && getContent(page).exists(_.tags.isArticle))) {
            @if(showAdverts) {
                @fragments.commercial.topBanner(page.metadata, edition)
            }

            @fragments.header(page)
=======
        @if(!(metaData.isImmersive && metaData.isArticle)) {
            @if(!mvt.TopBannerPosition.isParticipating) {
                @if(showAdverts) {
                    @fragments.commercial.topBanner(metaData, edition)
                }

                @fragments.header(metaData)
>>>>>>> 42912767

                @if(adBelowNav) {
                    @fragments.commercial.topBannerBelowNav()
                }

<<<<<<< HEAD
            @if(showAdverts) {
                @fragments.commercial.topBannerMobile(page.metadata, edition)
            }
=======
                @if(showAdverts) {
                    @fragments.commercial.topBannerMobile(metaData, edition)
                }
>>>>>>> 42912767

                <div id="maincontent" class="js-maincontent" tabindex="0"></div>
            } else {
                @fragments.header(metaData)
            }
        }

        @if(BreakingNewsSwitch.isSwitchedOn) {
            <div class="js-breaking-news-placeholder breaking-news breaking-news--hidden breaking-news--fade-in"
            data-link-name="breaking news"
            data-component="breaking-news"></div>
        }

        @body

        @fragments.footer(page)

        @fragments.analytics(page)

        @fragments.inlineJSNonBlocking()

        @fragments.commercial.pageSkin()

    </body>
    </html>
}
}
}<|MERGE_RESOLUTION|>--- conflicted
+++ resolved
@@ -46,40 +46,25 @@
 
         <a class="u-h skip" href="#maincontent" data-link-name="skip : main content">Skip to main content</a>
 
-<<<<<<< HEAD
         @if(!(page.metadata.isImmersive && getContent(page).exists(_.tags.isArticle))) {
-            @if(showAdverts) {
-                @fragments.commercial.topBanner(page.metadata, edition)
-            }
-
-            @fragments.header(page)
-=======
-        @if(!(metaData.isImmersive && metaData.isArticle)) {
             @if(!mvt.TopBannerPosition.isParticipating) {
                 @if(showAdverts) {
-                    @fragments.commercial.topBanner(metaData, edition)
+                    @fragments.commercial.topBanner(page.metadata, edition)
                 }
 
-                @fragments.header(metaData)
->>>>>>> 42912767
+                @fragments.header(page)
 
                 @if(adBelowNav) {
                     @fragments.commercial.topBannerBelowNav()
                 }
 
-<<<<<<< HEAD
-            @if(showAdverts) {
-                @fragments.commercial.topBannerMobile(page.metadata, edition)
-            }
-=======
                 @if(showAdverts) {
-                    @fragments.commercial.topBannerMobile(metaData, edition)
+                    @fragments.commercial.topBannerMobile(page.metadata, edition)
                 }
->>>>>>> 42912767
 
                 <div id="maincontent" class="js-maincontent" tabindex="0"></div>
             } else {
-                @fragments.header(metaData)
+                @fragments.header(page)
             }
         }
 
