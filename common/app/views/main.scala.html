@(page: model.Page, projectName: Option[String] = None)(head: Html)(body: Html)(implicit request: RequestHeader)
@import common.{Edition, Navigation, commercial}
@import conf.switches.Switches._
<<<<<<< HEAD
@import views.support.Commercial.topBelowNavSlot
@import views.support.{Commercial, RenderClasses}
@import model.Page.getContent
@import layout.ContentWidths.MainMedia
@import model.{Gallery,Article,ContentPage,GalleryPage}
@import views.support.TrailCssClasses.toneClass
=======
@import layout.ContentWidths.MainMedia
@import model.GalleryPage
@import model.Page.getContent
@import views.support.Commercial.topBelowNavSlot
@import views.support.{Commercial, ContributorLinks, RenderClasses}
>>>>>>> 0bf1c630

@headerAndTopAds(showAdverts: Boolean, edition: Edition, adBelowNav: Boolean) = {
    @if(!(page.metadata.shouldHideHeaderAndTopAds && getContent(page).exists(_.tags.isArticle))) {
        @if(showAdverts) {
            @fragments.commercial.topBanner(page.metadata, edition)
        }

        @fragments.header(page)

        @if(adBelowNav) {
            @fragments.commercial.topBannerBelowNav()
        }

        @if(showAdverts) {
            @fragments.commercial.topBannerMobile(page.metadata, edition)
        }

        <div id="maincontent" tabindex="0"></div>
    }
}

@immersiveMainMedia(page: ContentPage) = {
    <div class="content content--immersive tonal tonal--@toneClass(page.item) immersive-main-media
        @if(page.item.tags.isGallery) { new-gallery }
        @if(page.item.tags.isArticle) { content--immersive-article }
    ">
        @if(!page.item.tags.isGallery) {
            <div class="gs-container immersive-main-media__logo">
                <a href="@LinkTo{/}">
                    <span class="u-h">The Guardian</span>
                    @fragments.inlineSvg("guardian-logo-160", "logo", Seq("immersive-main-media__logo__svg"))
                </a>
                @page.item match {
                    case article: Article => {
                        @if(article.isUSMinute) {
                            <a class="logo--us-election" href="@LinkTo{/us-news/us-elections-2016}">
                                <span class="u-h">The US Election 2016</span>
                                @fragments.inlineSvg("us-election-logo", "logo")
                            </a>
                        }
                    }
                    case _ => {}
                }
            </div>
        }

        @if(page.item.tags.isArticle && (page.item.elements.hasMainEmbed || page.item.elements.elements("main").isEmpty)) {
            <div class="immersive-main-media__media">
                <div class="immersive-main-media__media__loading">
                    <div class="immersive-main-media__media__loading__animation is-updating"></div>
                    <span class="u-h">Loading header</span>
                </div>
                @Html(page.item.fields.main)
            </div>
        } else {
            @page.item.elements.mainPicture.map(_.images).orElse(page.item.trail.trailPicture).map { picture =>
                @fragments.image(
                    picture = picture,
                    classes = Seq("immersive-main-media__media"),
                    widths = MainMedia.immersive,
                    imageAltText = "",
                    isImmersiveMainMedia = true
                )
            }
        }

        <div class="immersive-main-media__headline-container">
            <div class="gs-container">
<<<<<<< HEAD
                @if(!page.item.content.tags.isGallery) { <div class="content__main-column"> }

                    @fragments.meta.metaInline(page.item)

                    <h1 class="content__headline content__headline--immersive @if(page.item.content.tags.isGallery || page.item.fields.main.nonEmpty) { content__headline--immersive--with-main-media }">
                        @page.item match {
                            case _: Gallery => {
                                @fragments.inlineSvg("camera", "icon", List("inline-tone-fill"))
                            }
                            case article: Article => {
                                @if(article.isUSMinute) {
                                    <a href="@LinkTo {/us-news/series/the-campaign-minute-2016}" class="logo--minute-article">
                                        <span class="u-h">The Minute - </span>
                                        @fragments.inlineSvg("minute-logo", "logo")
                                    </a>
                                }
                            }
                            case _ => {}
                        }
                        @Html(page.item.trail.headline)
                    </h1>

                    @page match {
                        case galleryPage: GalleryPage => {
                            @if(page.item.content.hasTonalHeaderByline) {
                                @page.item.trail.byline.map { text =>
                                    <span class="content__headline content__headline--byline">@ContributorLinks(text, page.item.tags.contributors)</span>
                                }
                            }

                            @if(galleryPage.showBadge && !page.item.commercial.isAdvertisementFeature) {
                                @fragments.commercial.badge(page.item, page)
                            }
                        }
                        case _ => {
                            @page.item match {
                                case article: Article => {
                                    @if(article.isUSMinute) {

                                        @if(!article.trail.shouldHidePublicationDate) {
                                            @fragments.meta.dateline(article.trail.webPublicationDate, article.fields.lastModified, article.content.hasBeenModified, article.tags.isLiveBlog, article.fields.isLive, article.tags.isUSMinuteSeries)
                                        }

                                        @if(article.fields.standfirst.isDefined) {
                                            @fragments.standfirst(article)
                                        }
                                    }

                                    @if(!article.isUSMinute && article.fields.standfirst.isDefined) {
                                        @fragments.standfirst(article)
                                    }
                                }
                                case _ => {}
                            }
                        }
=======

                @fragments.meta.metaInline(page.item)

                <h1 class="content__headline content__headline--gallery content__headline--immersive content__headline--immersive--with-main-media">
                    @fragments.inlineSvg("camera", "icon", List("inline-tone-fill", "inline-icon--media")) @Html(page.item.trail.headline)
                </h1>

                @if(page.item.content.hasTonalHeaderByline) {
                    @page.item.trail.byline.map { text =>
                        <span class="content__headline content__headline--byline">@ContributorLinks(text, page.item.tags.contributors)</span>
>>>>>>> 0bf1c630
                    }

                @if(!page.item.content.tags.isGallery) { </div> }
            </div>
        </div>
    </div>
}

<!DOCTYPE html>
<html id="js-context" class="js-off is-not-modern id--signed-out" data-page-path="@request.path">
<head>
    @fragments.head(page, projectName, head)
</head>

@defining(Commercial.shouldShowAds(page), Edition(request)) { case (showAdverts, edition) =>
    @defining(showAdverts && topBelowNavSlot.hasAd(page.metadata, edition)) { adBelowNav =>
        @defining(Navigation.topLevelItem(edition.navigation, page)) { navigation =>

    <body
        id="top"
        class="@RenderClasses(Map(
            ("has-page-skin", page.metadata.hasPageSkin(edition)),
            ("has-localnav", navigation.filter(_.links.nonEmpty).nonEmpty),
            ("has-membership-access-requirement", page.metadata.requiresMembershipAccess),
            ("childrens-books-site", page.metadata.sectionId == "childrens-books-site"),
            ("ad-below-nav", adBelowNav),
            ("is-immersive", getContent(page).exists(_.content.isImmersive)),
            ("is-immersive-interactive", getContent(page).exists(content => content.tags.isInteractive && content.content.isImmersive))))"
        itemscope itemtype="http://schema.org/WebPage">

        @fragments.message(page.metadata)

        <a class="u-h skip" href="#maincontent" data-link-name="skip : main content">Skip to main content</a>

        @page match {
<<<<<<< HEAD
            case page: model.ContentPage if page.item.content.isImmersive || page.item.content.showNewGalleryDesign => {
                @* When the new galleries go live, they will have the immersive flag *@
=======
            case page: model.GalleryPage if page.gallery.content.isImmersive => {
>>>>>>> 0bf1c630
                <div class="immersive-header-container">
                    @headerAndTopAds(showAdverts, edition, adBelowNav)

                    @immersiveMainMedia(page)
                </div>
            }
            case _: commercial.HostedPage => {}
            case _ => {
                @headerAndTopAds(showAdverts, edition, adBelowNav)
            }
        }

        @if(BreakingNewsSwitch.isSwitchedOn) {
            <div class="js-breaking-news-placeholder breaking-news breaking-news--hidden breaking-news--fade-in"
            data-link-name="breaking news"
            data-component="breaking-news"></div>
        }

        @body

        @**********************
         24x7 support training

         We intentionally modified the displayed section on this specific article.
         This is a failure that trainees have to diagnose in frontend.
        ************************@
        @if(request.path == "/info/2015/mar/11/-removed-article") {
            <script type="text/javascript">
                document.querySelectorAll('[data-link-name="article section"]')[0].textContent = "Culture"
                @***
                 The following is a misdirection to let people think damned CAPI is causing the issue
                ***@
                console.log("Error connecting to content API to retrieve section: 503")
                console.log("Defaulting to Culture")
            </script>
        }

        @fragments.footer(page)

        @fragments.inlineJSNonBlocking()

        @fragments.analytics.base(page)

        @if(ForceOneByOnePxSlotSwitch.isSwitchedOn || page.metadata.hasPageSkinOrAdTestPageSkin(edition)) {
            @fragments.commercial.pageSkin()
        }

    </body>
    </html>
}
}
}<|MERGE_RESOLUTION|>--- conflicted
+++ resolved
@@ -1,20 +1,13 @@
 @(page: model.Page, projectName: Option[String] = None)(head: Html)(body: Html)(implicit request: RequestHeader)
+
 @import common.{Edition, Navigation, commercial}
-@import conf.switches.Switches._
-<<<<<<< HEAD
+@import conf.switches.Switches.{BreakingNewsSwitch, ForceOneByOnePxSlotSwitch}
 @import views.support.Commercial.topBelowNavSlot
-@import views.support.{Commercial, RenderClasses}
+@import views.support.{Commercial, ContributorLinks, RenderClasses}
 @import model.Page.getContent
 @import layout.ContentWidths.MainMedia
 @import model.{Gallery,Article,ContentPage,GalleryPage}
 @import views.support.TrailCssClasses.toneClass
-=======
-@import layout.ContentWidths.MainMedia
-@import model.GalleryPage
-@import model.Page.getContent
-@import views.support.Commercial.topBelowNavSlot
-@import views.support.{Commercial, ContributorLinks, RenderClasses}
->>>>>>> 0bf1c630
 
 @headerAndTopAds(showAdverts: Boolean, edition: Edition, adBelowNav: Boolean) = {
     @if(!(page.metadata.shouldHideHeaderAndTopAds && getContent(page).exists(_.tags.isArticle))) {
@@ -83,15 +76,18 @@
 
         <div class="immersive-main-media__headline-container">
             <div class="gs-container">
-<<<<<<< HEAD
                 @if(!page.item.content.tags.isGallery) { <div class="content__main-column"> }
 
                     @fragments.meta.metaInline(page.item)
 
-                    <h1 class="content__headline content__headline--immersive @if(page.item.content.tags.isGallery || page.item.fields.main.nonEmpty) { content__headline--immersive--with-main-media }">
+                    <h1 class="content__headline content__headline--immersive
+                        @if(page.item.content.isImmersiveGallery) {content__headline--gallery}
+                        @if(page.item.content.tags.isArticle) {content__headline--immersive-article}
+                        @if(page.item.fields.main.nonEmpty || page.item.content.isImmersiveGallery) { content__headline--immersive--with-main-media }
+                    ">
                         @page.item match {
                             case _: Gallery => {
-                                @fragments.inlineSvg("camera", "icon", List("inline-tone-fill"))
+                                @fragments.inlineSvg("camera", "icon", List("inline-tone-fill", "inline-icon--media"))
                             }
                             case article: Article => {
                                 @if(article.isUSMinute) {
@@ -139,18 +135,6 @@
                                 case _ => {}
                             }
                         }
-=======
-
-                @fragments.meta.metaInline(page.item)
-
-                <h1 class="content__headline content__headline--gallery content__headline--immersive content__headline--immersive--with-main-media">
-                    @fragments.inlineSvg("camera", "icon", List("inline-tone-fill", "inline-icon--media")) @Html(page.item.trail.headline)
-                </h1>
-
-                @if(page.item.content.hasTonalHeaderByline) {
-                    @page.item.trail.byline.map { text =>
-                        <span class="content__headline content__headline--byline">@ContributorLinks(text, page.item.tags.contributors)</span>
->>>>>>> 0bf1c630
                     }
 
                 @if(!page.item.content.tags.isGallery) { </div> }
@@ -186,12 +170,7 @@
         <a class="u-h skip" href="#maincontent" data-link-name="skip : main content">Skip to main content</a>
 
         @page match {
-<<<<<<< HEAD
-            case page: model.ContentPage if page.item.content.isImmersive || page.item.content.showNewGalleryDesign => {
-                @* When the new galleries go live, they will have the immersive flag *@
-=======
-            case page: model.GalleryPage if page.gallery.content.isImmersive => {
->>>>>>> 0bf1c630
+            case page: model.ContentPage if page.item.content.isImmersive => {
                 <div class="immersive-header-container">
                     @headerAndTopAds(showAdverts, edition, adBelowNav)
 
