@(page: model.Page)(body: Html)(implicit request: RequestHeader)
@import common.{AnalyticsHost, LinkTo}
@import conf.Configuration
@import views.support.OmnitureAnalyticsData
@import org.joda.time.DateTime

<!doctype html>
<html AMP>
    <head>
        @* "utf-8" meta tag needs to be first according to AMP spec *@
        <meta charset="utf-8">
<<<<<<< HEAD
        @fragments.metaData(page, true)
        <title>@views.support.Title(page)</title>
        <style>body {opacity: 0}</style><noscript><style>body {opacity: 1}</style></noscript>
        @fragments.amp.stylesheets.main(page.metadata)
        <script src="https://cdn.ampproject.org/v0.js" async></script>
=======
        @fragments.metaData(metaData, true)
        <title>@views.support.Title(metaData)</title>
        @fragments.amp.stylesheets.main(metaData)
        <script custom-element="amp-font" src="https://cdn.ampproject.org/v0/amp-font-0.1.js" async></script>
>>>>>>> 3f18f2d3
        <script custom-element="amp-twitter" src="https://cdn.ampproject.org/v0/amp-twitter-0.1.js" async></script>
        <script custom-element="amp-youtube" src="https://cdn.ampproject.org/v0/amp-youtube-0.1.js" async></script>
        <script custom-element="amp-instagram" src="https://cdn.ampproject.org/v0/amp-instagram-0.1.js" async></script>
        <script custom-element="amp-list" src="https://cdn.ampproject.org/v0/amp-list-0.1.js" async ></script>
        <script custom-template="amp-mustache" src="https://cdn.ampproject.org/v0/amp-mustache-0.1.js" async ></script>
        <style>body {opacity: 0}</style><noscript><style>body {opacity: 1}</style></noscript>
        <script src="https://cdn.ampproject.org/v0.js" async></script>
    </head>
    <body class="guardian-egyptian-loading">
        @defining(s"${request.host}${request.path}") { path =>
            @defining({
                val params = OmnitureAnalyticsData(page, "No Javascript", path, "GoogleAMP", Map(("r", "DOCUMENT_REFERRER")))
                val omnitureAccount = Configuration.javascript.pageData("guardian.page.omnitureAccount")
                s"${AnalyticsHost()}/b/ss/$omnitureAccount/1/H.25.3/?$params"
            }) { omnitureCall =>
                <amp-pixel src="@Html(omnitureCall)"></amp-pixel>
                <amp-pixel src="//beacon.guim.co.uk/count/pva.gif"></amp-pixel>
            }
        }

        <div class="main-body">

            <header class="main-header">
                <a href="@LinkTo{/}" class="logo-wrapper" name="top">
                    @fragments.inlineSvg("guardian-logo-160", "logo")
                </a>
            </header>

            @body

<<<<<<< HEAD
            @fragments.footerAMP(page)
=======
            @if(metaData.id == "australia-news/postcolonial-blog/2015/jul/21/enduring-controversy-bp-sponsorship-ignites-new-row-over-british-museums-indigenous-exhibition"){

                <div class="fc-container__inner">
                    <div class="fc-container__header__title">
                        <span>popular</span>
                    </div>
                    <amp-list width="600" height="1000" layout="responsive" src="@if(Play.isDev) {https://www.thegulocal.com} else {@Configuration.ajax.url}/most-read-mf2.json">
                        <template type="amp-mustache">
                            <div class="headline-list__item">
                                <p class="headline-list__count">{{index}}</p>
                                <h2 class="fc-item__title">
                                    <a href="{{url}}" class="fc-item__link">{{headline}}</a>
                                </h2>
                            </div>
                        </template>
                    </amp-list>
                </div>

                <amp-font
                    layout="nodisplay"
                    font-family="Guardian Egyptian Web"
                    timeout="3000"
                    on-load-add-class="guardian-egyptian-loaded"
                    on-load-remove-class="guardian-egyptian-loading"
                    on-error-remove-class="guardian-egyptian-loading"
                    on-error-add-class="guardian-egyptian-missing">
                </amp-font>
            }

            @fragments.footerAMP(metaData)
>>>>>>> 3f18f2d3
        </div>
    </body>
</html><|MERGE_RESOLUTION|>--- conflicted
+++ resolved
@@ -9,18 +9,10 @@
     <head>
         @* "utf-8" meta tag needs to be first according to AMP spec *@
         <meta charset="utf-8">
-<<<<<<< HEAD
         @fragments.metaData(page, true)
         <title>@views.support.Title(page)</title>
-        <style>body {opacity: 0}</style><noscript><style>body {opacity: 1}</style></noscript>
-        @fragments.amp.stylesheets.main(page.metadata)
-        <script src="https://cdn.ampproject.org/v0.js" async></script>
-=======
-        @fragments.metaData(metaData, true)
-        <title>@views.support.Title(metaData)</title>
-        @fragments.amp.stylesheets.main(metaData)
+        @fragments.amp.stylesheets.main(page)
         <script custom-element="amp-font" src="https://cdn.ampproject.org/v0/amp-font-0.1.js" async></script>
->>>>>>> 3f18f2d3
         <script custom-element="amp-twitter" src="https://cdn.ampproject.org/v0/amp-twitter-0.1.js" async></script>
         <script custom-element="amp-youtube" src="https://cdn.ampproject.org/v0/amp-youtube-0.1.js" async></script>
         <script custom-element="amp-instagram" src="https://cdn.ampproject.org/v0/amp-instagram-0.1.js" async></script>
@@ -51,9 +43,6 @@
 
             @body
 
-<<<<<<< HEAD
-            @fragments.footerAMP(page)
-=======
             @if(metaData.id == "australia-news/postcolonial-blog/2015/jul/21/enduring-controversy-bp-sponsorship-ignites-new-row-over-british-museums-indigenous-exhibition"){
 
                 <div class="fc-container__inner">
@@ -83,8 +72,7 @@
                 </amp-font>
             }
 
-            @fragments.footerAMP(metaData)
->>>>>>> 3f18f2d3
+            @fragments.footerAMP(page)
         </div>
     </body>
 </html>