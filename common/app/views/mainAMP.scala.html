@(page: model.Page)(body: Html)(implicit request: RequestHeader)
@import common.{AnalyticsHost, LinkTo}
@import conf.Configuration
@import views.support.OmnitureAnalyticsData
@import org.joda.time.DateTime

<!doctype html>
<html AMP>
    <head>
        @* "utf-8" meta tag needs to be first according to AMP spec *@
        <meta charset="utf-8">
        @fragments.metaData(page, true)
        <title>@views.support.Title(page)</title>
        @fragments.amp.stylesheets.main(page.metadata)
        <script custom-element="amp-font" src="https://cdn.ampproject.org/v0/amp-font-0.1.js" async></script>
        <script custom-element="amp-twitter" src="https://cdn.ampproject.org/v0/amp-twitter-0.1.js" async></script>
        <script custom-element="amp-youtube" src="https://cdn.ampproject.org/v0/amp-youtube-0.1.js" async></script>
        <script custom-element="amp-instagram" src="https://cdn.ampproject.org/v0/amp-instagram-0.1.js" async></script>
        <script custom-element="amp-list" src="https://cdn.ampproject.org/v0/amp-list-0.1.js" async ></script>
        @if(page.metadata.id == "australia-news/postcolonial-blog/2015/jul/21/enduring-controversy-bp-sponsorship-ignites-new-row-over-british-museums-indigenous-exhibition") {
            <script custom-template="amp-mustache" src="https://cdn.ampproject.org/v0/amp-mustache-0.1.js" async ></script>
        }
        <style>body {opacity: 0}</style><noscript><style>body {opacity: 1}</style></noscript>
        <script src="https://cdn.ampproject.org/v0.js" async></script>
    </head>
    <body class="guardian-egyptian-loading">
        @defining(s"${request.host}${request.path}") { path =>
            @defining({
                val params = OmnitureAnalyticsData(page, "No Javascript", path, "GoogleAMP", Map(("r", "DOCUMENT_REFERRER")))
                val omnitureAccount = Configuration.javascript.pageData("guardian.page.omnitureAccount")
                s"${AnalyticsHost()}/b/ss/$omnitureAccount/1/H.25.3/?$params"
            }) { omnitureCall =>
                <amp-pixel src="@Html(omnitureCall)"></amp-pixel>
                <amp-pixel src="//beacon.guim.co.uk/count/pva.gif"></amp-pixel>
            }
        }

        <div class="main-body">

            <header class="main-header">
                <a href="@LinkTo{/}" class="logo-wrapper" name="top">
                    @fragments.inlineSvg("guardian-logo-160", "logo")
                </a>
            </header>

            @body

            @if(page.metadata.id == "australia-news/postcolonial-blog/2015/jul/21/enduring-controversy-bp-sponsorship-ignites-new-row-over-british-museums-indigenous-exhibition"){

                <div class="fc-container__inner">
                    <div class="fc-container__header__title">
                        <span>popular</span>
                    </div>
                    <amp-list height="940" layout="fixed-height" src="@if(Play.isDev) {https://www.thegulocal.com} else {@Configuration.ajax.url}/most-read-mf2.json">
                        <template type="amp-mustache">
                            <div class="fc-item {{toneClass}}">
                                <a href="{{url}}" class="fc-item__link">
                                    <div class="fc-item__image-container">
                                        <amp-img src="{{thumbnail}}" layout="fixed" width=126 height=75></amp-img>
                                    </div>
                                    <div class="fc-item__content">
<<<<<<< HEAD
                                        <h2 class="fc-item__title">
                                            {{headline}}
                                        </h2>
=======
                                        <div class="fc-item__header">
                                            <h2 class="fc-item__title">{{headline}}</h2>
                                        </div>
                                        <aside class="fc-item__meta">
                                            <time
                                            class="fc-item__timestamp"
                                            data-relativeformat="short">
                                                <span class="timestamp__text">
                                                    <span class="u-h">Published: </span>
                                                    {{webPublicationDate}}
                                                </span>
                                            </time>
                                        </aside>
>>>>>>> f6a4eaec
                                    </div>
                                </a>
                            </div>
                        </template>
                    </amp-list>
                </div>

                <amp-font
                    layout="nodisplay"
                    font-family="Guardian Egyptian Web"
                    timeout="3000"
                    on-load-add-class="guardian-egyptian-loaded"
                    on-load-remove-class="guardian-egyptian-loading"
                    on-error-remove-class="guardian-egyptian-loading"
                    on-error-add-class="guardian-egyptian-missing">
                </amp-font>
            }

            @fragments.footerAMP(page)
        </div>
    </body>
</html><|MERGE_RESOLUTION|>--- conflicted
+++ resolved
@@ -59,11 +59,6 @@
                                         <amp-img src="{{thumbnail}}" layout="fixed" width=126 height=75></amp-img>
                                     </div>
                                     <div class="fc-item__content">
-<<<<<<< HEAD
-                                        <h2 class="fc-item__title">
-                                            {{headline}}
-                                        </h2>
-=======
                                         <div class="fc-item__header">
                                             <h2 class="fc-item__title">{{headline}}</h2>
                                         </div>
@@ -77,7 +72,6 @@
                                                 </span>
                                             </time>
                                         </aside>
->>>>>>> f6a4eaec
                                     </div>
                                 </a>
                             </div>
