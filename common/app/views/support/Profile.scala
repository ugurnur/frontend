--- conflicted
+++ resolved
@@ -134,34 +134,23 @@
     }
   }
 
-<<<<<<< HEAD
-  def srcset(ImageElement: ImageMedia, widths: WidthsByBreakpoint): String = {
-    widths.profiles.map { profile =>
-      if(ImageServerSwitch.isSwitchedOn) {
-        s"${findLargestSrc(ImageElement, profile).get} ${profile.width.get}w"
-      } else {
-        s"${findNearestSrc(ImageElement, profile).get} ${profile.width.get}w"
-      }
-    } mkString ", "
-=======
-  def srcset(imageContainer: ImageContainer, widths: WidthsByBreakpoint): String = {
+  def srcset(imageContainer: ImageMedia, widths: WidthsByBreakpoint): String = {
     widths.profiles.map { profile => srcsetForProfile(profile, imageContainer) } mkString ", "
->>>>>>> 5462122b
   }
 
-  def srcsetForBreakpoint(breakpointWidth: BreakpointWidth, breakpointWidths: Seq[BreakpointWidth], maybePath: Option[String] = None, maybeImageContainer: Option[ImageContainer] = None) = {
+  def srcsetForBreakpoint(breakpointWidth: BreakpointWidth, breakpointWidths: Seq[BreakpointWidth], maybePath: Option[String] = None, maybeImageMedia: Option[ImageMedia] = None) = {
     breakpointWidth.toPixels(breakpointWidths)
       .map(browserWidth => Profile(width = Some(browserWidth)))
       .map { profile => {
         maybePath
           .map(url => srcsetForProfile(profile, url))
-          .orElse(maybeImageContainer.map(imageContainer => srcsetForProfile(profile, imageContainer)))
+          .orElse(maybeImageMedia.map(imageContainer => srcsetForProfile(profile, imageContainer)))
           .getOrElse("")
       } }
       .mkString(", ")
   }
 
-  def srcsetForProfile(profile: Profile, imageContainer: ImageContainer): String = {
+  def srcsetForProfile(profile: Profile, imageContainer: ImageMedia): String = {
     if(ImageServerSwitch.isSwitchedOn) {
       s"${findLargestSrc(imageContainer, profile).get} ${profile.width.get}w"
     } else {
