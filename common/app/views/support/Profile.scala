--- conflicted
+++ resolved
@@ -34,14 +34,8 @@
   def altTextFor(image: ImageContainer): Option[String] =
     elementFor(image).flatMap(_.altText)
 
-<<<<<<< HEAD
-  def imgixResizeString = s"?w=${toResizeString(width)}&q=85&auto=format&sharp=10"
-=======
-  def resizeString = s"/w-${toResizeString(width)}/h-${toResizeString(height)}/q-$compression"
->>>>>>> a4bdb39c
-
   // NOTE - if you modify this in any way there is a decent chance that you decache all our images :(
-  lazy val imgixResizeString = {
+  lazy val resizeString = {
     val qualityparam = "q=85"
     val autoParam = "auto=format"
     val sharpParam = "sharp=10"
@@ -116,7 +110,7 @@
         .filter(const(ImageServerSwitch.isSwitchedOn))
         .filter(const(isSupportedImage))
         .map { host =>
-          val signedPath = ImageUrlSigner.sign(s"${uri.getPath}${imageType.imgixResizeString}", host.token)
+          val signedPath = ImageUrlSigner.sign(s"${uri.getPath}${imageType.resizeString}", host.token)
           s"$imageHost/img/${host.prefix}$signedPath"
         }.getOrElse(url)
     } catch {
