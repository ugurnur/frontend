--- conflicted
+++ resolved
@@ -38,15 +38,11 @@
     if (article.isUSMinute) {
       document.getElementsByClass("block").foreach { block =>
         val allElements = block.getAllElements
-<<<<<<< HEAD
         val elementImage = block.getElementsByClass("element-image")
         val elementTitle = block.getElementsByClass("block-title")
         val blockElementDiv = block.getElementsByClass("block-elements")
 
         // Add classes
-=======
-
->>>>>>> b62f02c3
         block.addClass("block--minute-article")
         block.getElementsByClass("caption--img").addClass("caption--image__minute-article")
 
