package views.support

import java.text.Normalizer
import java.util.regex.{Matcher, Pattern}

import common.{Edition, LinkTo}
import conf.switches.Switches._
import layout.ContentWidths
import layout.ContentWidths._
import model._
import org.jsoup.Jsoup
import org.jsoup.nodes.{Document, Element, TextNode}
import play.api.mvc.RequestHeader

import implicits.Requests._

import scala.collection.JavaConversions._

trait HtmlCleaner {
  def clean(d: Document): Document
}

object BlockNumberCleaner extends HtmlCleaner {

  private val Block = """<!-- Block (\d*) -->""".r

  override def clean(document: Document): Document = {
    document.getAllElements.foreach { element =>
      val blockComments = element.childNodes.flatMap { node =>
        node.toString.trim match {
          case Block(num) =>
            Option(node.nextSibling).foreach(_.attr("id", s"block-$num"))
            Some(node)
          case _ => None
        }
      }
      blockComments.foreach(_.remove())
    }
    document
  }
}

object BlockquoteCleaner extends HtmlCleaner {

  override def clean(document: Document): Document = {
    val quotedBlockquotes = document.getElementsByTag("blockquote").filter(_.hasClass("quoted"))
    val quoteSvg = views.html.fragments.inlineSvg("quote", "icon").toString()
    val wrapBlockquoteChildren = (blockquoteElement: Element) => {
      val container = document.createElement("div")
      container.addClass("quoted__contents")
      // Get children before mutating
      val children = blockquoteElement.children()
      blockquoteElement.prependChild(container)
      container.insertChildren(0, children)

      blockquoteElement.prepend(quoteSvg)
    }
    quotedBlockquotes.foreach(wrapBlockquoteChildren)
    document
  }
}

object PullquoteCleaner extends HtmlCleaner {

  override def clean(document: Document): Document = {
    val pullquotes = document.getElementsByTag("aside").filter(_.hasClass("element-pullquote"))
    val openingQuoteSvg = views.html.fragments.inlineSvg("quote", "icon", List("inline-tone-fill")).toString()
    val closingQuoteSvg = views.html.fragments.inlineSvg("quote", "icon", List("closing", "inline-tone-fill")).toString()

    pullquotes.foreach { element: Element =>
      element.prepend(openingQuoteSvg)
      element.append(closingQuoteSvg)
      element.getElementsByTag("p").addClass("pullquote-paragraph")
      element.getElementsByTag("cite").addClass("pullquote-cite")
    }

    document
  }
}

case object R2VideoCleaner extends HtmlCleaner {

  override def clean(document: Document): Document = {

    val legacyVideos = document.getElementsByTag("video").filter(_.hasClass("gu-video")).filter(_.parent().tagName() != "figure")

    legacyVideos.foreach( videoElement => {
      videoElement.wrap("<figure class=\"test element element-video\"></figure>")
    })

    document
  }

}

case class PictureCleaner(article: Article, amp: Boolean)(implicit request: RequestHeader) extends HtmlCleaner with implicits.Numbers {

  def clean(body: Document): Document = {
    for {
      figure <- body.getElementsByTag("figure")
      image <- figure.getElementsByTag("img").headOption
      if !figure.hasClass("element-comment") && !figure.hasClass("element-witness")
      container <- findContainerFromId(figure.attr("data-media-id"), image.attr("src"))
      image <- container.images.largestImage
    }{
      val hinting = findBreakpointWidths(figure)
      val relation = if (article.isLiveBlog) {
        LiveBlogMedia
      } else if (article.isImmersive) {
        ImmersiveMedia
      } else {
        BodyMedia
      }

      val widths = ContentWidths.getWidthsFromContentElement(hinting, relation)

      val orientationClass = image.orientation match {
        case Portrait => Some("img--portrait")
        case _ => Some("img--landscape")
      }

      val smallImageClass = hinting match {
        case Thumbnail => None
        case _ if image.width <= 220 => Some("img--inline")
        case _ => None
      }

      val figureClasses = List(orientationClass, smallImageClass, hinting.className).flatten.mkString(" ")

      // lightbox uses the images in the order mentioned in the header array
      val lightboxInfo: Option[(Int, ImageAsset)] = for {
        index <- Some(article.lightbox.lightboxImages.indexOf(container)).flatMap(index => if (index == -1) None else Some(index + 1))
        crop <- container.images.largestEditorialCrop
        if !article.isLiveBlog
      } yield (index, crop)

      val html = views.html.fragments.img(
        container.images,
        lightboxIndex = lightboxInfo.map(_._1),
        widthsByBreakpoint = widths,
        image_figureClasses = Some(image, figureClasses),
        shareInfo = lightboxInfo.map{case (index, crop) => (article.sharelinks.elementShares(Some(s"img-$index"), crop.url), article.metadata.contentType) },
        amp = amp
      ).toString()

      figure.replaceWith(Jsoup.parseBodyFragment(html).body().child(0))
    }

    body
  }

  def findContainerFromId(id: String, src: String): Option[ImageElement] = {
    // It is possible that a single data media id can appear multiple times in the elements array.
    val srcImagePath = new java.net.URL(src).getPath()
    val imageContainers = article.elements.bodyImages.filter(_.properties.id == id)

    // Try to match the container based on both URL and media ID.
    val fullyMatchedImage: Option[ImageElement] = {
      for {
        container <- imageContainers
        asset <- container.images.imageCrops
        url <- asset.url
        if url.contains(srcImagePath)
      } yield { container }
    }.headOption

    fullyMatchedImage.orElse(imageContainers.headOption)
  }

  def findBreakpointWidths(figure: Element): ContentHinting = {

    figure.classNames().map(Some(_)) match {
      case classes if classes.contains(Supporting.className) => Supporting
      case classes if classes.contains(Showcase.className) => Showcase
      case classes if classes.contains(Thumbnail.className) => Thumbnail
      case classes if classes.contains(Immersive.className) => Immersive
      case _ => Inline
    }
  }
}

<<<<<<< HEAD
case class LiveBlogDateFormatter(isLiveBlog: Boolean)(implicit val request: RequestHeader) extends HtmlCleaner  {
  def clean(body: Document): Document = {
    if (isLiveBlog) {
      body.select(".block").foreach { el =>
        val id = el.id()
        el.select(".block-time.published-time time").foreach { time =>
          val datetime = DateTime.parse(time.attr("datetime"))
          val hhmm = Format(datetime, "HH:mm")
          time.wrap(s"""<a href="#$id" itemprop="url" class="block-time__link"></a>""")
          time.attr("data-relativeformat", "med")
          time.after( s"""<span class="block-time__absolute">$hhmm</span>""")
          if (datetime.isAfter(DateTime.now().minusDays(5))) {
            time.addClass("js-timestamp")
          }
        }
      }
    }
    body
  }
}

case class LiveBlogLinkedData(isLiveBlog: Boolean)(implicit val request: RequestHeader) extends HtmlCleaner  {
  def clean(body: Document): Document = {
    if (isLiveBlog) {
      body.select(".block").foreach { el =>
        val id = el.id()
        val blockElements = el.select(".block-elements")
        val noByline = el.attributes().get("data-block-contributor").isEmpty
        el.attr("itemprop", "liveBlogUpdate")
        el.attr("itemscope", "")
        el.attr("itemtype", "http://schema.org/BlogPosting")
        el.select(".block-time.published-time time").foreach { time =>
          time.attr("itemprop", "datePublished")
        }
        el.select(".block-title").foreach { title =>
          title.attr("itemprop", "headline")

        }
        if (noByline) blockElements.addClass("block-elements--no-byline")
        blockElements.foreach { body =>
          body.attr("itemprop", "articleBody")
        }
      }
    }
    body
  }
}

case class BloggerBylineImage(article: Article)(implicit val request: RequestHeader) extends HtmlCleaner  {
  def clean(body: Document): Document = {
    if (article.isLiveBlog) {
      body.select(".block").foreach { el =>
        val contributorId = el.attributes().get("data-block-contributor")
        if (contributorId.nonEmpty) {
          article.tags.tags.find(_.id == contributorId).map{ contributorTag =>
            val html = views.html.fragments.meta.bylineLiveBlockImage(contributorTag)
            el.getElementsByClass("block-elements").headOption.foreach(_.before(html.toString()))
          }
        }
      }
    }
    body
  }
}

case class LiveBlogShareButtons(article: Article)(implicit val request: RequestHeader) extends HtmlCleaner  {
  def clean(body: Document): Document = {
    if (article.isLiveBlog) {
      if(!request.isJson) {
        body.getElementsByClass("block").first().remove()
      }

      body.select(".block").foreach { el =>
        val blockId = el.id()
        val shares = article.sharelinks.elementShares(Some(blockId))

        val html = views.html.fragments.share.blockLevelSharing(blockId, shares, article.metadata.contentType)

        el.append(html.toString())
      }
    }
    body
  }
}

=======
>>>>>>> e4b1afff
object BulletCleaner {
  def apply(body: String): String = body.replace("•", """<span class="bullet">•</span>""")
}

object VideoEncodingUrlCleaner {
  def apply(url: String): String = url.filter(_ != '\n')
}

object AmpVideoSrcCleaner {
  def apply(videoSrc: String) = {
    // All videos need to start with https for AMP.
    // Temperary code until all videos returned from CAPI are https
    if (videoSrc.startsWith("http:")) {
      val (first, last) = videoSrc.splitAt(4);
      first + "s" + last
    }
  }
}

case class InBodyLinkCleaner(dataLinkName: String, amp: Boolean = false)(implicit val edition: Edition, implicit val request: RequestHeader) extends HtmlCleaner {
  def clean(body: Document): Document = {
    val links = body.getElementsByAttribute("href")

    links.foreach { link =>
      if (link.tagName == "a") {
        link.attr("href", LinkTo(link.attr("href"), edition))
        link.attr("data-link-name", dataLinkName)
        link.attr("data-component", dataLinkName.replace(" ", "-"))
        link.addClass("u-underline")
      }
      if (amp && link.hasAttr("style")) {
        link.removeAttr("style")
      }
    }

    // Prevent text in non clickable anchors from looking like links
    // <a name="foo">bar</a> -> <a name="foo"></a>bar
    val anchors = body.getElementsByAttribute("name")

    anchors.foreach { anchor =>
      if (anchor.tagName == "a") {
        val text = anchor.ownText()
        anchor.empty().after(text)
      }
    }

    body
  }
}

case class TruncateCleaner(limit: Int)(implicit val edition: Edition, implicit val request: RequestHeader) extends HtmlCleaner {
  def clean(body: Document): Document = {

    def truncateTextNode(charLimit: Int, textNode: TextNode): Int = {
      val newCharLimit = charLimit - textNode.text.length
      if (newCharLimit < 0) {
        textNode.text(textNode.text.take(charLimit.max(0)).trim.stripSuffix(".") + (if (charLimit > 0) "…" else ""))
      }
      newCharLimit
    }

    def truncateElement(charLimit: Int, element: Element): Int = {
      element.childNodes.foldLeft(charLimit) {
        (t, node) =>
          if (node.isInstanceOf[TextNode]) {
            truncateTextNode(t, node.asInstanceOf[TextNode])
          } else if (node.isInstanceOf[Element]) {
            truncateElement(t, node.asInstanceOf[Element])
          } else {
            t
          }
      }
    }

    truncateElement(limit, body)
    body
  }
}

class TweetCleaner(content: Content, amp: Boolean) extends HtmlCleaner {

  override def clean(document: Document): Document = {

    document.getElementsByClass("element-tweet").foreach { tweet =>

      val tweetData: Option[Tweet] = Option(tweet.attr("data-canonical-url")).flatMap { url =>
        url.split('/').lastOption.flatMap { id =>
          content.tweets.find(_.id == id)
        }
      }

      val tweetImage = tweetData.flatMap(_.firstImage)

      tweet.getElementsByClass("twitter-tweet").foreach { element =>

        if (amp) {
          tweetData.foreach { elem =>
            element.empty()
            element.tagName("amp-twitter")
            element.attr("data-tweetId", elem.id)
            element.attr("data-​c​ards", "hidden")
            element.attr("layout", "responsive")
            element.attr("width", "486")
            element.attr("data-conversation","none")
            // temporary fix to give tweets with an image a larger height
            if (elem.firstImage.size > 0) {
              element.attr("height", "437")
            } else {
              element.attr("height", "179")
            }
          }
        } else {
          val el = element.clone()
          if (el.children.size > 1) {
            val body = el.child(0).attr("class", "tweet-body")
            val date = el.child(1).attr("class", "tweet-date")
            val user = el.ownText()
            val userEl = document.createElement("span").attr("class", "tweet-user").text(user)
            val link = document.createElement("a").attr("href", date.attr("href")).attr("style", "display: none;")

            element.empty().attr("class", "js-tweet tweet")

            tweetImage.foreach { image =>
              val img = document.createElement("img")
              img.attr("src", image)
              img.attr("alt", "")
              img.attr("rel", "nofollow")
              img.addClass("js-tweet-main-image tweet-main-image")
              element.appendChild(img)
            }

            element.appendChild(userEl).appendChild(date).appendChild(body).appendChild(link)
          }
        }
      }
    }
    document
  }
}

case class TagLinker(article: Article)(implicit val edition: Edition, implicit val request: RequestHeader) extends HtmlCleaner{

  private val group1 = "$1"
  private val group2 = "$2"
  private val group4 = "$4"
  private val group5 = "$5"

  private val dot = Pattern.quote(".")
  private val question = Pattern.quote("?")

  private def keywordRegex(tag: Tag) = {
    val tagName = Pattern.quote(Matcher.quoteReplacement(tag.name))
    s"""(.*)( |^)($tagName)( |,|$$|$dot|$question)(.*)""".r
  }

  def clean(doc: Document): Document = {

    if (article.content.showInRelated) {

      // Get all paragraphs which are not contained in a pullquote
      val paragraphs = doc.getElementsByTag("p").filterNot( p =>
        p.parents.exists( ancestor =>
          ancestor.tagName() == "aside" && ancestor.hasClass("element-pullquote")
        )
      )

      // order by length of name so we do not make simple match errors
      // e.g 'Northern Ireland' & 'Ireland'
      article.tags.keywords.filterNot(_.isSectionTag).sortBy(_.name.length).reverse.foreach { keyword =>

        // don't link again in paragraphs that already have links
        val unlinkedParas = paragraphs.filterNot(_.html.contains("<a"))

        // pre-filter paragraphs so we do not do multiple regexes on every single paragraph in every single article
        val candidateParagraphs = unlinkedParas.filter(_.html.contains(keyword.name))

        if (candidateParagraphs.nonEmpty) {
          val regex = keywordRegex(keyword)
          val paragraphsWithMatchers = candidateParagraphs.map(p => (regex.pattern.matcher(p.html), p)).find(_._1.matches())

          paragraphsWithMatchers.foreach { case (matcher, p) =>
            val tagLink = doc.createElement("a")
            tagLink.attr("href", LinkTo(keyword.metadata.url, edition))
            tagLink.text(keyword.name)
            tagLink.attr("data-link-name", "auto-linked-tag")
            tagLink.attr("data-component", "auto-linked-tag")
            tagLink.addClass("u-underline")
            val tagLinkHtml = tagLink.toString
            val newHtml = matcher.replaceFirst(s"$group1$group2$tagLinkHtml$group4$group5")
            p.html(newHtml)
          }
        }
      }
    }
    doc
  }
}

object InBodyElementCleaner extends HtmlCleaner {

  private val supportedElements = Set(
    "element-tweet",
    "element-video",
    "element-image",
    "element-witness",
    "element-comment",
    "element-interactive"
  )

  override def clean(document: Document): Document = {
    // this code REMOVES unsupported embeds
    if(ShowAllArticleEmbedsSwitch.isSwitchedOff) {
      val embeddedElements = document.getElementsByTag("figure").filter(_.hasClass("element"))
      val unsupportedElements = embeddedElements.filterNot(e => supportedElements.exists(e.hasClass))
      unsupportedElements.foreach(_.remove())
    }
    document
  }
}

case class Summary(amount: Int) extends HtmlCleaner {
  override def clean(document: Document): Document = {
    val children = document.body().children().toList
    val para: Option[Element] = children.filter(_.nodeName() == "p").take(amount).lastOption
    // if there is are no p's, just take the first n things (could be a blog)
    para match {
      case Some(p) => children.drop(children.indexOf(p)).foreach(_.remove())
      case _ => children.drop(amount).foreach(_.remove())
    }
    document
  }
}

case class ImmersiveLinks(isImmersive: Boolean) extends HtmlCleaner {
  override def clean(document: Document): Document = {
    if(isImmersive) {
      document.getElementsByTag("a").foreach{ a =>
        a.addClass("in-body-link--immersive")
      }
    }
    document
  }
}

case class ImmersiveHeaders(isImmersive: Boolean) extends HtmlCleaner {
  override def clean(document: Document): Document = {
    if(isImmersive) {
      document.getElementsByTag("h2").foreach{ h2 =>
        val beforeH2 = h2.previousElementSibling()
        if (beforeH2 != null) {
          if(beforeH2.hasClass("element--immersive")) {
            beforeH2.addClass("section-image")
            beforeH2.prepend("""<h2 class="section-title">""" + h2.text() + "</h2>")
            h2.remove()
          }
        }
      }
    }
    document
  }
}

case class DropCaps(isFeature: Boolean, isImmersive: Boolean) extends HtmlCleaner {
  private def setDropCap(p: Element): String = {
    p.html.replaceFirst(
      "^([\"'“‘]*[a-zA-Z])(.{199,})",
      """<span class="drop-cap"><span class="drop-cap__inner">$1</span></span>$2"""
    )
  }

  override def clean(document: Document): Document = {
    if(isFeature) {
      val children = document.body().children().toList
      children.headOption match {
        case Some(p) => {
          if (p.nodeName() == "p") p.html(setDropCap(p))
        }
        case _ =>
      }
    }

    document.getElementsByTag("h2").foreach{ h2 =>
        if (isImmersive && h2.text() == "* * *") {
            h2.before("""<hr class="section-rule" />""")
            val next = h2.nextElementSibling()
            if (next.nodeName() == "p") {
                next.html(setDropCap(next))
            }
            h2.remove()
        }
    }
    document
  }
}

object FigCaptionCleaner extends HtmlCleaner {
  override def clean(document: Document): Document = {
    document.getElementsByTag("figcaption").foreach{ _.addClass("caption caption--img")}
    document
  }
}

object MainFigCaptionCleaner extends HtmlCleaner {
  override def clean(document: Document): Document = {
    document.getElementsByTag("figcaption").foreach{ _.addClass("caption caption--img caption--main")}
    document
  }
}

object RichLinkCleaner extends HtmlCleaner {
  override def clean(document: Document): Document = {
    val richLinks = document.getElementsByClass("element-rich-link")
    richLinks
      .addClass("element-rich-link--not-upgraded")
      .attr("data-component", "rich-link")
      .zipWithIndex.map{ case (el, index) => el.attr("data-link-name", s"rich-link-${richLinks.length} | ${index+1}") }

    document
  }
}

object MembershipEventCleaner extends HtmlCleaner {
    override def clean(document: Document): Document = {
      val membershipEvents = document.getElementsByClass("element-membership")
      membershipEvents
        .addClass("element-membership--not-upgraded")
        .attr("data-component", "membership-events")
        .zipWithIndex.map{ case (el, index) => el.attr("data-link-name", s"membership-event-${membershipEvents.length} | ${index+1}") }

      document
    }
}

object ChaptersLinksCleaner extends HtmlCleaner {
  def slugify(text: String): String = {
    Normalizer.normalize(text, Normalizer.Form.NFKD)
      .toLowerCase
      .replaceAll("[^0-9a-z ]", "")
      .trim.replaceAll(" +", "-")
  }

  override def clean(document: Document): Document = {
    val autoaChapters = document.getElementsByClass("auto-chapter")

    autoaChapters.foreach { ch =>
      val h2 = ch.getElementsByTag("h2")
      h2.attr("id", slugify(h2.text()))

      if(Viewability.isSwitchedOn) {
        h2.attr("class", "anchor-link-fix")
      }
    }
    document
  }
}<|MERGE_RESOLUTION|>--- conflicted
+++ resolved
@@ -179,94 +179,6 @@
   }
 }
 
-<<<<<<< HEAD
-case class LiveBlogDateFormatter(isLiveBlog: Boolean)(implicit val request: RequestHeader) extends HtmlCleaner  {
-  def clean(body: Document): Document = {
-    if (isLiveBlog) {
-      body.select(".block").foreach { el =>
-        val id = el.id()
-        el.select(".block-time.published-time time").foreach { time =>
-          val datetime = DateTime.parse(time.attr("datetime"))
-          val hhmm = Format(datetime, "HH:mm")
-          time.wrap(s"""<a href="#$id" itemprop="url" class="block-time__link"></a>""")
-          time.attr("data-relativeformat", "med")
-          time.after( s"""<span class="block-time__absolute">$hhmm</span>""")
-          if (datetime.isAfter(DateTime.now().minusDays(5))) {
-            time.addClass("js-timestamp")
-          }
-        }
-      }
-    }
-    body
-  }
-}
-
-case class LiveBlogLinkedData(isLiveBlog: Boolean)(implicit val request: RequestHeader) extends HtmlCleaner  {
-  def clean(body: Document): Document = {
-    if (isLiveBlog) {
-      body.select(".block").foreach { el =>
-        val id = el.id()
-        val blockElements = el.select(".block-elements")
-        val noByline = el.attributes().get("data-block-contributor").isEmpty
-        el.attr("itemprop", "liveBlogUpdate")
-        el.attr("itemscope", "")
-        el.attr("itemtype", "http://schema.org/BlogPosting")
-        el.select(".block-time.published-time time").foreach { time =>
-          time.attr("itemprop", "datePublished")
-        }
-        el.select(".block-title").foreach { title =>
-          title.attr("itemprop", "headline")
-
-        }
-        if (noByline) blockElements.addClass("block-elements--no-byline")
-        blockElements.foreach { body =>
-          body.attr("itemprop", "articleBody")
-        }
-      }
-    }
-    body
-  }
-}
-
-case class BloggerBylineImage(article: Article)(implicit val request: RequestHeader) extends HtmlCleaner  {
-  def clean(body: Document): Document = {
-    if (article.isLiveBlog) {
-      body.select(".block").foreach { el =>
-        val contributorId = el.attributes().get("data-block-contributor")
-        if (contributorId.nonEmpty) {
-          article.tags.tags.find(_.id == contributorId).map{ contributorTag =>
-            val html = views.html.fragments.meta.bylineLiveBlockImage(contributorTag)
-            el.getElementsByClass("block-elements").headOption.foreach(_.before(html.toString()))
-          }
-        }
-      }
-    }
-    body
-  }
-}
-
-case class LiveBlogShareButtons(article: Article)(implicit val request: RequestHeader) extends HtmlCleaner  {
-  def clean(body: Document): Document = {
-    if (article.isLiveBlog) {
-      if(!request.isJson) {
-        body.getElementsByClass("block").first().remove()
-      }
-
-      body.select(".block").foreach { el =>
-        val blockId = el.id()
-        val shares = article.sharelinks.elementShares(Some(blockId))
-
-        val html = views.html.fragments.share.blockLevelSharing(blockId, shares, article.metadata.contentType)
-
-        el.append(html.toString())
-      }
-    }
-    body
-  }
-}
-
-=======
->>>>>>> e4b1afff
 object BulletCleaner {
   def apply(body: String): String = body.replace("•", """<span class="bullet">•</span>""")
 }
