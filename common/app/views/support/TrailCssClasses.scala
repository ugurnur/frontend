package views.support

import model.Trail

object TrailCssClasses {
<<<<<<< HEAD
  def toneClass(trail: Trail) = {
    val tone = CardStyle(trail).toneString
=======
  def toneClass(trail: Trail, suffix: String) = {
    val tone = CardStyle(trail) match {
      case Media => "media"
      case Comment => "comment"
      case LiveBlog => "live"
      case DeadBlog => "dead"
      case Editorial => "editorial"
      case Feature => "feature"
      case Analysis => "analysis"
      case Review => "review"
      case Podcast => "podcast"
      case _ => "news"
    }
>>>>>>> 2209f46f

    s"tone-$tone$suffix"
  }

  /** Article will soon support all tone classes so we'll be able to remove this silliness */
  val SupportedArticleTones: Set[CardStyle] = Set(
    Media,
    Comment,
    LiveBlog,
    DeadBlog,
    Feature
  )

  def articleToneClass(trail: Trail) = {
    if (SupportedArticleTones.contains(CardStyle(trail))) {
      toneClass(trail)
    }
  }
}<|MERGE_RESOLUTION|>--- conflicted
+++ resolved
@@ -3,25 +3,8 @@
 import model.Trail
 
 object TrailCssClasses {
-<<<<<<< HEAD
-  def toneClass(trail: Trail) = {
+  def toneClass(trail: Trail, suffix: String) = {
     val tone = CardStyle(trail).toneString
-=======
-  def toneClass(trail: Trail, suffix: String) = {
-    val tone = CardStyle(trail) match {
-      case Media => "media"
-      case Comment => "comment"
-      case LiveBlog => "live"
-      case DeadBlog => "dead"
-      case Editorial => "editorial"
-      case Feature => "feature"
-      case Analysis => "analysis"
-      case Review => "review"
-      case Podcast => "podcast"
-      case _ => "news"
-    }
->>>>>>> 2209f46f
-
     s"tone-$tone$suffix"
   }
 
@@ -36,7 +19,7 @@
 
   def articleToneClass(trail: Trail) = {
     if (SupportedArticleTones.contains(CardStyle(trail))) {
-      toneClass(trail)
+      toneClass(trail, "")
     }
   }
 }