--- conflicted
+++ resolved
@@ -177,20 +177,12 @@
           img.attr("itemprop", "contentURL")
           val src = img.attr("src")
           img.attr("src", ImgSrc(src, Naked))
-<<<<<<< HEAD
+
           Option(img.attr("width")).filter(_.isInt) foreach { width =>
             fig.addClass(width.toInt match {
               case width if width <= 220 => "img--base img--inline"
               case width if width < 460 => "img--median img--inline"
               case width => "img--extended"
-=======
-
-          asset.foreach { image =>
-            fig.addClass(image.width match {
-              case width if width <= 220 => "img-base inline-image"
-              case width if width < 460 => "img-median inline-image"
-              case width => "img-extended"
->>>>>>> 427efde2
             })
             Option(img.attr("height")).filter(_.isInt) foreach { height =>
               fig.addClass(height.toInt match {
