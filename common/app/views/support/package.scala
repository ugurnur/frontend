package views.support

import common._
import conf.Switches.ShowAllArticleEmbedsSwitch
import model._

import java.net.URLEncoder._
import org.apache.commons.lang.StringEscapeUtils
import org.jboss.dna.common.text.Inflector
import org.joda.time.{LocalDate, DateTime}
import org.joda.time.format.DateTimeFormat
import org.jsoup.Jsoup
import org.jsoup.nodes.{ Element, Document }
import org.jsoup.safety.{ Whitelist, Cleaner }
import play.api.libs.json.Json._
import play.api.libs.json.{Json, JsValue, JsString, Writes}
import play.api.mvc.RequestHeader
import play.api.mvc.Result
import play.twirl.api.Html
import scala.collection.JavaConversions._
import java.text.DecimalFormat
import java.util.regex.Pattern

/**
 * New 'collection' templates
 */
sealed trait Container {
  val containerType: String
  val showMore: Boolean
  val tone: String
  val hasDarkBackground: Boolean = false
}

case class NewsContainer(showMore: Boolean = true) extends Container {
  val containerType = "news"
  val tone = "news"
}
case class CommentAndDebateContainer(showMore: Boolean = true) extends Container {
  val containerType = "commentanddebate"
  val tone = "comment"
}
case class FeaturesContainer(showMore: Boolean = true) extends Container {
  val containerType = "features"
  val tone = "feature"
}
case class FeaturesVolumesContainer(showMore: Boolean = true) extends Container {
  val containerType = "featuresvolumes"
  val tone = "feature"
}
case class FeaturesAutoContainer(showMore: Boolean = true) extends Container {
  val containerType = "featuresauto"
  val tone = "feature"
}
case class PopularContainer(showMore: Boolean = true) extends Container {
  val containerType = "popular"
  val tone = "news"
}
case class PeopleContainer(showMore: Boolean = true) extends Container {
  val containerType = "people"
  val tone = "feature"
}
case class SpecialContainer(showMore: Boolean = true, override val hasDarkBackground: Boolean = false) extends Container {
  val containerType = "special"
  val tone = "news"
}
case class MultimediaContainer(showMore: Boolean = true) extends Container {
  val containerType = "multimedia"
  val tone = "media"
  override val hasDarkBackground = true
}
case class SeriesContainer(showMore: Boolean = true) extends Container {
  val containerType = "series"
  val tone = "news"
}
case class MostReferredContainer(showMore: Boolean = true) extends Container {
  val containerType = "most-referred"
  val tone = "news"
}
case class HeadlineContainer(showMore: Boolean = true) extends Container {
  val containerType = "headline"
  val tone = "news"
}
case class PicksContainer(showMore: Boolean = true) extends Container {
  val containerType = "picks"
  val tone = "news"
}
case class CassouletContainer(showMore: Boolean = true) extends Container {
  val containerType = "cassoulet"
  val tone = "feature"
}
case class QuicheLorraineContainer(showMore: Boolean = true) extends Container {
  val containerType = "quichelorraine"
  val tone = "feature"
}
case class RacletteContainer(showMore: Boolean = true) extends Container {
  val containerType = "raclette"
  val tone = "feature"
}


/**
 * Encapsulates previous and next urls
 */
case class PreviousAndNext(prev: Option[String], next: Option[String]) {
  val isDefined: Boolean = prev.isDefined || next.isDefined
}

object JSON {
  //we wrap the result in an Html so that play does not escape it as html
  //after we have gone to the trouble of escaping it as Javascript
  def apply[T](json: T)(implicit tjs: Writes[T]): Html = Html(stringify(toJson(json)))
}

//annoyingly content api will sometimes have things surrounded by <p> tags and sometimes not.
//since you cannot nest <p> tags this causes all sorts of problems
object RemoveOuterParaHtml {

  def apply(html: Html): Html = this(html.body)

  def apply(text: String): Html = {
    val fragment = Jsoup.parseBodyFragment(text).body()
    if (!fragment.html().startsWith("<p>")) {
      Html(text)
    } else {
      Html(fragment.html.drop(3).dropRight(4))
    }
  }
}

case class RowInfo(rowNum: Int, isLast: Boolean = false) {
  lazy val isFirst = rowNum == 1
  lazy val isEven = rowNum % 2 == 0
  lazy val isOdd = !isEven
  lazy val rowClass = rowNum match {
    case 1 => s"first ${_rowClass}"
    case _ if isLast => s"last ${_rowClass}"
    case _ => _rowClass
  }
  private lazy val _rowClass = if (isEven) "even" else "odd"

  def indexIsInSameCarousel(carouselWidth: Int, candidate: Int): Boolean = {
    val tolerance = (carouselWidth - 1) / 2 // Your problem if carouselWidth % 2 == 0
    val carousel = (rowNum - tolerance) to (rowNum + tolerance)
    carousel contains candidate
  }
}

trait HtmlCleaner {
  def clean(d: Document): Document
}

object BlockNumberCleaner extends HtmlCleaner {

  private val Block = """<!-- Block (\d*) -->""".r

  override def clean(document: Document): Document = {
    document.getAllElements.foreach { element =>
      val blockComments = element.childNodes.flatMap { node =>
        node.toString.trim match {
          case Block(num) =>
            Option(node.nextSibling).foreach(_.attr("id", s"block-$num"))
            Some(node)
          case _ => None
        }
      }
      blockComments.foreach(_.remove())
    }
    document
  }
}

case class VideoEmbedCleaner(contentVideos: Seq[VideoElement]) extends HtmlCleaner {

  override def clean(document: Document): Document = {
    document.getElementsByClass("element-video").filter { element: Element =>
      element.getElementsByClass("gu-video").length == 0
    }.foreach { element: Element =>
      element.child(0).wrap("<div class=\"embed-video-wrapper u-responsive-ratio u-responsive-ratio--hd\"></div>")
    }

    document.getElementsByClass("gu-video").foreach { element: Element =>

      element
        .removeClass("gu-video")
        .addClass("js-gu-media gu-media gu-media--video gu-media--show-controls-at-start")
        .wrap("<div class=\"gu-media-wrapper gu-media-wrapper--video u-responsive-ratio u-responsive-ratio--hd\"></div>")

      val flashMediaElement = conf.Static.apply("flash/flashmediaelement.swf").path

      val mediaId = element.attr("data-media-id")
      val asset = findVideoFromId(mediaId)

      element.getElementsByTag("source").remove()

      val sourceHTML: String = getVideoAssets(mediaId).map { videoAsset =>
        videoAsset.encoding.map { encoding =>
          s"""<source src="${encoding.url}" type="${encoding.format}"></source>"""
        }.getOrElse("")
      }.mkString("")

      element.append(sourceHTML)

      // add the poster url
      asset.flatMap(_.image).flatMap(Item640.bestFor).map(_.toString()).foreach{ url =>
        element.attr("poster", url)
      }

      asset.foreach( video => {
        element.append(
          s"""<object type="application/x-shockwave-flash" data="$flashMediaElement" width="620" height="350">
                <param name="allowFullScreen" value="true" />
                <param name="movie" value="$flashMediaElement" />
                <param name="flashvars" value="controls=true&amp;file=${video.url.getOrElse("")}" />
                Sorry, your browser is unable to play this video.
              </object>""")

      })
    }
    document
  }

  def getVideoAssets(id:String): Seq[VideoAsset] = contentVideos.filter(_.id == id).flatMap(_.videoAssets)

  def findVideoFromId(id:String): Option[VideoAsset] = getVideoAssets(id).find(_.mimeType == Some("video/mp4"))
}

case class PictureCleaner(contentImages: Seq[ImageElement]) extends HtmlCleaner with implicits.Numbers {

  def cleanStandardPictures(body: Document): Document = {
    body.getElementsByTag("figure").foreach { fig =>
      if(!fig.hasClass("element-comment") && !fig.hasClass("element-witness")) {
        fig.attr("itemprop", "associatedMedia")
        fig.attr("itemscope", "")
        fig.attr("itemtype", "http://schema.org/ImageObject")
        val asset = findImageFromId(fig.attr("data-media-id"))

        fig.getElementsByTag("img").foreach { img =>
          fig.addClass("img")
          img.attr("itemprop", "contentURL")

          asset.map { image =>
            image.url.map(url => img.attr("src", ImgSrc(url, Item620).toString))
            img.attr("width", s"${image.width}")

            //otherwise we mess with aspect ratio
            img.removeAttr("height")

            fig.addClass(image.width match {
              case width if width <= 220 => "img--base img--inline"
              case width if width < 460 => "img--median"
              case width => "img--extended"
            })
            fig.addClass(image.height match {
              case height if height > image.width => "img--portrait"
              case height if height < image.width => "img--landscape"
              case height => ""
            })
          }
        }
        fig.getElementsByTag("figcaption").foreach { figcaption =>

          // content api/ tools sometimes pops a &nbsp; in the blank field
          if (!figcaption.hasText || figcaption.text().length < 2) {
            figcaption.remove()
          } else {
            figcaption.attr("itemprop", "description")
          }
        }
      }
    }
    body
  }

  def cleanShowcasePictures(body: Document): Document = {
    for {
      element <- body.getElementsByClass("element--showcase")
      asset <- findContainerFromId(element.attr("data-media-id"))
      imagerSrc <- ImgSrc.imager(asset, Showcase)
      imgElement <- element.getElementsByTag("img")
    } {
      imgElement.wrap(s"""<div class="js-image-upgrade" data-src="$imagerSrc"></div>""")
      imgElement.addClass("responsive-img")
    }

    body
  }

  def clean(body: Document): Document = {
    cleanShowcasePictures(cleanStandardPictures(body))
  }

  def findImageFromId(id:String): Option[ImageAsset] = {
    findContainerFromId(id).flatMap(Item620.elementFor)
  }

  def findContainerFromId(id:String): Option[ImageContainer] = {
    contentImages.find(_.id == id)
  }
}

case class LiveBlogDateFormatter(isLiveBlog: Boolean)(implicit val request: RequestHeader) extends HtmlCleaner  {
  def clean(body: Document): Document = {
    if (isLiveBlog) {
      body.select(".block").foreach { el =>
        val id = el.id()
        el.select(".block-time.published-time time").foreach { time =>
            val datetime = DateTime.parse(time.attr("datetime"))
            val hhmm = Format(datetime, "HH:mm")
            time.wrap(s"""<a href="#$id" class="block-time__link"></a>""")
            time.attr("data-relativeformat", "med")
            time.after( s"""<span class="block-time__absolute">$hhmm</span>""")
            if (datetime.isAfter(DateTime.now().minusDays(5))) {
              time.addClass("js-timestamp")
            }
        }
      }
    }
    body
  }
}

object BulletCleaner {
  def apply(body: String): String = body.replace("•", """<span class="bullet">•</span>""")
}

case class InBodyLinkCleaner(dataLinkName: String)(implicit val edition: Edition, implicit val request: RequestHeader) extends HtmlCleaner {
  def clean(body: Document): Document = {
    val links = body.getElementsByAttribute("href")

    links.foreach { link =>
      if (link.tagName == "a") {
        link.attr("href", LinkTo(link.attr("href"), edition))
        link.attr("data-link-name", dataLinkName)
        link.addClass("u-underline")
      }
    }

    // Prevent text in non clickable anchors from looking like links
    // <a name="foo">bar</a> -> <a name="foo"></a>bar
    val anchors = body.getElementsByAttribute("name")

    anchors.foreach { anchor =>
      if (anchor.tagName == "a") {
        val text = anchor.ownText()
        anchor.empty().after(text)
      }
    }

    body
  }
}

// TODO make this separate
// this does not fix other links, just the ones in these pages.
case class InBodyLinkCleanerForR1(section: String) extends HtmlCleaner {

  private val subdomains = "^/(Business|Music|Lifeandhealth|Users|Sport|Books|Media|Society|Travel|Money|Education|Arts|Politics|Observer|Football|Film|Technology|Environment|Shopping|Century)/(.*)".r

  def FixR1Link(href: String, section: String = "") = {

    /**
     * We moved some R1 HTML files from subdomains to www.theguardian.com.
    * This means we broke some of the <a href="...">'s in the HTML.
    *
    * Here's how this works :-
    *
    * 1. /Books/reviews/travel/0,,343395,.html -> /books/reviews/travel/0,,343395,.html
    *       - Downcase the old subdomain paths.
    *
    * 2. /Film_Page/0,,594132,00.html -> /film/Film_Page/0,,594132,00.html
    *       - Prefix the current section to any links without a path in them.
    *
    * 3. /Guardian/film/2002/jan/12/awardsandprizes.books -> /film/2002/jan/12/awardsandprizes.books
    *       - The /Guardian path is an alias for the root (www), so we just remove it.
    *
    * 4. http://...
    *       - Ignore any links that contain a full URL.
    */

    // #1
    href match {
      case subdomains(section, path) => s"/${section.toLowerCase}/$path"
      case _ =>
        if (href.contains("/Guardian"))
          href.replace("/Guardian", "") // #2
        else
          s"$section$href" // #3
    }
  }

  def clean(body: Document): Document = {
    val links = body.getElementsByTag("a")
    links.filter(_.attr("href") startsWith "/") // #4
    .foreach(link => link.attr("href", FixR1Link(link.attr("href"), section)))

    body
  }
}

object TweetCleaner extends HtmlCleaner {

  override def clean(document: Document): Document = {
    document.getElementsByClass("twitter-tweet").foreach { element =>
      val el = element.clone()
      if (el.children.size > 1) {
        val body = el.child(0).attr("class", "tweet-body")
        val date = el.child(1).attr("class", "tweet-date")
        val user = el.ownText()
        val userEl = document.createElement("span").attr("class", "tweet-user").text(user)

        element.empty().attr("class", "tweet")
        element.appendChild(userEl).appendChild(date).appendChild(body)
      }
    }
    document
  }
}

class TagLinker(article: Article)(implicit val edition: Edition, implicit val request: RequestHeader) extends HtmlCleaner{

  private val group1 = "$1"
  private val group2 = "$2"
  private val group4 = "$4"
  private val group5 = "$5"

  private val dot = Pattern.quote(".")
  private val question = Pattern.quote("?")

  private def keywordRegex(tag: Tag) = {
    val tagName = Pattern.quote(tag.name)
    s"""(.*)( |^)($tagName)( |,|$$|$dot|$question)(.*)""".r
  }

  def clean(doc: Document): Document = {

    if (article.showInRelated) {

      val paragraphs = doc.getElementsByTag("p")

      // order by length of name so we do not make simple match errors
      // e.g 'Northern Ireland' & 'Ireland'
      article.keywords.filterNot(_.isSectionTag).sortBy(_.name.length).reverse.foreach { keyword =>

        // don't link again in paragraphs that already have links
        val unlinkedParas = paragraphs.filterNot(_.html.contains("<a"))

        // pre-filter paragraphs so we do not do multiple regexes on every single paragraph in every single article
        val candidateParagraphs = unlinkedParas.filter(_.html.contains(keyword.name))

        if (candidateParagraphs.nonEmpty) {
          val regex = keywordRegex(keyword)
          val paragraphsWithMatchers = candidateParagraphs.map(p => (regex.pattern.matcher(p.html), p)).find(_._1.matches())

          paragraphsWithMatchers.foreach { case (matcher, p) =>
            val tagLink = doc.createElement("a")
            tagLink.attr("href", LinkTo(keyword.url, edition))
            tagLink.text(keyword.name)
            tagLink.attr("data-link-name", "auto-linked-tag")
            tagLink.addClass("u-underline")
            val tagLinkHtml = tagLink.toString
            val newHtml = matcher.replaceFirst(s"$group1$group2$tagLinkHtml$group4$group5")
            p.html(newHtml)
          }
        }
      }
    }
    doc
  }
}

object InBodyElementCleaner extends HtmlCleaner {

  private val supportedElements = Set(
    "element-tweet",
    "element-video",
    "element-image",
    "element-witness",
    "element-comment",
    "element-interactive"
  )

  override def clean(document: Document): Document = {
    // this code REMOVES unsupported embeds
    if(ShowAllArticleEmbedsSwitch.isSwitchedOff) {
      val embeddedElements = document.getElementsByTag("figure").filter(_.hasClass("element"))
      val unsupportedElements = embeddedElements.filterNot(e => supportedElements.exists(e.hasClass))
      unsupportedElements.foreach(_.remove())
    }
    document
  }
}

case class Summary(amount: Int) extends HtmlCleaner {
  override def clean(document: Document): Document = {
    val children = document.body().children().toList
    val para: Option[Element] = children.filter(_.nodeName() == "p").take(amount).lastOption
    // if there is are no p's, just take the first n things (could be a blog)
    para match {
      case Some(p) => children.drop(children.indexOf(p)).foreach(_.remove())
      case _ => children.drop(amount).foreach(_.remove())
    }
    document
  }
}

case class DropCaps(isFeature: Boolean) extends HtmlCleaner {

  private def setDropCap(p: Element): String = {
    val html = p.html
    if ( html.length > 200 && html.matches("^[\"a-hj-zA-HJ-Z].*") && html.split("\\s+").head.length >= 3 ) {
      val classes = if (html.length > 325) "drop-cap drop-cap--wide" else "drop-cap"
      s"""<span class="${classes}"><span class="drop-cap__inner">${html.head}</span></span>${html.tail}"""
    } else {
      html
    }
  }

  override def clean(document: Document): Document = {

    if(isFeature) {
      val children = document.body().children().toList
      children.headOption match {
        case Some(p) => {
          if (p.nodeName() == "p") p.html(setDropCap(p))
        }
        case _ =>
      }
    }
    document
  }
}

object FigCaptionCleaner extends HtmlCleaner {
  override def clean(document: Document): Document = {
    document.getElementsByTag("figcaption").foreach{ _.addClass("caption caption--img")}
    document
  }
}

// whitespace in the <span> below is significant
// (results in spaces after author names before commas)
// so don't add any, fool.
object ContributorLinks {
  def apply(text: String, tags: Seq[Tag])(implicit request: RequestHeader): Html = Html {
    tags.foldLeft(text) {
      case (t, tag) =>
        t.replaceFirst(tag.name,
          <span itemscope="" itemtype="http://schema.org/Person" itemprop="author"><a rel="author" class="tone-colour" itemprop="url name" data-link-name="auto tag link" href={s"${LinkTo("/"+tag.id)}"}>{tag.name}</a></span>.toString())
    }
  }
  def apply(html: Html, tags: Seq[Tag])(implicit request: RequestHeader): Html = apply(html.body, tags)
}

object OmnitureAnalyticsData {
  def apply(page: MetaData, jsSupport: String, path: String)(implicit request: RequestHeader): Html = {

    val data = page.metaData map {
      case (key, JsString(s)) => key -> s
      case (key, jValue: JsValue) => key -> Json.stringify(jValue)
    }
    val pageCode = data.getOrElse("pageCode", "")
    val contentType = data.getOrElse("contentType", "")
    val section = data.getOrElse("section", "")
    val platform = "frontend"
    val publication = data.getOrElse("publication", "")
    val omnitureEvent = data.getOrElse("omnitureEvent", "")
    val registrationType = data.getOrElse("registrationType", "")
    val omnitureErrorMessage = data.getOrElse("omnitureErrorMessage", "")

    val isContent = page match {
      case c: Content => true
      case _ => false
    }

    val pageName = page.analyticsName
    val analyticsData = Map(
      ("g", path),
      ("ns", "guardian"),
      ("pageName", pageName),
      ("cdp", "2"),
      ("v7", pageName),
      ("c3", publication),
      ("ch", section),
      ("c9", section),
      ("c4", data.getOrElse("keywords", "")),
      ("c6", data.getOrElse("author", "")),
      ("c8", pageCode),
      ("v8", pageCode),
      ("c9", contentType),
      ("c10", data.getOrElse("tones", "")),
      ("c11", section),
      ("c13", data.getOrElse("series", "")),
      ("c25", data.getOrElse("blogs", "")),
      ("c14", data("buildNumber")),
      ("c19", platform),
      ("v19", platform),
      ("v67", "nextgenServed"),
      ("c30", if (isContent) "content" else "non-content"),
      ("c56", jsSupport),
      ("event", omnitureEvent),
      ("v23", registrationType),
      ("e27", omnitureErrorMessage)
    )


    Html(analyticsData map { case (key, value) => s"$key=${encode(value, "UTF-8")}" } mkString "&")
  }
}

object `package` extends Formats {

  private object inflector extends Inflector

  def withJsoup(html: Html)(cleaners: HtmlCleaner*): Html = withJsoup(html.body) { cleaners: _* }

  def withJsoup(html: String)(cleaners: HtmlCleaner*): Html = {
    val cleanedHtml = cleaners.foldLeft(Jsoup.parseBodyFragment(html)) { case (html, cleaner) => cleaner.clean(html) }
    Html(cleanedHtml.body.html)
  }

  implicit class Tags2tagUtils(t: Tags) {
    def typeOrTone: Option[Tag] = t.types.find(_.id != "type/article").orElse(t.tones.headOption)
  }

  implicit class Tags2inflector(t: Tag) {
    lazy val singularName: String = inflector.singularize(t.name)
    lazy val pluralName: String = inflector.pluralize(t.name)
  }

  implicit class Seq2zipWithRowInfo[A](seq: Seq[A]) {
    def zipWithRowInfo = seq.zipWithIndex.map {
      case (item, index) => (item, RowInfo(index + 1, seq.length == index + 1))
    }
  }
}

object Format {
  def apply(date: DateTime, pattern: String)(implicit request: RequestHeader): String = {
    val timezone = Edition(request).timezone
    date.toString(DateTimeFormat.forPattern(pattern).withZone(timezone))
  }

  def apply(date: LocalDate, pattern: String)(implicit request: RequestHeader): String = this(date.toDateTimeAtStartOfDay, pattern)(request)

  def apply(a: Int): String = new DecimalFormat("#,###").format(a)
}

object cleanTrailText {
  def apply(text: String)(implicit edition: Edition, request: RequestHeader): Html = {
    withJsoup(RemoveOuterParaHtml(BulletCleaner(text)))(InBodyLinkCleaner("in trail text link"))
  }
}

object StripHtmlTags {
  def apply(html: String): String = Jsoup.clean(html, Whitelist.none())
}

object StripHtmlTagsAndUnescapeEntities{
  def apply(html: String) : String = {
    val doc = new Cleaner(Whitelist.none()).clean(Jsoup.parse(html))
    val stripped = doc.body.html
    val unescaped = StringEscapeUtils.unescapeHtml(stripped)
    unescaped.replace("\"","&#34;")   //double quotes will break HTML attributes
  }
}

object TableEmbedComplimentaryToP extends HtmlCleaner {

  override def clean(document: Document): Document = {
    document.getElementsByClass("element-table").foreach { element =>
      Option(element.nextElementSibling).map { nextSibling =>
        if (nextSibling.tagName == "p") element.addClass("element-table--complimentary")
      }
    }
    document
  }
}

object RenderOtherStatus {
  def gonePage(implicit request: RequestHeader) = model.Page(request.path, "news", "This page has been removed", "GFE:Gone")
  def apply(result: Result)(implicit request: RequestHeader) = result.header.status match {
    case 404 => NoCache(NotFound)
    case 410 if request.isJson => Cached(60)(JsonComponent(gonePage, "status" -> "GONE"))
    case 410 => Cached(60)(Gone(views.html.expired(gonePage)))
    case _ => result
  }
}

object RenderClasses {

  def apply(classes: Map[String, Boolean]): String = apply(classes.filter(_._2).keys.toSeq:_*)

  def apply(classes: String*): String = classes.filter(_.nonEmpty).sorted.mkString(" ")

}

object GetClasses {

  def forCollectionItem(trail: Trail,
                        additionalClasses: String = ""): String = {
    val f: Seq[(Trail) => String] = Seq(
      (trail: Trail) => trail match {
        case _: Gallery => "facia-slice__item--content-type-gallery"
        case _: Video   => "facia-slice__item--content-type-video"
        case _: Audio   => "facia-slice__item--content-type-audio"
        case _          => ""
      }
    )
    val baseClasses: Seq[String] = Seq(
      additionalClasses,
      "l-row__item",
      "facia-slice__item",
      "u-faux-block-link",
      s"facia-slice__item--volume-${trail.group.getOrElse("0")}"
    )
    val classes = f.foldLeft(baseClasses){case (cl, fun) => cl :+ fun(trail)} ++ makeSnapClasses(trail)
    RenderClasses(classes:_*)
  }

  def forNewStyleItem(trail: Trail, isFirstContainer: Boolean): String = {
    RenderClasses(
      TrailCssClasses.toneClass(trail) +: commonItemClasses(trail, isFirstContainer, forceHasImage = false): _*
    )
<<<<<<< HEAD
    val f: Seq[(Trail, Boolean, Boolean, Option[String]) => String] = Seq(
      (trail: Trail, firstContainer: Boolean, forceHasImage: Boolean, forceTone: Option[String]) => trail match {
        case _: Gallery => "item--gallery"
        case _: Video   => "item--video"
        case _: Audio   => "item--audio"
        case _          => ""
      },
      (trail: Trail, firstContainer: Boolean, forceHasImage: Boolean, forceTone: Option[String]) =>
        if (firstContainer) "item--force-image-upgrade" else "",
      (trail: Trail, firstContainer: Boolean, forceHasImage: Boolean, forceTone: Option[String]) =>
        if (trail.isLive) "item--live" else "",
      (trail: Trail, firstContainer: Boolean, forceHasImage: Boolean, forceTone: Option[String]) =>
        if (forceHasImage == false && (trail.trailPicture(5,3).isEmpty || trail.imageHide)){
          "item--has-no-image"
        }else{
          "item--has-image"
        },
      (trail: Trail, firstContainer: Boolean, forceHasImage: Boolean, forceTone: Option[String]) =>
        if (forceHasImage || !trail.trailPicture(5,3).isEmpty){
            if(trail.isBoosted) "item--imageadjust-boost" else if(trail.imageHide) "item--imageadjust-hide" else "item--imageadjust-default"
        } else "",
      (trail: Trail, firstContainer: Boolean, forceHasImage: Boolean, forceTone: Option[String]) =>
        if (trail.isCommentable) "item--has-discussion" else "item--has-no-discussion"
=======
  }

  def commonItemClasses(trail: Trail, isFirstContainer: Boolean, forceHasImage: Boolean): Seq[String] = {
    val itemClass = trail match {
      case _: Gallery => Some("item--gallery")
      case _: Video => Some("item--video")
      case _: Audio => Some("item--audio")
      case _ => None
    }

    val imageClass = if (!forceHasImage && (trail.trailPicture(5,3).isEmpty || trail.imageAdjust == "hide")) {
      "item--has-no-image"
    } else {
      "item--has-image"
    }

    val discussionClass = if (trail.isCommentable) "item--has-discussion" else "item--has-no-discussion"

    Seq(
      "item",
      imageClass,
      discussionClass
    ) ++ Seq(
      itemClass,
      if (isFirstContainer) Some("item--force-image-upgrade") else None,
      if (trail.isLive) Some("item--live") else None,
      if (trail.isComment && trail.hasLargeContributorImage) Some("item--has-cutout") else None,
      if (forceHasImage || trail.trailPicture(5,3).nonEmpty)
        Some(s"item--imageadjust-${trail.imageAdjust}")
      else
        None
    ).flatten ++ makeSnapClasses(trail)
  }

  def forItem(
    trail: Trail,
    firstContainer: Boolean,
    forceHasImage: Boolean = false,
    forceTone: Option[String] = None
  ): String = {
    RenderClasses(
      s"tone-${forceTone.getOrElse(trail.visualTone)}" +: commonItemClasses(trail, firstContainer, forceHasImage): _*
>>>>>>> 420ad5dc
    )
  }

  def forFromage(trail: Trail, isBoosted: Boolean, imageHide: Boolean): String = {
    val baseClasses: Seq[String] = Seq(
      "fromage",
      s"tone-${trail.visualTone}",
      "u-faux-block-link",
      "tone-accent-border"
    )
    val f: Seq[(Trail, Boolean, Boolean) => String] = Seq(
      (trail: Trail, isBoosted: Boolean, imageHide: Boolean) =>
        if (trail.isLive) "item--live" else "",
      (trail: Trail, isBoosted: Boolean, imageHide: Boolean) =>
        if (trail.trailPicture(5,3).isEmpty || imageHide){
          "fromage--has-no-image"
        }else{
          "fromage--has-image"
        },
      (trail: Trail, isBoosted: Boolean, imageHide: Boolean) =>
        if (!trail.trailPicture(5,3).isEmpty && isBoosted){
          s"fromage--imageadjust-boost"
        }
        else if (!trail.trailPicture(5,3).isEmpty && imageHide){
          s"fromage--imageadjust-hide"
        }
        else "item--imageadjust-default",
      (trail: Trail, isBoosted: Boolean, imageHide: Boolean) =>
        if (trail.isCommentable) "fromage--has-discussion" else "fromage--has-no-discussion"
    )
    val classes = f.foldLeft(baseClasses){case (cl, fun) => cl :+ fun(trail, isBoosted, imageHide)} ++ makeSnapClasses(trail)
    RenderClasses(classes:_*)
  }

  def forSaucisson(trail: Trail): String = {
    val baseClasses: Seq[String] = Seq(
      "saucisson",
      s"tone-${trail.visualTone}",
      "u-faux-block-link",
      "tone-accent-border"
    )
    val f: Seq[(Trail) => String] = Seq(
      (trail: Trail) =>
        if (trail.isLive) "item--live" else ""
    )
    val classes = f.foldLeft(baseClasses){case (cl, fun) => cl :+ fun(trail)} ++ makeSnapClasses(trail)
    RenderClasses(classes:_*)
  }

  def makeSnapClasses(trail: Trail): Seq[String] = trail match {
    case snap: Snap => "facia-snap" +: snap.snapCss.map(t => Seq(s"facia-snap--$t")).getOrElse(Seq("facia-snap--default"))
    case _  => Nil
  }

  private def commonContainerStyles(config: Config, isFirst: Boolean, hasTitle: Boolean): Seq[String] = {
    Seq(
      "container" -> true,
      "container--sponsored" -> config.isSponsored,
      "container--advertisement-feature" -> (config.isAdvertisementFeature && ! config.isSponsored),
      "container--first" -> isFirst,
      "js-container--toggle" -> (!isFirst && hasTitle && !(config.isAdvertisementFeature || config.isSponsored))
    ) collect {
      case (kls, true) => kls
    }
  }

  def forNewStyleContainer(config: Config, isFirst: Boolean, hasTitle: Boolean, extraClasses: Seq[String] = Nil) = {
    RenderClasses(
      "container--facia-cards" +:
        (commonContainerStyles(config, isFirst, hasTitle) ++
        extraClasses): _*
    )
  }

  def forContainer(container: Container, config: Config, index: Int, hasTitle: Boolean, extraClasses: Seq[String] = Nil): String = {
    val oldClasses = Seq(
      Some("container--dark-background").filter(Function.const(container.hasDarkBackground))
    ).flatten

    RenderClasses(
      s"container--${container.containerType}" +:
        (commonContainerStyles(config, index == 0, hasTitle) ++
        extraClasses ++ oldClasses): _*
    )
  }
}

object LatestUpdate {

  def apply(collection: Collection, trails: Seq[Trail]): Option[DateTime] =
    (trails.map(_.webPublicationDate) ++ collection.lastUpdated.map(DateTime.parse(_))).sortBy(-_.getMillis).headOption

}

object SnapData {
  def apply(trail: Trail): String = generateDataArrtibutes(trail).mkString(" ")

  private def generateDataArrtibutes(trail: Trail): Iterable[String] = trail match {
    case snap: Snap =>
      snap.snapType.filter(_.nonEmpty).map(t => s"data-snap-type=$t") ++
      snap.snapUri.filter(_.nonEmpty).map(t => s"data-snap-uri=$t")
    case _  => Nil
  }
}<|MERGE_RESOLUTION|>--- conflicted
+++ resolved
@@ -721,13 +721,55 @@
     RenderClasses(
       TrailCssClasses.toneClass(trail) +: commonItemClasses(trail, isFirstContainer, forceHasImage = false): _*
     )
-<<<<<<< HEAD
+  }
+
+  def commonItemClasses(trail: Trail, isFirstContainer: Boolean, forceHasImage: Boolean): Seq[String] = {
+    val itemClass = trail match {
+      case _: Gallery => "item--gallery"
+      case _: Video => "item--video"
+      case _: Audio => "item--audio"
+      case _ => ""
+    }
+
+    val imageClass = if (!forceHasImage && (trail.trailPicture(5,3).isEmpty || trail.imageHide)) {
+      "item--has-no-image"
+    } else {
+      "item--has-image"
+    }
+
+    val discussionClass = if (trail.isCommentable) "item--has-discussion" else "item--has-no-discussion"
+
+    Seq(
+      "item",
+      imageClass,
+      discussionClass
+    ) ++ Seq(
+      itemClass,
+      if (isFirstContainer) "item--force-image-upgrade" else "",
+      if (trail.isLive) "item--live" else "",
+      if (trail.isComment && trail.hasLargeContributorImage) "item--has-cutout" else "",
+      if (forceHasImage || trail.trailPicture(5,3).nonEmpty)
+        if(trail.isBoosted) "item--imageadjust-boost" else if(trail.imageHide) "item--imageadjust-hide" else "item--imageadjust-default"
+      else
+        ""
+    ) ++ makeSnapClasses(trail)
+  }
+
+  def forItem(trail: Trail,
+              firstContainer: Boolean,
+              forceHasImage: Boolean = false,
+              forceTone: Option[String] = None): String = {
+    val tone = forceTone.getOrElse(trail.visualTone)
+    val baseClasses: Seq[String] = Seq(
+      "item",
+      s"tone-${tone}"
+    )
     val f: Seq[(Trail, Boolean, Boolean, Option[String]) => String] = Seq(
       (trail: Trail, firstContainer: Boolean, forceHasImage: Boolean, forceTone: Option[String]) => trail match {
         case _: Gallery => "item--gallery"
-        case _: Video   => "item--video"
-        case _: Audio   => "item--audio"
-        case _          => ""
+        case _: Video => "item--video"
+        case _: Audio => "item--audio"
+        case _ => ""
       },
       (trail: Trail, firstContainer: Boolean, forceHasImage: Boolean, forceTone: Option[String]) =>
         if (firstContainer) "item--force-image-upgrade" else "",
@@ -741,55 +783,13 @@
         },
       (trail: Trail, firstContainer: Boolean, forceHasImage: Boolean, forceTone: Option[String]) =>
         if (forceHasImage || !trail.trailPicture(5,3).isEmpty){
-            if(trail.isBoosted) "item--imageadjust-boost" else if(trail.imageHide) "item--imageadjust-hide" else "item--imageadjust-default"
+          if(trail.isBoosted) "item--imageadjust-boost" else if(trail.imageHide) "item--imageadjust-hide" else "item--imageadjust-default"
         } else "",
       (trail: Trail, firstContainer: Boolean, forceHasImage: Boolean, forceTone: Option[String]) =>
         if (trail.isCommentable) "item--has-discussion" else "item--has-no-discussion"
-=======
-  }
-
-  def commonItemClasses(trail: Trail, isFirstContainer: Boolean, forceHasImage: Boolean): Seq[String] = {
-    val itemClass = trail match {
-      case _: Gallery => Some("item--gallery")
-      case _: Video => Some("item--video")
-      case _: Audio => Some("item--audio")
-      case _ => None
-    }
-
-    val imageClass = if (!forceHasImage && (trail.trailPicture(5,3).isEmpty || trail.imageAdjust == "hide")) {
-      "item--has-no-image"
-    } else {
-      "item--has-image"
-    }
-
-    val discussionClass = if (trail.isCommentable) "item--has-discussion" else "item--has-no-discussion"
-
-    Seq(
-      "item",
-      imageClass,
-      discussionClass
-    ) ++ Seq(
-      itemClass,
-      if (isFirstContainer) Some("item--force-image-upgrade") else None,
-      if (trail.isLive) Some("item--live") else None,
-      if (trail.isComment && trail.hasLargeContributorImage) Some("item--has-cutout") else None,
-      if (forceHasImage || trail.trailPicture(5,3).nonEmpty)
-        Some(s"item--imageadjust-${trail.imageAdjust}")
-      else
-        None
-    ).flatten ++ makeSnapClasses(trail)
-  }
-
-  def forItem(
-    trail: Trail,
-    firstContainer: Boolean,
-    forceHasImage: Boolean = false,
-    forceTone: Option[String] = None
-  ): String = {
-    RenderClasses(
-      s"tone-${forceTone.getOrElse(trail.visualTone)}" +: commonItemClasses(trail, firstContainer, forceHasImage): _*
->>>>>>> 420ad5dc
-    )
+    )
+    val classes = f.foldLeft(baseClasses){case (cl, fun) => cl :+ fun(trail, firstContainer, forceHasImage, forceTone)} ++ makeSnapClasses(trail)
+    RenderClasses(classes:_*)
   }
 
   def forFromage(trail: Trail, isBoosted: Boolean, imageHide: Boolean): String = {
