--- conflicted
+++ resolved
@@ -793,9 +793,7 @@
     case layout.Audio => "fc-sublink--audio"
   }
 
-  private def commonContainerStyles(config: CollectionConfig,
-                                    isFirst: Boolean,
-                                    hasTitle: Boolean): Seq[String] = {
+  private def commonContainerStyles(config: CollectionConfig, isFirst: Boolean, hasTitle: Boolean): Seq[String] = {
     val isSponsored = DfpAgent.isSponsored(config)
     val isAdvertisementFeature = DfpAgent.isAdvertisementFeature(config)
     val isFoundationSupported = DfpAgent.isFoundationSupported(config)
@@ -804,21 +802,11 @@
     Seq(
       ("container", true),
       ("container--first", isFirst),
-<<<<<<< HEAD
-      ("container--sponsored", DfpAgent.isSponsored(config)),
-      ("container--advertisement-feature", DfpAgent.isAdvertisementFeature(config)),
-      ("container--foundation-supported", DfpAgent.isFoundationSupported(config)),
-      ("js-sponsored-container",
-        DfpAgent.isSponsored(config) || DfpAgent.isAdvertisementFeature(config) || DfpAgent.isFoundationSupported(config)
-      ),
-      ("js-container--toggle", (!isFirst && hasTitle && !(DfpAgent.isAdvertisementFeature(config) || DfpAgent.isSponsored(config))))
-=======
       ("container--sponsored", isSponsored),
       ("container--advertisement-feature", isAdvertisementFeature),
       ("container--foundation-supported", isFoundationSupported),
       ("js-sponsored-container", isPaidFor),
       ("js-container--toggle", !isFirst && hasTitle && !isPaidFor)
->>>>>>> e77faed4
     ) collect {
       case (kls, true) => kls
     }
