--- conflicted
+++ resolved
@@ -180,8 +180,6 @@
               case width if width < 460 => "img-median inline-image"
               case width => "img-extended"
             })
-<<<<<<< HEAD
-=======
             Option(img.attr("height")).filter(_.isInt) foreach { height =>
               fig.addClass(height.toInt match {
                 case height if height > width.toInt => "img--portrait"
@@ -189,7 +187,6 @@
                 case height => ""
               })
             }
->>>>>>> 3ba5ec0d
           }
         }
         fig.getElementsByTag("figcaption").foreach { figcaption =>
