--- conflicted
+++ resolved
@@ -335,9 +335,5 @@
 
   private def volatileCss: String = io.Source.fromInputStream(getClass.getResourceAsStream("/public/stylesheets/head.min.css")).mkString
   private lazy val persistantCss: String = volatileCss
-<<<<<<< HEAD
-}
-
-=======
-}
->>>>>>> 2e1496c7
+}
+
