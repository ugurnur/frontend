--- conflicted
+++ resolved
@@ -107,7 +107,6 @@
 
 case class PictureCleaner(imageHolder: Images) extends HtmlCleaner {
   def clean(body: Document): Document = {
-<<<<<<< HEAD
     body.getElementsByTag("figure").foreach { fig =>
       fig.attr("itemprop", "associatedMedia")
       fig.attr("itemscope", "")
@@ -120,43 +119,6 @@
           case width if width < 460 => "img-median inline-image"
           case width => "img-extended"
         })
-=======
-    val apiImages = imageHolder.images
-    val images = body.getElementsByAttributeValue("class", "gu-image")
-
-    images.foreach { img =>
-
-      val imgUrl = img.attr("src")
-      val imageFromApi: Option[Image] = apiImages.find(_.url == Some(imgUrl))
-
-      val imgWidth = img.attr("width").toInt
-      val wrapper = body.createElement("div")
-
-      wrapper.attr("itemprop", "associatedMedia")
-      wrapper.attr("itemscope", "")
-      wrapper.attr("itemtype", "http://schema.org/ImageObject")
-
-      img.attr("itemprop", "contentURL")
-
-      wrapper.attr("class", imgWidth match {
-        case width if width <= 100 => "img-tiny inline-image"
-        case width if width <= 220 => "img-base inline-image"
-        case width if width < 460 => "img-median inline-image"
-        case width => "img-extended"
-      })
-
-      img.replaceWith(wrapper)
-      wrapper.appendChild(img)
-
-      imageFromApi foreach { i: Image =>
-        i.caption foreach { c =>
-          val caption = body.createElement("p")
-          caption.attr("class", "caption")
-          caption.html(c)
-          caption.attr("itemprop", "description")
-          wrapper.appendChild(caption)
-        }
->>>>>>> 829799f6
       }
 
       fig.getElementsByTag("figcaption").foreach(_.attr("itemprop", "description"))
