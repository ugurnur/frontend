package views.support

import common._
import java.net.URLEncoder._
import model._
import org.jsoup.nodes.{ Element, Document }
import org.jsoup.Jsoup
import org.jsoup.safety.{ Whitelist, Cleaner }
import org.jboss.dna.common.text.Inflector
import play.api.libs.json.Writes
import play.api.libs.json.Json._
import play.api.templates.Html
import scala.collection.JavaConversions._
import play.api.mvc.RequestHeader
import org.joda.time.DateTime
import org.joda.time.format.DateTimeFormat
import play.Play
import org.apache.commons.lang.StringEscapeUtils
import conf.Switches.ShowUnsupportedEmbedsSwitch

sealed trait Style {
  val className: String
}

object Featured extends Style { val className = "featured" }

/**
 * trails display trailText and thumbnail (if available)
 */
object Thumbnail extends Style { val className = "with-thumbnail" }

/**
 * trails only display headline
 */
object Headline extends Style { val className = "headline-only" }

/**
 * trails for the section fronts
 */
object SectionFront extends Style { val className = "section-front" }

/**
 * New 'collection' templates
 */
object Masthead extends Style { val className = "masthead" }

case class SectionZone(val collectionType: String = "news") extends Style {
  val className = "section-zone"
}

case class Container(val section: String, val showMore: Boolean = false) extends Style {
  val className = "container"
}


object MetadataJson {

  def apply(data: (String, Any)): String = data match {
    // thank you erasure
    case (key, value) if value.isInstanceOf[Map[_, _]] =>
      val valueJson = value.asInstanceOf[Map[String, Any]].map(MetadataJson(_)).mkString(",")
      s""""$key": {$valueJson}"""
    case (key, value) if value.isInstanceOf[Seq[_]] =>
      val valueJson = value.asInstanceOf[Seq[(String, Any)]].map(v => s"{${MetadataJson(v)}}").mkString(",")
      s""""$key": [${valueJson}]""".format(key, valueJson)
    case (key, value) =>
      s""""${JavaScriptVariableName(key)}": ${JavaScriptValue(value)}"""
  }
}

object JSON {
  //we wrap the result in an Html so that play does not escape it as html
  //after we have gone to the trouble of escaping it as Javascript
  def apply[T](json: T)(implicit tjs: Writes[T]): Html = Html(stringify(toJson(json)))
}

//annoyingly content api will sometimes have things surrounded by <p> tags and sometimes not.
//since you cannot nest <p> tags this causes all sorts of problems
object RemoveOuterParaHtml {

  def apply(html: Html): Html = this(html.body)

  def apply(text: String): Html = {
    val fragment = Jsoup.parseBodyFragment(text).body()
    if (!fragment.html().startsWith("<p>")) {
      Html(text)
    } else {
      Html(fragment.html.drop(3).dropRight(4))
    }
  }
}

object SafeName {
  def apply(desc: TrailblockDescription) = if (desc.id == "") "top-stories" else desc.id.replace("/", "-")
}

object JavaScriptValue {
  def apply(value: Any) = value match {
    case b: Boolean => b
    case s => s""""${s.toString.replace(""""""", """\"""")}""""
  }
}

object JavaScriptVariableName {
  def apply(s: String): String = {
    val parts = s.split("-").toList
    (parts.headOption.toList ::: parts.tail.map(firstLetterUppercase )).mkString
  }
  private def firstLetterUppercase(s: String) = s.head.toUpper + s.tail
}

case class RowInfo(rowNum: Int, isLast: Boolean = false) {
  lazy val isFirst = rowNum == 1
  lazy val isEven = rowNum % 2 == 0
  lazy val isOdd = !isEven
  lazy val rowClass = rowNum match {
    case 1 => s"first ${_rowClass}"
    case _ if isLast => s"last ${_rowClass}"
    case _ => _rowClass
  }
  private lazy val _rowClass = if (isEven) "even" else "odd"

  def indexIsInSameCarousel(carouselWidth: Int, candidate: Int): Boolean = {
    val tolerance = (carouselWidth - 1) / 2 // Your problem if carouselWidth % 2 == 0
    val carousel = (rowNum - tolerance) to (rowNum + tolerance)
    carousel contains candidate
  }
}

trait HtmlCleaner {
  def clean(d: Document): Document
}

object BlockNumberCleaner extends HtmlCleaner {

  private val Block = """<!-- Block (\d*) -->""".r

  override def clean(document: Document): Document = {
    document.getAllElements.foreach { element =>
      val blockComments = element.childNodes.flatMap { node =>
        node.toString.trim match {
          case Block(num) =>
            Option(node.nextSibling).foreach(_.attr("id", s"block-$num"))
            Some(node)
          case _ => None
        }
      }
      blockComments.foreach(_.remove())
    }
    document
  }
}

object VideoEmbedCleaner extends HtmlCleaner {

  override def clean(document: Document): Document = {
    document.getElementsByClass("element-video").foreach { element: Element =>
      element.child(0).wrap("<div class=\"element-video__wrap\"></div>")
    }
    document
  }
}

case class PictureCleaner(contentImages: List[ImageElement]) extends HtmlCleaner with implicits.Numbers {

  def clean(body: Document): Document = {
    body.getElementsByTag("figure").foreach { fig =>
      if(!fig.hasClass("element-comment")) {
        fig.attr("itemprop", "associatedMedia")
        fig.attr("itemscope", "")
        fig.attr("itemtype", "http://schema.org/ImageObject")
        val mediaId = fig.attr("data-media-id")
        val asset = findImageFromId(mediaId)

        fig.getElementsByTag("img").foreach { img =>
          fig.addClass("img")
          img.attr("itemprop", "contentURL")
          val src = img.attr("src")
          img.attr("src", ImgSrc(src, Naked))
<<<<<<< HEAD
<<<<<<< HEAD
=======

>>>>>>> ce487caf
          Option(img.attr("width")).filter(_.isInt) foreach { width =>
            fig.addClass(width.toInt match {
              case width if width <= 220 => "img--base img--inline"
              case width if width < 460 => "img--median img--inline"
              case width => "img--extended"
=======

          asset.foreach { image =>
            fig.addClass(image.width match {
              case width if width <= 220 => "img-base inline-image"
              case width if width < 460 => "img-median inline-image"
              case width => "img-extended"
>>>>>>> master
            })
            Option(img.attr("height")).filter(_.isInt) foreach { height =>
              fig.addClass(height.toInt match {
                case height if height > width.toInt => "img--portrait"
                case height if height < width.toInt => "img--landscape"
                case height => ""
              })
            }
          }
        }
        fig.getElementsByTag("figcaption").foreach { figcaption =>
          if (!figcaption.hasText()) {
            figcaption.remove();
          } else {
            figcaption.attr("itemprop", "description")
          }
        }
      }
    }
    body
  }

  def findImageFromId(id:String): Option[ImageAsset] = {
    contentImages.filter(_.id == id).headOption.flatMap(_.largestImage)
  }
}

case class VideoPosterCleaner(videos: Seq[VideoAsset]) extends HtmlCleaner {

  def clean(body: Document): Document = {
    body.getElementsByTag("video").filter(_.hasClass("gu-video")).foreach { videoTag =>
      videoTag.getElementsByTag("source").headOption.foreach{ source =>
        val file = Some(source.attr("src"))
        videos.find(_.url == file).foreach{ video =>
          video.stillImageUrl.foreach{ poster =>
            videoTag.attr("poster", poster)
          }
        }
      }
    }
    body
  }
}

object BulletCleaner {
  def apply(body: String): String = body.replace("•", """<span class="bullet">•</span>""")
}

object UnindentBulletParents extends HtmlCleaner with implicits.JSoup {
  def clean(body: Document): Document = {
    val bullets = body.getElementsByClass("bullet")
    bullets flatMap { _.parentTag("p") } foreach { _.addClass("no-indent") }
    body
  }
}

case class InBodyLinkCleaner(dataLinkName: String)(implicit val edition: Edition) extends HtmlCleaner {
  def clean(body: Document): Document = {
    val links = body.getElementsByTag("a")

    links.foreach { link =>
      link.attr("href", LinkTo(link.attr("href"), edition))
      link.attr("data-link-name", dataLinkName)
      link.addClass("tone-colour")
    }
    body
  }
}

object TweetCleaner extends HtmlCleaner {

  override def clean(document: Document): Document = {
    document.getElementsByClass("twitter-tweet").foreach { element =>
      val el = element.clone()
      if (el.children.size > 1) {
        val body = el.child(0).attr("class", "tweet-body")
        val date = el.child(1).attr("class", "tweet-date")
        val user = el.ownText()
        val userEl = document.createElement("span").attr("class", "tweet-user").text(user)

        element.empty().attr("class", "tweet")
        element.appendChild(userEl).appendChild(date).appendChild(body)
      }
    }
    document
  }
}

object InBodyElementCleaner extends HtmlCleaner {

  private val supportedElements = Seq(
    "element-tweet",
    "element-video",
    "element-image",
    "element-witness",
    "element-comment"
  )

  override def clean(document: Document): Document = {
    if (ShowUnsupportedEmbedsSwitch.isSwitchedOff) {
      // this code removes unsupported embeds
      val embeddedElements = document.getElementsByTag("figure").filter(_.hasClass("element"))
      val unsupportedElements = embeddedElements.filterNot(e => supportedElements.exists(e.hasClass(_)))
      unsupportedElements.foreach(_.remove())
    }
    document
  }
}

case class Summary(amount: Int) extends HtmlCleaner {
  override def clean(document: Document): Document = {
    val children = document.body().children().toList;
    val para: Option[Element] = children.filter(_.nodeName() == "p").take(amount).lastOption
    // if there is are no p's, just take the first n things (could be a blog)
    para match {
      case Some(p) => children.drop(children.indexOf(p)).foreach(_.remove())
      case _ => children.drop(amount).foreach(_.remove())
    }
    document
  }
}

// whitespace in the <span> below is significant
// (results in spaces after author names before commas)
// so don't add any, fool.
object ContributorLinks {
  def apply(text: String, tags: Seq[Tag]): Html = Html {
    tags.foldLeft(text) {
      case (t, tag) =>
        t.replaceFirst(tag.name,
          <span itemscope="" itemtype="http://schema.org/Person" itemprop="author"><a rel="author" class="tone-colour" itemprop="url name" data-link-name="auto tag link" href={ s"/${tag.id}" } data-link-context={ s"${tag.id}" }>{ tag.name }</a></span>.toString)
    }
  }
  def apply(html: Html, tags: Seq[Tag]): Html = apply(html.body, tags)
}

object OmnitureAnalyticsData {
  def apply(page: MetaData, jsSupport: String, path: String)(implicit request: RequestHeader): Html = {

    val data = page.metaData.map { case (key, value) => key -> value.toString }
    val pageCode = data.get("page-code").getOrElse("")
    val contentType = data.get("content-type").getOrElse("")
    val section = data.get("section").getOrElse("")
    val platform = "frontend"
    val publication = data.get("publication").getOrElse("")
    val registrationEvent = data.get("registrationEvent").getOrElse("")
    val registrationType = data.get("registrationType").getOrElse("")

    val isContent = page match {
      case c: Content => true
      case _ => false
    }

    val pageName = page.analyticsName
    val analyticsData = Map(
      ("g", path),
      ("ns", "guardian"),
      ("pageName", pageName),
      ("cdp", "2"),
      ("v7", pageName),
      ("c3", publication),
      ("ch", section),
      ("c9", section),
      ("c4", data.get("keywords").getOrElse("")),
      ("c6", data.get("author").getOrElse("")),
      ("c8", pageCode),
      ("v8", pageCode),
      ("c9", contentType),
      ("c10", data.get("tones").getOrElse("")),
      ("c11", section),
      ("c13", data.get("series").getOrElse("")),
      ("c25", data.get("blogs").getOrElse("")),
      ("c14", data("build-number")),
      ("c19", platform),
      ("v19", platform),
      ("v67", "nextgen-served"),
      ("c30", (if (isContent) "content" else "non-content")),
      ("c56", jsSupport),
      ("event", registrationEvent),
      ("v23", registrationType)
    )


    Html(analyticsData map { case (key, value) => s"$key=${encode(value, "UTF-8")}" } mkString ("&"))
  }
}

object `package` extends Formats {

  private object inflector extends Inflector

  def withJsoup(html: Html)(cleaners: HtmlCleaner*): Html = withJsoup(html.body) { cleaners: _* }

  def withJsoup(html: String)(cleaners: HtmlCleaner*): Html = {
    val cleanedHtml = cleaners.foldLeft(Jsoup.parseBodyFragment(html)) { case (html, cleaner) => cleaner.clean(html) }
    Html(cleanedHtml.body.html)
  }

  implicit class Tags2tagUtils(t: Tags) {
    def typeOrTone: Option[Tag] = t.types.find(_.id != "type/article").orElse(t.tones.headOption)
  }

  implicit class Tags2inflector(t: Tag) {
    lazy val singularName: String = inflector.singularize(t.name)
    lazy val pluralName: String = inflector.pluralize(t.name)
  }

  implicit class Seq2zipWithRowInfo[A](seq: Seq[A]) {
    def zipWithRowInfo = seq.zipWithIndex.map {
      case (item, index) => (item, RowInfo(index + 1, seq.length == index + 1))
    }
  }
}

object Format {
  def apply(date: DateTime, pattern: String)(implicit request: RequestHeader): String = {
    val timezone = Edition(request).timezone
    date.toString(DateTimeFormat.forPattern(pattern).withZone(timezone))
  }
}

object cleanTrailText {
  def apply(text: String)(implicit edition: Edition): Html = {
    `package`.withJsoup(RemoveOuterParaHtml(BulletCleaner(text)))(InBodyLinkCleaner("in trail text link"))
  }
}

object StripHtmlTags {
  def apply(html: String): String = Jsoup.clean(html, Whitelist.none())
}

object StripHtmlTagsAndUnescapeEntities{
  def apply(html: String) : String = {
    val doc = new Cleaner(Whitelist.none()).clean(Jsoup.parse(html))
    val stripped = doc.body.html
    val unescaped = StringEscapeUtils.unescapeHtml(stripped)
    unescaped.replace("\"","&#34;")   //double quotes will break HTML attributes
  }
}

object Head {
  def css = if (Play.isDev) volatileCss else persistantCss

  private def volatileCss: String = io.Source.fromInputStream(getClass.getResourceAsStream("/public/stylesheets/head.min.css")).mkString
  private lazy val persistantCss: String = volatileCss
}

object CricketMatch {
  def apply(trail: Trail): Option[String] = trail match {
    case c: Content => c.cricketMatch
    case _ => None
  }
}

object VisualTone {

  private val Comment = "comment"
  private val News = "news"
  private val Feature = "feature"

  private val toneMappings = Map(
    ("tone/comment", Comment),
    ("tone/letters", Comment),
    ("tone/obituaries", Comment),
    ("tone/profiles", Comment),
    ("tone/editorials", Comment),
    ("tone/analysis", Comment),

    ("tone/features", Feature),
    ("tone/recipes", Feature),
    ("tone/interview", Feature),
    ("tone/performances", Feature),
    ("tone/extract", Feature),
    ("tone/reviews", Feature),
    ("tone/albumreview", Feature),
    ("tone/livereview", Feature),
    ("tone/childrens-user-reviews", Feature)
  )


  def apply(tags: Tags) = tags.tones.headOption.flatMap(tone => toneMappings.get(tone.id)).getOrElse(News)

  // these tones are all considered to be 'News' it is the default so we do not list them explicitly
}<|MERGE_RESOLUTION|>--- conflicted
+++ resolved
@@ -177,32 +177,18 @@
           img.attr("itemprop", "contentURL")
           val src = img.attr("src")
           img.attr("src", ImgSrc(src, Naked))
-<<<<<<< HEAD
-<<<<<<< HEAD
-=======
-
->>>>>>> ce487caf
-          Option(img.attr("width")).filter(_.isInt) foreach { width =>
-            fig.addClass(width.toInt match {
-              case width if width <= 220 => "img--base img--inline"
-              case width if width < 460 => "img--median img--inline"
-              case width => "img--extended"
-=======
 
           asset.foreach { image =>
             fig.addClass(image.width match {
-              case width if width <= 220 => "img-base inline-image"
-              case width if width < 460 => "img-median inline-image"
-              case width => "img-extended"
->>>>>>> master
+              case width if width <= 220 => "img--base img--inline"
+              case width if width < 460 => "img--median"
+              case width => "img--extended"
             })
-            Option(img.attr("height")).filter(_.isInt) foreach { height =>
-              fig.addClass(height.toInt match {
-                case height if height > width.toInt => "img--portrait"
-                case height if height < width.toInt => "img--landscape"
-                case height => ""
-              })
-            }
+            fig.addClass(image.height match {
+              case height if height > image.width => "img--portrait"
+              case height if height < image.width => "img--landscape"
+              case height => ""
+            })
           }
         }
         fig.getElementsByTag("figcaption").foreach { figcaption =>
