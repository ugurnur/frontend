package views.support

import common._
import java.net.URLEncoder._
import model._
import org.jsoup.nodes.{ Element, Document }
import org.jsoup.Jsoup
import org.jsoup.safety.{ Whitelist, Cleaner }
import org.jboss.dna.common.text.Inflector
import play.api.libs.json.Writes
import play.api.libs.json.Json._
import play.api.templates.Html
import scala.collection.JavaConversions._
import play.api.mvc.RequestHeader
import org.joda.time.DateTime
import org.joda.time.format.DateTimeFormat
import org.apache.commons.lang.StringEscapeUtils
import conf.Switches.ShowUnsupportedEmbedsSwitch
import model.ImageAsset
import scala.Some
import play.api.mvc.SimpleResult
import model.Tag
import model.VideoAsset

sealed trait Style {
  val className: String
  val showMore: Boolean
}

object Featured extends Style {
  val className = "featured"
  val showMore = false
}

/**
 * trails display trailText and thumbnail (if available)
 */
object Thumbnail extends Style {
  val className = "with-thumbnail"
  val showMore = false
}

/**
 * trails only display headline
 */
object Headline extends Style {
  val className = "headline-only"
  val showMore = false
}

/**
 * trails for the section fronts
 */
object SectionFront extends Style {
  val className = "section-front"
  val showMore = false
}

/**
 * New 'collection' templates
 */
sealed trait Container {
  val containerType: String
  val showMore: Boolean
  val tone: String
  val headerLink: Boolean
}

case class NewsContainer(val showMore: Boolean = true, val headerLink: Boolean = true) extends Container {
  val containerType = "news"
  val tone = "news"
}
case class SportContainer(val showMore: Boolean = true, val headerLink: Boolean = true) extends Container {
  val containerType = "sport"
  val tone = "news"
}
case class CommentContainer(val showMore: Boolean = true, val headerLink: Boolean = true) extends Container {
  val containerType = "comment"
  val tone = "comment"
}
case class FeaturesContainer(val showMore: Boolean = true, val headerLink: Boolean = true) extends Container {
  val containerType = "features"
  val tone: String = "feature"
}
<<<<<<< HEAD
case class TopStoriesContainer(val showMore: Boolean = true, val headerLink: Boolean = true) extends Container {
  val containerType = "top-stories"
  val tone = "news"
=======
case class PopularContainer(val showMore: Boolean = true, val headerLink: Boolean = true) extends Container {
  val containerType = "popular"
  val tone: String = "news"
>>>>>>> a3e45583
}
case class SectionContainer(val showMore: Boolean = true, val tone: String = "news", val headerLink: Boolean = true) extends Container {
  val containerType = "section"
}


object MetadataJson {

  def apply(data: (String, Any)): String = data match {
    // thank you erasure
    case (key, value) if value.isInstanceOf[Map[_, _]] =>
      val valueJson = value.asInstanceOf[Map[String, Any]].map(MetadataJson(_)).mkString(",")
      s""""$key": {$valueJson}"""
    case (key, value) if value.isInstanceOf[Seq[_]] =>
      val valueJson = value.asInstanceOf[Seq[(String, Any)]].map(v => s"{${MetadataJson(v)}}").mkString(",")
      s""""$key": [${valueJson}]""".format(key, valueJson)
    case (key, value) =>
      s""""${JavaScriptVariableName(key)}": ${JavaScriptValue(value)}"""
  }
}

object JSON {
  //we wrap the result in an Html so that play does not escape it as html
  //after we have gone to the trouble of escaping it as Javascript
  def apply[T](json: T)(implicit tjs: Writes[T]): Html = Html(stringify(toJson(json)))
}

//annoyingly content api will sometimes have things surrounded by <p> tags and sometimes not.
//since you cannot nest <p> tags this causes all sorts of problems
object RemoveOuterParaHtml {

  def apply(html: Html): Html = this(html.body)

  def apply(text: String): Html = {
    val fragment = Jsoup.parseBodyFragment(text).body()
    if (!fragment.html().startsWith("<p>")) {
      Html(text)
    } else {
      Html(fragment.html.drop(3).dropRight(4))
    }
  }
}

object SafeName {
  def apply(desc: TrailblockDescription) = if (desc.id == "") "top-stories" else desc.id.replace("/", "-")
}

object JavaScriptValue {
  def apply(value: Any) = value match {
    case b: Boolean => b
    case s => s""""${s.toString.replace(""""""", """\"""")}""""
  }
}

object JavaScriptVariableName {
  def apply(s: String): String = {
    val parts = s.split("-").toList
    (parts.headOption.toList ::: parts.tail.map(firstLetterUppercase )).mkString
  }
  private def firstLetterUppercase(s: String) = s.head.toUpper + s.tail
}

case class RowInfo(rowNum: Int, isLast: Boolean = false) {
  lazy val isFirst = rowNum == 1
  lazy val isEven = rowNum % 2 == 0
  lazy val isOdd = !isEven
  lazy val rowClass = rowNum match {
    case 1 => s"first ${_rowClass}"
    case _ if isLast => s"last ${_rowClass}"
    case _ => _rowClass
  }
  private lazy val _rowClass = if (isEven) "even" else "odd"

  def indexIsInSameCarousel(carouselWidth: Int, candidate: Int): Boolean = {
    val tolerance = (carouselWidth - 1) / 2 // Your problem if carouselWidth % 2 == 0
    val carousel = (rowNum - tolerance) to (rowNum + tolerance)
    carousel contains candidate
  }
}

trait HtmlCleaner {
  def clean(d: Document): Document
}

object BlockNumberCleaner extends HtmlCleaner {

  private val Block = """<!-- Block (\d*) -->""".r

  override def clean(document: Document): Document = {
    document.getAllElements.foreach { element =>
      val blockComments = element.childNodes.flatMap { node =>
        node.toString.trim match {
          case Block(num) =>
            Option(node.nextSibling).foreach(_.attr("id", s"block-$num"))
            Some(node)
          case _ => None
        }
      }
      blockComments.foreach(_.remove())
    }
    document
  }
}

case class VideoEmbedCleaner(contentVideos: Seq[VideoElement]) extends HtmlCleaner {

  override def clean(document: Document): Document = {
    document.getElementsByClass("element-video").foreach { element: Element =>
      element.child(0).wrap("<div class=\"element-video__wrap\"></div>")
    }

    document.getElementsByClass("gu-video").foreach { element: Element =>
      val flashMediaElement = conf.Static.apply("flash/flashmediaelement.swf").path

      val mediaId = element.attr("data-media-id")
      val asset = findVideoFromId(mediaId)

      // add the poster url
      asset.flatMap(_.image).flatMap(ArticleMainPicture.bestFor).foreach{ url =>
        element.attr("poster", url)
      }

      asset.foreach( video => {
        element.append(
          s"""<object type="application/x-shockwave-flash" data="$flashMediaElement" width="620" height="350">
                <param name="allowFullScreen" value="true" />
                <param name="movie" value="$flashMediaElement" />
                <param name="flashvars" value="controls=true&amp;file=${video.url.getOrElse("")}" />
                Sorry, your browser is unable to play this video.
              </object>""")

        element.wrap("<div class=\"media-proportional-container\"></div>")
      })
    }
    document
  }

  def findVideoFromId(id:String): Option[VideoAsset] = {
    contentVideos.filter(_.id == id).flatMap(_.videoAssets).find(_.mimeType == Some("video/mp4"))
  }
}

case class PictureCleaner(contentImages: Seq[ImageElement]) extends HtmlCleaner with implicits.Numbers {

  def clean(body: Document): Document = {
    body.getElementsByTag("figure").foreach { fig =>
      if(!fig.hasClass("element-comment") && !fig.hasClass("element-witness")) {
        fig.attr("itemprop", "associatedMedia")
        fig.attr("itemscope", "")
        fig.attr("itemtype", "http://schema.org/ImageObject")
        val mediaId = fig.attr("data-media-id")
        val asset = findImageFromId(mediaId)

        fig.getElementsByTag("img").foreach { img =>
          fig.addClass("img")
          img.attr("itemprop", "contentURL")
          val src = img.attr("src")
          img.attr("src", ImgSrc(src, Naked))

          asset.foreach { image =>
            fig.addClass(image.width match {
              case width if width <= 220 => "img--base img--inline"
              case width if width < 460 => "img--median"
              case width => "img--extended"
            })
            fig.addClass(image.height match {
              case height if height > image.width => "img--portrait"
              case height if height < image.width => "img--landscape"
              case height => ""
            })
          }
        }
        fig.getElementsByTag("figcaption").foreach { figcaption =>

          // content api/ tools sometimes pops a &nbsp; in the blank field
          if (!figcaption.hasText() || figcaption.text().length < 2) {
            figcaption.remove();
          } else {
            figcaption.attr("itemprop", "description")
          }
        }
      }
    }
    body
  }

  def findImageFromId(id:String): Option[ImageAsset] = {
    contentImages.filter(_.id == id).headOption.flatMap(_.largestImage)
  }
}

object BulletCleaner {
  def apply(body: String): String = body.replace("•", """<span class="bullet">•</span>""")
}

object UnindentBulletParents extends HtmlCleaner with implicits.JSoup {
  def clean(body: Document): Document = {
    val bullets = body.getElementsByClass("bullet")
    bullets flatMap { _.parentTag("p") } foreach { _.addClass("bullet-container") }
    body
  }
}

case class InBodyLinkCleaner(dataLinkName: String)(implicit val edition: Edition) extends HtmlCleaner {
  def clean(body: Document): Document = {
    val links = body.getElementsByTag("a")

    links.foreach { link =>
      link.attr("href", LinkTo(link.attr("href"), edition))
      link.attr("data-link-name", dataLinkName)
    }
    body
  }
}

object TweetCleaner extends HtmlCleaner {

  override def clean(document: Document): Document = {
    document.getElementsByClass("twitter-tweet").foreach { element =>
      val el = element.clone()
      if (el.children.size > 1) {
        val body = el.child(0).attr("class", "tweet-body")
        val date = el.child(1).attr("class", "tweet-date")
        val user = el.ownText()
        val userEl = document.createElement("span").attr("class", "tweet-user").text(user)

        element.empty().attr("class", "tweet")
        element.appendChild(userEl).appendChild(date).appendChild(body)
      }
    }
    document
  }
}

object InBodyElementCleaner extends HtmlCleaner {

  private val supportedElements = Seq(
    "element-tweet",
    "element-video",
    "element-image",
    "element-witness",
    "element-comment"
  )

  override def clean(document: Document): Document = {
    if (ShowUnsupportedEmbedsSwitch.isSwitchedOff) {
      // this code removes unsupported embeds
      val embeddedElements = document.getElementsByTag("figure").filter(_.hasClass("element"))
      val unsupportedElements = embeddedElements.filterNot(e => supportedElements.exists(e.hasClass(_)))
      unsupportedElements.foreach(_.remove())
    }
    document
  }
}

case class Summary(amount: Int) extends HtmlCleaner {
  override def clean(document: Document): Document = {
    val children = document.body().children().toList;
    val para: Option[Element] = children.filter(_.nodeName() == "p").take(amount).lastOption
    // if there is are no p's, just take the first n things (could be a blog)
    para match {
      case Some(p) => children.drop(children.indexOf(p)).foreach(_.remove())
      case _ => children.drop(amount).foreach(_.remove())
    }
    document
  }
}

// whitespace in the <span> below is significant
// (results in spaces after author names before commas)
// so don't add any, fool.
object ContributorLinks {
  def apply(text: String, tags: Seq[Tag]): Html = Html {
    tags.foldLeft(text) {
      case (t, tag) =>
        t.replaceFirst(tag.name,
          <span itemscope="" itemtype="http://schema.org/Person" itemprop="author"><a rel="author" class="tone-colour" itemprop="url name" data-link-name="auto tag link" href={ s"/${tag.id}" }>{ tag.name }</a></span>.toString)
    }
  }
  def apply(html: Html, tags: Seq[Tag]): Html = apply(html.body, tags)
}

object OmnitureAnalyticsData {
  def apply(page: MetaData, jsSupport: String, path: String)(implicit request: RequestHeader): Html = {

    val data = page.metaData.map { case (key, value) => key -> value.toString }
    val pageCode = data.get("page-code").getOrElse("")
    val contentType = data.get("content-type").getOrElse("")
    val section = data.get("section").getOrElse("")
    val platform = "frontend"
    val publication = data.get("publication").getOrElse("")
    val omnitureEvent = data.get("omnitureEvent").getOrElse("")
    val registrationType = data.get("registrationType").getOrElse("")
    val omnitureErrorMessage = data.get("omnitureErrorMessage").getOrElse("")

    val isContent = page match {
      case c: Content => true
      case _ => false
    }

    val pageName = page.analyticsName
    val analyticsData = Map(
      ("g", path),
      ("ns", "guardian"),
      ("pageName", pageName),
      ("cdp", "2"),
      ("v7", pageName),
      ("c3", publication),
      ("ch", section),
      ("c9", section),
      ("c4", data.get("keywords").getOrElse("")),
      ("c6", data.get("author").getOrElse("")),
      ("c8", pageCode),
      ("v8", pageCode),
      ("c9", contentType),
      ("c10", data.get("tones").getOrElse("")),
      ("c11", section),
      ("c13", data.get("series").getOrElse("")),
      ("c25", data.get("blogs").getOrElse("")),
      ("c14", data("build-number")),
      ("c19", platform),
      ("v19", platform),
      ("v67", "nextgen-served"),
      ("c30", (if (isContent) "content" else "non-content")),
      ("c56", jsSupport),
      ("event", omnitureEvent),
      ("v23", registrationType),
      ("e27", omnitureErrorMessage)
    )


    Html(analyticsData map { case (key, value) => s"$key=${encode(value, "UTF-8")}" } mkString ("&"))
  }
}

object `package` extends Formats {

  private object inflector extends Inflector

  def withJsoup(html: Html)(cleaners: HtmlCleaner*): Html = withJsoup(html.body) { cleaners: _* }

  def withJsoup(html: String)(cleaners: HtmlCleaner*): Html = {
    val cleanedHtml = cleaners.foldLeft(Jsoup.parseBodyFragment(html)) { case (html, cleaner) => cleaner.clean(html) }
    Html(cleanedHtml.body.html)
  }

  implicit class Tags2tagUtils(t: Tags) {
    def typeOrTone: Option[Tag] = t.types.find(_.id != "type/article").orElse(t.tones.headOption)
  }

  implicit class Tags2inflector(t: Tag) {
    lazy val singularName: String = inflector.singularize(t.name)
    lazy val pluralName: String = inflector.pluralize(t.name)
  }

  implicit class Seq2zipWithRowInfo[A](seq: Seq[A]) {
    def zipWithRowInfo = seq.zipWithIndex.map {
      case (item, index) => (item, RowInfo(index + 1, seq.length == index + 1))
    }
  }
}

object Format {
  def apply(date: DateTime, pattern: String)(implicit request: RequestHeader): String = {
    val timezone = Edition(request).timezone
    date.toString(DateTimeFormat.forPattern(pattern).withZone(timezone))
  }
}

object cleanTrailText {
  def apply(text: String)(implicit edition: Edition): Html = {
    withJsoup(RemoveOuterParaHtml(BulletCleaner(text)))(InBodyLinkCleaner("in trail text link"))
  }
}

object StripHtmlTags {
  def apply(html: String): String = Jsoup.clean(html, Whitelist.none())
}

object StripHtmlTagsAndUnescapeEntities{
  def apply(html: String) : String = {
    val doc = new Cleaner(Whitelist.none()).clean(Jsoup.parse(html))
    val stripped = doc.body.html
    val unescaped = StringEscapeUtils.unescapeHtml(stripped)
    unescaped.replace("\"","&#34;")   //double quotes will break HTML attributes
  }
}

object CricketMatch {
  def apply(trail: Trail): Option[String] = trail match {
    case c: Content => c.cricketMatch
    case _ => None
  }
}

object VisualTone {

  private val Comment = "comment"
  private val News = "news"
  private val Feature = "feature"

  private val toneMappings = Map(
    ("tone/comment", Comment),
    ("tone/letters", Comment),
    ("tone/obituaries", Comment),
    ("tone/profiles", Comment),
    ("tone/editorials", Comment),
    ("tone/analysis", Comment),

    ("tone/features", Feature),
    ("tone/recipes", Feature),
    ("tone/interview", Feature),
    ("tone/performances", Feature),
    ("tone/extract", Feature),
    ("tone/reviews", Feature),
    ("tone/albumreview", Feature),
    ("tone/livereview", Feature),
    ("tone/childrens-user-reviews", Feature)
  )


  // tones are all considered to be 'News' it is the default so we do not list news tones explicitly
  def apply(tags: Tags) = tags.tones.headOption.flatMap(tone => toneMappings.get(tone.id)).getOrElse(News)

}

object RenderOtherStatus {
  def gonePage(implicit request: RequestHeader) = model.Page(request.path, "news", "Gone", "GFE:Gone")
  def apply(result: SimpleResult)(implicit request: RequestHeader) = result.header.status match {
    case 404 => NoCache(NotFound)
    case 410 if request.isJson => Cached(60)(JsonComponent(gonePage, "status" -> "GONE"))
    case 410 => Cached(60)(Gone(views.html.expired(gonePage)))
    case _ => result
  }
}<|MERGE_RESOLUTION|>--- conflicted
+++ resolved
@@ -82,15 +82,13 @@
   val containerType = "features"
   val tone: String = "feature"
 }
-<<<<<<< HEAD
+case class PopularContainer(val showMore: Boolean = true, val headerLink: Boolean = true) extends Container {
+  val containerType = "popular"
+  val tone: String = "news"
+}
 case class TopStoriesContainer(val showMore: Boolean = true, val headerLink: Boolean = true) extends Container {
   val containerType = "top-stories"
   val tone = "news"
-=======
-case class PopularContainer(val showMore: Boolean = true, val headerLink: Boolean = true) extends Container {
-  val containerType = "popular"
-  val tone: String = "news"
->>>>>>> a3e45583
 }
 case class SectionContainer(val showMore: Boolean = true, val tone: String = "news", val headerLink: Boolean = true) extends Container {
   val containerType = "section"
