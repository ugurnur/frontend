package views.support

import common._
import conf.Switches.ShowAllArticleEmbedsSwitch
import layout.{ContainerCommercialOptions, FaciaCard, Sublink, FaciaContainer}
import model._

import java.net.URLEncoder._
import org.apache.commons.lang.StringEscapeUtils
import org.jboss.dna.common.text.Inflector
import org.joda.time.{LocalDate, DateTime}
import org.joda.time.format.DateTimeFormat
import org.jsoup.Jsoup
import org.jsoup.nodes.{ Element, Document, TextNode }
import org.jsoup.safety.{ Whitelist, Cleaner }
import play.api.libs.json.Json._
import play.api.libs.json.{Json, JsValue, JsString, Writes}
import play.api.mvc.RequestHeader
import play.api.mvc.Result
import play.twirl.api.Html
import scala.collection.JavaConversions._
import java.text.DecimalFormat
import java.util.regex.{Matcher, Pattern}

/**
 * New 'collection' templates
 */
sealed trait Container {
  val containerType: String
  val showMore: Boolean
  val tone: String
  val hasDarkBackground: Boolean = false
}
case class PopularContainer(showMore: Boolean = true) extends Container {
  val containerType = "popular"
  val tone = "news"
}
case class MostReferredContainer(showMore: Boolean = true) extends Container {
  val containerType = "most-referred"
  val tone = "news"
}


/**
 * Encapsulates previous and next urls
 */
case class PreviousAndNext(prev: Option[String], next: Option[String]) {
  val isDefined: Boolean = prev.isDefined || next.isDefined
}

object JSON {
  //we wrap the result in an Html so that play does not escape it as html
  //after we have gone to the trouble of escaping it as Javascript
  def apply[T](json: T)(implicit tjs: Writes[T]): Html = Html(stringify(toJson(json)))
}

//annoyingly content api will sometimes have things surrounded by <p> tags and sometimes not.
//since you cannot nest <p> tags this causes all sorts of problems
object RemoveOuterParaHtml {

  def apply(html: Html): Html = this(html.body)

  def apply(text: String): Html = {
    val fragment = Jsoup.parseBodyFragment(text).body()
    if (!fragment.html().startsWith("<p>")) {
      Html(text)
    } else {
      Html(fragment.html.drop(3).dropRight(4))
    }
  }
}

case class RowInfo(rowNum: Int, isLast: Boolean = false) {
  lazy val isFirst = rowNum == 1
  lazy val isEven = rowNum % 2 == 0
  lazy val isOdd = !isEven
  lazy val rowClass = rowNum match {
    case 1 => s"first ${_rowClass}"
    case _ if isLast => s"last ${_rowClass}"
    case _ => _rowClass
  }
  private lazy val _rowClass = if (isEven) "even" else "odd"

  def indexIsInSameCarousel(carouselWidth: Int, candidate: Int): Boolean = {
    val tolerance = (carouselWidth - 1) / 2 // Your problem if carouselWidth % 2 == 0
    val carousel = (rowNum - tolerance) to (rowNum + tolerance)
    carousel contains candidate
  }
}

trait HtmlCleaner {
  def clean(d: Document): Document
}

object BlockNumberCleaner extends HtmlCleaner {

  private val Block = """<!-- Block (\d*) -->""".r

  override def clean(document: Document): Document = {
    document.getAllElements.foreach { element =>
      val blockComments = element.childNodes.flatMap { node =>
        node.toString.trim match {
          case Block(num) =>
            Option(node.nextSibling).foreach(_.attr("id", s"block-$num"))
            Some(node)
          case _ => None
        }
      }
      blockComments.foreach(_.remove())
    }
    document
  }
}

case class VideoEmbedCleaner(article: Article) extends HtmlCleaner {

  override def clean(document: Document): Document = {
    document.getElementsByClass("element-video").filter { element: Element =>
      element.getElementsByClass("gu-video").length == 0
    }.foreach { element: Element =>
      element.child(0).wrap("<div class=\"embed-video-wrapper u-responsive-ratio u-responsive-ratio--hd\"></div>")
    }

    if(!article.isLiveBlog) {
      document.getElementsByClass("element-video").foreach( element => {
        val shortUrl = element.attr("data-short-url")
        val webUrl = element.attr("data-canonical-url")
        val blockId = element.attr("data-media-id")
        val mediaPath = element.attr("data-video-poster")
        val mediaTitle = element.attr("data-video-name")

        if(!shortUrl.isEmpty) {
          val html = views.html.fragments.share.blockLevelSharing(blockId, article.elementShares(shortLinkUrl = shortUrl, webLinkUrl = webUrl,  mediaPath = Some(mediaPath), title = mediaTitle), article.contentType)
<<<<<<< HEAD
          element.child(0).after(html.toString())
=======
          element.getElementsByClass("gu-media-wrapper").first().after(html.toString())
>>>>>>> ec762171
        }
      })
    }

    document.getElementsByClass("gu-video").foreach { element: Element =>

      element
        .removeClass("gu-video")
        .addClass("js-gu-media gu-media gu-media--video")
        .wrap("<div class=\"gu-media-wrapper gu-media-wrapper--video u-responsive-ratio u-responsive-ratio--hd\"></div>")

      val flashMediaElement = conf.Static.apply("flash/flashmediaelement.swf").path

      val mediaId = element.attr("data-media-id")
      val asset = findVideoFromId(mediaId)

      element.getElementsByTag("source").remove()

      val sourceHTML: String = getVideoAssets(mediaId).map { videoAsset =>
        videoAsset.encoding.map { encoding =>
          s"""<source src="${encoding.url}" type="${encoding.format}"></source>"""
        }.getOrElse("")
      }.mkString("")

      element.append(sourceHTML)

      // add the poster url
      asset.flatMap(_.image).flatMap(Item640.bestFor).map(_.toString()).foreach{ url =>
        element.attr("poster", url)
      }

      asset.foreach( video => {
        element.append(
          s"""<object type="application/x-shockwave-flash" data="$flashMediaElement" width="620" height="350">
                <param name="allowFullScreen" value="true" />
                <param name="movie" value="$flashMediaElement" />
                <param name="flashvars" value="controls=true&amp;file=${video.url.getOrElse("")}" />
                Sorry, your browser is unable to play this video.
              </object>""")

      })
    }

    document.getElementsByClass("element-witness--main").foreach { element: Element =>
      element.select("iframe").wrap("<div class=\"u-responsive-ratio u-responsive-ratio--hd\"></div>")
    }

    document
  }

  def getVideoAssets(id:String): Seq[VideoAsset] = article.bodyVideos.filter(_.id == id).flatMap(_.videoAssets)

  def findVideoFromId(id:String): Option[VideoAsset] = getVideoAssets(id).find(_.mimeType == Some("video/mp4"))
}

case class PictureCleaner(article: Article) extends HtmlCleaner with implicits.Numbers {

  def cleanStandardPictures(body: Document): Document = {

    val elements = body.getElementsByTag("figure").view.zipWithIndex

    elements foreach { case(fig, index) =>
      if(!fig.hasClass("element-comment") && !fig.hasClass("element-witness")) {
        fig.attr("itemprop", "associatedMedia")
        fig.attr("itemscope", "")
        fig.attr("itemtype", "http://schema.org/ImageObject")
        val blockId = fig.attr("data-media-id")
        val asset = findImageFromId(blockId)
<<<<<<< HEAD
        val linkIndex = (index+1).toString
=======
>>>>>>> ec762171

        fig.getElementsByTag("img").foreach { img =>
          fig.addClass("img")
          img.attr("itemprop", "contentURL")
<<<<<<< HEAD
          img.attr("id", linkIndex)
=======
          img.attr("id", fig.attr("data-media-id"))
>>>>>>> ec762171

          asset.map { image =>
            image.url.map(url => img.attr("src", ImgSrc(url, Item620).toString))
            img.attr("width", s"${image.width}")

            if(!article.isLiveBlog) {
              val html = views.html.fragments.share.blockLevelSharing(blockId, article.elementShares(Some(blockId), image.url), article.contentType)
              img.after(html.toString())
            }

<<<<<<< HEAD
            img.wrap("<a href='" + article.url + "?index=" + linkIndex + "' class='gallery2__img-container js-gallerythumbs' data-link-name='Launch Article Lightbox' data-is-ajax></a>")
            img.after("<span class='gallery2__fullscreen'><i class='i i-expand-white'></i><i class='i i-expand-black'></i></span>")

=======
>>>>>>> ec762171
            //otherwise we mess with aspect ratio
            img.removeAttr("height")

            fig.addClass(image.width match {
              case width if width <= 220 => "img--base img--inline"
              case width if width < 460 => "img--median"
              case width => "img--extended"
            })
            fig.addClass(image.height match {
              case height if height > image.width => "img--portrait"
              case height if height < image.width => "img--landscape"
              case height => ""
            })
          }
        }

        val getFigCaption = fig.getElementsByTag("figcaption")
        val getGuVideo = fig.getElementsByClass("gu-media-wrapper--video")

        //if there's no caption then a larger margin-bottom is needed to fit the share buttons in
        if (getFigCaption.length < 1 && getGuVideo.length > 0) {
          fig.addClass("fig-extra-margin")
        }

        getFigCaption.foreach { figcaption =>
          // content api/ tools sometimes pops a &nbsp; in the blank field
          if (!figcaption.hasText || figcaption.text().length < 2) {
            figcaption.remove()
          } else {
            figcaption.attr("itemprop", "description")
          }
        }
      }
    }
    body
  }

  def cleanShowcasePictures(body: Document): Document = {
    for {
      element <- body.getElementsByClass("element--showcase")
      asset <- findContainerFromId(element.attr("data-media-id"))
      imagerSrc <- ImgSrc.imager(asset, Showcase)
      imgElement <- element.getElementsByTag("img")
    } {
      imgElement.wrap(s"""<div class="js-image-upgrade" data-src="$imagerSrc"></div>""")
      imgElement.addClass("responsive-img")
    }

    body
  }

  def clean(body: Document): Document = {
    cleanShowcasePictures(cleanStandardPictures(body))
  }

  def findImageFromId(id:String): Option[ImageAsset] = {
    findContainerFromId(id).flatMap(Item620.elementFor)
  }

  def findContainerFromId(id:String): Option[ImageContainer] = {
    article.bodyImages.find(_.id == id)
  }
}

case class LiveBlogDateFormatter(isLiveBlog: Boolean)(implicit val request: RequestHeader) extends HtmlCleaner  {
  def clean(body: Document): Document = {
    if (isLiveBlog) {
      body.select(".block").foreach { el =>
        val id = el.id()
        el.select(".block-time.published-time time").foreach { time =>
            val datetime = DateTime.parse(time.attr("datetime"))
            val hhmm = Format(datetime, "HH:mm")
            time.wrap(s"""<a href="#$id" class="block-time__link"></a>""")
            time.attr("data-relativeformat", "med")
            time.after( s"""<span class="block-time__absolute">$hhmm</span>""")
            if (datetime.isAfter(DateTime.now().minusDays(5))) {
              time.addClass("js-timestamp")
            }
        }
      }
    }
    body
  }
}

case class LiveBlogShareButtons(article: Article)(implicit val request: RequestHeader) extends HtmlCleaner  {
  def clean(body: Document): Document = {
    if (article.isLiveBlog) {
      body.select(".block").foreach { el =>
        val blockId = el.id()
        val shares = article.elementShares(Some(blockId))

        val html = views.html.fragments.share.blockLevelSharing(blockId, shares, article.contentType)

        el.append(html.toString())
      }
    }
    body
  }
}

object BulletCleaner {
  def apply(body: String): String = body.replace("•", """<span class="bullet">•</span>""")
}

case class InBodyLinkCleaner(dataLinkName: String)(implicit val edition: Edition, implicit val request: RequestHeader) extends HtmlCleaner {
  def clean(body: Document): Document = {
    val links = body.getElementsByAttribute("href")

    links.foreach { link =>
      if (link.tagName == "a") {
        link.attr("href", LinkTo(link.attr("href"), edition))
        link.attr("data-link-name", dataLinkName)
        link.addClass("u-underline")
      }
    }

    // Prevent text in non clickable anchors from looking like links
    // <a name="foo">bar</a> -> <a name="foo"></a>bar
    val anchors = body.getElementsByAttribute("name")

    anchors.foreach { anchor =>
      if (anchor.tagName == "a") {
        val text = anchor.ownText()
        anchor.empty().after(text)
      }
    }

    body
  }
}

object InBodyLinkDataComponentCleaner extends HtmlCleaner {
  def clean(body: Document): Document = {
    body.getElementsByTag("a").foreach { link =>
      link.attr("data-component", "in-body-link")
    }
    body
  }
}

case class TruncateCleaner(limit: Int)(implicit val edition: Edition, implicit val request: RequestHeader) extends HtmlCleaner {
  def clean(body: Document): Document = {

    def truncateTextNode(charLimit: Int, textNode: TextNode): Int = {
      val newCharLimit = charLimit - textNode.text.length
      if (newCharLimit < 0) {
        textNode.text(textNode.text.take(charLimit.max(0)).trim.stripSuffix(".") + (if (charLimit > 0) "…" else ""))
      }
      newCharLimit
    }

    def truncateElement(charLimit: Int, element: Element): Int = {
      element.childNodes.foldLeft(charLimit) {
        (t, node) =>
          if (node.isInstanceOf[TextNode]) {
            truncateTextNode(t, node.asInstanceOf[TextNode])
          } else if (node.isInstanceOf[Element]) {
            truncateElement(t, node.asInstanceOf[Element])
          } else {
            t
          }
      }
    }

    truncateElement(limit, body)
    body
  }
}

// TODO make this separate
// this does not fix other links, just the ones in these pages.
case class InBodyLinkCleanerForR1(section: String) extends HtmlCleaner {

  private val subdomains = "^/(Business|Music|Lifeandhealth|Users|Sport|Books|Media|Society|Travel|Money|Education|Arts|Politics|Observer|Football|Film|Technology|Environment|Shopping|Century)/(.*)".r

  def FixR1Link(href: String, section: String = "") = {

    /**
     * We moved some R1 HTML files from subdomains to www.theguardian.com.
    * This means we broke some of the <a href="...">'s in the HTML.
    *
    * Here's how this works :-
    *
    * 1. /Books/reviews/travel/0,,343395,.html -> /books/reviews/travel/0,,343395,.html
    *       - Downcase the old subdomain paths.
    *
    * 2. /Film_Page/0,,594132,00.html -> /film/Film_Page/0,,594132,00.html
    *       - Prefix the current section to any links without a path in them.
    *
    * 3. /Guardian/film/2002/jan/12/awardsandprizes.books -> /film/2002/jan/12/awardsandprizes.books
    *       - The /Guardian path is an alias for the root (www), so we just remove it.
    *
    * 4. http://...
    *       - Ignore any links that contain a full URL.
    */

    // #1
    href match {
      case subdomains(section, path) => s"/${section.toLowerCase}/$path"
      case _ =>
        if (href.contains("/Guardian"))
          href.replace("/Guardian", "") // #2
        else
          s"$section$href" // #3
    }
  }

  def clean(body: Document): Document = {
    val links = body.getElementsByTag("a")
    links.filter(_.attr("href") startsWith "/") // #4
    .foreach(link => link.attr("href", FixR1Link(link.attr("href"), section)))

    body
  }
}

object TweetCleaner extends HtmlCleaner {

  override def clean(document: Document): Document = {
    document.getElementsByClass("twitter-tweet").foreach { element =>
      val el = element.clone()
      if (el.children.size > 1) {
        val body = el.child(0).attr("class", "tweet-body")
        val date = el.child(1).attr("class", "tweet-date")
        val user = el.ownText()
        val userEl = document.createElement("span").attr("class", "tweet-user").text(user)
        val link = document.createElement("a").attr("href", date.attr("href")).attr("style", "display: none;")

        element.empty().attr("class", "js-tweet tweet")
        element.appendChild(userEl).appendChild(date).appendChild(body).appendChild(link)
      }
    }
    document
  }
}

class TagLinker(article: Article)(implicit val edition: Edition, implicit val request: RequestHeader) extends HtmlCleaner{

  private val group1 = "$1"
  private val group2 = "$2"
  private val group4 = "$4"
  private val group5 = "$5"

  private val dot = Pattern.quote(".")
  private val question = Pattern.quote("?")

  private def keywordRegex(tag: Tag) = {
    val tagName = Pattern.quote(Matcher.quoteReplacement(tag.name))
    s"""(.*)( |^)($tagName)( |,|$$|$dot|$question)(.*)""".r
  }

  def clean(doc: Document): Document = {

    if (article.showInRelated) {

      val paragraphs = doc.getElementsByTag("p")

      // order by length of name so we do not make simple match errors
      // e.g 'Northern Ireland' & 'Ireland'
      article.keywords.filterNot(_.isSectionTag).sortBy(_.name.length).reverse.foreach { keyword =>

        // don't link again in paragraphs that already have links
        val unlinkedParas = paragraphs.filterNot(_.html.contains("<a"))

        // pre-filter paragraphs so we do not do multiple regexes on every single paragraph in every single article
        val candidateParagraphs = unlinkedParas.filter(_.html.contains(keyword.name))

        if (candidateParagraphs.nonEmpty) {
          val regex = keywordRegex(keyword)
          val paragraphsWithMatchers = candidateParagraphs.map(p => (regex.pattern.matcher(p.html), p)).find(_._1.matches())

          paragraphsWithMatchers.foreach { case (matcher, p) =>
            val tagLink = doc.createElement("a")
            tagLink.attr("href", LinkTo(keyword.url, edition))
            tagLink.text(keyword.name)
            tagLink.attr("data-link-name", "auto-linked-tag")
            tagLink.attr("data-component", "auto-linked-tag")
            tagLink.addClass("u-underline")
            val tagLinkHtml = tagLink.toString
            val newHtml = matcher.replaceFirst(s"$group1$group2$tagLinkHtml$group4$group5")
            p.html(newHtml)
          }
        }
      }
    }
    doc
  }
}

object InBodyElementCleaner extends HtmlCleaner {

  private val supportedElements = Set(
    "element-tweet",
    "element-video",
    "element-image",
    "element-witness",
    "element-comment",
    "element-interactive"
  )

  override def clean(document: Document): Document = {
    // this code REMOVES unsupported embeds
    if(ShowAllArticleEmbedsSwitch.isSwitchedOff) {
      val embeddedElements = document.getElementsByTag("figure").filter(_.hasClass("element"))
      val unsupportedElements = embeddedElements.filterNot(e => supportedElements.exists(e.hasClass))
      unsupportedElements.foreach(_.remove())
    }
    document
  }
}

case class Summary(amount: Int) extends HtmlCleaner {
  override def clean(document: Document): Document = {
    val children = document.body().children().toList
    val para: Option[Element] = children.filter(_.nodeName() == "p").take(amount).lastOption
    // if there is are no p's, just take the first n things (could be a blog)
    para match {
      case Some(p) => children.drop(children.indexOf(p)).foreach(_.remove())
      case _ => children.drop(amount).foreach(_.remove())
    }
    document
  }
}

case class DropCaps(isFeature: Boolean) extends HtmlCleaner {

  private def setDropCap(p: Element): String = {
    val html = p.html
    if ( html.length > 200 && html.matches("^[\"a-hj-zA-HJ-Z].*") && html.split("\\s+").head.length >= 3 ) {
      val classes = if (html.length > 325) "drop-cap drop-cap--wide" else "drop-cap"
      s"""<span class="${classes}"><span class="drop-cap__inner">${html.head}</span></span>${html.tail}"""
    } else {
      html
    }
  }

  override def clean(document: Document): Document = {

    if(isFeature) {
      val children = document.body().children().toList
      children.headOption match {
        case Some(p) => {
          if (p.nodeName() == "p") p.html(setDropCap(p))
        }
        case _ =>
      }
    }
    document
  }
}

object FigCaptionCleaner extends HtmlCleaner {
  override def clean(document: Document): Document = {
    document.getElementsByTag("figcaption").foreach{ _.addClass("caption caption--img")}
    document
  }
}

// whitespace in the <span> below is significant
// (results in spaces after author names before commas)
// so don't add any, fool.
object ContributorLinks {
  def apply(text: String, tags: Seq[Tag])(implicit request: RequestHeader): Html = Html {
    tags.foldLeft(text) {
      case (t, tag) =>
        t.replaceFirst(tag.name,
        s"""<span itemscope="" itemtype="http://schema.org/Person" itemprop="author">
           |  <a rel="author" class="tone-colour" itemprop="url name" data-link-name="auto tag link"
           |    href="${LinkTo("/"+tag.id)}">${tag.name}</a></span>""".stripMargin)
    }
  }
  def apply(html: Html, tags: Seq[Tag])(implicit request: RequestHeader): Html = apply(html.body, tags)
}

object OmnitureAnalyticsData {
  def apply(page: MetaData, jsSupport: String, path: String)(implicit request: RequestHeader): Html = {

    val data = page.metaData map {
      case (key, JsString(s)) => key -> s
      case (key, jValue: JsValue) => key -> Json.stringify(jValue)
    }
    val pageCode = data.getOrElse("pageCode", "")
    val contentType = data.getOrElse("contentType", "")
    val section = data.getOrElse("section", "")
    val platform = "frontend"
    val publication = data.getOrElse("publication", "")
    val omnitureEvent = data.getOrElse("omnitureEvent", "")
    val registrationType = data.getOrElse("registrationType", "")
    val omnitureErrorMessage = data.getOrElse("omnitureErrorMessage", "")

    val isContent = page match {
      case c: Content => true
      case _ => false
    }

    val pageName = page.analyticsName
    val analyticsData = Map(
      ("g", path),
      ("ns", "guardian"),
      ("pageName", pageName),
      ("cdp", "2"),
      ("v7", pageName),
      ("c3", publication),
      ("ch", section),
      ("c9", section),
      ("c4", data.getOrElse("keywords", "")),
      ("c6", data.getOrElse("author", "")),
      ("c8", pageCode),
      ("v8", pageCode),
      ("c9", contentType),
      ("c10", data.getOrElse("tones", "")),
      ("c11", section),
      ("c13", data.getOrElse("series", "")),
      ("c25", data.getOrElse("blogs", "")),
      ("c14", data("buildNumber")),
      ("c19", platform),
      ("v19", platform),
      ("v67", "nextgenServed"),
      ("c30", if (isContent) "content" else "non-content"),
      ("c56", jsSupport),
      ("event", omnitureEvent),
      ("v23", registrationType),
      ("e27", omnitureErrorMessage)
    )


    Html(analyticsData map { case (key, value) => s"$key=${encode(value, "UTF-8")}" } mkString "&")
  }
}

object ContentLayout {
  implicit class ContentLayout(content: model.Content) {

    def showBottomSocialButtons: Boolean = {
      content match {
        case l: LiveBlog => true
        case a: Article => Jsoup.parseBodyFragment(a.body).select("> *").text().length > 600
        case i: ImageContent => false
        case m: Media => false
        case g: Gallery => false
        case _ => true
      }
    }

    def submetaBreakpoint: Option[String] = {
      content match {
        case a: LiveBlog => None
        case a: Article if !a.hasSupportingAtBottom => Some("leftcol")
        case v: Video if(v.standfirst.getOrElse("").length > 350) => Some("leftcol")
        case a: Audio if(a.body.getOrElse("").length > 800) => Some("leftcol")
        case i: ImageContent if (i.mainPicture.flatMap(_.largestEditorialCrop).exists(crop => crop.height / crop.width.toFloat > 0.5)) => Some("wide")
        case g: Gallery => Some("leftcol")
        case _ => None
      }
    }

    def tagTone: Option[String] = {
      content match {
        case l: LiveBlog => Some(l.visualTone)
        case m: Media => Some("media")
        case g: Gallery => Some("media")
        case i: ImageContent if(!i.isCartoon) => Some("media")
        case _ => None
      }
    }
  }
}

object `package` extends Formats {

  private object inflector extends Inflector

  def withJsoup(html: Html)(cleaners: HtmlCleaner*): Html = withJsoup(html.body) { cleaners: _* }

  def withJsoup(html: String)(cleaners: HtmlCleaner*): Html = {
    val cleanedHtml = cleaners.foldLeft(Jsoup.parseBodyFragment(html)) { case (html, cleaner) => cleaner.clean(html) }
    Html(cleanedHtml.body.html)
  }

  def getTagContainerDefinition(page: MetaData) = {
    if (page.isContributorPage) {
      slices.TagContainers.contributorTagPage
    } else if (page.keywords.nonEmpty) {
      slices.TagContainers.keywordPage
    } else {
      slices.TagContainers.tagPage
    }
  }

  implicit class Tags2tagUtils(t: Tags) {
    def typeOrTone: Option[Tag] = t.types.find(_.id != "type/article").orElse(t.tones.headOption)
  }

  implicit class Tags2inflector(t: Tag) {
    lazy val singularName: String = inflector.singularize(t.name)
    lazy val pluralName: String = inflector.pluralize(t.name)
  }

  implicit class Seq2zipWithRowInfo[A](seq: Seq[A]) {
    def zipWithRowInfo = seq.zipWithIndex.map {
      case (item, index) => (item, RowInfo(index + 1, seq.length == index + 1))
    }
  }
}

object Format {
  def apply(date: DateTime, pattern: String)(implicit request: RequestHeader): String = {
    apply(date, Edition(request), pattern)
  }

  def apply(date: DateTime, edition: Edition, pattern: String): String = {
    val timezone = edition.timezone
    date.toString(DateTimeFormat.forPattern(pattern).withZone(timezone))
  }

  def apply(date: LocalDate, pattern: String)(implicit request: RequestHeader): String = this(date.toDateTimeAtStartOfDay, pattern)(request)

  def apply(a: Int): String = new DecimalFormat("#,###").format(a)
}

object cleanTrailText {
  def apply(text: String)(implicit edition: Edition, request: RequestHeader): Html = {
    withJsoup(RemoveOuterParaHtml(BulletCleaner(text)))(InBodyLinkCleaner("in trail text link"))
  }
}

object StripHtmlTags {
  def apply(html: String): String = Jsoup.clean(html, Whitelist.none())
}

object StripHtmlTagsAndUnescapeEntities{
  def apply(html: String) : String = {
    val doc = new Cleaner(Whitelist.none()).clean(Jsoup.parse(html))
    val stripped = doc.body.html
    val unescaped = StringEscapeUtils.unescapeHtml(stripped)
    unescaped.replace("\"","&#34;")   //double quotes will break HTML attributes
  }
}

object TableEmbedComplimentaryToP extends HtmlCleaner {

  override def clean(document: Document): Document = {
    document.getElementsByClass("element-table").foreach { element =>
      Option(element.nextElementSibling).map { nextSibling =>
        if (nextSibling.tagName == "p") element.addClass("element-table--complimentary")
      }
    }
    document
  }
}

object RenderOtherStatus {
  def gonePage(implicit request: RequestHeader) = {
    val canonicalUrl: Option[String] = Some(s"/${request.path.drop(1).split("/").head}")
    model.Page(request.path, "news", "This page has been removed", "GFE:Gone", maybeCanonicalUrl = canonicalUrl)
  }

  def apply(result: Result)(implicit request: RequestHeader) = result.header.status match {
    case 404 => NoCache(NotFound)
    case 410 if request.isJson => Cached(60)(JsonComponent(gonePage, "status" -> "GONE"))
    case 410 => Cached(60)(Ok(views.html.expired(gonePage)))
    case _ => result
  }
}

object RenderClasses {
  def apply(classes: Map[String, Boolean]): String = apply(classes.filter(_._2).keys.toSeq:_*)

  def apply(classes: String*): String = classes.filter(_.nonEmpty).sorted.distinct.mkString(" ")
}

object GetClasses {
  def forItem(item: FaciaCard, isFirstContainer: Boolean) = {
    RenderClasses(Map(
      ("fc-item", true),
      ("js-fc-item", true),
      ("fc-item--has-cutout", item.cutOut.isDefined),
      (TrailCssClasses.toneClassFromStyle(item.cardStyle) + "--item", true),
      ("fc-item--has-no-image", !item.hasImage),
      ("fc-item--has-image", item.hasImage),
      ("fc-item--has-discussion", item.discussionSettings.isCommentable),
      ("fc-item--has-no-discussion", !item.discussionSettings.isCommentable),
      ("fc-item--force-image-upgrade", isFirstContainer),
      (s"fc-item--has-sublinks-${item.sublinks.length}", item.sublinks.nonEmpty),
      ("fc-item--has-boosted-title", item.displaySettings.showBoostedHeadline),
      ("fc-item--live", item.isLive)
    ) ++ item.snapStuff.cssClasses.map(_ -> true) ++ mediaTypeClass(item).map(_ -> true))
  }

  def forSubLink(sublink: Sublink) = RenderClasses(Seq(
    Some("fc-sublink"),
    Some(TrailCssClasses.toneClassFromStyle(sublink.cardStyle) + "--sublink"),
    sublinkMediaTypeClass(sublink)
  ).flatten: _*)

  def mediaTypeClass(faciaCard: FaciaCard) = faciaCard.mediaType map {
    case layout.Gallery => "fc-item--gallery"
    case layout.Video => "fc-item--video"
    case layout.Audio => "fc-item--audio"
  }

  def sublinkMediaTypeClass(sublink: Sublink) = sublink.mediaType map {
    case layout.Gallery => "fc-sublink--gallery"
    case layout.Video => "fc-sublink--video"
    case layout.Audio => "fc-sublink--audio"
  }

  def forContainerDefinition(containerDefinition: FaciaContainer) =
    forContainer(
      containerDefinition.showLatestUpdate,
      containerDefinition.index == 0 && containerDefinition.customHeader.isEmpty,
      containerDefinition.displayName.isDefined,
      containerDefinition.commercialOptions,
      Some(containerDefinition.container),
      extraClasses = containerDefinition.customClasses.getOrElse(Seq.empty),
      disableHide = containerDefinition.hideToggle
    )

  def forTagContainer(hasTitle: Boolean) = forContainer(
    showLatestUpdate = false,
    isFirst = true,
    hasTitle,
    ContainerCommercialOptions.empty,
    None,
    Nil,
    disableHide = true
  )

  def forContainer(
      showLatestUpdate: Boolean,
      isFirst: Boolean,
      hasTitle: Boolean,
      commercialOptions: ContainerCommercialOptions,
      container: Option[slices.Container] = None,
      extraClasses: Seq[String] = Nil,
      disableHide: Boolean = false
  ) = {
    RenderClasses((Seq(
      ("js-container--fetch-updates", showLatestUpdate),
      ("fc-container", true),
      ("fc-container", true),
      ("fc-container--first", isFirst),
      ("fc-container--sponsored", commercialOptions.isSponsored),
      ("fc-container--advertisement-feature", commercialOptions.isAdvertisementFeature),
      ("fc-container--foundation-supported", commercialOptions.isFoundationSupported),
      ("js-sponsored-container", commercialOptions.isPaidFor),
      ("js-container--toggle",
        !disableHide && !container.exists(!slices.Container.showToggle(_)) && !isFirst && hasTitle && !commercialOptions.isPaidFor)
    ) collect {
      case (kls, true) => kls
    }) ++ extraClasses: _*)
  }
}

object SnapData {
  def apply(trail: Trail): String = generateDataAttributes(trail).mkString(" ")

  private def generateDataAttributes(trail: Trail): Iterable[String] = trail match {
    case content: Content =>
        content.snapType.filter(_.nonEmpty).map(t => s"data-snap-type=$t") ++
        content.snapUri.filter(_.nonEmpty).map(t => s"data-snap-uri=$t")
    case _  => Nil
  }
}<|MERGE_RESOLUTION|>--- conflicted
+++ resolved
@@ -131,11 +131,7 @@
 
         if(!shortUrl.isEmpty) {
           val html = views.html.fragments.share.blockLevelSharing(blockId, article.elementShares(shortLinkUrl = shortUrl, webLinkUrl = webUrl,  mediaPath = Some(mediaPath), title = mediaTitle), article.contentType)
-<<<<<<< HEAD
-          element.child(0).after(html.toString())
-=======
           element.getElementsByClass("gu-media-wrapper").first().after(html.toString())
->>>>>>> ec762171
         }
       })
     }
@@ -204,19 +200,12 @@
         fig.attr("itemtype", "http://schema.org/ImageObject")
         val blockId = fig.attr("data-media-id")
         val asset = findImageFromId(blockId)
-<<<<<<< HEAD
         val linkIndex = (index+1).toString
-=======
->>>>>>> ec762171
 
         fig.getElementsByTag("img").foreach { img =>
           fig.addClass("img")
           img.attr("itemprop", "contentURL")
-<<<<<<< HEAD
           img.attr("id", linkIndex)
-=======
-          img.attr("id", fig.attr("data-media-id"))
->>>>>>> ec762171
 
           asset.map { image =>
             image.url.map(url => img.attr("src", ImgSrc(url, Item620).toString))
@@ -227,12 +216,9 @@
               img.after(html.toString())
             }
 
-<<<<<<< HEAD
             img.wrap("<a href='" + article.url + "?index=" + linkIndex + "' class='gallery2__img-container js-gallerythumbs' data-link-name='Launch Article Lightbox' data-is-ajax></a>")
             img.after("<span class='gallery2__fullscreen'><i class='i i-expand-white'></i><i class='i i-expand-black'></i></span>")
 
-=======
->>>>>>> ec762171
             //otherwise we mess with aspect ratio
             img.removeAttr("height")
 
