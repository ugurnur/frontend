--- conflicted
+++ resolved
@@ -30,23 +30,7 @@
       metaData.id == "uk/business" || metaData.id == "us/business" || metaData.id == "au/business"
     }
 
-<<<<<<< HEAD
-    // The sizesOverride parameter is for testing only.
-    def adSizes(metaData: MetaData, edition: Edition, sizesOverride: Seq[AdSize] = Nil): Map[String, Seq[String]] = {
-      val desktopSizes = {
-        if (FixedTopAboveNavAdSlotSwitch.isSwitchedOn && isBusinessFront(metaData)) {
-          if (hasAdOfSize(TopAboveNavSlot, leaderboardSize, metaData, edition, sizesOverride)) {
-            Seq("728,90")
-          } else if (hasAdOfSize(TopAboveNavSlot, responsiveSize, metaData, edition, sizesOverride)) {
-            Seq("88,70")
-          } else {
-            Seq("1,1", "900,250", "970,250")
-          }
-        } else Seq("1,1", "88,70", "728,90", "940,230", "900,250", "970,250")
-      }
-=======
     def adSizes(metaData: MetaData, edition: Edition): Map[String, Seq[String]] = {
->>>>>>> 36f1e7bc
       Map(
         "mobile" -> Seq("1,1", "88,70", "728,90"),
         "desktop" -> Seq("1,1", "88,70", "728,90", "940,230", "900,250", "970,250")
