--- conflicted
+++ resolved
@@ -20,13 +20,9 @@
       Some(PodcastKicker(series))
     } else if (trail.isAnalysis) {
       Some(AnalysisKicker)
-<<<<<<< HEAD
-    } else if (config.showTags.exists(_==true) && maybeTag.isDefined) {
-=======
     } else if (trail.isReview) {
       Some(ReviewKicker)
-    } else if (config.showTags && maybeTag.isDefined) {
->>>>>>> ce5d7fdd
+    } else if (config.showTags.exists(_==true) && maybeTag.isDefined) {
       maybeTag map { tag =>
         TagKicker(tag.name, tag.webUrl)
       }
