package views.support

import com.gu.facia.client.models.CollectionConfig
import model.{Trail, Tag}

object ItemKicker {
  private def firstTag(item: Trail): Option[Tag] = item.tags.headOption

  def fromTrail(trail: Trail, config: Option[CollectionConfig]): Option[ItemKicker] = {
    lazy val maybeTag = firstTag(trail)

    def tagKicker = maybeTag map { tag =>
      TagKicker(tag.name, tag.webUrl)
    }

    def sectionKicker = Some(SectionKicker(trail.sectionName.capitalize, "/" + trail.section))

<<<<<<< HEAD
    if (trail.showKickerTag && maybeTag.isDefined) {
      tagKicker
    } else if (trail.showKickerSection) {
      sectionKicker
    } else if (config.exists(_.showTags.exists(identity)) && maybeTag.isDefined) {
      tagKicker
    } else if (config.exists(_.showSections.exists(identity))) {
      sectionKicker
    } else if (!config.exists(_.hideKickers.exists(identity))) {
      tonalKicker(trail)
    } else {
      None
=======
    trail.customKicker match {
      case Some(kicker) if trail.showKickerCustom => Some(FreeHtmlKicker(kicker))
      case None => if (trail.showKickerTag && maybeTag.isDefined) {
        tagKicker
      } else if (trail.showKickerSection) {
        sectionKicker
      } else if (config.exists(_.showTags) && maybeTag.isDefined) {
        tagKicker
      } else if (config.exists(_.showSections)) {
        sectionKicker
      } else if (!config.exists(_.hideKickers)) {
        tonalKicker(trail)
      } else {
        None
      }
>>>>>>> 2f868eb9
    }
  }

  private def tonalKicker(trail: Trail): Option[ItemKicker] = {
    if (trail.isBreaking) {
      Some(BreakingNewsKicker)
    } else if (trail.isLive) {
      Some(LiveKicker)
    } else if (trail.isPodcast) {
      val series = trail.tags.find(_.tagType == "series") map { seriesTag =>
        Series(seriesTag.webTitle, seriesTag.webUrl)
      }
      Some(PodcastKicker(series))
    } else if (trail.isAnalysis) {
      Some(AnalysisKicker)
    } else if (trail.isReview) {
      Some(ReviewKicker)
    } else {
      None
    }
  }
}

case class Series(name: String, url: String)

sealed trait ItemKicker

case object BreakingNewsKicker extends ItemKicker
case object LiveKicker extends ItemKicker
case object AnalysisKicker extends ItemKicker
case object ReviewKicker extends ItemKicker
case class PodcastKicker(series: Option[Series]) extends ItemKicker
case class TagKicker(name: String, url: String) extends ItemKicker
case class SectionKicker(name: String, url: String) extends ItemKicker
case class FreeHtmlKicker(body: String) extends ItemKicker<|MERGE_RESOLUTION|>--- conflicted
+++ resolved
@@ -15,36 +15,21 @@
 
     def sectionKicker = Some(SectionKicker(trail.sectionName.capitalize, "/" + trail.section))
 
-<<<<<<< HEAD
-    if (trail.showKickerTag && maybeTag.isDefined) {
-      tagKicker
-    } else if (trail.showKickerSection) {
-      sectionKicker
-    } else if (config.exists(_.showTags.exists(identity)) && maybeTag.isDefined) {
-      tagKicker
-    } else if (config.exists(_.showSections.exists(identity))) {
-      sectionKicker
-    } else if (!config.exists(_.hideKickers.exists(identity))) {
-      tonalKicker(trail)
-    } else {
-      None
-=======
     trail.customKicker match {
       case Some(kicker) if trail.showKickerCustom => Some(FreeHtmlKicker(kicker))
       case None => if (trail.showKickerTag && maybeTag.isDefined) {
         tagKicker
       } else if (trail.showKickerSection) {
         sectionKicker
-      } else if (config.exists(_.showTags) && maybeTag.isDefined) {
+      } else if (config.exists(_.showTags.exists(identity)) && maybeTag.isDefined) {
         tagKicker
-      } else if (config.exists(_.showSections)) {
+      } else if (config.exists(_.showSections.exists(identity))) {
         sectionKicker
-      } else if (!config.exists(_.hideKickers)) {
+      } else if (!config.exists(_.hideKickers.exists(identity))) {
         tonalKicker(trail)
       } else {
         None
       }
->>>>>>> 2f868eb9
     }
   }
 
