--- conflicted
+++ resolved
@@ -18,13 +18,8 @@
     RenderClasses(Map(
       ("fc-item", true),
       ("js-fc-item", true),
-<<<<<<< HEAD
-      ("fc-item--" + item.pillar.name.toLowerCase(), mvt.Garnet.isParticipating),
-      ("fc-item--" + item.contentType.name.toLowerCase(), mvt.Garnet.isParticipating),
-=======
-      ("fc-item--pillar-" + item.pillar.name.toLowerCase(), PillarCards.isSwitchedOn),
-      ("fc-item--type-" + item.contentType.name.toLowerCase(), PillarCards.isSwitchedOn),
->>>>>>> 4a989c48
+      ("fc-item--pillar-" + item.pillar.name.toLowerCase(), mvt.Garnet.isParticipating),
+      ("fc-item--type-" + item.contentType.name.toLowerCase(), mvt.Garnet.isParticipating),
       ("fc-item--has-cutout", item.cutOut.isDefined),
       (TrailCssClasses.toneClassFromStyle(item.cardStyle) + "--item", !mvt.Garnet.isParticipating),
       ("fc-item--has-no-image", !item.hasImage),
