--- conflicted
+++ resolved
@@ -23,12 +23,8 @@
         s"${Localisation(t.metadata.webTitle)}${pagination(page)}${getSectionConsideringWebtitle(t.metadata.webTitle, Option(t.properties.sectionName))}"
       case s: Section =>
         s"${Localisation(s.metadata.webTitle)}${pagination(page)}"
-<<<<<<< HEAD
-      case HostedPage(_, _, pageTitle, _, _, _, _) =>
-=======
-      case HostedPage(_, _, pageTitle, _, _, _) =>
->>>>>>> bacb8539
-        s"${Localisation(pageTitle)}"
+      case hostedPage: HostedPage =>
+        s"${Localisation(hostedPage.pageTitle)}"
       case _          =>
         page.metadata.title.filter(_.nonEmpty).map(Localisation(_)).getOrElse(
           s"${Localisation(page.metadata.webTitle)}${pagination(page)}${getSectionConsideringWebtitle(page.metadata.webTitle, Option(page.metadata.section))}"
