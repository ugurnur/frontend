package views.support

import model.{Tag, Content, MetaData}
import play.twirl.api.Html
import play.api.mvc.RequestHeader
import common.Localisation

object Title {

  def apply(page: MetaData)(implicit request: RequestHeader): Html = Html{
    val title = page match {
<<<<<<< HEAD
      case c: Content =>
        s"${c.webTitle}${pagination(c)}${getSectionConsideringWebtitle(c.webTitle, Option(c.sectionName))}"
      case t: Tag     =>
        s"${Localisation(t.webTitle)}${pagination(page)}${getSectionConsideringWebtitle(t.webTitle, Option(page.section))}"
      case _          =>
        page.title.filter(_.nonEmpty).map(Localisation(_)).getOrElse(
          s"${Localisation(page.webTitle)}${pagination(page)}${getSectionConsideringWebtitle(page.webTitle, Option(page.section))}"
        )
=======
      case c: Content => s"${c.webTitle}${pagination(c)}${getSectionConsideringWebtitle(c.webTitle, Option(c.sectionName))}"
      case t: Tag     => s"${t.webTitle}${pagination(page)}${getSectionConsideringWebtitle(t.webTitle, Option(t.sectionName))}"
      case _          => page.title.filter(_.nonEmpty).getOrElse(s"${page.webTitle}${pagination(page)}${getSectionConsideringWebtitle(page.webTitle, Option(page.section))}")
>>>>>>> 91861882
    }
    s"${title.trim} | The Guardian"
  }

  private def getSectionConsideringWebtitle(webTitle: String, section: Option[String]): String =
    section.filter(_.nonEmpty).filterNot(_.toLowerCase == webTitle.toLowerCase).fold(""){ s => s" | ${s.capitalize}"}

  private def pagination(page: MetaData) = page.pagination.filterNot(_.isFirstPage).map{ pagination =>
    s" | Page ${pagination.currentPage} of ${pagination.lastPage}"
  }.getOrElse("")
}<|MERGE_RESOLUTION|>--- conflicted
+++ resolved
@@ -9,20 +9,14 @@
 
   def apply(page: MetaData)(implicit request: RequestHeader): Html = Html{
     val title = page match {
-<<<<<<< HEAD
       case c: Content =>
         s"${c.webTitle}${pagination(c)}${getSectionConsideringWebtitle(c.webTitle, Option(c.sectionName))}"
       case t: Tag     =>
-        s"${Localisation(t.webTitle)}${pagination(page)}${getSectionConsideringWebtitle(t.webTitle, Option(page.section))}"
+        s"${Localisation(t.webTitle)}${pagination(page)}${getSectionConsideringWebtitle(t.webTitle, Option(t.sectionName))}"
       case _          =>
         page.title.filter(_.nonEmpty).map(Localisation(_)).getOrElse(
           s"${Localisation(page.webTitle)}${pagination(page)}${getSectionConsideringWebtitle(page.webTitle, Option(page.section))}"
         )
-=======
-      case c: Content => s"${c.webTitle}${pagination(c)}${getSectionConsideringWebtitle(c.webTitle, Option(c.sectionName))}"
-      case t: Tag     => s"${t.webTitle}${pagination(page)}${getSectionConsideringWebtitle(t.webTitle, Option(t.sectionName))}"
-      case _          => page.title.filter(_.nonEmpty).getOrElse(s"${page.webTitle}${pagination(page)}${getSectionConsideringWebtitle(page.webTitle, Option(page.section))}")
->>>>>>> 91861882
     }
     s"${title.trim} | The Guardian"
   }
