--- conflicted
+++ resolved
@@ -1,15 +1,11 @@
-<<<<<<< HEAD
-@(static: StaticAssets, config: GuardianConfiguration, isFooter: Boolean=false, metaData: MetaData)(implicit request: RequestHeader)
-=======
 @(static: StaticAssets, config: GuardianConfiguration, page: MetaData, isFooter: Boolean=false)(implicit request: RequestHeader)
->>>>>>> e4ab2d80
 @if(!isFooter){
 	<a href="/" data-link-name="site logo">
     	<img src='@static("images/logo-mobile.gif")' data-svgsrc='@static("images/guardian-logo.svg")'/>
 	</a>
 } else {
     <ul class="footer-nav unstyled">
-        <li><i class="i-desktop-version"></i>@fragments.mainSiteLink(metaData, config)</li>
+        <li><i class="i-desktop-version"></i>@fragments.mainSiteLink(page, config)</li>
         <li><i class="i-back-to-top"></i><a href="#top">Back to top</a></li>
     </ul>
 }
