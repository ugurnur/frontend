<<<<<<< HEAD
@(static: StaticAssets, config: GuardianConfiguration)(implicit request: RequestHeader)


<script>
    // TODO need to happen immediately 
    window.addEventListener("DOMContentLoaded", function load(event){
        var sectionsH = document.getElementById('offcanvas-sections');
        sectionsH.appendChild(sections);
    });

    // TODO rewrite as a module
    function toggle(state) {
        var d = document.getElementsByTagName('body')[0]
        var oldClassName = d.className;
        d.className = (d.className == state) ? 'was-' + state : state; // active-left or was-active-left, active-right or was-active-right
        return (d.className == state)
    }
</script>

<div id="navigation">
    <a href="/"><img data-link-name="site logo" src='@static("images/logo-mobile.gif")' alt="The Guardian"/></a>
    <div class="buttons">
        <a href="#sections" onclick="var x=toggle('active-left'); return false;">Sections</a>
        <span onclick="var y = toggle('active-right'); this.className = y;">Top Stories</span>
    </div>
</div>

=======
@(static: StaticAssets, config: GuardianConfiguration, metaData: MetaData)(implicit request: RequestHeader)
<a href="/" data-link-name="site logo"><img src='@static("images/logo-mobile.gif")' alt="The Guardian"/></a>
>>>>>>> bafe41bd
<|MERGE_RESOLUTION|>--- conflicted
+++ resolved
@@ -1,4 +1,3 @@
-<<<<<<< HEAD
 @(static: StaticAssets, config: GuardianConfiguration)(implicit request: RequestHeader)
 
 
@@ -24,9 +23,4 @@
         <a href="#sections" onclick="var x=toggle('active-left'); return false;">Sections</a>
         <span onclick="var y = toggle('active-right'); this.className = y;">Top Stories</span>
     </div>
-</div>
-
-=======
-@(static: StaticAssets, config: GuardianConfiguration, metaData: MetaData)(implicit request: RequestHeader)
-<a href="/" data-link-name="site logo"><img src='@static("images/logo-mobile.gif")' alt="The Guardian"/></a>
->>>>>>> bafe41bd
+</div>