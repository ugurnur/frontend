@(item: MetaData)(implicit request: RequestHeader)

@import java.net.URI

<<<<<<< HEAD
@defining(new URI(item.canonicalUrl).getPath()){ canonicalPath =>
    @if(Edition(request, Configuration) == "US") {
        <a id="main-site" href="http://www.guardiannews.com@canonicalPath?mobile-redirect=false" data-link-name="US">Desktop version</a>
    } else {
        <a id="main-site" href="http://www.guardian.co.uk@canonicalPath?mobile-redirect=false" data-link-name="UK">Desktop version</a>
=======
@item.canonicalUrl.map(canonical => new URI(canonical).getPath()).map{ url =>
@defining(if(item.id == "") "/fullsite" else "?mobile-redirect=false") { redirectPath =>
        @defining(if(Edition(request, config) == "US") "guardiannews.com" else "guardian.co.uk") { host =>
	        <a id="main-site" href="http://www.@host@url@redirectPath" data-link-name="@Edition(request, config)">Desktop version</a>
	    }
>>>>>>> b777e3bb
    }
}<|MERGE_RESOLUTION|>--- conflicted
+++ resolved
@@ -2,18 +2,10 @@
 
 @import java.net.URI
 
-<<<<<<< HEAD
-@defining(new URI(item.canonicalUrl).getPath()){ canonicalPath =>
-    @if(Edition(request, Configuration) == "US") {
-        <a id="main-site" href="http://www.guardiannews.com@canonicalPath?mobile-redirect=false" data-link-name="US">Desktop version</a>
-    } else {
-        <a id="main-site" href="http://www.guardian.co.uk@canonicalPath?mobile-redirect=false" data-link-name="UK">Desktop version</a>
-=======
 @item.canonicalUrl.map(canonical => new URI(canonical).getPath()).map{ url =>
 @defining(if(item.id == "") "/fullsite" else "?mobile-redirect=false") { redirectPath =>
-        @defining(if(Edition(request, config) == "US") "guardiannews.com" else "guardian.co.uk") { host =>
-	        <a id="main-site" href="http://www.@host@url@redirectPath" data-link-name="@Edition(request, config)">Desktop version</a>
+        @defining(if(Edition(request, Configuration) == "US") "guardiannews.com" else "guardian.co.uk") { host =>
+	        <a id="main-site" href="http://www.@host@url@redirectPath" data-link-name="@Edition(request, Configuration)">Desktop version</a>
 	    }
->>>>>>> b777e3bb
     }
 }