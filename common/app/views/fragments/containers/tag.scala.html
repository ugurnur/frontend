@(page: model.MetaData, collection: model.Collection, containerLayout: layout.ContainerLayout, pagination: Option[common.Pagination] = None, dataId: String)(implicit request: RequestHeader, templateDeduping: views.support.TemplateDeduping, config: com.gu.facia.client.models.CollectionConfig)

@import model.FaciaComponentName
@import views.html.fragments.containers.facia_cards.slice
@import views.html.fragments.keywordList
@import views.support.GetClasses
@import views.support.MostPopularTags.topTags
@import dfp.DfpAgent
@import views.support.FootballTagPage

@defining(config.displayName.orElse(collection.displayName)) { title =>

    @if(collection.items.nonEmpty) {
        <section
            class="@GetClasses.forNewStyleContainer(config, false, title.nonEmpty, Seq("fc-container--first"))"
            data-link-name="@FaciaComponentName(config, collection)"
            data-id="@dataId"
            @DfpAgent.sponsorshipTag(config).map { keyword =>
                data-keywords="@keyword"
            }
            data-component="@FaciaComponentName(config, collection)">
            <div class="facia-container__inner">
<<<<<<< HEAD
                <div class="container__header js-container-header">
=======
                <div class="container__border tone-@style.tone tone-accent-border"></div>
                <div class="container__header js-container__header">
>>>>>>> b6c09835
                    @FootballTagPage(page).asOpt.map{ footballTagPage =>
                        @fragments.containers.elements.footballTeamHeader(footballTagPage, collection)
                    }.getOrElse{
                        @title.map { title =>
                            @fragments.containers.elements.tagMeta(None, collection.href, page.description, title, page.isContributorPage)
                        }
                    }
                    @fragments.contributor(page)
                </div>
                <div class="container__body container--rolled-up-hide">
                    @for(sliceWithCards <- containerLayout.slices) {
                        @slice(sliceWithCards, 0)
                    }
                </div>
                @pagination.map{ paginate => @fragments.pagination(page, paginate)}

                @defining(topTags(collection.items).filterNot(_.id == page.id)) { tags =>
                    @if(tags.nonEmpty) {
                        <div class="related-keywords">
                        @keywordList(tags, 5, "See also")
                        </div>
                    }
                }
            </div>
        </section>
    }
}<|MERGE_RESOLUTION|>--- conflicted
+++ resolved
@@ -15,17 +15,13 @@
             class="@GetClasses.forNewStyleContainer(config, false, title.nonEmpty, Seq("fc-container--first"))"
             data-link-name="@FaciaComponentName(config, collection)"
             data-id="@dataId"
+            data-type="@style.containerType"
             @DfpAgent.sponsorshipTag(config).map { keyword =>
                 data-keywords="@keyword"
             }
             data-component="@FaciaComponentName(config, collection)">
             <div class="facia-container__inner">
-<<<<<<< HEAD
                 <div class="container__header js-container-header">
-=======
-                <div class="container__border tone-@style.tone tone-accent-border"></div>
-                <div class="container__header js-container__header">
->>>>>>> b6c09835
                     @FootballTagPage(page).asOpt.map{ footballTagPage =>
                         @fragments.containers.elements.footballTeamHeader(footballTagPage, collection)
                     }.getOrElse{
