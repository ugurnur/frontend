<<<<<<< HEAD
@(page: model.MetaData, collection: model.Collection, containerLayout: layout.ContainerLayout, containerIndex: Int, pagination: Option[common.Pagination] = None, dataId: String)(implicit request: RequestHeader, templateDeduping: views.support.TemplateDeduping, config: com.gu.facia.client.models.CollectionConfig)
=======
@(page: model.MetaData, collection: model.Collection, containerLayout: layout.ContainerLayout, pagination: Option[common.Pagination] = None, dataId: String)(implicit request: RequestHeader, templateDeduping: views.support.TemplateDeduping, config: com.gu.facia.client.models.CollectionConfig)
>>>>>>> 45a1f63c

@import model.FaciaComponentName
@import views.html.fragments.containers.facia_cards.slice
@import views.html.fragments.keywordList
@import views.support.GetClasses
@import views.support.MostPopularTags.topTags
@import dfp.DfpAgent
@import views.support.FootballTagPage

@defining(config.displayName.orElse(collection.displayName)) { title =>

    @if(collection.items.nonEmpty) {
        <section
<<<<<<< HEAD
        class="@GetClasses.forNewStyleContainer(config, false, title.nonEmpty, Seq("fc-container--first"))"
=======
            class="@GetClasses.forNewStyleContainer(config, false, title.nonEmpty, Seq("fc-container--first"))"
>>>>>>> 45a1f63c
            data-link-name="@FaciaComponentName(config, collection)"
            data-id="@dataId"
            @DfpAgent.sponsorshipTag(config).map { keyword =>
                data-keywords="@keyword"
            }
            data-component="@FaciaComponentName(config, collection)">
            <div class="facia-container__inner">
                <div class="container__header js-container-header">
                    @FootballTagPage(page).asOpt.map{ footballTagPage =>
                        @fragments.containers.elements.footballTeamHeader(footballTagPage, collection)
                    }.getOrElse{
                        @title.map { title =>
                            @fragments.containers.elements.tagMeta(None, collection.href, page.description, title, page.isContributorPage)
                        }
                    }
                    @fragments.contributor(page)
                </div>
                <div class="container__body container--rolled-up-hide">
                    @for(sliceWithCards <- containerLayout.slices) {
<<<<<<< HEAD
                        @slice(sliceWithCards, containerIndex)
=======
                        @slice(sliceWithCards, 0)
>>>>>>> 45a1f63c
                    }
                </div>
                @pagination.map{ paginate => @fragments.pagination(page, paginate)}

            </div>
            <div class="facia-container__inner">
                @defining(topTags(collection.items).filterNot(_.id == page.id)) { tags =>
                    @if(tags.nonEmpty) {
                        <div class="related-keywords">
                            <div class="submeta" data-link-name="keywords">
                                <h2 class="submeta__head">Trending topics</h2>
                                @keywordList(tags, 5, "See also")
                            </div>
                        </div>
                    }
                }
            </div>
        </section>
    }
}<|MERGE_RESOLUTION|>--- conflicted
+++ resolved
@@ -1,8 +1,4 @@
-<<<<<<< HEAD
-@(page: model.MetaData, collection: model.Collection, containerLayout: layout.ContainerLayout, containerIndex: Int, pagination: Option[common.Pagination] = None, dataId: String)(implicit request: RequestHeader, templateDeduping: views.support.TemplateDeduping, config: com.gu.facia.client.models.CollectionConfig)
-=======
 @(page: model.MetaData, collection: model.Collection, containerLayout: layout.ContainerLayout, pagination: Option[common.Pagination] = None, dataId: String)(implicit request: RequestHeader, templateDeduping: views.support.TemplateDeduping, config: com.gu.facia.client.models.CollectionConfig)
->>>>>>> 45a1f63c
 
 @import model.FaciaComponentName
 @import views.html.fragments.containers.facia_cards.slice
@@ -16,11 +12,7 @@
 
     @if(collection.items.nonEmpty) {
         <section
-<<<<<<< HEAD
-        class="@GetClasses.forNewStyleContainer(config, false, title.nonEmpty, Seq("fc-container--first"))"
-=======
             class="@GetClasses.forNewStyleContainer(config, false, title.nonEmpty, Seq("fc-container--first"))"
->>>>>>> 45a1f63c
             data-link-name="@FaciaComponentName(config, collection)"
             data-id="@dataId"
             @DfpAgent.sponsorshipTag(config).map { keyword =>
@@ -40,11 +32,7 @@
                 </div>
                 <div class="container__body container--rolled-up-hide">
                     @for(sliceWithCards <- containerLayout.slices) {
-<<<<<<< HEAD
-                        @slice(sliceWithCards, containerIndex)
-=======
                         @slice(sliceWithCards, 0)
->>>>>>> 45a1f63c
                     }
                 </div>
                 @pagination.map{ paginate => @fragments.pagination(page, paginate)}
