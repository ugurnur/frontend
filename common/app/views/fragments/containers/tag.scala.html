--- conflicted
+++ resolved
@@ -12,7 +12,6 @@
         data-id="@config.id"
         data-type="@style.containerType"
         data-component="@FaciaComponentName(config, collection)">
-<<<<<<< HEAD
         <div class="facia-container__inner">
             <div class="container__border tone-@style.tone tone-accent-border"></div>
             <div class="container__header">
@@ -26,33 +25,12 @@
                     </h2>
                 }
             </div>
+            @fragments.commercial.badge(name="badge", adType="paid-for-badge", sizeMapping=Map("mobile" -> Seq("140,80")))
             <div class="container__body">
                 @fragments.contributor(page)
                 @fragments.collections.tag(collection.items, style, containerIndex)
             </div>
             @pagination.map{ paginate => @fragments.pagination(page, paginate)}
         </div>
-=======
-
-        <div class="container__border tone-@style.tone tone-accent-border"></div>
-
-        <div class="container__header">
-            @config.displayName.orElse(collection.displayName).map { title =>
-                <h2 class="container__title tone-@style.tone tone-background">
-                    @collection.href.map { href =>
-                        <a class="container__title__label u-text-hyphenate" data-link-name="section heading" href="@LinkTo{/@href}">@Html(title)</a>
-                    }.getOrElse{
-                        <span class="container__title__label u-text-hyphenate">@Html(title)</span>
-                    }
-                </h2>
-            }
-        </div>
-        @fragments.commercial.badge(name="badge", adType="paid-for-badge", sizeMapping=Map("mobile" -> Seq("140,80")))
-        <div class="container__body">
-            @fragments.contributor(page)
-            @fragments.collections.tag(collection.items, style, containerIndex)
-        </div>
-        @pagination.map{ paginate => @fragments.pagination(page, paginate)}
->>>>>>> 761352eb
     </section>
 }