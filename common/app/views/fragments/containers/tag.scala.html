--- conflicted
+++ resolved
@@ -1,8 +1,4 @@
-<<<<<<< HEAD
-@(page: model.MetaData, collection: model.Collection, containerLayout: layout.ContainerLayout, containerIndex: Int, pagination: Option[common.Pagination] = None)(implicit request: RequestHeader, templateDeduping: views.support.TemplateDeduping, config: model.Config)
-=======
-@(page: model.MetaData, collection: model.Collection, style: views.support.NewsContainer, containerIndex: Int, pagination: Option[common.Pagination] = None, dataId: String)(implicit request: RequestHeader, templateDeduping: views.support.TemplateDeduping, config: com.gu.facia.client.models.CollectionConfig)
->>>>>>> 7bf8cc10
+@(page: model.MetaData, collection: model.Collection, containerLayout: layout.ContainerLayout, pagination: Option[common.Pagination] = None, dataId: String)(implicit request: RequestHeader, templateDeduping: views.support.TemplateDeduping, config: com.gu.facia.client.models.CollectionConfig)
 
 @import model.FaciaComponentName
 @import views.html.fragments.containers.facia_cards.slice
@@ -13,28 +9,18 @@
 @import views.support.FootballTagPage
 
 @defining(config.displayName.orElse(collection.displayName)) { title =>
+
     @if(collection.items.nonEmpty) {
         <section
             class="@GetClasses.forNewStyleContainer(config, false, title.nonEmpty, Seq("fc-container--first"))"
             data-link-name="@FaciaComponentName(config, collection)"
-<<<<<<< HEAD
-            data-id="@config.id"
-            @config.sponsorshipKeyword.map { keyword =>
-=======
             data-id="@dataId"
-            data-type="@style.containerType"
             @DfpAgent.sponsorshipTag(config).map { keyword =>
->>>>>>> 7bf8cc10
                 data-keywords="@keyword"
             }
             data-component="@FaciaComponentName(config, collection)">
             <div class="facia-container__inner">
-<<<<<<< HEAD
-                <div class="container__header">
-=======
-                <div class="container__border tone-@style.tone tone-accent-border"></div>
                 <div class="container__header js-container-header">
->>>>>>> 7bf8cc10
                     @FootballTagPage(page).asOpt.map{ footballTagPage =>
                         @fragments.containers.elements.footballTeamHeader(footballTagPage, collection)
                     }.getOrElse{
@@ -46,7 +32,7 @@
                 </div>
                 <div class="container__body container--rolled-up-hide">
                     @for(sliceWithCards <- containerLayout.slices) {
-                        @slice(sliceWithCards, containerIndex)
+                        @slice(sliceWithCards, 0)
                     }
                 </div>
                 @pagination.map{ paginate => @fragments.pagination(page, paginate)}
