--- conflicted
+++ resolved
@@ -10,13 +10,9 @@
 
 @defining(page.webTitle) { case (webTitle) =>
     <section
-<<<<<<< HEAD
-        class="@GetClasses.forContainer(config, false, webTitle.nonEmpty, Seq("fc-container--first"))"
-=======
-        class="@GetClasses.forNewStyleContainer(
+        class="@GetClasses.forContainer(
             config, false, webTitle.nonEmpty, Seq("fc-container--first"), true
         )"
->>>>>>> ddc4042f
         data-link-name="all index"
         @DfpAgent.sponsorshipTag(config).map { keyword =>
             data-keywords="@keyword"
