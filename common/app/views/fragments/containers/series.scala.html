@(collection: Collection, style: Container, containerIndex: Int, description: Option[String], dataId: String)(implicit request: RequestHeader, templateDeduping: TemplateDeduping, config: com.gu.facia.client.models.CollectionConfig)

@import model.{Collection, FaciaComponentName}
@import views.support.{Container, RenderClasses, TemplateDeduping}
@import dfp.DfpAgent

@defining((config.displayName.orElse(collection.displayName), config.href.orElse(collection.href))) { case (displayName, href) =>

    @defining(templateDeduping(5, collection.items)) { items =>
        @if(items.nonEmpty) {
            <section
                class="@GetClasses.forContainer(
                    style,
                    config,
                    containerIndex,
                    displayName.nonEmpty,
                    Seq("facia-container--default-heading")
                )"
                data-link-name="@FaciaComponentName(config, collection)"
                data-id="@dataId"
                data-type="@style.containerType"
                @DfpAgent.sponsorshipTag(config).map { keyword =>
                    data-keywords="@keyword"
                }
                data-component="@style.containerType">
                <div class="facia-container__inner">
                    <div class="container__border"></div>
                    <div class="container__header">
<<<<<<< HEAD
                        @fragments.containers.elements.tagMeta(displayName, href, description, dataId)
=======
                        @if(config.isSponsored || config.isAdvertisementFeature) {
                            <h2 class="container__title">
                                @href.map { href =>
                                    <a class="container__title__label u-text-hyphenate"
                                        data-link-name="section heading"
                                        href="@LinkTo{/@href}">@Html(config.id)</a>
                                }.getOrElse{
                                    <span class="container__title__label u-text-hyphenate">@Html(config.id)</span>
                                }
                            </h2>
                        } else {
                            @fragments.containers.elements.tagMeta(displayName, href, description, config.id)
                        }
>>>>>>> ce5d7fdd
                    </div>
                    <div class="container__body container--rolled-up-hide">
                        @fragments.collections.series(items, style, containerIndex)
                    </div>
                </div>
            </section>
        }
    }
}<|MERGE_RESOLUTION|>--- conflicted
+++ resolved
@@ -26,23 +26,19 @@
                 <div class="facia-container__inner">
                     <div class="container__border"></div>
                     <div class="container__header">
-<<<<<<< HEAD
-                        @fragments.containers.elements.tagMeta(displayName, href, description, dataId)
-=======
-                        @if(config.isSponsored || config.isAdvertisementFeature) {
+                        @if(DfpAgent.isSponsored(config) || DfpAgent.isAdvertisementFeature(config)) {
                             <h2 class="container__title">
                                 @href.map { href =>
                                     <a class="container__title__label u-text-hyphenate"
                                         data-link-name="section heading"
-                                        href="@LinkTo{/@href}">@Html(config.id)</a>
+                                        href="@LinkTo{/@href}">@Html(dataId)</a>
                                 }.getOrElse{
-                                    <span class="container__title__label u-text-hyphenate">@Html(config.id)</span>
+                                    <span class="container__title__label u-text-hyphenate">@Html(dataId)</span>
                                 }
                             </h2>
                         } else {
-                            @fragments.containers.elements.tagMeta(displayName, href, description, config.id)
+                            @fragments.containers.elements.tagMeta(displayName, href, description, dataId)
                         }
->>>>>>> ce5d7fdd
                     </div>
                     <div class="container__body container--rolled-up-hide">
                         @fragments.collections.series(items, style, containerIndex)
