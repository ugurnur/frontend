--- conflicted
+++ resolved
@@ -13,11 +13,7 @@
 
         <section
         id="@FaciaComponentName(config, collection)"
-<<<<<<< HEAD
-        class="@GetClasses.forNewStyleContainer(config, containerIndex == 0, title.nonEmpty) slice slice--@slice.cssClassName js-container--fc-show-more"
-=======
-        class="@GetClasses.forNewStyleContainer(config, containerIndex == 0, title.nonEmpty)"
->>>>>>> 41fdf016
+        class="@GetClasses.forNewStyleContainer(config, containerIndex == 0, title.nonEmpty) js-container--fc-show-more"
         data-link-name="@FaciaComponentName(config, collection)"
         data-id="@config.id"
         @config.sponsorshipKeyword.map { keyword =>
