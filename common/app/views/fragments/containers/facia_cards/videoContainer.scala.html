@(containerDefinition: layout.FaciaContainer, frontProperties: model.FrontProperties)(implicit requestHeader: RequestHeader)

@import model.VideoPlayer
@import views.support.Video700
@import views.html.fragments.media.video
@import views.html.fragments.nav.treats

<div class="fc-container__inner">
    <h2 class="video-title fc-container__header__title">
        <a href="@containerDefinition.href" data-link-name="video-container-title @containerDefinition.displayName">@containerDefinition.displayName</a>
    </h2>
</div>

<div class="video-playlist video-playlist--start js-video-playlist"
     data-number-of-videos="@(containerDefinition.collectionEssentials.items.zipWithIndex.length - 1)">
    <div class="video-playlist__control video-playlist__control--prev js-video-playlist-prev" data-link-name="video-container-prev">
        @fragments.inlineSvg("chevron-left", "icon", Seq("video-playlist__icon"))
    </div>
    <div class="video-playlist__control video-playlist__control--next js-video-playlist-next" data-link-name="video-container-next">
        @fragments.inlineSvg("chevron-right", "icon", Seq("video-playlist__icon"))
    </div>

    <ul class="u-unstyled video-playlist__inner js-video-playlist-inner">
        <li class="video-playlist__item video-title video-title--leftcol fc-container__header__title">
<<<<<<< HEAD
            <a class="video-title__link" href="@containerDefinition.href" data-link-name="video-container-title @containerDefinition.displayName">
                @containerDefinition.displayName match {
                    case Some("videos") => {
                        @fragments.inlineSvg("guardian-video-logo", "logo")
                    }

                    case _ => {
                        @containerDefinition.displayName
                    }
                }
            </a>
=======
            <a href="@containerDefinition.href" data-link-name="video-container-title @containerDefinition.displayName">@containerDefinition.displayName</a>
            @treats(containerDefinition, frontProperties)
>>>>>>> 2a49e839
        </li>

        @containerDefinition.collectionEssentials.items.zipWithIndex.map { case (item, index) =>
            @if(item.header.isVideo) {
                <li class="video-playlist__item js-video-playlist-item-@index @if(index == 0){video-playlist__item--active video-playlist__item--first}">
                    @item.properties.maybeContent.map { content =>
                        @defining(VideoPlayer(
                            content.elements.mainVideo.get,
                            Video640,
                            item,
                            autoPlay = false,
                            showControlsAtStart = false
                        )) { player =>
                            <div class="fc-item__media-wrapper u-faux-block-link__promote media__container--hidden js-video-player">
                                <div class="fc-item__video-container">
                                    @video(player, false, false, showOverlay = true)
                                </div>
                            </div>
                            <div class="fc-item__video-fallback media__placeholder--active js-video-placeholder gu-media__fallback">
                                <div class="@RenderClasses("fc-item__video-play", "media__placeholder--hidden", "vjs-big-play-button", "js-video-play-button")"><span class="vjs-control-text"></span></div>
                                <div class="fc-item__media-wrapper">
                                    <div class="fc-item__image-container u-responsive-ratio inlined-image">
                                    @InlineImage.fromFaciaContent(item).map { fallbackImage =>
                                        <img src="@Video700.bestFor(fallbackImage.imageMedia)" />
                                    }
                                    </div>
                                </div>
                            </div>
                        }
                    }
                </li>
            }
        }
    </ul>
</div><|MERGE_RESOLUTION|>--- conflicted
+++ resolved
@@ -22,7 +22,6 @@
 
     <ul class="u-unstyled video-playlist__inner js-video-playlist-inner">
         <li class="video-playlist__item video-title video-title--leftcol fc-container__header__title">
-<<<<<<< HEAD
             <a class="video-title__link" href="@containerDefinition.href" data-link-name="video-container-title @containerDefinition.displayName">
                 @containerDefinition.displayName match {
                     case Some("videos") => {
@@ -34,10 +33,7 @@
                     }
                 }
             </a>
-=======
-            <a href="@containerDefinition.href" data-link-name="video-container-title @containerDefinition.displayName">@containerDefinition.displayName</a>
             @treats(containerDefinition, frontProperties)
->>>>>>> 2a49e839
         </li>
 
         @containerDefinition.collectionEssentials.items.zipWithIndex.map { case (item, index) =>
