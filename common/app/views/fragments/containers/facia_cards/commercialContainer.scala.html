@(containerType: slices.CommercialContainerType, container: layout.FaciaContainer, frontProperties: model.FrontProperties)(implicit request: RequestHeader)

@import conf.switches.Switches
@import layout.{ColumnAndCards, ContentCard}
@import model.InlineImage
@import slices.{MultiCampaign, SingleCampaign}
@import views.html.fragments.containers.facia_cards.standardContainer
@import views.html.fragments.inlineSvg
@import views.html.fragments.items.elements.facia_cards.{itemImage, title}
@import views.support.{Commercial, RemoveOuterParaHtml}

    @containerType match {

    case SingleCampaign(_) => {
        @if(Switches.NewCommercialContent.isSwitchedOn) {

        <div class="fc-container fc-container--commercial">
            <div class="ad-slot ad-slot--dfp ad-slot--merchandising ad-slot--commercial-component">
                <div class="commercial commercial--paidfor commercial--tone-paidfor">
                    <div class="commercial__inner">
                        <div class="commercial__header">
                            <div class="paidfor-meta">
                                <span class="paidfor-meta__label">Paid Content</span>
                                <div class="paidfor-label paidfor-meta__more has-popup">
                                    <button class="u-button-reset paidfor-label__btn popup__toggle" data-toggle="paidfor-popup--@container.dataId">About @inlineSvg("arrow-down", "icon")</button>
                                    <div class="popup is-off paidfor-popup paidfor-popup--@container.dataId">
                                        <h3 class="paidfor-popup__title">Paid stories are paid for and controlled by an advertiser</h3>
                                        <a class="paidfor-popup__link" href="#">Learn more about the Guardian’s funding from outside parties @inlineSvg("arrow-right", "icon")</a>
                                    </div>
                                </div>
                            </div>
                            <h3 class="commercial__title">@container.displayName</h3>
                            <a class="commercial__cta" href="http://www.theguardian.com/guardian-labs">@inlineSvg("glabs-logo", "logo")</a>
                        </div>
                        <div class="commercial__body">
                            <ul class="lineitems l-row l-row--cols-4 js-container__header">
                                @for(layout <- container.containerLayout) {
                                    @for( slice <- layout.slices) {
                                        @for(ColumnAndCards(_, cards) <- slice.columns) {
                                            @for(card <- cards) {
                                                @card.item match {
                                                    case content: ContentCard => {
                                                        <li class="lineitem l-row__item l-row__item--span-1">
                                                            <div class="rich-link tone-paidfor--item">
                                                                 <div class="rich-link__container">
                                                                     @for(InlineImage(imageContainer) <- content.displayElement) {
                                                                         @itemImage(imageContainer.images)
                                                                     }
                                                                     <div class="rich-link__header">
                                                                         @title(content.header, card.index, container.index)
                                                                     </div>
                                                                     <div class="rich-link__standfirst u-cf">@for(text <- content.trailText) {@Html(text)}</div>
                                                                     <a class="rich-link__link u-faux-block-link__overlay" @Html(content.header.url.hrefWithRel)>@RemoveOuterParaHtml(content.header.headline)</a>
                                                                 </div>
                                                            </div>
                                                        </li>
                                                    }
                                                    case _ => {}
                                                }
                                            }
                                        }
                                    }
                                }
                            </ul>
                        </div>
                    </div>
                </div>
            </div>
        </div>

        } else {

            @standardContainer(container, frontProperties)

        }
    }

    case MultiCampaign(_) => {
        @if(Switches.NewCommercialContent.isSwitchedOn) {

        <div class="fc-container fc-container--commercial">
            <div class="ad-slot ad-slot--dfp ad-slot--merchandising ad-slot--commercial-component">
                <div class="commercial commercial--paidfor commercial--tone-paidfor">
                    <div class="commercial__inner">
                        <div class="commercial__header">
                            <div class="paidfor-meta">
                                <span class="paidfor-meta__label">Paid Content</span>
                                <div class="paidfor-label paidfor-meta__more has-popup">
                                    <button class="u-button-reset paidfor-label__btn popup__toggle" data-toggle="paidfor-popup--@container.dataId">About @inlineSvg("arrow-down", "icon")</button>
                                    <div class="popup is-off paidfor-popup paidfor-popup--@container.dataId">
                                        <h3 class="paidfor-popup__title">Paid stories are paid for and controlled by an advertiser</h3>
                                        <a class="paidfor-popup__link" href="#">Learn more about the Guardian’s funding from outside parties @inlineSvg("arrow-right", "icon")</a>
                                    </div>
                                </div>
                            </div>
                            <h3 class="commercial__title">@container.displayName</h3>
                            <a class="commercial__cta" href="http://www.theguardian.com/guardian-labs">@inlineSvg("glabs-logo", "logo")</a>
                        </div>
                        <div class="commercial__body">
<<<<<<< HEAD
                            <ul class="lineitems l-row l-row--cols-4">
                                @for(layout <- container.containerLayout) {
                                    @for( slice <- layout.slices) {
                                        @for(ColumnAndCards(_, cards) <- slice.columns) {
                                            @for(card <- cards) {
                                                @card.item match {
                                                    case content: ContentCard => {
                                                        <li class="lineitem l-row__item l-row__item--span-1">
                                                            <div class="rich-link tone-paidfor--item">
                                                                <div class="rich-link__container">
                                                                    @for(InlineImage(imageContainer) <- content.displayElement) {
                                                                        @itemImage(imageContainer.images)
                                                                    }
                                                                    <div class="rich-link__header">
                                                                        <h2 class="rich-link__title">
                                                                            <a class="rich-link__link">@title(content.header, card.index, container.index)</a>
                                                                        </h2>
                                                                    </div>
                                                                    <div class="rich-link__standfirst u-cf">@for(text <- content.trailText) {@Html(text)}</div>
                                                                    <aside class="rich-link__meta">Paid for by <img src="gourmet.png"></aside>
                                                                    <a class="rich-link__link u-faux-block-link__overlay" @Html(content.header.url.hrefWithRel)>@RemoveOuterParaHtml(content.header.headline)</a>
                                                                </div>
                                                            </div>
                                                        </li>
                                                    }
                                                    case _ => {}
                                                }
=======
                            <ul class="lineitems">
                                @for(cardWithSponsorData <- Commercial.containerCard.mkCardsWithSponsorDataAttributes(container)) {
                                    <li class="lineitem js-sponsored-container"
                                        @for(sponsorData <- cardWithSponsorData.sponsorData) {
                                            data-sponsorship="@sponsorData.sponsorshipType"
                                            @for(seriesId <- sponsorData.seriesId) {
                                                data-series="@seriesId"
                                            }
                                            @for( keywordId <- sponsorData.keywordId) {
                                                data-keywords="@keywordId"
>>>>>>> 7eee05a4
                                            }
                                        }
                                    >
                                        <div class="rich-link tone-paidfor--item">
                                            <div class="rich-link__container js-container__header">
                                                <div class="fc-item__image-container u-responsive-ratio">
                                                @for( InlineImage(imageContainer) <- cardWithSponsorData.card.displayElement) {
                                                    @itemImage(imageContainer.images)
                                                }
                                                </div>
                                                <div class="rich-link__header">
                                                    <h2 class="rich-link__title">
                                                        <a class="rich-link__link">@title(cardWithSponsorData.card.header, 0, container.index)</a>
                                                    </h2>
                                                </div>
                                                <div class="rich-link__standfirst u-cf">@for( text <- cardWithSponsorData.card.trailText) {@Html(text)}</div>
                                                <a class="rich-link__link u-faux-block-link__overlay" @Html(cardWithSponsorData.card.header.url.hrefWithRel)>@RemoveOuterParaHtml(cardWithSponsorData.card.header.headline)</a>
                                            </div>
                                        </div>
                                    </li>
                                }
                            </ul>
                        </div>
                    </div>
                </div>
            </div>
        </div>

        } else {

            @standardContainer(container, frontProperties)

        }
    }
}<|MERGE_RESOLUTION|>--- conflicted
+++ resolved
@@ -16,7 +16,7 @@
 
         <div class="fc-container fc-container--commercial">
             <div class="ad-slot ad-slot--dfp ad-slot--merchandising ad-slot--commercial-component">
-                <div class="commercial commercial--paidfor commercial--tone-paidfor">
+                <div class="commercial commercial--paidfor commercial--tone-paidfor commercial--paidfor-single">
                     <div class="commercial__inner">
                         <div class="commercial__header">
                             <div class="paidfor-meta">
@@ -80,7 +80,7 @@
 
         <div class="fc-container fc-container--commercial">
             <div class="ad-slot ad-slot--dfp ad-slot--merchandising ad-slot--commercial-component">
-                <div class="commercial commercial--paidfor commercial--tone-paidfor">
+                <div class="commercial commercial--paidfor commercial--tone-paidfor commercial--paidfor-multi">
                     <div class="commercial__inner">
                         <div class="commercial__header">
                             <div class="paidfor-meta">
@@ -97,38 +97,9 @@
                             <a class="commercial__cta" href="http://www.theguardian.com/guardian-labs">@inlineSvg("glabs-logo", "logo")</a>
                         </div>
                         <div class="commercial__body">
-<<<<<<< HEAD
                             <ul class="lineitems l-row l-row--cols-4">
-                                @for(layout <- container.containerLayout) {
-                                    @for( slice <- layout.slices) {
-                                        @for(ColumnAndCards(_, cards) <- slice.columns) {
-                                            @for(card <- cards) {
-                                                @card.item match {
-                                                    case content: ContentCard => {
-                                                        <li class="lineitem l-row__item l-row__item--span-1">
-                                                            <div class="rich-link tone-paidfor--item">
-                                                                <div class="rich-link__container">
-                                                                    @for(InlineImage(imageContainer) <- content.displayElement) {
-                                                                        @itemImage(imageContainer.images)
-                                                                    }
-                                                                    <div class="rich-link__header">
-                                                                        <h2 class="rich-link__title">
-                                                                            <a class="rich-link__link">@title(content.header, card.index, container.index)</a>
-                                                                        </h2>
-                                                                    </div>
-                                                                    <div class="rich-link__standfirst u-cf">@for(text <- content.trailText) {@Html(text)}</div>
-                                                                    <aside class="rich-link__meta">Paid for by <img src="gourmet.png"></aside>
-                                                                    <a class="rich-link__link u-faux-block-link__overlay" @Html(content.header.url.hrefWithRel)>@RemoveOuterParaHtml(content.header.headline)</a>
-                                                                </div>
-                                                            </div>
-                                                        </li>
-                                                    }
-                                                    case _ => {}
-                                                }
-=======
-                            <ul class="lineitems">
                                 @for(cardWithSponsorData <- Commercial.containerCard.mkCardsWithSponsorDataAttributes(container)) {
-                                    <li class="lineitem js-sponsored-container"
+                                    <li class="lineitem l-row__item l-row__item--span-1 js-sponsored-container"
                                         @for(sponsorData <- cardWithSponsorData.sponsorData) {
                                             data-sponsorship="@sponsorData.sponsorshipType"
                                             @for(seriesId <- sponsorData.seriesId) {
@@ -136,21 +107,16 @@
                                             }
                                             @for( keywordId <- sponsorData.keywordId) {
                                                 data-keywords="@keywordId"
->>>>>>> 7eee05a4
                                             }
                                         }
                                     >
                                         <div class="rich-link tone-paidfor--item">
                                             <div class="rich-link__container js-container__header">
-                                                <div class="fc-item__image-container u-responsive-ratio">
                                                 @for( InlineImage(imageContainer) <- cardWithSponsorData.card.displayElement) {
                                                     @itemImage(imageContainer.images)
                                                 }
-                                                </div>
                                                 <div class="rich-link__header">
-                                                    <h2 class="rich-link__title">
-                                                        <a class="rich-link__link">@title(cardWithSponsorData.card.header, 0, container.index)</a>
-                                                    </h2>
+                                                    @title(cardWithSponsorData.card.header, 0, container.index)
                                                 </div>
                                                 <div class="rich-link__standfirst u-cf">@for( text <- cardWithSponsorData.card.trailText) {@Html(text)}</div>
                                                 <a class="rich-link__link u-faux-block-link__overlay" @Html(cardWithSponsorData.card.header.url.hrefWithRel)>@RemoveOuterParaHtml(cardWithSponsorData.card.header.headline)</a>
