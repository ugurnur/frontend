--- conflicted
+++ resolved
@@ -8,21 +8,8 @@
         <div class="item__container">
 
             <a href="@LinkTo{@trail.url}" class="item__link tone-accent-border" data-link-name="article">
-<<<<<<< HEAD
-                <h@if(isFirstContainer && index == 0){1}else{2} class="item__title">
-                    @if(trail.isBreaking){
-                        <span class="item__live-indicator">Breaking News</span>
-                    }
-                    @if(trail.isLive && !trail.isBreaking){
-                        <span class="item__live-indicator">Live</span>
-                    }
-                    @RemoveOuterParaHtml(trail.headline)
-                </h@if(isFirstContainer && index == 0){1}else{2}>
+                @fragments.items.elements.title(trail, index, containerIndex)
                 <div class="item__media-wrapper item__media-wrapper--has-icon js-gallerythumbs" data-gallery-url="@LinkTo{@trail.url}">
-=======
-                @fragments.items.elements.title(trail, index, containerIndex)
-                <div class="item__media-wrapper item__media-wrapper--has-icon gallerythumbs" data-gallery-url="@LinkTo{@trail.url}">
->>>>>>> 33452403
                     <div class="item__cta item__cta--gallery">
                         <p>Expand</p>
                         <span class="item__cta__icon">
