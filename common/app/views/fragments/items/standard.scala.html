--- conflicted
+++ resolved
@@ -15,15 +15,8 @@
         <div class="item__container">
             <div class="item__tonal-border tone-accent-border"></div>
             @fragments.items.elements.image(trail, inlineImage = containerIndex == 0 && index < 4)
-<<<<<<< HEAD
-            <div class="item__header @if(headerToneBackground){tone-background}">
+            <div class="item__header">
                 @fragments.items.elements.title(trail, index, containerIndex, showTag = true)
-=======
-            <div class="item__header">
-                <a @LinkTo(trail).map{url=>href="@url"} class="item__link" data-link-name="article">
-                    @fragments.items.elements.title(trail, index, containerIndex)
-                </a>
->>>>>>> 2251ea69
                 @trail match { case content:model.Content => @fragments.items.elements.starRating(content) }
             </div>
 
