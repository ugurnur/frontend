--- conflicted
+++ resolved
@@ -1,13 +1,8 @@
 @(card: layout.Card, modifierClasses: layout.ItemClasses, containerIndex: Int, isList: Boolean = false, colSpan: Int = 1)(implicit request: RequestHeader, config: com.gu.facia.client.models.CollectionConfig)
 
 @import common.LinkTo
-<<<<<<< HEAD
-@import model.{FaciaDisplayElement, InlineVideo, VideoPlayer}
-@import views.support.{GetClasses, RemoveOuterParaHtml, RenderClasses, SnapData, Video640, ContributorLinks, CutOut, CardStyle}
-=======
 @import model.{FaciaDisplayElement, InlineVideo, VideoPlayer, Content}
 @import views.support.{GetClasses, RemoveOuterParaHtml, RenderClasses, SnapData, Video640, ContributorLinks, CutOut}
->>>>>>> a5869afe
 @import views.html.fragments.media.video
 @import views.html.fragments.items.facia_cards.meta
 @import views.html.fragments.items.elements.facia_cards._
@@ -27,10 +22,7 @@
                 data-discussion-closed="@trail.isClosedForComments"
                 data-discussion-inline-upgrade="true"
             }
-<<<<<<< HEAD
             data-link-name="trail | @CardStyle(trail).toneString | @{index + 1}"
-=======
-            data-link-name="trail | @{index + 1}"
             @trail match {
                 case content: Content => {
                     data-id="@content.id"
@@ -38,7 +30,6 @@
                 case _ => {}
             }
             data-item-visibility="@card.visibilityDataAttribute"
->>>>>>> a5869afe
             @SnapData(trail)>
 
             <div class="fc-item__container">
