--- conflicted
+++ resolved
@@ -1,160 +1,30 @@
 @(card: layout.FaciaCardAndIndex, containerIndex: Int, isRow: Boolean = true, isList: Boolean = false, colSpan: Int = 1)(implicit request: RequestHeader)
 
-<<<<<<< HEAD
-@import model.InlineImage
-@import model.{InlineVideo, VideoPlayer, CrosswordSvg}
-@import views.support.{GetClasses, RemoveOuterParaHtml, RenderClasses, Video640, CutOut}
-@import views.html.fragments.media.video
-@import views.html.fragments.items.elements.facia_cards.kicker
-@import views.html.fragments.items.facia_cards.meta
-@import views.html.fragments.items.elements.facia_cards._
-@import views.html.fragments.items.elements.starRating
-@import layout.LatestSnap
-
-@defining((card.item, card.index)) { case (item, index) =>
-
-<li class="@RenderClasses(Map(
-        ("fc-slice__item", true),
-        ("u-faux-block-link", true),
-        ("l-row__item", isRow),
-        (s"l-row__item--span-$colSpan", isRow),
-        ("l-list__item", isList),
-        (card.cssClasses, true)
-    ))">
-
-    @defining(containerIndex == 0) { case (isFirstContainer) =>
-        <div class="@GetClasses.forItem(item, isFirstContainer) @item.cardTypes.classes @if(!isList){js-snappable}"
-            @if(item.discussionSettings.isCommentable) {
-                @item.discussionSettings.discussionId.map{ id =>
-                data-discussion-id="@id"
-                }
-                data-discussion-closed="@item.discussionSettings.isClosedForComments"
-                data-discussion-inline-upgrade="true"
-            }
-            data-link-name="@item.cardStyle.toneString | @{index + 1}"
-            @item.id.map { id =>
-                data-id="@id"
-            }
-            data-item-visibility="@card.visibilityDataAttribute"
-            data-test-id="facia-card"
-            @item.snapStuff.dataAttributes>
-
-            <div class="fc-item__container">
-                @if(item.snapStuff.snapType == LatestSnap) {
-                    @kicker(item.header, "fc-item__kicker--dreamsnap fc-item__kicker--dreamsnap-list")
-                }
-
-                @item.displayElement match {
-                    case Some(InlineVideo(videoElement, title, endSlatePath, fallback)) if item.cardTypes.showVideoPlayer => {
-                        @defining(VideoPlayer(
-                            videoElement,
-                            Video640,
-                            title,
-                            autoPlay = false,
-                            showControlsAtStart = false,
-                            endSlatePath,
-                            Some(false)
-                        )) { player =>
-                                <div class="fc-item__media-wrapper fc-item__media-wrapper--has-icon u-faux-block-link__promote">
-                                    <div class="fc-item__video-container">
-                                    @video(player)
-                                    </div>
-                                </div>
-                                @fallback.map { fallbackImage =>
-                                    <div class="fc-item__video-fallback">
-                                        @image(
-                                            fallbackImage.imageContainer,
-                                            inlineImage = containerIndex == 0 && index < 4
-                                        )
-                                    </div>
-                                }
-                            }
-                        }
-
-                    case Some(svg @ CrosswordSvg(_)) => {
-                        <div class="fc-item__media-wrapper">
-                            <div class="fc-item__image-container u-responsive-ratio inlined-image">
-                                <img src="@svg.imageUrl" class="responsive-img js-crossword-thumbnail" alt=""
-                                     role="presentation" data-crossword-id="@svg.persistenceId" />
-                            </div>
-                        </div>
-                    }
-
-                    case Some(InlineVideo(_, _, _, Some(fallbackImage))) => {
-                        @image(fallbackImage.imageContainer, inlineImage = containerIndex == 0 && index < 4)
-                    }
-
-                    case Some(InlineImage(imageContainer)) => {
-                        @image(imageContainer, inlineImage = containerIndex == 0 && index < 4)
-                    }
-
-                    case _ => { }
-                }
-
-                <div class="fc-item__content">
-                    @if(item.snapStuff.snapType == LatestSnap) {
-                        @kicker(item.header, "fc-item__kicker--dreamsnap")
-                    }
-                    <div class="@RenderClasses(Map(
-                        ("fc-item__header", true),
-                        ("fc-item__header--inline-video", item.isVideo && item.displaySettings.isBoosted)
-                    ))">
-                        @title(item.header, index, containerIndex, snapType = Some(item.snapStuff.snapType))
-                        @item.byline.map { byline =>
-                            <div class="fc-item__byline">@byline.htmlWithLinks(request)</div>
-                        }
-
-                        @item.starRating.map { rating =>
-                            @starRating(rating)
-                        }
-                    </div>
-
-                    @item.trailText.map { text =>
-                        <div class="fc-item__standfirst">@Html(text)</div>
-                    }
-
-                    @if(item.sublinks.nonEmpty) {
-                        <div class="fc-item__footer--vertical" aria-hidden="true">@sublinks(item.sublinks)</div>
-                    }
-
-                    @meta(item)
-                </div>
-
-                @item.cutOut.map { case cutOut @ CutOut(altText, imageUrl, _) =>
-                    <div class="fc-item__avatar">
-                        <div class="fc-item__avatar__media js-image-upgrade @cutOut.cssClass" data-src="@imageUrl"></div>
-                    </div>
-                }
-
-                @if(item.sublinks.nonEmpty) {
-                    <footer class="fc-item__footer--horizontal">@sublinks(item.sublinks)</footer>
-=======
 @import views.support.GetClasses
 @import layout.{ContentCard, HtmlBlob}
 @import views.support.RenderClasses
 @import views.html.fragments.items.facia_cards.contentCard
 
 @defining((card.item, card.index)) { case (item, index) =>
-    <li class="@RenderClasses(Map(
-            ("fc-slice__item", true),
-            ("u-faux-block-link", true),
-            ("l-row__item", isRow),
-            (s"l-row__item--span-$colSpan", isRow),
-            ("l-list__item", isList),
-            (card.cssClasses, true)
-        ))">
+<li class="@RenderClasses(Map(
+    ("fc-slice__item", true),
+    ("u-faux-block-link", true),
+    ("l-row__item", isRow),
+    (s"l-row__item--span-$colSpan", isRow),
+    ("l-list__item", isList),
+    (card.cssClasses, true)
+))">
 
-        @defining(containerIndex == 0) { case (isFirstContainer) =>
-            @item match {
-                case content: ContentCard => {
-                    @contentCard(content, containerIndex, index, card.visibilityDataAttribute, isFirstContainer, isList)
-                }
+@defining(containerIndex == 0) { case (isFirstContainer) =>
+    @item match {
+        case content: ContentCard => {
+            @contentCard(content, containerIndex, index, card.visibilityDataAttribute, isFirstContainer, isList)
+        }
 
-                case htmlBlob: HtmlBlob => {
-                    <div class="@GetClasses.forHtmlBlob(htmlBlob)">@htmlBlob.html</div>
->>>>>>> 4fea2557
-                }
-            }
+        case htmlBlob: HtmlBlob => {
+            <div class="@GetClasses.forHtmlBlob(htmlBlob)">@htmlBlob.html</div>
         }
-    </li>
+    }
+}
+</li>
 }