--- conflicted
+++ resolved
@@ -74,11 +74,7 @@
                     }
 
                     <div class="fc-item__footer--vertical" aria-hidden="true">
-<<<<<<< HEAD
-                    @sublinks(trail.supporting)
-=======
                         @sublinks(trail.supporting, modifierClasses)
->>>>>>> 277b9ac4
                     </div>
 
                     @meta(trail)
