--- conflicted
+++ resolved
@@ -68,29 +68,11 @@
                         }
                     </div>
 
-<<<<<<< HEAD
-                        case _ => {}
+                    @CutOut.fromTrail(trail).map { case CutOut(altText, imageUrl) =>
+                        <div class="fc-item__avatar">
+                            <img src="@imageUrl" alt="@altText" class="fc-item__avatar__media" />
+                        </div>
                     }
-                </div>
-
-                @CutOut.fromTrail(trail).map { case CutOut(altText, imageUrl) =>
-                    <div class="fc-item__avatar">
-                        <img src="@imageUrl" alt="@altText" class="fc-item__avatar__media" />
-                    </div>
-                }
-=======
-                    @if(tone == "comment") {
-                        @if(trail.hasLargeContributorImage) {
-                            @trail.contributors.headOption.map { profile =>
-                                @profile.contributorLargeImagePath.map{ image =>
-                                    <div class="fc-item__avatar">
-                                        <img src="@image" alt="@profile.name" class="fc-item__avatar__media" />
-                                    </div>
-                                }
-                            }
-                        }
-                    }
->>>>>>> 8b1687fd
 
                     @trail.trailText.map { text =>
                         <div class="fc-item__standfirst">@Html(text)</div>
