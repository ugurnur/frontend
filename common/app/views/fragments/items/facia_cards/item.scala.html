@(card: layout.Card, modifierClasses: String, containerIndex: Int, isList: Boolean = false, colSpan: Int = 1)(implicit request: RequestHeader, config: Config)

@import common.LinkTo
@import model.{FaciaDisplayElement, InlineVideo, VideoPlayer}
@import views.support.{GetClasses, RemoveOuterParaHtml, RenderClasses, SnapData, Video640}
@import views.html.fragments.media.video
@import views.html.fragments.items.facia_cards.meta
@import views.html.fragments.items.elements.facia_cards._
@import views.html.fragments.items.elements.starRating

@defining((card.item, card.index)) { case (trail, index) =>

<li class="facia-slice__item u-faux-block-link l-row__item  l-row__item--span-@colSpan @if(isList){ l-list__item }@card.cssClasses">


    @defining((trail.visualTone, containerIndex == 0)) { case (tone, isFirstContainer) =>
        <div
            class="@GetClasses.forNewStyleItem(trail, isFirstContainer) @modifierClasses u-cf"
            @if(trail.isCommentable) {
                @trail.discussionId.map{ id =>
                data-discussion-id="@id"
                }
                data-discussion-closed="@trail.isClosedForComments"
                data-discussion-inline-upgrade="true"
            }
            data-link-name="trail | @{index + 1}"
            @SnapData(trail)>

            <div class="fc-item__container">
                @FaciaDisplayElement.fromTrail(trail) match {
<<<<<<< HEAD
                    case InlineVideo(videoElement, title, endSlatePath) if trail.isBoosted => {
=======
                    case InlineVideo(videoElement, title, endSlatePath) => {
>>>>>>> 4f893933
                        <div class="fc-item__media-wrapper fc-item__media-wrapper--has-icon u-faux-block-link__promote">
                            <div class="fc-item__video-container">
                            @video(VideoPlayer(
                                videoElement,
                                Video640,
                                title,
                                autoPlay = false,
                                showControlsAtStart = false,
                                endSlatePath,
                                Some(false)
                            ))
                            </div>
                        </div>
                    }

                    case _ => {
                        @image(trail, inlineImage = containerIndex == 0 && index < 4)
                    }
                }

                <div class="@RenderClasses(Map(
                    ("fc-item__header", true),
                    ("fc-item__header--inline-video", FaciaDisplayElement.isVideo(trail) && trail.isBoosted)
                ))">
                    @title(trail, index, containerIndex)
                    @trail match { case content:model.Content => @starRating(content) }
                    @if(tone == "comment") {
                        @trail.byline.map { byLine =>
                            @trail match { case content:model.Content =>
                            <p class="fc-item__byline tone-colour">@ContributorLinks(Html(byLine), content.contributors)</p>
                            }
                        }
                    }
                </div>

                @if(tone == "comment") {
                    @if(trail.hasLargeContributorImage) {
                        @trail.contributors.headOption.map { profile =>
                            @profile.contributorLargeImagePath.map{ image =>
                                <div class="fc-item__avatar">
                                    <img src="@image" alt="@profile.name" class="fc-item__avatar__media" />
                                </div>
                            }
                        }
                    }
                }

                @trail.trailText.map { text =>
                    <div class="fc-item__standfirst">@Html(text)</div>
                }

                @meta(trail)
            </div>
            <a @Html(LinkTo.getHrefWithRel(trail)) class="u-faux-block-link__overlay" data-link-name="article" tabindex="-1">@RemoveOuterParaHtml(trail.headline)</a>
        </div>
    }
</li>
}<|MERGE_RESOLUTION|>--- conflicted
+++ resolved
@@ -28,11 +28,7 @@
 
             <div class="fc-item__container">
                 @FaciaDisplayElement.fromTrail(trail) match {
-<<<<<<< HEAD
-                    case InlineVideo(videoElement, title, endSlatePath) if trail.isBoosted => {
-=======
                     case InlineVideo(videoElement, title, endSlatePath) => {
->>>>>>> 4f893933
                         <div class="fc-item__media-wrapper fc-item__media-wrapper--has-icon u-faux-block-link__promote">
                             <div class="fc-item__video-container">
                             @video(VideoPlayer(
