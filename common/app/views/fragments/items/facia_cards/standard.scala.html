--- conflicted
+++ resolved
@@ -10,25 +10,6 @@
 
 <li class="@GetClasses.forCollectionItem(trail) l-row__item--span-1 @if(isList){ l-list__item }">
 
-<<<<<<< HEAD
-<div class="item__container">
-    @FaciaDisplayElement.fromTrail(trail) match {
-        case InlineVideo(videoElement, title, endSlatePath) if trail.isBoosted => {
-            <div class="item__media-wrapper item__media-wrapper--has-icon u-faux-block-link__promote">
-                <div class="item__video-container">
-                @video(VideoPlayer(
-                    videoElement,
-                    Video640,
-                    title,
-                    autoPlay = false,
-                    showControlsAtStart = false,
-                    endSlatePath,
-                    Some(false)
-                ))
-                </div>
-            </div>
-        }
-=======
     @defining((trail.visualTone, containerIndex == 0)) { case (tone, isFirstContainer) =>
         <div
             class="@GetClasses.forNewStyleItem(trail, isFirstContainer) @modifierClasses"
@@ -41,11 +22,10 @@
             }
             data-link-name="trail | @{index + 1}"
             @SnapData(trail)>
->>>>>>> e41a5718
 
             <div class="fc-item__container">
                 @FaciaDisplayElement.fromTrail(trail) match {
-                    case InlineVideo(videoElement, title, endSlatePath) if trail.imageAdjust == "boost" => {
+                    case InlineVideo(videoElement, title, endSlatePath) if trail.isBoosted => {
                         <div class="fc-item__media-wrapper fc-item__media-wrapper--has-icon u-faux-block-link__promote">
                             <div class="fc-item__video-container">
                             @video(VideoPlayer(
@@ -61,24 +41,14 @@
                         </div>
                     }
 
-<<<<<<< HEAD
-    <div class="@RenderClasses(Map(
-        ("item__header", true),
-        ("item__header--inline-video", FaciaDisplayElement.isVideo(trail) && trail.isBoosted)
-    ))">
-        @fragments.items.elements.facia_cards.title(trail, index, containerIndex)
-        @trail match { case content:model.Content => @fragments.items.elements.starRating(content) }
-    </div>
-=======
                     case _ => {
                         @fragments.items.elements.facia_cards.image(trail, inlineImage = containerIndex == 0 && index < 4)
                     }
                 }
->>>>>>> e41a5718
 
                 <div class="@RenderClasses(Map(
                     ("fc-item__header", true),
-                    ("fc-item__header--inline-video", FaciaDisplayElement.isVideo(trail) && trail.imageAdjust == "boost")
+                    ("fc-item__header--inline-video", FaciaDisplayElement.isVideo(trail) && trail.isBoosted)
                 ))">
                     @fragments.items.elements.facia_cards.title(trail, index, containerIndex)
                     @trail match { case content:model.Content => @fragments.items.elements.starRating(content) }
