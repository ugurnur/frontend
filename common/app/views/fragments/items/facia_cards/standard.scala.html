@(card: layout.Card, modifierClasses: String, containerIndex: Int, isList: Boolean = false, colSpan: Int = 1)(implicit request: RequestHeader, config: Config)

@import common.LinkTo
@import model.{FaciaDisplayElement, InlineVideo, VideoPlayer}
@import views.support.{GetClasses, RemoveOuterParaHtml, RenderClasses, SnapData, Video640}
@import views.html.fragments.media.video
@import views.html.fragments.items.facia_cards.meta

@defining((card.item, card.index)) { case (trail, index) =>

<<<<<<< HEAD
<li class="l-row__item facia-slice__item u-faux-block-link @if(isList){ l-list__item } l-row__item--span-@colSpan">
=======
<li class="@GetClasses.forCollectionItem(trail) l-row__item--span-1 @if(isList){ l-list__item }">
>>>>>>> 9201fd99

    @defining((trail.visualTone, containerIndex == 0)) { case (tone, isFirstContainer) =>
        <div
            class="@GetClasses.forNewStyleItem(trail, isFirstContainer) @modifierClasses"
            @if(trail.isCommentable) {
                @trail.discussionId.map{ id =>
                data-discussion-id="@id"
                }
                data-discussion-closed="@trail.isClosedForComments"
                data-discussion-inline-upgrade="true"
            }
            data-link-name="trail | @{index + 1}"
            @SnapData(trail)>

            <div class="fc-item__container">
                @FaciaDisplayElement.fromTrail(trail) match {
                    case InlineVideo(videoElement, title, endSlatePath) if trail.imageAdjust == "boost" => {
                        <div class="fc-item__media-wrapper fc-item__media-wrapper--has-icon u-faux-block-link__promote">
                            <div class="fc-item__video-container">
                            @video(VideoPlayer(
                                videoElement,
                                Video640,
                                title,
                                autoPlay = false,
                                showControlsAtStart = false,
                                endSlatePath,
                                Some(false)
                            ))
                            </div>
                        </div>
                    }

                    case _ => {
                        @fragments.items.elements.facia_cards.image(trail, inlineImage = containerIndex == 0 && index < 4)
                    }
                }

                <div class="@RenderClasses(Map(
                    ("fc-item__header", true),
                    ("fc-item__header--inline-video", FaciaDisplayElement.isVideo(trail) && trail.imageAdjust == "boost")
                ))">
                    @fragments.items.elements.facia_cards.title(trail, index, containerIndex)
                    @trail match { case content:model.Content => @fragments.items.elements.starRating(content) }
                    @if(tone == "comment") {
                        @trail.byline.map { byLine =>
                            @trail match { case content:model.Content =>
                            <p class="fc-item__byline tone-colour">@ContributorLinks(Html(byLine), content.contributors)</p>
                            }
                        }
                    }
                </div>

                @if(tone == "comment") {
                    @if(trail.hasLargeContributorImage) {
                        @trail.contributors.headOption.map { profile =>
                            @profile.contributorLargeImagePath.map{ image =>
                                <div class="fc-item__avatar">
                                    <img src="@image" alt="@profile.name" class="fc-item__avatar__media" />
                                </div>
                            }
                        }
                    }
                }

                @trail.trailText.map { text =>
                    <div class="fc-item__standfirst">@Html(text)</div>
                }

                @meta(trail)
            </div>
            <a @LinkTo(trail).map{url=>href="@url"} class="u-faux-block-link__overlay" data-link-name="article" tabindex="-1">@RemoveOuterParaHtml(trail.headline)</a>
        </div>
    }
</li>
}<|MERGE_RESOLUTION|>--- conflicted
+++ resolved
@@ -8,11 +8,7 @@
 
 @defining((card.item, card.index)) { case (trail, index) =>
 
-<<<<<<< HEAD
-<li class="l-row__item facia-slice__item u-faux-block-link @if(isList){ l-list__item } l-row__item--span-@colSpan">
-=======
-<li class="@GetClasses.forCollectionItem(trail) l-row__item--span-1 @if(isList){ l-list__item }">
->>>>>>> 9201fd99
+<li class="facia-slice__item u-faux-block-link l-row__item  l-row__item--span-1 @if(isList){ l-list__item }">
 
     @defining((trail.visualTone, containerIndex == 0)) { case (tone, isFirstContainer) =>
         <div
