--- conflicted
+++ resolved
@@ -7,38 +7,16 @@
 
 <li class="@GetClasses.forCollectionItem(trail)">
 @defining((trail.visualTone, containerIndex == 0)) { case (tone, isFirstContainer) =>
-    <div class="@GetClasses.forNewStyleItem(trail, isFirstContainer)"
-        @if(trail.isCommentable) {
-            @trail.discussionId.map{ id =>
-                data-discussion-id="@id"
-            }
-            data-discussion-closed="@trail.isClosedForComments"
+<div class="@GetClasses.forNewStyleItem(trail, isFirstContainer)"
+    @if(trail.isCommentable) {
+        @trail.discussionId.map{ id =>
+        data-discussion-id="@id"
         }
-<<<<<<< HEAD
         data-discussion-closed="@trail.isClosedForComments"
         data-discussion-inline-upgrade="true"
     }
-data-link-name="trail | @{index + 1}"
+    data-link-name="trail | @{index + 1}"
     @SnapData(trail)>
-
-    <div class="item__container">
-
-
-    <div class="@RenderClasses(Map(
-        ("item__header", true),
-        ("item__header--inline-video", FaciaDisplayElement.isVideo(trail) && trail.imageAdjust == "boost")
-    ))">
-        @fragments.items.elements.facia_cards.title(trail, index, containerIndex)
-        @trail match { case content:model.Content => @fragments.items.elements.starRating(content) }
-    </div>
-
-        @if(tone == "comment") {
-            @trail.byline.map { byLine =>
-                @trail match { case content:model.Content =>
-                <p class="item__byline tone-colour">@ContributorLinks(Html(byLine), content.contributors)</p>
-=======
-        data-link-name="trail | @{index + 1}"
-        @SnapData(trail)>
 
         <div class="item__container">
 
@@ -55,7 +33,6 @@
                     @trail match { case content:model.Content =>
                     <p class="item__byline tone-colour">@ContributorLinks(Html(byLine), content.contributors)</p>
                     }
->>>>>>> 32b5301c
                 }
             }
 
