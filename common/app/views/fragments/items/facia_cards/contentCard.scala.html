@(item: layout.ContentCard, containerIndex: Int, index: Int, visibilityDataAttribute: String, isFirstContainer: Boolean, isList: Boolean)(implicit request: RequestHeader)

@import model.InlineImage
@import model.{InlineVideo, VideoPlayer, CrosswordSvg}
@import views.support.{GetClasses, RemoveOuterParaHtml, RenderClasses, Video640, CutOut}
@import views.html.fragments.media.video
@import views.html.fragments.items.facia_cards.meta
@import views.html.fragments.items.elements.facia_cards._
@import views.html.fragments.items.elements.starRating
@import layout.LatestSnap
@import Function.const

<div class="@GetClasses.forItem(item, isFirstContainer) @item.cardTypes.classes @if(!isList){js-snappable}"
    @if(item.discussionSettings.isCommentable) {
        @item.discussionSettings.discussionId.map{ id =>
        data-discussion-id="@id"
        }
        data-discussion-closed="@item.discussionSettings.isClosedForComments"
        data-discussion-url="@item.header.url.get(request)#comments"
    }
data-link-name="@item.cardStyle.toneString | @{index + 1}"
    @item.id.map { id =>
    data-id="@id"
    }
data-item-visibility="@visibilityDataAttribute"
data-test-id="facia-card"
    @item.snapStuff.dataAttributes>

    <div class="fc-item__container">
        @if(item.snapStuff.snapType == LatestSnap) {
            @kicker(item.header, List("fc-item__kicker--dreamsnap", "fc-item__kicker--dreamsnap-list"))
        }

        @item.displayElement.filter(const(item.showDisplayElement)) match {
            case Some(InlineVideo(videoElement, title, endSlatePath, fallback)) if item.cardTypes.showVideoPlayer => {
                    @defining(VideoPlayer(
                        videoElement,
                        Video640,
                        title,
                        autoPlay = false,
                        showControlsAtStart = false,
                        endSlatePath,
                        Some(false),
                        item.id
                    )) { player =>
                        <div class="fc-item__media-wrapper u-faux-block-link__promote media__container--hidden js-video-player">
                            <div class="fc-item__video-container">
                                @video(player, false)
                            </div>
                        </div>
<<<<<<< HEAD
                    </div>
                @fallback.map { fallbackImage =>
                    <div class="fc-item__video-fallback">
                        @image(
                            fallbackImage.imageContainer,
                            inlineImage = containerIndex == 0 && index < 4,
                            widthsByBreakpoint = Some(item.mediaWidthsByBreakpoint)
                        )
                    </div>
                }
                }
=======
                        @fallback.map { fallbackImage =>
                            <div class="fc-item__video-fallback media__placeholder--active js-video-placeholder gu-media__fallback">
                                <div class="@RenderClasses("fc-item__video-play", "media__placeholder--hidden", "vjs-big-play-button", "js-video-play-button")"><span></span></div>
                                @image(
                                    fallbackImage.imageContainer,
                                    inlineImage = containerIndex == 0 && index < 4
                                )
                            </div>
                        }
                    }
>>>>>>> f607dc26
            }

            case Some(svg @ CrosswordSvg(_)) => {
                <div class="fc-item__media-wrapper">
                    <div class="fc-item__image-container u-responsive-ratio inlined-image">
                        <img src="@svg.imageUrl" class="responsive-img js-crossword-thumbnail" alt=""
                        role="presentation" data-crossword-id="@svg.persistenceId" />
                    </div>
                </div>
            }

            case Some(InlineVideo(_, _, _, Some(fallbackImage))) => {
                @image(
                    fallbackImage.imageContainer,
                    inlineImage = containerIndex == 0 && index < 4,
                    widthsByBreakpoint = Some(item.mediaWidthsByBreakpoint)
                )
            }

            case Some(InlineImage(imageContainer)) => {
                @image(
                    imageContainer,
                    inlineImage = containerIndex == 0 && index < 4,
                    widthsByBreakpoint = Some(item.mediaWidthsByBreakpoint)
                )
            }

            case _ => { }
        }

    <div class="fc-item__content">
        @if(item.snapStuff.snapType == LatestSnap) {
            @kicker(item.header, List("fc-item__kicker--dreamsnap"))
        }
        <div class="@RenderClasses(Map(
            ("fc-item__header", true),
            ("fc-item__header--inline-video", item.isVideo && item.displaySettings.isBoosted)
        ))">
            @title(item.header, index, containerIndex, snapType = Some(item.snapStuff.snapType))

            @item.byline.map { byline =>
                <div class="fc-item__byline">@byline.htmlWithLinks(request)</div>
            }

            @item.starRating.map { rating =>
                @starRating(rating)
            }
        </div>

        @item.trailText.filter(const(item.showStandfirst)).map { text =>
            <div class="fc-item__standfirst">@Html(text)</div>
        }

        @if(item.sublinks.nonEmpty) {
            <div class="fc-item__footer--vertical" aria-hidden="true">@sublinks(item.sublinks)</div>
        }

        @meta(item)
    </div>

        @item.cutOut.map { case cutOut @ CutOut(altText, imageUrl, _) =>
        <div class="fc-item__avatar">
            <div class="fc-item__avatar__media js-image-upgrade @cutOut.cssClass" data-src="@imageUrl"></div>
        </div>
        }

        @if(item.sublinks.nonEmpty) {
            <footer class="fc-item__footer--horizontal">@sublinks(item.sublinks)</footer>
        }

    <a @Html(item.url.hrefWithRel) class="u-faux-block-link__overlay" data-link-name="article" tabindex="-1">@RemoveOuterParaHtml(item.headline)</a>
    </div>
</div><|MERGE_RESOLUTION|>--- conflicted
+++ resolved
@@ -48,30 +48,17 @@
                                 @video(player, false)
                             </div>
                         </div>
-<<<<<<< HEAD
-                    </div>
-                @fallback.map { fallbackImage =>
-                    <div class="fc-item__video-fallback">
-                        @image(
-                            fallbackImage.imageContainer,
-                            inlineImage = containerIndex == 0 && index < 4,
-                            widthsByBreakpoint = Some(item.mediaWidthsByBreakpoint)
-                        )
-                    </div>
-                }
-                }
-=======
                         @fallback.map { fallbackImage =>
                             <div class="fc-item__video-fallback media__placeholder--active js-video-placeholder gu-media__fallback">
                                 <div class="@RenderClasses("fc-item__video-play", "media__placeholder--hidden", "vjs-big-play-button", "js-video-play-button")"><span></span></div>
                                 @image(
                                     fallbackImage.imageContainer,
-                                    inlineImage = containerIndex == 0 && index < 4
+                                    inlineImage = containerIndex == 0 && index < 4,
+                                    widthsByBreakpoint = Some(item.mediaWidthsByBreakpoint)
                                 )
                             </div>
                         }
                     }
->>>>>>> f607dc26
             }
 
             case Some(svg @ CrosswordSvg(_)) => {
