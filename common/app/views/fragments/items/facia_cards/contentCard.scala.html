--- conflicted
+++ resolved
@@ -1,6 +1,5 @@
 @(item: layout.ContentCard, containerIndex: Int, index: Int, visibilityDataAttribute: String, isFirstContainer: Boolean, isList: Boolean)(implicit request: RequestHeader)
 @import layout.FrontendLatestSnap
-
 @import model.InlineImage
 @import model.{InlineVideo, VideoPlayer, CrosswordSvg}
 @import views.support.{GetClasses, RemoveOuterParaHtml, RenderClasses, Video640, CutOut}
@@ -8,12 +7,9 @@
 @import views.html.fragments.items.facia_cards.meta
 @import views.html.fragments.items.elements.facia_cards._
 @import views.html.fragments.items.elements.starRating
-<<<<<<< HEAD
 @import layout.FrontendLatestSnap
-=======
 @import views.support.ImgSrc
-@import layout.{LatestSnap, WidthsByBreakpoint}
->>>>>>> 9125da3b
+@import layout.WidthsByBreakpoint
 @import Function.const
 
 <div class="@GetClasses.forItem(item, isFirstContainer) @item.cardTypes.classes @if(!isList){js-snappable}"
@@ -33,14 +29,10 @@
     }
 data-item-visibility="@visibilityDataAttribute"
 data-test-id="facia-card"
-    @item.snapStuff.map(_.dataAttributes)>
+    @item.snapStuff.dataAttributes>
 
     <div class="fc-item__container">
-<<<<<<< HEAD
         @if(item.snapStuff.snapType == FrontendLatestSnap) {
-=======
-        @if(item.snapStuff.map(_.snapType) == Some(LatestSnap)) {
->>>>>>> 9125da3b
             @kicker(item.header, List("fc-item__kicker--dreamsnap", "fc-item__kicker--dreamsnap-list"))
         }
 
@@ -103,18 +95,14 @@
         }
 
     <div class="fc-item__content">
-<<<<<<< HEAD
         @if(item.snapStuff.snapType == FrontendLatestSnap) {
-=======
-        @if(item.snapStuff.map(_.snapType) == Some(LatestSnap)) {
->>>>>>> 9125da3b
             @kicker(item.header, List("fc-item__kicker--dreamsnap"))
         }
         <div class="@RenderClasses(Map(
             ("fc-item__header", true),
             ("fc-item__header--inline-video", item.isVideo && item.displaySettings.isBoosted)
         ))">
-            @title(item.header, index, containerIndex, snapType = item.snapStuff.map(_.snapType))
+            @title(item.header, index, containerIndex, snapType = Option(item.snapStuff.snapType))
 
             @item.byline.map { byline =>
                 <div class="fc-item__byline">@byline.htmlWithLinks(request)</div>
