--- conflicted
+++ resolved
@@ -3,17 +3,11 @@
 @import views.support.Format
 
 <aside class="fc-item__meta js-item__meta">
-<<<<<<< HEAD
     @if(conf.Switches.ABSaveForLaterSwitch.isSwitchedOn) {
-        <button data-link-name="save-for-later" class="js-save-for-later-link fc-save-for-later is-hidden u-faux-block-link__promote" type="button">
-            @fragments.inlineSvg("bookmark", "icon")
+        <button class="js-save-for-later-link fc-save-for-later is-hidden u-faux-block-link__promote" type="button">
+           @fragments.inlineSvg("bookmark", "icon", List("inline-tone-fill"))
         </button>
     }
-=======
-    <button class="js-save-for-later-link fc-save-for-later is-hidden u-faux-block-link__promote" type="button">
-        @fragments.inlineSvg("bookmark", "icon", List("inline-tone-fill"))
-    </button>
->>>>>>> 4e4a4865
     @for(publishedAt <- item.webPublicationDate; timeStampDisplay <- item.timeStampDisplay) {
         <time class="fc-item__timestamp@if(timeStampDisplay.javaScriptUpdate){ js-item__timestamp}"
               datetime="@publishedAt.toString("yyyy-MM-dd'T'HH:mm:ssZ")"
