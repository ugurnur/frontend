--- conflicted
+++ resolved
@@ -3,24 +3,15 @@
 @defining((VisualTone(trail), imageAdjustOverride.getOrElse(trail.imageAdjust))) { case (tone, imageAdjust) =>
     <div
         class="@GetClasses.forFromage(trail, imageAdjust)"
-<<<<<<< HEAD
-
-        @trail.discussionId.map{ id =>
-            data-discussion-id="@id"
-            data-discussion-closed="@trail.isClosedForComments"
-        }
-        data-link-name="trail | @{index + 1}"
-        @SnapData(trail)>
-
-=======
         @if(trail.isCommentable) {
             @trail.discussionId.map{ id =>
                 data-discussion-id="@id"
             }
             data-discussion-closed="@trail.isClosedForComments"
         }
-        data-link-name="trail | @{index + 1}">
->>>>>>> 14e995d1
+        data-link-name="trail | @{index + 1}"
+        @SnapData(trail)>
+
         <div class="fromage__container">
             <a @LinkTo(trail).map{url=>href=@url} class="fromage__link" data-link-name="article">
                 @if(imageAdjust != Some("hide")) {
