@(trail: Trail, itemIndex: Int, containerIndex: Int, isSubLink: Boolean, labelCssClasses: String = "u-faux-block-link__cta")(implicit request: RequestHeader, config: Config)

@import common.LinkTo
@import model.{Config, Trail}
@import views.html.fragments.items.elements.facia_cards.itemHeader
@import views.support._

<<<<<<< HEAD
@itemHeader(containerIndex == 0 && itemIndex == 0, trail.showQuotedHeadline, trail.showBoostedHeadline) {
    @ItemKicker.fromTrail(trail, if (isSubLink) None else Some(config)).map {
=======
@itemHeader(containerIndex == 0 && itemIndex == 0) {
    @ItemKicker.fromTrail(trail, if(isSubLink) None else Some(config)).map {
>>>>>>> 3da2eebd
        case BreakingNewsKicker => {
            <span class="fc-item__live-indicator">Breaking news</span>
        }

        case LiveKicker => {
            <span class="fc-item__live-indicator">Live</span>
        }

        case AnalysisKicker => {
            <span class="fc-item__kicker">Analysis</span>
        }

        case PodcastKicker(Some(series)) => {
            <a href="@LinkTo(series.url)" class="fc-item__kicker">@Html(series.name)</a>
        }

        case PodcastKicker(None) => {
            <span class="fc-item__kicker">Podcast</span>
        }

        case ReviewKicker => {
            <span class="fc-item__kicker">Review</span>
        }

        case TagKicker(tagName, tagLink) => {
            <a href="@LinkTo(tagLink)" class="fc-item__kicker">@Html(tagName)</a>
        }

        case SectionKicker(sectionName, sectionLink) => {
            <a href="@LinkTo(sectionLink)" class="fc-item__kicker">@Html(sectionName)</a>
        }

        case FreeHtmlKicker(html) => {
            <span class="fc-item__kicker">@Html(html)</span>
        }
    }
} {
    @LinkTo(trail).map { url =>
        <a href="@url" class="fc-item__link" data-link-name="article"><span class="@labelCssClasses">@RemoveOuterParaHtml(trail.headline)</span></a>
    }
}<|MERGE_RESOLUTION|>--- conflicted
+++ resolved
@@ -5,13 +5,8 @@
 @import views.html.fragments.items.elements.facia_cards.itemHeader
 @import views.support._
 
-<<<<<<< HEAD
 @itemHeader(containerIndex == 0 && itemIndex == 0, trail.showQuotedHeadline, trail.showBoostedHeadline) {
     @ItemKicker.fromTrail(trail, if (isSubLink) None else Some(config)).map {
-=======
-@itemHeader(containerIndex == 0 && itemIndex == 0) {
-    @ItemKicker.fromTrail(trail, if(isSubLink) None else Some(config)).map {
->>>>>>> 3da2eebd
         case BreakingNewsKicker => {
             <span class="fc-item__live-indicator">Breaking news</span>
         }
