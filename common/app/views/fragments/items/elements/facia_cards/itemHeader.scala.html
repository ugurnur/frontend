<<<<<<< HEAD
@(isFirstItemOnPage: Boolean, showQuote: Boolean, boostHeadline: Boolean)(html: Html)

@import views.support.RenderClasses

@defining(RenderClasses(Map(
    "fc-item__title" -> true,
    "fc-item__title--quoted" -> showQuote,
    "fc-item__title--boosted" -> boostHeadline
))) { classes =>
    @if(isFirstItemOnPage) {
        <h1 class="@classes">@html</h1>
    } else {
        <h2 class="@classes">@html</h2>
    }
}
=======
@(isFirstItemOnPage: Boolean)(kickerHtml: Html)(linkHtml: Html)

@import views.support.KickerHtml.trimAndAppend

@defining(trimAndAppend(kickerHtml, linkHtml)) { innerHtml =>
    @if(isFirstItemOnPage) {
        <h1 class="fc-item__title">@innerHtml</h1>
    } else {
        <h2 class="fc-item__title">@innerHtml</h2>
    }
}
>>>>>>> 3da2eebd
<|MERGE_RESOLUTION|>--- conflicted
+++ resolved
@@ -1,29 +1,16 @@
-<<<<<<< HEAD
-@(isFirstItemOnPage: Boolean, showQuote: Boolean, boostHeadline: Boolean)(html: Html)
+@(isFirstItemOnPage: Boolean, showQuote: Boolean, boostHeadline: Boolean)(kickerHtml: Html)(linkHtml: Html)
 
 @import views.support.RenderClasses
+@import views.support.KickerHtml.trimAndAppend
 
-@defining(RenderClasses(Map(
+@defining(trimAndAppend(kickerHtml, linkHtml), RenderClasses(Map(
     "fc-item__title" -> true,
     "fc-item__title--quoted" -> showQuote,
     "fc-item__title--boosted" -> boostHeadline
-))) { classes =>
+))) { case (innerHtml, classes) =>
     @if(isFirstItemOnPage) {
-        <h1 class="@classes">@html</h1>
+        <h1 class="@classes">@innerHtml</h1>
     } else {
-        <h2 class="@classes">@html</h2>
+        <h2 class="@classes">@innerHtml</h2>
     }
-}
-=======
-@(isFirstItemOnPage: Boolean)(kickerHtml: Html)(linkHtml: Html)
-
-@import views.support.KickerHtml.trimAndAppend
-
-@defining(trimAndAppend(kickerHtml, linkHtml)) { innerHtml =>
-    @if(isFirstItemOnPage) {
-        <h1 class="fc-item__title">@innerHtml</h1>
-    } else {
-        <h2 class="fc-item__title">@innerHtml</h2>
-    }
-}
->>>>>>> 3da2eebd
+}