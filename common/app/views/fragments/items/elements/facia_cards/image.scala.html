@(imageContainer: model.ImageContainer, inlineImage: Boolean = false, widthsByBreakpoint: Option[layout.WidthsByBreakpoint] = None)(implicit request: RequestHeader)

@import fragments.items.elements.facia_cards.lazyImage
@import views.support.ImgSrc

<div class="fc-item__media-wrapper">
    <div class="fc-item__image-container u-responsive-ratio @if(inlineImage){inlined-image}">
        @widthsByBreakpoint match {
            case Some(widths) => {
<<<<<<< HEAD
                <img class="responsive-img "
                     srcset="@ImgSrc.srcset(imageContainer, widths)"
                     sizes="@widths.sizes"
                     @if(inlineImage) { src="@ImgSrc.getFallbackUrl(imageContainer)" }>
=======
                @lazyImage(
                    Seq("responsive-img"),
                    ImgSrc.srcset(imageContainer, widths.maxWidth),
                    widths.sizesString,
                    ImgSrc.getFallbackUrl(imageContainer),
                    inlineImage
                )
>>>>>>> 94b0f3d7
            }

            case _ => {
                <img src="@ImgSrc.getFallbackUrl(imageContainer)">
            }
        }
    </div>
</div><|MERGE_RESOLUTION|>--- conflicted
+++ resolved
@@ -7,12 +7,6 @@
     <div class="fc-item__image-container u-responsive-ratio @if(inlineImage){inlined-image}">
         @widthsByBreakpoint match {
             case Some(widths) => {
-<<<<<<< HEAD
-                <img class="responsive-img "
-                     srcset="@ImgSrc.srcset(imageContainer, widths)"
-                     sizes="@widths.sizes"
-                     @if(inlineImage) { src="@ImgSrc.getFallbackUrl(imageContainer)" }>
-=======
                 @lazyImage(
                     Seq("responsive-img"),
                     ImgSrc.srcset(imageContainer, widths.maxWidth),
@@ -20,7 +14,6 @@
                     ImgSrc.getFallbackUrl(imageContainer),
                     inlineImage
                 )
->>>>>>> 94b0f3d7
             }
 
             case _ => {
