@(trails: Seq[Trail], heading: String, visibleTrails: Int)

@defining(trails.length){ numTrails =>
    <div class="zone-border trailblock trailblock-shaded show-@{visibleTrails}" id="related-trails" data-link-name="related : separate : @heading">
        <h3 class="zone-color">@Html(heading)</h3>
        
<<<<<<< HEAD
        <ul class="unstyled">
        @* extra trails are hidden by css, up to a maximum of n *@
        @trails.map{ trail =>
            <li>@formatTrail(trail)</li>
=======
        <ul class="plain">
        @* extra trails are hidden by css, up to a maximum of 10 *@
        @trails.zipWithRowInfo.map{ case (trail, info) =>
            <li>@formatTrail(trail, info)</li>
>>>>>>> 10c21d48
        }
        </ul>
    </div>
}<|MERGE_RESOLUTION|>--- conflicted
+++ resolved
@@ -4,17 +4,10 @@
     <div class="zone-border trailblock trailblock-shaded show-@{visibleTrails}" id="related-trails" data-link-name="related : separate : @heading">
         <h3 class="zone-color">@Html(heading)</h3>
         
-<<<<<<< HEAD
         <ul class="unstyled">
-        @* extra trails are hidden by css, up to a maximum of n *@
-        @trails.map{ trail =>
-            <li>@formatTrail(trail)</li>
-=======
-        <ul class="plain">
         @* extra trails are hidden by css, up to a maximum of 10 *@
         @trails.zipWithRowInfo.map{ case (trail, info) =>
             <li>@formatTrail(trail, info)</li>
->>>>>>> 10c21d48
         }
         </ul>
     </div>
