--- conflicted
+++ resolved
@@ -8,11 +8,7 @@
         role="complementary"
         aria-labelledby="related-content-head">
         @* order the related trails by date *@
-<<<<<<< HEAD
-        @fragments.trailblocks.featured(trails.sortBy(-_.webPublicationDate.getMillis), numItemsVisible = visibleTrails, related = true)
-=======
         @fragments.trailblocks.thumbnail(trails, numItemsVisible = visibleTrails, related = true, headingLevel = 3)
->>>>>>> 138bb89f
         @if(trails.size > visibleTrails) {
             @fragments.trailblocks.headline(trails.drop(visibleTrails), numItemsVisible = trails.size - visibleTrails, related = true, isPanel = true, headingLevel = 3)
         }
