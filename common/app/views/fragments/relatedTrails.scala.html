@(trails: Seq[Trail], heading: String, visibleTrails: Int)

@defining(trails.length){ numTrails =>
<<<<<<< HEAD
    <div class="trailblock trailblock-shaded show-@{visibleTrails}" id="js-expandable-related">
        <h3>@heading</h3>
=======
    <div class="trailblock trailblock-shaded" id="js-expandable-related">
        <h3>@Html(heading)</h3>
>>>>>>> 3f5d81f7
        <ul class="plain">
        @* extra trails are hidden by css, up to a maximum of 10 *@
        @trails.map{ trail =>
            <li>@formatTrail(trail)</li>
        }
        </ul>

        @if(numTrails > visibleTrails) {
            <h3 class="b1 b1b expander"><a class="js-expand-trailblock" href="javascript://">More related content</a> <span class="count">@(numTrails - visibleTrails)</span></h3>
        }
    </div>
}<|MERGE_RESOLUTION|>--- conflicted
+++ resolved
@@ -1,13 +1,9 @@
 @(trails: Seq[Trail], heading: String, visibleTrails: Int)
 
 @defining(trails.length){ numTrails =>
-<<<<<<< HEAD
     <div class="trailblock trailblock-shaded show-@{visibleTrails}" id="js-expandable-related">
-        <h3>@heading</h3>
-=======
-    <div class="trailblock trailblock-shaded" id="js-expandable-related">
         <h3>@Html(heading)</h3>
->>>>>>> 3f5d81f7
+        
         <ul class="plain">
         @* extra trails are hidden by css, up to a maximum of 10 *@
         @trails.map{ trail =>
