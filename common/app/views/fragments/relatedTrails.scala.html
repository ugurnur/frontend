@(trails: Seq[Trail], heading: String, visibleTrails: Int = 5, dataComponent: String = "")(implicit request: RequestHeader)

@defining(trails.length){ numTrails =>
    <div class="facia-container facia-container--layout-article facia-container--default-heading" @if(!dataComponent.isEmpty){data-component="@dataComponent"}>
        <div class="container container--row-pattern">
<<<<<<< HEAD
            <div class="facia-container__inner">
                <div class="container__border hide-on-mobile"></div>
                <h2 id="related-content-head" class="container__title">
                    <span class="container__title__label u-text-hyphenate">@Html(heading)</span>
                </h2>
                <div class="container__body">
                    <div class="related__container collection-wrapper"
                        data-count="@{trails.length - visibleTrails -1}"
                        data-link-name="Related @heading"
                        role="complementary"
                        aria-labelledby="related-content-head">
                        @fragments.trailblocks.card(trails, numItemsVisible = visibleTrails, related = true, headingLevel = 3)
                    </div>
=======
            <div class="container__border hide-on-mobile"></div>
            <h2 id="related-content-head" class="container__title">
                <span class="container__title__label u-text-hyphenate">@Html(heading)</span>
            </h2>
            <div class="container__body">
                <div class="related__container facia-slice-wrapper"
                    data-count="@{trails.length - visibleTrails -1}"
                    data-link-name="Related @heading"
                    role="complementary"
                    aria-labelledby="related-content-head">
                    @fragments.trailblocks.card(trails, numItemsVisible = visibleTrails, related = true, headingLevel = 3)
>>>>>>> d750b80d
                </div>
            </div>
        </div>
    </div>
}<|MERGE_RESOLUTION|>--- conflicted
+++ resolved
@@ -3,33 +3,19 @@
 @defining(trails.length){ numTrails =>
     <div class="facia-container facia-container--layout-article facia-container--default-heading" @if(!dataComponent.isEmpty){data-component="@dataComponent"}>
         <div class="container container--row-pattern">
-<<<<<<< HEAD
             <div class="facia-container__inner">
                 <div class="container__border hide-on-mobile"></div>
                 <h2 id="related-content-head" class="container__title">
                     <span class="container__title__label u-text-hyphenate">@Html(heading)</span>
                 </h2>
                 <div class="container__body">
-                    <div class="related__container collection-wrapper"
+                    <div class="related__container facia-slice-wrapper"
                         data-count="@{trails.length - visibleTrails -1}"
                         data-link-name="Related @heading"
                         role="complementary"
                         aria-labelledby="related-content-head">
                         @fragments.trailblocks.card(trails, numItemsVisible = visibleTrails, related = true, headingLevel = 3)
                     </div>
-=======
-            <div class="container__border hide-on-mobile"></div>
-            <h2 id="related-content-head" class="container__title">
-                <span class="container__title__label u-text-hyphenate">@Html(heading)</span>
-            </h2>
-            <div class="container__body">
-                <div class="related__container facia-slice-wrapper"
-                    data-count="@{trails.length - visibleTrails -1}"
-                    data-link-name="Related @heading"
-                    role="complementary"
-                    aria-labelledby="related-content-head">
-                    @fragments.trailblocks.card(trails, numItemsVisible = visibleTrails, related = true, headingLevel = 3)
->>>>>>> d750b80d
                 </div>
             </div>
         </div>
