@()(implicit request: RequestHeader)
<!--[if (gt IE 8) | (IEMobile)]><!-->
<style type="text/css">
    @Html(Head.css)
</style>
<!--<![endif]-->
<!--[if (lt IE 9) & (!IEMobile)]>
    <link rel="stylesheet" type="text/css" href="@Static("stylesheets/old-ie.head.min.css")" />
<![endif]-->

@* any images in head need to go here (or they'll be relative to the page)} *@
<style type="text/css">
    .i,.caption:before,figcaption:before,blockquote.quoted:before { background-image: url(@Static("images/global/sprite.png")); }
    .is-updating { background-image: url(@Static("images/auto-update-activity.gif")); }
<<<<<<< HEAD
    .is-updating--dark { background-image: url(@Static("images/auto-update-activity-dark.gif")); }
=======
    .tweet { background-image: url(@Static("images/twitter/bird.png")); }
    .svg .tweet { background-image: url(@Static("images/twitter/bird.svg")); }
>>>>>>> c9fa2e9b
</style>

<!--[if (lt IE 9) & (!IEMobile)]>
    <link rel="stylesheet" type="text/css" href="@Static("stylesheets/old-ie.global.min.css")" />
<![endif]-->

<style class="initial" data-cache-name="WebEgyptian" data-cache-file-woff="@Static("fonts/WebEgyptian.woff.js")" data-cache-file-ttf="@Static("fonts/WebEgyptian.ttf.js")"></style>
<style class="initial" data-cache-name="WebAgateSans" data-min-width="980" data-cache-file-woff="@Static("fonts/WebAgateSans.woff.js")" data-cache-file-ttf="@Static("fonts/WebAgateSans.ttf.js")"></style><|MERGE_RESOLUTION|>--- conflicted
+++ resolved
@@ -12,12 +12,9 @@
 <style type="text/css">
     .i,.caption:before,figcaption:before,blockquote.quoted:before { background-image: url(@Static("images/global/sprite.png")); }
     .is-updating { background-image: url(@Static("images/auto-update-activity.gif")); }
-<<<<<<< HEAD
     .is-updating--dark { background-image: url(@Static("images/auto-update-activity-dark.gif")); }
-=======
     .tweet { background-image: url(@Static("images/twitter/bird.png")); }
     .svg .tweet { background-image: url(@Static("images/twitter/bird.svg")); }
->>>>>>> c9fa2e9b
 </style>
 
 <!--[if (lt IE 9) & (!IEMobile)]>
