@import common.InlineJs
@import conf.switches.Switches.{AsyncCss, FontSwitch}
@import model.Page.getContent
@import templates.inlineJS.blocking.js.{applyRenderConditions, config, enableStylesheets, loadFonts, shouldEnhance, loadApp}
@import templates.inlineJS.blocking.polyfills.js.{details, raf, setTimeout}

@(page: model.Page)(implicit request: RequestHeader, context: model.ApplicationContext)

<!--[if lt IE 9]>
    <script src="@Static("javascripts/html5.js")"></script>
<![endif]-->

@* NOTE the order of these includes is important  *@
<script id="gu">
    // ************* POLYFILLS *************
    // Mostly handled by polyfill.io below. These are needed for inline JS though, so cannot rely on pf.io

    // It's faster to pass arguments in setTimeout than to use an anon function, but IE <10 can't do that.
    // Used by RAF polyfill.
    @Html(setTimeout().body)

    // Pollyfill requestAnimationFrame
    @InlineJs(raf().body, "raf.js")

<<<<<<< HEAD
=======
    @if(!mvt.PolyfillIO.isParticipating) {
        // Polyfill Element.matches
        @InlineJs(matches().body, "matches.js")
    }

    // Polyfill classList
    @InlineJs(classlist().body, "classlist.js")

>>>>>>> f4abb4a2
    // Polyfill details
    @InlineJs(details().body, "details.js")


    // ************* RENDER-CRITICAL BLOCKING JS *************

    // determine whether to run enhanced JS
    @InlineJs(shouldEnhance(page.metadata).body, "shouldEnhance.js")

    // page config
    @Html(config(page).body)

    // apply render conditions
    @InlineJs(applyRenderConditions().body, "applyRenderConditions.js")

    // try and load fonts before we use the stylesheets
    @if(FontSwitch.isSwitchedOn) {
        @InlineJs(loadFonts().body, "loadFonts.js")
    }

    @if(AsyncCss.isSwitchedOn) {
        // enable non-blocking stylesheets
        // borrows *heavily* from https://github.com/filamentgroup/loadCSS.
        @InlineJs(enableStylesheets().body, "enableStylesheets.js")
    }

    // ************* LOAD THE MAIN APP ASYNC *************

<<<<<<< HEAD
    @InlineJs(loadApp().body, "loadApp.js")

=======
    // Polyfill for async script
    (function (document) {
        @if(mvt.PolyfillIO.isParticipating) {
            var polyfillScript = document.createElement('script');
            var polyfillRef = document.getElementsByTagName('script')[0];
            polyfillScript.src = 'https://polyfill.guim.co.uk/v2/polyfill.min.js?features=es6,Element.prototype.closest,Element.prototype.matches';
            polyfillRef.parentNode.insertBefore(polyfillScript, polyfillRef);
        }

        var script = document.createElement('script');
        var ref = document.getElementsByTagName('script')[0];
        script.src = '@Static("javascripts/graun.standard.js")';
        ref.parentNode.insertBefore(script, ref);
    })(document);
>>>>>>> f4abb4a2
</script><|MERGE_RESOLUTION|>--- conflicted
+++ resolved
@@ -22,22 +22,12 @@
     // Pollyfill requestAnimationFrame
     @InlineJs(raf().body, "raf.js")
 
-<<<<<<< HEAD
-=======
-    @if(!mvt.PolyfillIO.isParticipating) {
-        // Polyfill Element.matches
-        @InlineJs(matches().body, "matches.js")
-    }
-
-    // Polyfill classList
-    @InlineJs(classlist().body, "classlist.js")
-
->>>>>>> f4abb4a2
     // Polyfill details
     @InlineJs(details().body, "details.js")
 
 
     // ************* RENDER-CRITICAL BLOCKING JS *************
+
 
     // determine whether to run enhanced JS
     @InlineJs(shouldEnhance(page.metadata).body, "shouldEnhance.js")
@@ -61,23 +51,6 @@
 
     // ************* LOAD THE MAIN APP ASYNC *************
 
-<<<<<<< HEAD
     @InlineJs(loadApp().body, "loadApp.js")
 
-=======
-    // Polyfill for async script
-    (function (document) {
-        @if(mvt.PolyfillIO.isParticipating) {
-            var polyfillScript = document.createElement('script');
-            var polyfillRef = document.getElementsByTagName('script')[0];
-            polyfillScript.src = 'https://polyfill.guim.co.uk/v2/polyfill.min.js?features=es6,Element.prototype.closest,Element.prototype.matches';
-            polyfillRef.parentNode.insertBefore(polyfillScript, polyfillRef);
-        }
-
-        var script = document.createElement('script');
-        var ref = document.getElementsByTagName('script')[0];
-        script.src = '@Static("javascripts/graun.standard.js")';
-        ref.parentNode.insertBefore(script, ref);
-    })(document);
->>>>>>> f4abb4a2
 </script>