@(content: model.Content, showBadge: Boolean = false)(implicit request: RequestHeader)

@import common.{LinkTo, Localisation}

<header class="content__head u-cf">
    <div class="gs-container">
        <div class="content__main-column">

<<<<<<< HEAD
            <div class="content__labels">
                <div class="content__section-label">
                    <a class="content__section-label__link" data-link-name="article section" href="@LinkTo{/@content.section}">@Html(Localisation(content.sectionName))</a>
                </div>

                @fragments.meta.metaInline(content)
            </div>
=======
            @fragments.meta.metaInline(content)
>>>>>>> 91861882

            <h1 class="content__headline js-score" itemprop="headline">@Html(content.headline)</h1>

            @if(!content.delegate.isVideo && !content.delegate.isGallery) {
                @fragments.standfirst(content)
            }

            @if(showBadge) {
                @fragments.commercial.badge(content)
            }

            @if(content.isCommentable) {
                <div class="content__head__comment-count content__head__comment-count--standfirst js-comment-count"></div>
            }

        </div>
    </div>
</header><|MERGE_RESOLUTION|>--- conflicted
+++ resolved
@@ -1,22 +1,10 @@
 @(content: model.Content, showBadge: Boolean = false)(implicit request: RequestHeader)
-
-@import common.{LinkTo, Localisation}
 
 <header class="content__head u-cf">
     <div class="gs-container">
         <div class="content__main-column">
 
-<<<<<<< HEAD
-            <div class="content__labels">
-                <div class="content__section-label">
-                    <a class="content__section-label__link" data-link-name="article section" href="@LinkTo{/@content.section}">@Html(Localisation(content.sectionName))</a>
-                </div>
-
-                @fragments.meta.metaInline(content)
-            </div>
-=======
             @fragments.meta.metaInline(content)
->>>>>>> 91861882
 
             <h1 class="content__headline js-score" itemprop="headline">@Html(content.headline)</h1>
 
