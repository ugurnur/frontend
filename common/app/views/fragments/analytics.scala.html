<<<<<<< HEAD
@(page: MetaData)
@import conf.CommonSwitches._

@defining(
("http://hits.guardian.co.uk/b/ss/%s/1/H.24.2/?%s".format(
    Configuration.javascript.pageData("guardian.page.omnitureAccount"),
    OmnitureAnalyticsData(page, "No Javascript")), Configuration.javascript.pageData("guardian.page.omnitureAccount"))
){ case (omnitureCall, omnitureAccount) =>
        <noscript id="omnitureNoScript">
            <div>
                <img id="omnitureNoScriptImage" alt=""
                     src='@omnitureCall' width="1" height="1" class="h" />
            </div>
        </noscript>
=======
@(page: MetaData, config: common.GuardianConfiguration)( implicit request:RequestHeader)
@import conf.CommonSwitches._

@defining(request.host + request.path) { path =>
>>>>>>> 8f81c73e

    @defining(
    ("http://hits.guardian.co.uk/b/ss/%s/1/H.24.2/?%s".format(
        config.javascript.pageData("guardian.page.omnitureAccount"),
        OmnitureAnalyticsData(page, "No Javascript", path)), config.javascript.pageData("guardian.page.omnitureAccount"))
    ){ case (omnitureCall, omnitureAccount) =>
            <noscript id="omnitureNoScript">
                <div>
                    <img id="omnitureNoScriptImage" alt=""
                         src="@omnitureCall" width="1" height="1" class="h" />
                </div>
            </noscript>

        @if(OmnitureVerificationSwitch.isSwitchedOn){
            <img id="omnitureVerificationScriptImage" alt=""
                src='@omnitureCall.replace(omnitureAccount, "guardiangu-frontend-dev")' width="1" height="1" class="h" />
        }
    }

    @defining(
    "http://hits.guardian.co.uk/b/ss/%s/1/H.24.2/?%s".format(
        config.javascript.pageData("guardian.page.omnitureAccount"),
        OmnitureAnalyticsData(page, "Partial Javascript", path))
    ){ omnitureCall =>
            <script>
                @*
                //    we do not run our javascript on some browsers, hence analytics will not run.
                //    this does a minimal tracking for those devices
                 *@
                if (!guardian.isModernBrowser) {
                    var analyticsImage = document.createElement("img");
                    analyticsImage.src = "@omnitureCall";
                    analyticsImage.width = "1";
                    analyticsImage.height = "1";
                    document.body.appendChild(analyticsImage);
                }
            </script>
    }

<<<<<<< HEAD
@defining(
"http://hits.guardian.co.uk/b/ss/%s/1/H.24.2/?%s".format(
Configuration.javascript.pageData("guardian.page.omnitureAccount"),
    OmnitureAnalyticsData(page, "Partial Javascript"))
){ omnitureCall =>
        <script>
            @*
            //    we do not run our javascript on some browsers, hence analytics will not run.
            //    this does a minimal tracking for those devices
             *@
            if (!guardian.isModernBrowser) {
                var analyticsImage = document.createElement("img");
                analyticsImage.src = "@omnitureCall";
                analyticsImage.width = "1";
                analyticsImage.height = "1";
                document.body.appendChild(analyticsImage);
            }
        </script>
=======
>>>>>>> 8f81c73e
}<|MERGE_RESOLUTION|>--- conflicted
+++ resolved
@@ -1,29 +1,12 @@
-<<<<<<< HEAD
-@(page: MetaData)
-@import conf.CommonSwitches._
-
-@defining(
-("http://hits.guardian.co.uk/b/ss/%s/1/H.24.2/?%s".format(
-    Configuration.javascript.pageData("guardian.page.omnitureAccount"),
-    OmnitureAnalyticsData(page, "No Javascript")), Configuration.javascript.pageData("guardian.page.omnitureAccount"))
-){ case (omnitureCall, omnitureAccount) =>
-        <noscript id="omnitureNoScript">
-            <div>
-                <img id="omnitureNoScriptImage" alt=""
-                     src='@omnitureCall' width="1" height="1" class="h" />
-            </div>
-        </noscript>
-=======
-@(page: MetaData, config: common.GuardianConfiguration)( implicit request:RequestHeader)
+@(page: MetaData)( implicit request:RequestHeader)
 @import conf.CommonSwitches._
 
 @defining(request.host + request.path) { path =>
->>>>>>> 8f81c73e
 
     @defining(
     ("http://hits.guardian.co.uk/b/ss/%s/1/H.24.2/?%s".format(
-        config.javascript.pageData("guardian.page.omnitureAccount"),
-        OmnitureAnalyticsData(page, "No Javascript", path)), config.javascript.pageData("guardian.page.omnitureAccount"))
+        Configuration.javascript.pageData("guardian.page.omnitureAccount"),
+        OmnitureAnalyticsData(page, "No Javascript", path)), Configuration.javascript.pageData("guardian.page.omnitureAccount"))
     ){ case (omnitureCall, omnitureAccount) =>
             <noscript id="omnitureNoScript">
                 <div>
@@ -31,16 +14,11 @@
                          src="@omnitureCall" width="1" height="1" class="h" />
                 </div>
             </noscript>
-
-        @if(OmnitureVerificationSwitch.isSwitchedOn){
-            <img id="omnitureVerificationScriptImage" alt=""
-                src='@omnitureCall.replace(omnitureAccount, "guardiangu-frontend-dev")' width="1" height="1" class="h" />
-        }
     }
 
     @defining(
-    "http://hits.guardian.co.uk/b/ss/%s/1/H.24.2/?%s".format(
-        config.javascript.pageData("guardian.page.omnitureAccount"),
+        "http://hits.guardian.co.uk/b/ss/%s/1/H.24.2/?%s".format(
+        Configuration.javascript.pageData("guardian.page.omnitureAccount"),
         OmnitureAnalyticsData(page, "Partial Javascript", path))
     ){ omnitureCall =>
             <script>
@@ -58,25 +36,4 @@
             </script>
     }
 
-<<<<<<< HEAD
-@defining(
-"http://hits.guardian.co.uk/b/ss/%s/1/H.24.2/?%s".format(
-Configuration.javascript.pageData("guardian.page.omnitureAccount"),
-    OmnitureAnalyticsData(page, "Partial Javascript"))
-){ omnitureCall =>
-        <script>
-            @*
-            //    we do not run our javascript on some browsers, hence analytics will not run.
-            //    this does a minimal tracking for those devices
-             *@
-            if (!guardian.isModernBrowser) {
-                var analyticsImage = document.createElement("img");
-                analyticsImage.src = "@omnitureCall";
-                analyticsImage.width = "1";
-                analyticsImage.height = "1";
-                document.body.appendChild(analyticsImage);
-            }
-        </script>
-=======
->>>>>>> 8f81c73e
 }