@(page: model.MetaData)( implicit request:RequestHeader)
@import conf.Configuration
@import conf.Switches.OmnitureVerificationSwitch

@*<!-- TODO temporary till after dotcom switch -->*@
@defining("hits.theguardian.com"){ analyticsHost =>

    @defining(request.host + request.path) { path =>

        @defining(
        (s"http://$analyticsHost/b/ss/${Configuration.javascript.pageData("guardian.page.omnitureAccount")}/1/H.25.3/?${OmnitureAnalyticsData(page, "No Javascript", path)}",
        Configuration.javascript.pageData("guardian.page.omnitureAccount"))
        ){ case (omnitureCall, omnitureAccount) =>
                <noscript id="omnitureNoScript">
                    <div>
                        <img id="omnitureNoScriptImage" alt=""
                             src="@Html(omnitureCall)" width="1" height="1" class="u-h" />
                    </div>
                </noscript>
        }

        @defining(
            s"http://$analyticsHost/b/ss/${Configuration.javascript.pageData("guardian.page.omnitureAccount")}/1/H.25.3/?${OmnitureAnalyticsData(page, "Partial Javascript", path)}"
        ){ omnitureCall =>
                <script>
                    @*
                    //    we do not run our javascript on some browsers, hence analytics will not run.
                    //    this does a minimal tracking for those devices
                     *@
                    if (!guardian.isModernBrowser) {
                        var analyticsImage = document.createElement("img");
                        analyticsImage.src = "@Html(omnitureCall)";
                        analyticsImage.width = "1";
                        analyticsImage.height = "1";
                        document.body.appendChild(analyticsImage);

                        @* there is currently no SSL version of the beacon *@
                        @if(!Configuration.environment.secure){
                            @*
                            // this is used to sanity check our analytics calls
                            *@
                            var img = new Image();
                            img.src = "@{Configuration.debug.beaconUrl}/count/pva.gif";
                        }
                    }
                </script>
        }

        @if(OmnitureVerificationSwitch.isSwitchedOn) {
            @defining(
                s"http://$analyticsHost/b/ss/guardiangu-mobileverify/1/H.25.3/?${OmnitureAnalyticsData(page, "Partial Javascript", path)}"
            ){ omnitureCall =>
                <script>
                    var verificationImage = new Image(1, 1);
                    verificationImage.src = '@Html(omnitureCall)';
                </script>
            }
            @defining(
                s"http://$analyticsHost/b/ss/guardiangu-mobileverify/1/H.25.3/?${OmnitureAnalyticsData(page, "No Javascript", path)}"
            ){ omnitureCall =>
                <noscript id="omnitureVerificationNoScript">
                    <div>
                        <img id="omnitureVerificationNoScriptImage" alt=""
                        src="@Html(omnitureCall)" width="1" height="1" class="u-h" />
                    </div>
                </noscript>
            }
        }
    }
}
<<<<<<< HEAD
=======
<script>
  (function() {
    var d = new Image(1, 1);
    d.src = ["//secure-uk.imrworldwide.com/cgi-bin/m?ci=uk-305078h&cg=0&cc=1&si=", escape(window.location.href), "&rp=", escape(document.referrer), "&ts=compact&rnd=", (new Date()).getTime()].join('');
  })();
</script>
<noscript>
    <img src="//secure-uk.imrworldwide.com/cgi-bin/m?ci=uk-305078h&amp;cg=0&amp;cc=1&amp;ts=noscript"
    width="1" height="1" alt="" />
</noscript>
>>>>>>> 5286cec5

@* there is currently no SSL version of the beacon *@
@if(!Configuration.environment.secure){
    <img src="@Configuration.debug.beaconUrl/count/pv.gif" alt="" style="display: none;" rel="nofollow"/>
}<|MERGE_RESOLUTION|>--- conflicted
+++ resolved
@@ -68,19 +68,6 @@
         }
     }
 }
-<<<<<<< HEAD
-=======
-<script>
-  (function() {
-    var d = new Image(1, 1);
-    d.src = ["//secure-uk.imrworldwide.com/cgi-bin/m?ci=uk-305078h&cg=0&cc=1&si=", escape(window.location.href), "&rp=", escape(document.referrer), "&ts=compact&rnd=", (new Date()).getTime()].join('');
-  })();
-</script>
-<noscript>
-    <img src="//secure-uk.imrworldwide.com/cgi-bin/m?ci=uk-305078h&amp;cg=0&amp;cc=1&amp;ts=noscript"
-    width="1" height="1" alt="" />
-</noscript>
->>>>>>> 5286cec5
 
 @* there is currently no SSL version of the beacon *@
 @if(!Configuration.environment.secure){
