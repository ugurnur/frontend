@(branding: common.commercial.Branding, isInteractivePage: Boolean, isCardBranding: Boolean, isOnTheLeft: Boolean)(implicit request: RequestHeader)
@import common.commercial.PaidContent
@import implicits.Requests.RichRequestHeader

<<<<<<< HEAD
<div class="adverts__badge js-badge
    @if(isInteractivePage || isOnTheLeft) {adverts__badge--alt}
    @if(isInteractivePage) {adverts__badge--interactive}
    @if(isCardBranding) {adverts__badge--card-branding}
    ">
    @branding.label
    <a class="adverts__badge__link" href="@branding.sponsorLink" data-link-name="logo link">
        @if(request.isAmp) {
            @branding.sponsorLogo.dimensions.map { dim =>
                <amp-img src="@branding.sponsorLogo.url"
                width="@dim.width"
                height="@dim.height"
                alt="@{branding.sponsorName}'s logo"
                class="adverts__badge__logo"></amp-img>
            }.getOrElse {
                <p>@branding.sponsorName</p>
=======
<div class="brandbadge brandbadge--onside ad-slot--force-display ad-slot--paid-for-badge ad-slot--paid-for-badge--front @if(isInteractivePage) {ad-slot--paid-for-badge--interactive}">
    <div class="brandbadge__inner ad-slot--paid-for-badge__inner">
        <h3 class="brandbadge__header">@branding.label</h3>
        <a href="@branding.sponsorLink" class="brandbadge__link ad-slot--paid-for-badge__link">
            @if(request.isAmp) {
                @branding.sponsorLogo.dimensions.map { dim =>
                    <amp-img src="@branding.sponsorLogo.url"
                        width="@dim.width"
                        height="@dim.height"
                        alt="@{branding.sponsorName}'s logo"
                        class="brandbadge__logo"></amp-img>
                }.getOrElse {
                    <p>@branding.sponsorName</p>
                }
            } else {
                <img src="@branding.sponsorLogo.url"
                    alt="@{branding.sponsorName}'s logo"
                    class="brandbadge__logo">
>>>>>>> 74af0d8e
            }
        } else {
            <img src="@branding.sponsorLogo.url"
                @for(dim <- branding.sponsorLogo.dimensions) {
                    width="@dim.width"
                    height="@dim.height"
                }
            alt="@{branding.sponsorName}'s logo"
            class="adverts__badge__logo">
        }
    </a>
    @if(branding.sponsorshipType != PaidContent) {
        <a href="@branding.aboutThisLink" class="adverts__badge__help">About this content</a>
    }
</div><|MERGE_RESOLUTION|>--- conflicted
+++ resolved
@@ -2,7 +2,6 @@
 @import common.commercial.PaidContent
 @import implicits.Requests.RichRequestHeader
 
-<<<<<<< HEAD
 <div class="adverts__badge js-badge
     @if(isInteractivePage || isOnTheLeft) {adverts__badge--alt}
     @if(isInteractivePage) {adverts__badge--interactive}
@@ -19,33 +18,9 @@
                 class="adverts__badge__logo"></amp-img>
             }.getOrElse {
                 <p>@branding.sponsorName</p>
-=======
-<div class="brandbadge brandbadge--onside ad-slot--force-display ad-slot--paid-for-badge ad-slot--paid-for-badge--front @if(isInteractivePage) {ad-slot--paid-for-badge--interactive}">
-    <div class="brandbadge__inner ad-slot--paid-for-badge__inner">
-        <h3 class="brandbadge__header">@branding.label</h3>
-        <a href="@branding.sponsorLink" class="brandbadge__link ad-slot--paid-for-badge__link">
-            @if(request.isAmp) {
-                @branding.sponsorLogo.dimensions.map { dim =>
-                    <amp-img src="@branding.sponsorLogo.url"
-                        width="@dim.width"
-                        height="@dim.height"
-                        alt="@{branding.sponsorName}'s logo"
-                        class="brandbadge__logo"></amp-img>
-                }.getOrElse {
-                    <p>@branding.sponsorName</p>
-                }
-            } else {
-                <img src="@branding.sponsorLogo.url"
-                    alt="@{branding.sponsorName}'s logo"
-                    class="brandbadge__logo">
->>>>>>> 74af0d8e
             }
         } else {
             <img src="@branding.sponsorLogo.url"
-                @for(dim <- branding.sponsorLogo.dimensions) {
-                    width="@dim.width"
-                    height="@dim.height"
-                }
             alt="@{branding.sponsorName}'s logo"
             class="adverts__badge__logo">
         }
