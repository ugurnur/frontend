@(content: model.Content)(implicit request: RequestHeader)

<<<<<<< HEAD
<div class="monocolumn-wrapper">
    <h2 class="article-zone type-1">
        <a class="zone-color" data-link-name="article section" href="/@content.section">@Html(content.sectionName)</a>
    </h2>
=======
<h2 class="article-zone type-1">
    <a class="zone-color" data-link-name="article section" href="@LinkTo{/@content.section}">@Html(content.sectionName)</a>
</h2>
>>>>>>> aded5550

    <article id="article" class="article" itemprop="mainContentOfPage" itemscope itemtype="@content.schemaType">

        <header class="article-head">
            @fragments.dateline(content.webPublicationDate, false)
            @fragments.headline(content.headline)
        </header>

        <div class="after-header"></div>

        <div class="article-body"
            itemprop="articleBody">
            <div class="from-content-api">
                <p>This content has been removed as our copyright has expired.</p>
            </div>
        </div>
    </article>
</div>

<div id="js-related"></div>

<div class="js-popular"></div><|MERGE_RESOLUTION|>--- conflicted
+++ resolved
@@ -1,15 +1,9 @@
 @(content: model.Content)(implicit request: RequestHeader)
 
-<<<<<<< HEAD
 <div class="monocolumn-wrapper">
     <h2 class="article-zone type-1">
-        <a class="zone-color" data-link-name="article section" href="/@content.section">@Html(content.sectionName)</a>
+        <a class="zone-color" data-link-name="article section" href="@LinkTo{/@content.section}">@Html(content.sectionName)</a>
     </h2>
-=======
-<h2 class="article-zone type-1">
-    <a class="zone-color" data-link-name="article section" href="@LinkTo{/@content.section}">@Html(content.sectionName)</a>
-</h2>
->>>>>>> aded5550
 
     <article id="article" class="article" itemprop="mainContentOfPage" itemscope itemtype="@content.schemaType">
 
