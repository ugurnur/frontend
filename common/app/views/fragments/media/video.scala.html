@(video: model.VideoElement, profile: views.support.Profile, title: String, width: Int, height: Int, use16_9AspectRatio: Boolean = true, showControlsAtStart: Boolean = true, endSlatePath: Option[String] = None)

@import conf.Static
@import views.support.RenderClasses

@defining(profile.bestFor(video).getOrElse(Static("images/media-holding.jpg"))) { poster =>
    <div class="gu-media-wrapper gu-media-wrapper--video">
        <div class="@RenderClasses(Map(
            "u-responsive-ratio" -> true,
            "u-responsive-ratio--hd" -> use16_9AspectRatio
        ))">
            <video controls="controls" class="@RenderClasses(Map(
                "gu-media" -> true,
                "gu-media--video" -> true,
                "gu-media--show-controls-at-start" -> showControlsAtStart,
                "gu-media--hide-endslate" -> (width < 620),
                "js-gu-media" -> true
            ))" data-title="@title"
                poster="@poster" data-duration="@video.duration.toString()" data-media-id="@video.id" @endSlatePath.map { path => data-end-slate="@path"}>

<<<<<<< HEAD
                    @video.encodings.find(_.format == "video/mp4").map { encoding =>
                        <object class="gu-media__flash-fallback" type="application/x-shockwave-flash" data="@Static("flash/flashmediaelement.swf")" width="620" height="350">
                            <param name="allowFullScreen" value="true" />
                            <param name="movie" value="@Static("flash/flashmediaelement.swf")" />
                            <param name="flashvars" value="controls=true&amp;file=@encoding.url" />
                            <img src="@poster" alt="" width="620" height="350" />
                            <div class="vjs-error-display">
                                <div>Sorry, your browser is unable to play this video.<br/>
                                    Please install <a href="http://get.adobe.com/flashplayer/">Adobe Flash</a>™ and try again.
                                    Alternatively <a href="http://whatbrowser.org/">upgrade</a> to a modern browser.</div>
                            </div>
                        </object>
                    }
                </video>
            </div>
=======
                @video.encodings.map { encoding =>
                    <source src="@encoding.url" type="@encoding.format" />
                }

                @video.encodings.find(_.format == "video/mp4").map { encoding =>
                    <object type="application/x-shockwave-flash" data="@Static("flash/flashmediaelement.swf")" width="@width" height="@height">
                        <param name="allowFullScreen" value="true" />
                        <param name="movie" value="@Static("flash/flashmediaelement.swf")" />
                        <param name="flashvars" value="controls=true&amp;file=@encoding.url" />
                        <img src="@poster" alt="" width="@width" height="@height" />
                        <div class="vjs-error-display">
                            <div>Sorry, your browser is unable to play this video.<br/>
                                Please install <a href="http://get.adobe.com/flashplayer/">Adobe Flash</a>™ and try again.
                                Alternatively <a href="http://whatbrowser.org/">upgrade</a> to a modern browser.</div>
                        </div>
                    </object>
                }
            </video>
>>>>>>> b55068df
        </div>
    </div>
}<|MERGE_RESOLUTION|>--- conflicted
+++ resolved
@@ -18,23 +18,6 @@
             ))" data-title="@title"
                 poster="@poster" data-duration="@video.duration.toString()" data-media-id="@video.id" @endSlatePath.map { path => data-end-slate="@path"}>
 
-<<<<<<< HEAD
-                    @video.encodings.find(_.format == "video/mp4").map { encoding =>
-                        <object class="gu-media__flash-fallback" type="application/x-shockwave-flash" data="@Static("flash/flashmediaelement.swf")" width="620" height="350">
-                            <param name="allowFullScreen" value="true" />
-                            <param name="movie" value="@Static("flash/flashmediaelement.swf")" />
-                            <param name="flashvars" value="controls=true&amp;file=@encoding.url" />
-                            <img src="@poster" alt="" width="620" height="350" />
-                            <div class="vjs-error-display">
-                                <div>Sorry, your browser is unable to play this video.<br/>
-                                    Please install <a href="http://get.adobe.com/flashplayer/">Adobe Flash</a>™ and try again.
-                                    Alternatively <a href="http://whatbrowser.org/">upgrade</a> to a modern browser.</div>
-                            </div>
-                        </object>
-                    }
-                </video>
-            </div>
-=======
                 @video.encodings.map { encoding =>
                     <source src="@encoding.url" type="@encoding.format" />
                 }
@@ -53,7 +36,6 @@
                     </object>
                 }
             </video>
->>>>>>> b55068df
         </div>
     </div>
 }