--- conflicted
+++ resolved
@@ -1,9 +1,5 @@
 @(content: model.Content, position: String = "bottom")(implicit request: RequestHeader)
 @import views.support.URLEncode
-<<<<<<< HEAD
-@import conf.switches.Switches.SyndicationReprintEnabledSwitch
-=======
->>>>>>> 72d712b2
 
     <div class="submeta__syndication">
         <ul class="syndication--@position u-unstyled">
