<<<<<<< HEAD
    @@font-face {
        font-family: "Guardian Egyptian Web";
        src: url("https://pasteup.guim.co.uk/fonts/1.0.0/hinting-cleartype/kerning-on/latin1/GuardianEgyptianWeb/GuardianEgyptianWeb-Regular.eot");
        src: url("https://pasteup.guim.co.uk/fonts/1.0.0/hinting-cleartype/kerning-on/latin1/GuardianEgyptianWeb/GuardianEgyptianWeb-Regular.eot?#iefix") format("embedded-opentype"), url("https://pasteup.guim.co.uk/fonts/1.0.0/hinting-cleartype/kerning-on/latin1/GuardianEgyptianWeb/GuardianEgyptianWeb-Regular.woff2") format("woff2"), url("https://pasteup.guim.co.uk/fonts/1.0.0/hinting-cleartype/kerning-on/latin1/GuardianEgyptianWeb/GuardianEgyptianWeb-Regular.woff") format("woff"), url("https://pasteup.guim.co.uk/fonts/1.0.0/hinting-cleartype/kerning-on/latin1/GuardianEgyptianWeb/GuardianEgyptianWeb-Regular.ttf") format("truetype"), url("https://pasteup.guim.co.uk/fonts/1.0.0/hinting-cleartype/kerning-on/latin1/GuardianEgyptianWeb/GuardianEgyptianWeb-Regular.svg#GuardianEgyptianWeb-Regular") format("svg");
        font-weight: 400;
        font-style: normal;
        font-stretch: normal
    }
    @@font-face {
        font-family: "Guardian Egyptian Web";
        src: url('http://interactive.guim.co.uk/fonts/pasteup.guim.co.uk/fonts/latin1/Guardian-Egyp-Web-Medium.eot');
        src: url('http://interactive.guim.co.uk/fonts/pasteup.guim.co.uk/fonts/latin1/Guardian-Egyp-Web-Medium.eot?#iefix') format('embedded-opentype'),url('http://interactive.guim.co.uk/fonts/pasteup.guim.co.uk/fonts/latin1/Guardian-Egyp-Web-Medium.woff') format('woff'),url('http://interactive.guim.co.uk/fonts/pasteup.guim.co.uk/fonts/latin1/Guardian-Egyp-Web-Medium.ttf') format('truetype'),url('http://interactive.guim.co.uk/fonts/pasteup.guim.co.uk/fonts/latin1/Guardian-Egyp-Web-Medium.svg#Guardian-Egyp-Web-Medium') format('svg');
        font-weight: 500;
        font-style: normal;
        font-stretch: normal;
    }
    .guardian-egyptian-loaded .content__headline,
    .guardian-egyptian-loaded .element-rich-link--not-upgraded a,
    .guardian-egyptian-loaded .content__labels,
    .guardian-egyptian-loaded .element-pullquote,
    .guardian-egyptian-loaded .tonal__standfirst,
    .guardian-egyptian-loaded .drop-cap__inner,
    .guardian-egyptian-loaded .headline-list__count,
    .guardian-egyptian-loaded .signposting__item {
        font-family: "Guardian Egyptian Web", Georgia, serif;
    }
=======
@@font-face {
    font-family: "Guardian Egyptian Web";
    src: url("https://pasteup.guim.co.uk/fonts/1.0.0/hinting-cleartype/kerning-on/latin1/GuardianEgyptianWeb/GuardianEgyptianWeb-Regular.eot");
    src: url("https://pasteup.guim.co.uk/fonts/1.0.0/hinting-cleartype/kerning-on/latin1/GuardianEgyptianWeb/GuardianEgyptianWeb-Regular.eot?#iefix") format("embedded-opentype"), url("https://pasteup.guim.co.uk/fonts/1.0.0/hinting-cleartype/kerning-on/latin1/GuardianEgyptianWeb/GuardianEgyptianWeb-Regular.woff2") format("woff2"), url("https://pasteup.guim.co.uk/fonts/1.0.0/hinting-cleartype/kerning-on/latin1/GuardianEgyptianWeb/GuardianEgyptianWeb-Regular.woff") format("woff"), url("https://pasteup.guim.co.uk/fonts/1.0.0/hinting-cleartype/kerning-on/latin1/GuardianEgyptianWeb/GuardianEgyptianWeb-Regular.ttf") format("truetype"), url("https://pasteup.guim.co.uk/fonts/1.0.0/hinting-cleartype/kerning-on/latin1/GuardianEgyptianWeb/GuardianEgyptianWeb-Regular.svg#GuardianEgyptianWeb-Regular") format("svg");
    font-weight: 400;
    font-style: normal;
    font-stretch: normal
}
@@font-face {
    font-family: "Guardian Egyptian Web";
    src: url('http://interactive.guim.co.uk/fonts/pasteup.guim.co.uk/fonts/latin1/Guardian-Egyp-Web-Medium.eot');
    src: url('http://interactive.guim.co.uk/fonts/pasteup.guim.co.uk/fonts/latin1/Guardian-Egyp-Web-Medium.eot?#iefix') format('embedded-opentype'),url('http://interactive.guim.co.uk/fonts/pasteup.guim.co.uk/fonts/latin1/Guardian-Egyp-Web-Medium.woff') format('woff'),url('http://interactive.guim.co.uk/fonts/pasteup.guim.co.uk/fonts/latin1/Guardian-Egyp-Web-Medium.ttf') format('truetype'),url('http://interactive.guim.co.uk/fonts/pasteup.guim.co.uk/fonts/latin1/Guardian-Egyp-Web-Medium.svg#Guardian-Egyp-Web-Medium') format('svg');
    font-weight: 500;
    font-style: normal;
    font-stretch: normal;
}
.guardian-egyptian-loaded .content__headline,
.guardian-egyptian-loaded .element-rich-link--not-upgraded a,
.guardian-egyptian-loaded .content__labels,
.guardian-egyptian-loaded .element-pullquote,
.guardian-egyptian-loaded .tonal__standfirst,
.guardian-egyptian-loaded .drop-cap__inner,
.guardian-egyptian-loaded .headline-list__count,
.guardian-egyptian-loaded .signposting__item {
    font-family: "Guardian Egyptian Web", Georgia, serif;
}
>>>>>>> 495c2757

.drop-cap {
    padding-top: 0.17rem;
}

<<<<<<< HEAD
    .guardian-egyptian-loaded .byline,
    .guardian-egyptian-loaded .content__section-label__link,
    .guardian-egyptian-loaded .fc-item__header,
    .guardian-egyptian-loaded .fc-container__header__title,
    .guardian-egyptian-loaded .control__info,
    .guardian-egyptian-loaded .element-pullquote footer {
        font-family: "Guardian Egyptian Web", Georgia, serif;
        font-weight: 500;
    }
=======
.guardian-egyptian-loaded .byline,
.guardian-egyptian-loaded .content__section-label__link,
.guardian-egyptian-loaded .fc-item__header,
.guardian-egyptian-loaded .fc-container__header__title,
.guardian-egyptian-loaded .control__info,
.guardian-egyptian-loaded .element-pullquote footer,
.guardian-egyptian-loaded .signposting__item a {
    font-family: "Guardian Egyptian Web", Georgia, serif;
    font-weight: 500;
}
>>>>>>> 495c2757
<|MERGE_RESOLUTION|>--- conflicted
+++ resolved
@@ -1,31 +1,3 @@
-<<<<<<< HEAD
-    @@font-face {
-        font-family: "Guardian Egyptian Web";
-        src: url("https://pasteup.guim.co.uk/fonts/1.0.0/hinting-cleartype/kerning-on/latin1/GuardianEgyptianWeb/GuardianEgyptianWeb-Regular.eot");
-        src: url("https://pasteup.guim.co.uk/fonts/1.0.0/hinting-cleartype/kerning-on/latin1/GuardianEgyptianWeb/GuardianEgyptianWeb-Regular.eot?#iefix") format("embedded-opentype"), url("https://pasteup.guim.co.uk/fonts/1.0.0/hinting-cleartype/kerning-on/latin1/GuardianEgyptianWeb/GuardianEgyptianWeb-Regular.woff2") format("woff2"), url("https://pasteup.guim.co.uk/fonts/1.0.0/hinting-cleartype/kerning-on/latin1/GuardianEgyptianWeb/GuardianEgyptianWeb-Regular.woff") format("woff"), url("https://pasteup.guim.co.uk/fonts/1.0.0/hinting-cleartype/kerning-on/latin1/GuardianEgyptianWeb/GuardianEgyptianWeb-Regular.ttf") format("truetype"), url("https://pasteup.guim.co.uk/fonts/1.0.0/hinting-cleartype/kerning-on/latin1/GuardianEgyptianWeb/GuardianEgyptianWeb-Regular.svg#GuardianEgyptianWeb-Regular") format("svg");
-        font-weight: 400;
-        font-style: normal;
-        font-stretch: normal
-    }
-    @@font-face {
-        font-family: "Guardian Egyptian Web";
-        src: url('http://interactive.guim.co.uk/fonts/pasteup.guim.co.uk/fonts/latin1/Guardian-Egyp-Web-Medium.eot');
-        src: url('http://interactive.guim.co.uk/fonts/pasteup.guim.co.uk/fonts/latin1/Guardian-Egyp-Web-Medium.eot?#iefix') format('embedded-opentype'),url('http://interactive.guim.co.uk/fonts/pasteup.guim.co.uk/fonts/latin1/Guardian-Egyp-Web-Medium.woff') format('woff'),url('http://interactive.guim.co.uk/fonts/pasteup.guim.co.uk/fonts/latin1/Guardian-Egyp-Web-Medium.ttf') format('truetype'),url('http://interactive.guim.co.uk/fonts/pasteup.guim.co.uk/fonts/latin1/Guardian-Egyp-Web-Medium.svg#Guardian-Egyp-Web-Medium') format('svg');
-        font-weight: 500;
-        font-style: normal;
-        font-stretch: normal;
-    }
-    .guardian-egyptian-loaded .content__headline,
-    .guardian-egyptian-loaded .element-rich-link--not-upgraded a,
-    .guardian-egyptian-loaded .content__labels,
-    .guardian-egyptian-loaded .element-pullquote,
-    .guardian-egyptian-loaded .tonal__standfirst,
-    .guardian-egyptian-loaded .drop-cap__inner,
-    .guardian-egyptian-loaded .headline-list__count,
-    .guardian-egyptian-loaded .signposting__item {
-        font-family: "Guardian Egyptian Web", Georgia, serif;
-    }
-=======
 @@font-face {
     font-family: "Guardian Egyptian Web";
     src: url("https://pasteup.guim.co.uk/fonts/1.0.0/hinting-cleartype/kerning-on/latin1/GuardianEgyptianWeb/GuardianEgyptianWeb-Regular.eot");
@@ -52,23 +24,11 @@
 .guardian-egyptian-loaded .signposting__item {
     font-family: "Guardian Egyptian Web", Georgia, serif;
 }
->>>>>>> 495c2757
 
 .drop-cap {
     padding-top: 0.17rem;
 }
 
-<<<<<<< HEAD
-    .guardian-egyptian-loaded .byline,
-    .guardian-egyptian-loaded .content__section-label__link,
-    .guardian-egyptian-loaded .fc-item__header,
-    .guardian-egyptian-loaded .fc-container__header__title,
-    .guardian-egyptian-loaded .control__info,
-    .guardian-egyptian-loaded .element-pullquote footer {
-        font-family: "Guardian Egyptian Web", Georgia, serif;
-        font-weight: 500;
-    }
-=======
 .guardian-egyptian-loaded .byline,
 .guardian-egyptian-loaded .content__section-label__link,
 .guardian-egyptian-loaded .fc-item__header,
@@ -78,5 +38,4 @@
 .guardian-egyptian-loaded .signposting__item a {
     font-family: "Guardian Egyptian Web", Georgia, serif;
     font-weight: 500;
-}
->>>>>>> 495c2757
+}