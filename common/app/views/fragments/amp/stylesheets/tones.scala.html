@* Section Tones *@
.tonal__standfirst {
    padding-top: 0.375rem;
}

.tonal__standfirst p {
    line-height: 1.3rem;
    margin-top: 0;
}

.tonal--tone-comment .content__standfirst,
.tonal--tone-feature .content__standfirst,
.tonal--tone-review .content__standfirst,
.tonal--tone-editorial .content__standfirst,
.tonal--tone-analysis .content__standfirst,
.tonal--tone-live .content__standfirst,
.tonal--tone-media .content__standfirst,
.tonal--tone-special-report .content__standfirst {
    margin-bottom: 1.5rem;
    color: #fff;
}

.tonal--tone-comment .tonal__standfirst,
.tonal--tone-letters .tonal__standfirst {
    background-color: #e6711b;
}

.tonal--tone-feature .tonal__header {
    background-color: #951c55;
}

.tonal--tone-feature .tonal__standfirst {
    background-color: #b82266;
}

.tonal--tone-dead .tonal__standfirst {
    color: #484848;
    background-color: #eaeaea;
}

.tonal__head--tone-review .tonal__header {
    background-color: #615b52;
}

.tonal--tone-review .tonal__standfirst {
    background-color: #7d7569;
}

.tonal--tone-editorial .tonal__standfirst {
    background-color: #005689;
}

.tonal--tone-analysis .tonal__standfirst {
    background-color: #f6f6f6;
}

.tonal--tone-analysis .tonal__header {
    background-color: #f1f1f1;
}

.tonal--tone-analysis .content__standfirst {
    color: #767676;
}

.tonal--tone-live .tonal__standfirst {
    background-color: #cc2b12;
}

.tonal--tone-special-report .tonal__standfirst {
    background-color: #6e7e88;
}

.tonal--tone-live .tonal__header {
    background-color: #b51800;
}

.tonal--tone-media .tonal__standfirst {
    background-color: #ffbb00;
}

.tonal--tone-special-report .tonal__header {
    background-color: #63717a;
}

.tonal--tone-news .tone-colour, .tonal--tone-analysis .tonal__header .content__headline {
    color: #005689;
}

.tonal--tone-news .tonal__standfirst {
    padding-top: 0;
}

.tonal--tone-comment .tonal__header,
.tonal--tone-editorial .tonal__header,
.tonal--tone-letters .tonal__header {
    background-color: #efefec;
}

.tonal--tone-comment .tonal__header .content__labels,
.tonal--tone-analysis .tonal__header .content__labels,
.tonal--tone-editorial .tonal__header .content__labels,
.tonal--tone-letters .tonal__header .content__labels {
    border-bottom-color: rgba(118,118,118,0.3);
}

.content__headline--byline {
    display: block;
    padding-top: 0;
    margin-top: -1.5rem;
    padding-bottom: 1.5rem;
}

.tonal--tone-comment .tonal__header .content__section-label__link,
<<<<<<< HEAD
.tonal--tone-comment .tone-colour,
.tonal--tone-comment .tonal__main .element-pullquote cite {
    color: #e6711b;
}

.tonal--tone-feature .tone-colour, 
.tonal--tone-feature .tonal__main .element-pullquote cite {
    color: #951c55;
}

.tonal--tone-review .tonal__main .element-pullquote cite {
    color: #615b52;
}

.tonal--tone-feature .tonal__header .content__labels {
=======
.tonal--tone-letters .tonal__header .content__section-label__link,
.tonal--tone-comment .tone-colour {
    color: #e6711b;
}

.tonal--tone-special-report .tonal__header .content__section-label__link {
    color: #aad8f1;
}

.tonal--tone-feature .tone-colour {
    color: #951c55;
}

.tonal--tone-feature .tonal__header .content__labels,
.tonal--tone-review .tonal__header .content__labels,
.tonal--tone-live .tonal__header .content__labels {
>>>>>>> 853d5554
    border-bottom-color: rgba(234,234,234,0.3);
}

.tonal--tone-feature .tonal__header .content__section-label__link {
    color: #fdadba;
}

.tonal--tone-feature .tonal__standfirst ul>li:before,
.tonal--tone-feature .tonal__standfirst .bullet:before,
.tonal--tone-comment .tonal__standfirst ul>li:before,
.tonal--tone-comment .tonal__standfirst .bullet:before,
.tonal--tone-review .tonal__standfirst ul>li:before,
.tonal--tone-review .tonal__standfirst .bullet:before,
.tonal--tone-editorial .tonal__standfirst ul>li:before,
.tonal--tone-editorial .tonal__standfirst .bullet:before,
.tonal--tone-live .tonal__standfirst ul>li:before,
.tonal--tone-live .tonal__standfirst .bullet:before,
.tonal--tone-special-report .tonal__standfirst ul>li:before,
.tonal--tone-special-report .tonal__standfirst .bullet:before,
.tonal--tone-letters .tonal__standfirst ul>li:before,
.tonal--tone-letters .tonal__standfirst .bullet:before {
    background-color: rgba(255,255,255,0.4);
}

.tonal--tone-review .tone-colour {
    color: #7d7569;
}

.tonal--tone-review .tonal__header .content__section-label__link {
    color: #ffce4b;
}

.u-h {
    display: none;
}

.tonal--tone-review .stars {
    margin-top: -1.125rem;
    margin-bottom: 1.125rem;
}

.tonal--tone-review .stars .star__item--golden {
    fill: #ffce4b;
}

.tonal--tone-review .stars .star__item--grey {
    fill: #000000;
    opacity: .15;
}

.tonal--tone-review .tonal__header .content__headline,
.tonal--tone-feature .tonal__header .content__headline,
.tonal--tone-live .tonal__header .content__headline,
.tonal--tone-special-report .tonal__header .content__headline,
.tonal--tone-special-report .tonal__header .content__series-label__link,
.tonal--tone-live .tonal__header .content__section-label__link,
.tonal--tone-letters .tonal__standfirst,
.tonal--tone-letters .tonal__standfirst .content__standfirst {
    color: #fff;
}

.tonal--tone-review .tonal__header .content__series-label__link,
.tonal--tone-feature .tonal__header .content__series-label__link,
.tonal--tone-live .tonal__header .content__series-label__link {
    color: #eaeaea;
}

.tonal--tone-editorial .tonal__header .content__section-label__link,
.tonal--tone-editorial .tone-colour,
.tonal--tone-editorial .tonal__main .element-pullquote cite {
    color: #005689;
}

.tonal--tone-analysis .tonal__main .element-pullquote cite {
color: #21a2bc;
}

.tonal--tone-analysis .tone-colour {
    color: #4bc6df;
}

.tonal--tone-dead .tonal__header .content__section-label__link,
.tonal--tone-live .tone-colour,
.tonal--tone-dead .tone-colour {
    color: #b51800;
}

.tonal--tone-dead .tonal__standfirst .u-underline {
    color: #b51800; 
    border-bottom-color: rgba(72,72,72,0.3);
}

.tonal--tone-media .tonal__header .content__section-label__link,
.tonal--tone-media .tone-colour {
    color: #ffbb00;
}

<<<<<<< HEAD
.tonal--tone-special-report .tonal__header .content__section-label__link,
.tonal--tone-special-report .tone-colour,
.tonal--tone-special-report .tonal__main .element-pullquote cite {
=======
.tonal--tone-special-report .tone-colour {
>>>>>>> 853d5554
    color: #63717a;
}

.inline-tone-fill {
    /* news-default */
    fill: #005689;
}

.tonal--tone-comment .inline-tone-fill,
.tonal--tone-letters .inline-tone-fill {
    fill: #e6711b;
}

.tonal--tone-feature .inline-tone-fill {
    /* feature-default */
    fill: #951c55;
}

.tonal--tone-review .inline-tone-fill {
    /* review-background */
    fill: #7d7569;
}

.tonal--tone-editorial .inline-tone-fill {
    /* editorial-default */
    fill: #005689;
}

.tonal--tone-analysis .inline-tone-fill {
    /* analysis-accent */
    fill: #4bc6df;
}

.tonal--tone-live .inline-tone-fill,
.tonal--tone-dead .inline-tone-fill {
    /* live-default */
    fill: #b51800;
}

.tonal--tone-media .inline-tone-fill {
    /* media-default */
    fill: #ffbb00;
}

.tonal--tone-special-report .inline-tone-fill {
    /* news-support-6 */
    fill: #63717a;
}

.tonal--tone-comment .tonal__standfirst .u-underline,
.tonal--tone-feature .tonal__standfirst .u-underline,
.tonal--tone-review .tonal__standfirst .u-underline,
.tonal--tone-editorial .tonal__standfirst .u-underline,
.tonal--tone-live .tonal__standfirst .u-underline,
.tonal--tone-media .tonal__standfirst .u-underline,
.tonal--tone-special-report .tonal__standfirst .u-underline,
.tonal--tone-special-report .tonal__header .content__labels,
.tonal--tone-letters .tonal__standfirst .u-underline {
    color: #fff;
    border-bottom-color: rgba(255,255,255,0.3);
}
<|MERGE_RESOLUTION|>--- conflicted
+++ resolved
@@ -111,8 +111,8 @@
 }
 
 .tonal--tone-comment .tonal__header .content__section-label__link,
-<<<<<<< HEAD
 .tonal--tone-comment .tone-colour,
+.tonal--tone-letters .tonal__header .content__section-label__link,
 .tonal--tone-comment .tonal__main .element-pullquote cite {
     color: #e6711b;
 }
@@ -126,25 +126,13 @@
     color: #615b52;
 }
 
-.tonal--tone-feature .tonal__header .content__labels {
-=======
-.tonal--tone-letters .tonal__header .content__section-label__link,
-.tonal--tone-comment .tone-colour {
-    color: #e6711b;
-}
-
 .tonal--tone-special-report .tonal__header .content__section-label__link {
     color: #aad8f1;
-}
-
-.tonal--tone-feature .tone-colour {
-    color: #951c55;
 }
 
 .tonal--tone-feature .tonal__header .content__labels,
 .tonal--tone-review .tonal__header .content__labels,
 .tonal--tone-live .tonal__header .content__labels {
->>>>>>> 853d5554
     border-bottom-color: rgba(234,234,234,0.3);
 }
 
@@ -242,13 +230,9 @@
     color: #ffbb00;
 }
 
-<<<<<<< HEAD
 .tonal--tone-special-report .tonal__header .content__section-label__link,
 .tonal--tone-special-report .tone-colour,
 .tonal--tone-special-report .tonal__main .element-pullquote cite {
-=======
-.tonal--tone-special-report .tone-colour {
->>>>>>> 853d5554
     color: #63717a;
 }
 
