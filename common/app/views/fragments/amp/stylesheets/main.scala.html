@(page: model.Page, mainPicture: String, ctaImage: Option[String], brandColour: String)(implicit request: RequestHeader, env: play.api.Environment)

@import common.Edition
@import common.commercial.PaidContent
@import play.api.Mode.Dev

<style amp-custom>
    body {
        font-family: Georgia,serif;
        font-size: 100%;
        line-height: 1.5rem;
        color: #333;
        background: rgba(51,51,51,0.05);
        -moz-osx-font-smoothing: grayscale;
        -webkit-font-smoothing: antialiased;
    }

    .main-body {
        background: #fff;
        max-width: 600px;
        margin: 0 auto;
        overflow-x: hidden;
    }

    a {
        text-decoration: none;
        cursor: pointer;
        color: #005689;
    }

    p {
        font-size: 1rem;
        line-height: 1.35rem;
        font-weight: 300;
        margin: 0px 0px 12px;
    }

    cite {
        font-style: normal;
    }

    .from-content-api blockquote {
        font-style: italic;
        margin: 1rem 0 1.75rem 1.5rem;
    }

    .from-content-api h2, .from-content-api .block-elements h2 {
        font-size: 1.125rem;
        line-height: 1.4rem;
        font-weight: 900;
        margin: 12px 0px 0px
    }

    .meta__contact-header {
        display: none;
    }

    .content__head .gs-container, .content__article-body, .content__hosted-body, .content__meta-container, .media-primary .caption--main,  .fc-container__inner, .content__comments-container, .fc-container__outbrain, .submeta, .witness-cta-wrapper {
        margin: 0 0.625rem;
    }

    .content__section-label, .content__series-label {
        display: inline-block;
    }

    .content__section-label__link {
        color: #005689;
        text-decoration: none;
        font-size: 1rem;
        line-height: 1.25rem;
    }

    .content__labels {
        padding: 0.375rem 0;
        border-bottom: 0.0625rem dotted #dfdfdf;
        position: relative;
        z-index: 1;
        overflow: hidden;
    }

    .content__headline {
        color: #333;
        font-size: 1.75rem;
        font-weight: 400;
        line-height: 2rem;
        letter-spacing: -.02rem;
        padding-top: 0.125rem;
        padding-bottom: 1.5rem;
        margin: 0;
    }

    .badge-slot {
        float: left;
        margin-top: 0.125rem;
        margin-right: 0.3125rem;
    }

    @@media (min-width: 30rem) {
        .content__head .gs-container, .content__article-body, .content__hosted-body, .content__meta-container, .media-primary .caption--main, .fc-container__inner, .fc-container__outbrain, .submeta, .witness-cta-wrapper {
            margin: 0 20px;
        }
        .content__headline {
            font-size: 2.25rem;
            line-height: 2.5rem;
        }
    }

    .content__standfirst {
        font-size: 1rem;
        line-height: 1.25rem;
        margin-bottom: 0.375rem;
    }

    .contact {
        height: 1.3125rem;
        display: inline-block;
        vertical-align: top;
        font-size: 0.75rem;
        font-family: "Helvetica Neue",Helvetica,Arial,"Lucida Grande",sans-serif;
    }

    .meta__twitter, .meta__email {
        margin-right: 5px;
        display: inline;
    }

    .inline-twitter-bird, .inline-mail {
        display: inline-block;
        margin-top: 2px;
    }

    .byline {
        font-size: 0.875rem;
        line-height: 1.25rem;
        font-weight: 600;
        padding-top: 0.25rem;
        margin: 0;
    }

    .caption, .content__standfirst, .byline, .content__dateline, .element-rich-link--not-upgraded a:before, .content__series-label__link, blockquote.quoted, .ad-slot--paid-for-badge__header {
        color: #767676;
    }

    .ad-slot--paid-for-badge__header {
        margin: 3px 0 0;
    }

    .quoted__contents {
        font-style: italic;
    }

    .u-cf:after, .main-body:after {
        clear: both;
        content: "";
        display: block;
    }

    .u-cf:after, .u-cf:before {
        content: '';
        display: table;
    }

    .caption {
        padding-top: 0.5rem;
        padding-bottom: 16px;
    }

    .content__dateline {
        padding: 0.125rem 0 0.5rem;
        margin: 0;
    }

    .caption, .content__dateline, .ad-slot--paid-for-badge__header {
        font-size: 0.75rem;
        line-height: 1rem;
        font-family: "Helvetica Neue",Helvetica,Arial,"Lucida Grande",sans-serif;
    }

    .content__meta-container {
        border-top: 0.0625rem dotted #dfdfdf;
        border-bottom: 0.0625rem dotted #dfdfdf;
        margin-bottom: 0.75rem;
    }

    .submeta {
        border-top: 0.0625rem dotted #dfdfdf;
        padding: 6px 0 12px;
        clear: both;
    }

    .u-underline {
        text-decoration: none;
        border-bottom: 0.0625rem solid #dcdcdc;
        color: #005689;
    }

    @* Dropcap styling *@
    .drop-cap__inner {
        float: left;
        display: inline-block;
        vertical-align: text-top;
        font-size: 3rem;
        line-height: 2.5rem;
    }

    .drop-cap {
        float: left;
        display: inline-block;
        text-transform: uppercase;
        -webkit-box-sizing: border-box;
        -moz-box-sizing: border-box;
        box-sizing: border-box;
        height: 2.5rem;
        padding-top: 0.0625rem;
        margin-right: 0.25rem;
    }

    @* Bullet Points related styling below *@
    .bullet {
        font-size: 0.00625rem;
        color: transparent;
    }

    .bullet:before, .tonal__standfirst ul>li:before, .from-content-api ul>li:before {
        display: inline-block;
        content: '';
        -webkit-border-radius: 0.375rem;
        border-radius: 0.375rem;
        height: 0.75rem;
        width: 0.75rem;
        margin-right: 0.125rem;
        background-color: #bdbdbd;
    }

    .from-content-api>ol>li, .from-content-api>ul>li {
        position: relative;
        margin-bottom: .8em;
    }

    .content__standfirst>ul, .content__standfirst>ol, .from-content-api>ul {
        margin: .8em 0 0;
        padding: 0;
        list-style: none;
    }

    .fc-container__header__description {
        font-size: 1rem;
        line-height: 1.25rem;
        margin-top: -1rem;
        padding-bottom: 1rem;
        color: #767676;
    }

    @* temporarily hiding these until after launch *@
    .inline-expand-image, .content__dateline-lm {
        display: none;
    }

    @fragments.amp.stylesheets.fonts()
    @if(page.metadata.isHosted) {
        @fragments.amp.stylesheets.hosted(mainPicture, ctaImage, brandColour)
    } else {
        @fragments.amp.stylesheets.tones()
        @fragments.amp.stylesheets.embeds()
        @fragments.amp.stylesheets.quotes()
        @fragments.amp.stylesheets.richLinks()
        @fragments.amp.stylesheets.ads()
        @fragments.amp.stylesheets.tables()
        @fragments.amp.stylesheets.onward()
        @fragments.amp.stylesheets.buttons()
        @if(page.metadata.contentType == "LiveBlog") {
            @fragments.amp.stylesheets.liveBlog()
        }
        @if(page.branding(Edition(request)).exists(_.sponsorshipType == PaidContent)) {
            @fragments.amp.stylesheets.glabs()
        }
    }

    @* proper inlined AMP styles *@
    @Html(common.Assets.css.amp)

<<<<<<< HEAD
    @if(page.metadata.isHosted) {
        @Html(common.Assets.css.hostedAmp)
    }
</style>
=======
</style>


@*
 * Please note that the tests will NOT pass validation with this line.
 * It won't affect prod but please comment out this line when running tests in DEV
 *@
@if(env.mode == Dev) {
    <link rel="stylesheet" id="head-css" data-reload="head.amp" type="text/css" href="@Static("stylesheets/head.amp.css")" />
}
>>>>>>> eb2d84bc
<|MERGE_RESOLUTION|>--- conflicted
+++ resolved
@@ -279,12 +279,9 @@
     @* proper inlined AMP styles *@
     @Html(common.Assets.css.amp)
 
-<<<<<<< HEAD
     @if(page.metadata.isHosted) {
         @Html(common.Assets.css.hostedAmp)
     }
-</style>
-=======
 </style>
 
 
@@ -294,5 +291,4 @@
  *@
 @if(env.mode == Dev) {
     <link rel="stylesheet" id="head-css" data-reload="head.amp" type="text/css" href="@Static("stylesheets/head.amp.css")" />
-}
->>>>>>> eb2d84bc
+}