@(metaData: model.MetaData)
<style amp-custom>
    body {
        font-family: Georgia,serif;
        font-size: 100%;
        line-height: 1.5rem;
        color: #333;
        background: rgba(51,51,51,0.05);
        -moz-osx-font-smoothing: grayscale;
        -webkit-font-smoothing: antialiased;
    }

    .main-body {
        background: #fff;
        max-width: 600px;
        margin: 0 auto;
        overflow-x: hidden;
    }

    a {
        text-decoration: none;
        cursor: pointer;
        color: #005689;
    }

    p {
        font-size: 1rem;
        line-height: 1.35rem;
        font-weight: 300;
        margin: 0px 0px 12px;
    }

    cite {
        font-style: normal;
    }

    .from-content-api blockquote {
        font-style: italic;
        margin: 1rem 0 1.75rem 1.5rem;
    }

    .from-content-api h2, .from-content-api .block-elements h2 {
        font-size: 1.125rem;
        line-height: 1.4rem;
        font-weight: 900;
        margin: 12px 0px 0px
    }

    .meta__contact-header {
        display: none;
    }

<<<<<<< HEAD
    .content__head .gs-container, .content__article-body, .content__meta-container, .media-primary .caption--main,  .fc-container__inner, .fc-container__outbrain, .content__comments-container {
=======
    .content__head .gs-container, .content__article-body, .content__meta-container, .media-primary .caption--main,  .fc-container__inner, .submeta {
>>>>>>> c2fe3ff4
        margin: 0 0.625rem;
    }

    .content__section-label, .content__series-label {
        display: inline-block;
    }

    .content__section-label__link {
        color: #005689;
        text-decoration: none;
        font-size: 1rem;
        line-height: 1.25rem;
    }

    .content__labels {
        padding: 0.375rem 0;
        border-bottom: 0.0625rem dotted #dfdfdf;
        position: relative;
        z-index: 1;
        overflow: hidden;
    }

    .content__headline {
        color: #333;
        font-size: 1.75rem;
        font-weight: 400;
        line-height: 2rem;
        letter-spacing: -.02rem;
        padding-top: 0.125rem;
        padding-bottom: 1.5rem;
        margin: 0;
    }

    .badge-slot {
        float: left;
        width: 2.0625rem;
        margin-top: 0.125rem;
        margin-right: 0.3125rem;
    }

    .badge-slot__img {
        width: 100%;
    }

    @@media (min-width: 30rem) {
<<<<<<< HEAD
    .content__head .gs-container, .content__article-body, .content__meta-container, .media-primary .caption--main, .fc-container__inner, .content__comments-container, .fc-container__outbrain {
=======
    .content__head .gs-container, .content__article-body, .content__meta-container, .media-primary .caption--main, .fc-container__inner, .submeta {
>>>>>>> c2fe3ff4
        margin: 0 20px;
        }
    .content__headline {
        font-size: 2.25rem;
        line-height: 2.5rem;
        }
    }

    .content__standfirst {
        font-size: 1rem;
        line-height: 1.25rem;
        margin-bottom: 0.375rem;
    }

    .contact {
        height: 1.3125rem;
        display: inline-block;
        vertical-align: top;
        font-size: 0.75rem;
        font-family: "Helvetica Neue",Helvetica,Arial,"Lucida Grande",sans-serif;
    }

    .meta__twitter, .meta__email {
        margin-right: 5px;
        display: inline;
    }

    .inline-twitter-bird, .inline-mail {
        display: inline-block;
        margin-top: 2px;
    }

    .byline {
        font-size: 0.875rem;
        line-height: 1.25rem;
        font-weight: 600;
        padding-top: 0.25rem;
        margin: 0;
    }

    .caption, .content__standfirst, .byline, .content__dateline, .element-rich-link--not-upgraded a:before, .content__series-label__link, blockquote.quoted, .ad-slot--paid-for-badge__header {
        color: #767676;
    }

    .ad-slot--paid-for-badge__header {
        margin: 3px 0 0;
    }

    .quoted__contents {
        font-style: italic;
    }

    .u-cf:after, .main-body:after {
        clear: both;
        content: "";
        display: block;
    }

    .u-cf:after, .u-cf:before {
        content: '';
        display: table;
    }

    .caption {
        padding-top: 0.5rem;
    }

    .content__dateline {
        padding: 0.125rem 0 0.5rem;
        margin: 0;
    }

    .caption, .content__dateline, .ad-slot--paid-for-badge__header {
        font-size: 0.75rem;
        line-height: 1rem;
        font-family: "Helvetica Neue",Helvetica,Arial,"Lucida Grande",sans-serif;
    }

    .content__meta-container {
        border-top: 0.0625rem dotted #dfdfdf;
        border-bottom: 0.0625rem dotted #dfdfdf;
        margin-top: 16px;
        margin-bottom: 0.75rem;
    }

    .submeta {
        border-top: 0.0625rem dotted #dfdfdf;
        padding: 6px 0 12px;
    }

    .u-underline {
        text-decoration: none;
        border-bottom: 0.0625rem solid #dcdcdc;
        color: #005689;
    }

    @* Dropcap styling *@
    .drop-cap__inner {
        float: left;
        display: inline-block;
        vertical-align: text-top;
        font-size: 3rem;
        line-height: 2.5rem;
    }

    .drop-cap {
        float: left;
        display: inline-block;
        text-transform: uppercase;
        -webkit-box-sizing: border-box;
        -moz-box-sizing: border-box;
        box-sizing: border-box;
        height: 2.5rem;
        padding-top: 0.0625rem;
        margin-right: 0.25rem;
    }

    @* Bullet Points related styling below *@
    .bullet {
        font-size: 0.00625rem;
        color: transparent;
    }

    .bullet:before, .tonal__standfirst ul>li:before, .from-content-api ul>li:before {
        display: inline-block;
        content: '';
        -webkit-border-radius: 0.375rem;
        border-radius: 0.375rem;
        height: 0.75rem;
        width: 0.75rem;
        margin-right: 0.125rem;
        background-color: #bdbdbd;
    }

    .from-content-api>ol>li, .from-content-api>ul>li {
        position: relative;
        margin-bottom: .8em;
    }

    .content__standfirst>ul, .content__standfirst>ol, .from-content-api>ul {
        margin: .8em 0 0;
        padding: 0;
        list-style: none;
    }

    @* temporarily hiding these until after launch *@
    .inline-expand-image, .content__dateline-lm, .witness-cta-wrapper {
        display: none;
    }

    @fragments.amp.stylesheets.tones()
    @fragments.amp.stylesheets.embeds()
    @fragments.amp.stylesheets.quotes()
    @fragments.amp.stylesheets.richLinks()
    @fragments.amp.stylesheets.ads()
    @fragments.amp.stylesheets.tables()
    @fragments.amp.stylesheets.inlineSvgs()
    @fragments.amp.stylesheets.social()
    @fragments.amp.stylesheets.footer()
    @fragments.amp.stylesheets.onward()
    @fragments.amp.stylesheets.fonts()
    @fragments.amp.stylesheets.buttons()

    @* this is for testing only *@
    @fragments.amp.stylesheets.header()

</style><|MERGE_RESOLUTION|>--- conflicted
+++ resolved
@@ -50,11 +50,7 @@
         display: none;
     }
 
-<<<<<<< HEAD
-    .content__head .gs-container, .content__article-body, .content__meta-container, .media-primary .caption--main,  .fc-container__inner, .fc-container__outbrain, .content__comments-container {
-=======
-    .content__head .gs-container, .content__article-body, .content__meta-container, .media-primary .caption--main,  .fc-container__inner, .submeta {
->>>>>>> c2fe3ff4
+    .content__head .gs-container, .content__article-body, .content__meta-container, .media-primary .caption--main,  .fc-container__inner, .fc-container__outbrain, .submeta {
         margin: 0 0.625rem;
     }
 
@@ -100,11 +96,7 @@
     }
 
     @@media (min-width: 30rem) {
-<<<<<<< HEAD
-    .content__head .gs-container, .content__article-body, .content__meta-container, .media-primary .caption--main, .fc-container__inner, .content__comments-container, .fc-container__outbrain {
-=======
-    .content__head .gs-container, .content__article-body, .content__meta-container, .media-primary .caption--main, .fc-container__inner, .submeta {
->>>>>>> c2fe3ff4
+    .content__head .gs-container, .content__article-body, .content__meta-container, .media-primary .caption--main, .fc-container__inner, .fc-container__outbrain, .submeta {
         margin: 0 20px;
         }
     .content__headline {
