--- conflicted
+++ resolved
@@ -1,54 +1,29 @@
 @(page: MetaData, isFooter: Boolean=false)(implicit request: RequestHeader)
 
-<<<<<<< HEAD
-@defining(Edition(request, Configuration)) { edition =>
-    <nav role="navigation">
+@defining(Site(request)) { site =>
+     <nav role="navigation">
         <ul class="nav nav-columns nav-top-border-off @if(isFooter){nav-footer} cf">
-=======
-@defining(Site(request)) { site =>
->>>>>>> bfc0e9eb
 
-            @Navigation(request, Configuration).map{ section =>
-                <li>
-                    <a href="@section.href"
-                        data-link-name="@section.linkName"
-                        @if("/" + page.id == section.href) { class="is-active @if(!isFooter){zone-color}"}
-                        @if(section.newWindow){ target="_blank" }
-                    >
-                        @HtmlFormat.raw(section.title)
-                    </a>
-                </li>
+            @Navigation(request).map{ section =>
+            <li>
+                <a href="@section.href"
+                   data-link-name="@section.linkName"
+                @if("/" + page.id == section.href) { class="is-active @if(!isFooter){zone-color}"}
+                @if(section.newWindow){ target="_blank" }
+                >
+                @HtmlFormat.raw(section.title)
+                </a>
+            </li>
             }
             <li><a data-link-name="all sections" href="/sections">All sections</a></li>
         </ul>
 
-<<<<<<< HEAD
         <ul class="nav nav-columns nav-section-divider nav-top-border-off @if(isFooter){nav-footer} cf">
-            @if(edition == "US"){ <li><a class="edition" data-link-name="uk-edition" href="http://@Configuration.edition.ukHost/@page.id">UK edition</a></li> }
-            @if(edition == "UK"){ <li><a class="edition" data-link-name="us-edition" href="http://@Configuration.edition.usHost/@page.id">US edition</a></li> }
+            @if(site.isUsEdition) {
+            <li><a class="edition" data-link-name="switch to uk edition" href="http://@site.ukHost/@page.id">UK edition</a></li>
+            } else {
+            <li><a class="edition" data-link-name="switch to us edition" href="http://@site.usHost/@page.id">US edition</a></li>
+            }
         </ul>
-    </nav>
-=======
-        @Navigation(request).map{ section =>
-            <li>
-                <a href="@section.href"
-                    data-link-name="@section.linkName"
-                    @if("/" + page.id == section.href) { class="is-active @if(!isFooter){zone-color}"}
-                    @if(section.newWindow){ target="_blank" }
-                >
-                    @HtmlFormat.raw(section.title)
-                </a>
-            </li>
-        }
-        <li><a data-link-name="all sections" href="/sections">All sections</a></li>
-    </ul>
-
-    <ul class="nav nav-columns nav-section-divider nav-top-border-off @if(isFooter){nav-footer} cf">
-        @if(site.isUsEdition) {
-            <li><a class="edition" data-link-name="switch to uk edition" href="http://@site.ukHost/@page.id">UK edition</a></li>
-        } else {
-            <li><a class="edition" data-link-name="switch to us edition" href="http://@site.usHost/@page.id">US edition</a></li>
-        }
-    </ul>
->>>>>>> bfc0e9eb
+     </nav>
 }