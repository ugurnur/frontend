--- conflicted
+++ resolved
@@ -43,29 +43,14 @@
                     'bootstraps/image-content': '@Static("javascripts/bootstraps/image-content.js")',
                     'bootstraps/membership':    '@Static("javascripts/bootstraps/membership.js")',
                     'bootstraps/sudoku':        '@Static("javascripts/bootstraps/sudoku.js")',
-                    'bootstraps/video-player':  '@Static("javascripts/bootstraps/video-player.js")',
+                    'bootstraps/media':  '@Static("javascripts/bootstraps/media.js")',
                     'bootstraps/article': '@Static("javascripts/bootstraps/article.js")',
                     'bootstraps/liveblog': '@Static("javascripts/bootstraps/liveblog.js")',
                     'bootstraps/trail': '@Static("javascripts/bootstraps/trail.js")',
                     'bootstraps/gallery': '@Static("javascripts/bootstraps/gallery.js")',
                     'bootstraps/profile': '@Static("javascripts/bootstraps/profile.js")'
                 }
-<<<<<<< HEAD
-                'bootstraps/football':      '@Static("javascripts/bootstraps/football.js")',
-                'bootstraps/image-content': '@Static("javascripts/bootstraps/image-content.js")',
-                'bootstraps/membership':    '@Static("javascripts/bootstraps/membership.js")',
-                'bootstraps/sudoku':        '@Static("javascripts/bootstraps/sudoku.js")',
-                'bootstraps/media':  '@Static("javascripts/bootstraps/media.js")',
-                'bootstraps/article': '@Static("javascripts/bootstraps/article.js")',
-                'bootstraps/liveblog': '@Static("javascripts/bootstraps/liveblog.js")',
-                'bootstraps/trail': '@Static("javascripts/bootstraps/trail.js")',
-                'bootstraps/gallery': '@Static("javascripts/bootstraps/gallery.js")',
-                'bootstraps/profile': '@Static("javascripts/bootstraps/profile.js")'
-            }
-        };
-=======
             };
->>>>>>> f0ac00b9
 
             @Html(Static.js.curl)
 
