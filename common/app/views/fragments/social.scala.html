--- conflicted
+++ resolved
@@ -1,8 +1,5 @@
-<<<<<<< HEAD
-@(page: model.Content, position: String = "bottom")(implicit request: RequestHeader)
-=======
 @(page: MetaData, position: String = "bottom", iconModifier: String = "")(implicit request: RequestHeader)
->>>>>>> 70a227e8
+
 
 @defining(s"http://${request.host}${request.path}"){ url =>
     <ul class="social u-unstyled u-cf" data-component="social" data-link-name="social">
