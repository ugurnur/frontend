--- conflicted
+++ resolved
@@ -1,52 +1,3 @@
-<<<<<<< HEAD
-@(page: model.Content, position: String = "bottom", iconModifier: String = "white")(implicit request: RequestHeader)
-
-
-@defining(s"http://${request.host}${request.path}"){ url =>
-    <ul class="social u-unstyled u-cf" data-component="social" data-link-name="social">
-        <li class="social__item" data-link-name="email">
-            <a  class="social__action social-icon-wrapper"
-            data-link-name="@position"
-            href="mailto:?subject=@helper.urlEncode(page.webTitle).replaceAll("\\+", "%20")&amp;body=@helper.urlEncode(url)">
-                <span class="u-h">Share via Email</span>
-                <span class="social-icon social-icon--email">
-                    <i class="i-share-email@if(iconModifier) {--@iconModifier} i"></i>
-                </span>
-            </a>
-        </li>
-        <li class="social__item" data-link-name="facebook">
-            <a  class="social__action social-icon-wrapper"
-                data-link-name="@position"
-                href="https://www.facebook.com/sharer/sharer.php?u=@helper.urlEncode(url)&ref=responsive">
-                <span class="u-h">Share on Facebook</span>
-                <span class="social-icon social-icon--facebook">
-                    <i class="i-share-facebook@if(iconModifier) {--@iconModifier} i"></i>
-                </span>
-            </a>
-        </li>
-        <li class="social__item" data-link-name="twitter">
-            <a  class="social__action social-icon-wrapper"
-                data-link-name="@position"
-                href="https://twitter.com/intent/tweet?text=@helper.urlEncode(page.webTitle)&amp;url=@helper.urlEncode(page.shortUrl + "/tw")">
-                <span class="u-h">Share on Twitter</span>
-                <span class="social-icon social-icon--twitter">
-                    <i class="i-share-twitter@if(iconModifier) {--@iconModifier} i"></i>
-                </span>
-            </a>
-        </li>
-        <li class="social__item" data-link-name="gplus">
-            <a  class="social__action social-icon-wrapper"
-                data-link-name="@position"
-                href="https://plus.google.com/share?url=@helper.urlEncode(url)&amp;hl=en-GB&amp;wwc=1">
-                <span class="u-h">Share on Google+</span>
-                <span class="social-icon social-icon--gplus">
-                    <i class="i-share-gplus@if(iconModifier) {--@iconModifier} i"></i>
-               </span>
-            </a>
-        </li>
-    </ul>
-}
-=======
 @(content: model.Content, position: String = "bottom", iconModifier: String = "")(implicit request: RequestHeader)
 
 <ul class="social u-unstyled u-cf" data-component="social" data-link-name="social">
@@ -56,11 +7,10 @@
                 data-link-name="@position"
                 href="@item.href">
                 <span class="u-h">@item.userMessage</span>
-                <span class="social-icon">
-                    <i class="i-share-@item.css@if(iconModifier) {--@iconModifier} i"></i>
+                <span class="social-icon social-icon--@item.css">
+                    <i class="i-share-@item.css--white i"></i>
                 </span>
             </a>
         </li>
     }
-</ul>
->>>>>>> 188ed74e
+</ul>