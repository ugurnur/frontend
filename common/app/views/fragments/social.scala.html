@(sharelinks: model.ShareLinkMeta, position: String = "bottom", iconModifier: List[String] = Nil)

<ul class="social social--@position js-social--@position u-unstyled u-cf" data-component="social">
    @sharelinks.visible.map { link => @ShareLink(Nil, link) }
    @if(sharelinks.hidden.isEmpty) { Html("") } else {
        @SocialMore
        @sharelinks.hidden.map { link => @ShareLink(List("social--hidden", "js-social__secondary"), link) }
    }
    @SaveForLater
    @CloseTray
</ul>

@ShareLink(extraClasses: List[String], item: model.ShareLink) = {
    <li class="social__item social__item--@item.css @extraClasses.mkString(" ")" data-link-name="@item.css">
        <a  class="social__action js-social__action--@position social-icon-wrapper"
        data-link-name="social @position"
        href="@item.href"
        target="_blank"
        title="@item.text">
            <span class='@if(item.css.matches("facebook|twitter|email")) {inline-icon__fallback button share-modal__item share-modal__item--@item.css} else { u-h }'>@item.userMessage</span>
            @fragments.inlineSvg("share-" + item.css, "icon", List("rounded-icon", "social-icon", "social-icon--" + item.css) ++ iconModifier)
        </a>
    </li>
}

@SocialMore = {
    <li class="js-social__secondary social__item social--hidden social__item--more js-social__item--more"><a href="#"><span class="social-icon social-icon--more">&bull;&bull;&bull;</span></a></li>
}

@SaveForLater = {
<<<<<<< HEAD
    <li class="social--hidden social__item social__secondary social__saveforlater"><div class="meta__save-for-later js-save-for-later" data-position="top"></div></li>
}

@CloseTray = {
    <li class="social__item social__secondary social--hidden social__tray-close">
        <span class="u-h">Close</span>
        @fragments.inlineSvg("close", "icon", List("inline-close--small"))
    </li>
=======
    <li class="social--hidden social__item js-social__secondary"><a class="social__save-for-later-lozenge js-save-for-later save-for-later--unstyled">Save for later</a></li>
}

@CloseTray = {
    <li class="social__item js-social__secondary social--hidden js-social__tray-close"><a href="#"><span class="social__tray-close">Close</span></a></li>
>>>>>>> 3d3fd73e
}<|MERGE_RESOLUTION|>--- conflicted
+++ resolved
@@ -28,7 +28,6 @@
 }
 
 @SaveForLater = {
-<<<<<<< HEAD
     <li class="social--hidden social__item social__secondary social__saveforlater"><div class="meta__save-for-later js-save-for-later" data-position="top"></div></li>
 }
 
@@ -37,11 +36,4 @@
         <span class="u-h">Close</span>
         @fragments.inlineSvg("close", "icon", List("inline-close--small"))
     </li>
-=======
-    <li class="social--hidden social__item js-social__secondary"><a class="social__save-for-later-lozenge js-save-for-later save-for-later--unstyled">Save for later</a></li>
-}
-
-@CloseTray = {
-    <li class="social__item js-social__secondary social--hidden js-social__tray-close"><a href="#"><span class="social__tray-close">Close</span></a></li>
->>>>>>> 3d3fd73e
 }