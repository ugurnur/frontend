@(tags: Tags)

@tags.contributors.headOption.map { profile =>
    @profile.twitterHandle.map{ twitter =>
        <div class="meta__twitter">
<<<<<<< HEAD
            <a href="http://twitter.com/@@@twitter" data-link-name="twitter-handle" data-component="meta-twitter-handle">
                <button class="button button--small button--secondary button--tone-news tone-colour">
                    @fragments.inlineSvg("twitter-bird", "icon", Seq("inline-tone-fill"))
                    <div class="contact">@@@twitter</div>
                </button>
=======
            <a href="http://twitter.com/@@@twitter" data-link-name="twitter-handle" data-component="meta-twitter-handle" class="button button--small button--secondary tone-colour">
                @fragments.inlineSvg("twitter-bird", "icon", Seq("tone-fill"))
                <div class="contact">@@@twitter</div>
>>>>>>> cb19bbd3
            </a>
      </div>
    }
    @profile.emailAddress.map { email =>
        <div class="meta__email">
<<<<<<< HEAD
            <a href="mailto:@email" data-link-name="email-address" data-component="meta-email-address">
                <button class="button button--small button--secondary button--tone-news tone-colour">
                    @fragments.inlineSvg("mail", "icon", Seq("inline-tone-fill"))
                    <div class="contact">email</div>
                </button>
=======
            <a href="mailto:@email" data-link-name="email-address" data-component="meta-email-address" class="button button--small button--secondary tone-colour">
                @fragments.inlineSvg("mail", "icon", Seq("tone-fill"))
                <div class="contact">email</div>
>>>>>>> cb19bbd3
            </a>
        </div>
    }
}<|MERGE_RESOLUTION|>--- conflicted
+++ resolved
@@ -3,33 +3,17 @@
 @tags.contributors.headOption.map { profile =>
     @profile.twitterHandle.map{ twitter =>
         <div class="meta__twitter">
-<<<<<<< HEAD
-            <a href="http://twitter.com/@@@twitter" data-link-name="twitter-handle" data-component="meta-twitter-handle">
-                <button class="button button--small button--secondary button--tone-news tone-colour">
+            <a href="http://twitter.com/@@@twitter" data-link-name="twitter-handle" data-component="meta-twitter-handle" class="button button--small button--secondary tone-colour">
                     @fragments.inlineSvg("twitter-bird", "icon", Seq("inline-tone-fill"))
                     <div class="contact">@@@twitter</div>
-                </button>
-=======
-            <a href="http://twitter.com/@@@twitter" data-link-name="twitter-handle" data-component="meta-twitter-handle" class="button button--small button--secondary tone-colour">
-                @fragments.inlineSvg("twitter-bird", "icon", Seq("tone-fill"))
-                <div class="contact">@@@twitter</div>
->>>>>>> cb19bbd3
             </a>
       </div>
     }
     @profile.emailAddress.map { email =>
         <div class="meta__email">
-<<<<<<< HEAD
-            <a href="mailto:@email" data-link-name="email-address" data-component="meta-email-address">
-                <button class="button button--small button--secondary button--tone-news tone-colour">
+            <a href="mailto:@email" data-link-name="email-address" data-component="meta-email-address" class="button button--small button--secondary tone-colour">
                     @fragments.inlineSvg("mail", "icon", Seq("inline-tone-fill"))
                     <div class="contact">email</div>
-                </button>
-=======
-            <a href="mailto:@email" data-link-name="email-address" data-component="meta-email-address" class="button button--small button--secondary tone-colour">
-                @fragments.inlineSvg("mail", "icon", Seq("tone-fill"))
-                <div class="contact">email</div>
->>>>>>> cb19bbd3
             </a>
         </div>
     }
