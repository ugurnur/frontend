--- conflicted
+++ resolved
@@ -5,18 +5,11 @@
 @import model.Badges.badgeFor
 @import views.support.RenderClasses
 
-<<<<<<< HEAD
-<div class="content__labels
-            @if(item.content.isImmersiveGallery) {content__labels--gallery}">
-=======
 <div class="@RenderClasses(Map(
-        "content__labels--us-election" -> item.content.tags.isUSElection,
-        "content__labels--aus-election" -> item.content.tags.isAusElection,
         "content__labels--gallery" -> item.content.isImmersiveGallery,
         "content__labels--not-immersive" -> !item.content.isImmersive
     ), "content__labels")
 ">
->>>>>>> 29a83152
     @if(ArticleBadgesSwitch.isSwitchedOn) {
         @badgeFor(item).map { badge =>
             <div class="badge-slot">
