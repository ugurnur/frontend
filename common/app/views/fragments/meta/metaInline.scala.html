--- conflicted
+++ resolved
@@ -2,21 +2,13 @@
 
 
 @import common.{LinkTo, Localisation}
-@import conf.switches.Switches._
+@import conf.switches.Switches.ArticleBadgesSwitch
 @import model.Badges.badgeFor
 
-<<<<<<< HEAD
-@defining(
-    USElectionSwitch.isSwitchedOn &&
-    item.content.tags.tags.exists(_.id == "us-news/us-elections-2016")
-){ isUSElection =>
-    <div class="content__labels @if(!item.content.isImmersive || !item.content.showNewGalleryDesign) { content__labels--not-immersive } @if(isUSElection) {content__labels--us-election}">
-=======
 <div class="content__labels @if(item.content.tags.isUSElection) {content__labels--us-election}
     @if(item.content.tags.isAusElection) {content__labels--aus-election}
     @if(item.content.isImmersiveGallery) {content__labels--gallery}">
     @if(ArticleBadgesSwitch.isSwitchedOn) {
->>>>>>> 0bf1c630
 
         @badgeFor(item).map { badge =>
             <div class="badge-slot badge-slot--election">
@@ -29,34 +21,16 @@
         }
     }
 
-<<<<<<< HEAD
-        @if(!(item.content.isImmersive && item.content.tags.isArticle)) {
-            <div class="content__section-label @if(item.content.tags.isGallery) { content__section-label--gallery }">
-                <a class="content__section-label__link" data-link-name="article section" href="@LinkTo {/@item.content.sectionLabelLink}">@Html(Localisation(item.content.sectionLabelName))</a>
-            </div>
-        }
+    @if(!(item.content.isImmersive && item.content.tags.isArticle)) {
+        <div class="content__section-label @if(item.content.tags.isGallery) { content__section-label--gallery }">
+            <a class="content__section-label__link" data-link-name="article section" href="@LinkTo {/@item.content.sectionLabelLink}">@Html(Localisation(item.content.sectionLabelName))</a>
+        </div>
+    }
 
-        @item.content.blogOrSeriesTag.map { series =>
+    @item.content.blogOrSeriesTag.map { series =>
         <div class="content__series-label @if(item.content.isImmersive && item.content.tags.isArticle) { content__series-label--immersive-article }">
             <a class="content__series-label__link" href="@LinkTo {/@series.id}">@series.name</a>
         </div>
-        }.getOrElse {
-            @if(item.content.isFromTheObserver) {
-                <div class="content__series-label">
-                    <a class="content__series-label__link" href="http://observer.theguardian.com">The Observer</a>
-                </div>
-            }
-        }
-=======
-    <div class="content__section-label">
-        <a class="content__section-label__link" data-link-name="article section" href="@LinkTo {/@item.content.sectionLabelLink}">@Html(Localisation(item.content.sectionLabelName))</a>
-    </div>
-
-    @item.content.blogOrSeriesTag.map { series =>
-    <div class="content__series-label">
-        <a class="content__series-label__link" href="@LinkTo {/@series.id}">@series.name</a>
->>>>>>> 0bf1c630
-    </div>
     }.getOrElse {
         @if(item.content.isFromTheObserver) {
             <div class="content__series-label">
