@(item: model.ContentType, isAmp: Boolean = false)(implicit request: RequestHeader)

@import common.{LinkTo, Localisation}
@import conf.switches.Switches._

@defining(
    USElectionSwitch.isSwitchedOn &&
<<<<<<< HEAD
    item.content.tags.tags.exists(_.id == "us-news/us-elections-2016"),
    AUSElectionSwitch.isSwitchedOn &&
    item.content.tags.tags.exists(_.id == "australia-news/australian-election-2016")
){ case (isUSElection, isAUSElection) =>
    <div class="content__labels @if(isUSElection) {content__labels--us-election} @if(mvt.ABGalleryRedesignVariant.shouldShow(item.metadata.contentType)) {content__labels--gallery}">
=======
    item.content.tags.tags.exists(_.id == "us-news/us-elections-2016")
){ isUSElection =>
    <div class="content__labels @if(isUSElection) {content__labels--us-election} @if(item.content.showNewGalleryDesign) {content__labels--gallery}">
>>>>>>> 56d80e77

        @if(isUSElection) {
            <div class="badge-slot badge-slot--us-election">
                @if(isAmp) {
                    <amp-img class="badge-slot__img" src="@Configuration.static.path/sys-images/Guardian/Pix/pictures/2016/2/2/1454424596176/USElectionlogooffset.png" layout="fixed" height="33" width="33"></amp-img>
                } else {
                    <img class="badge-slot__img" src="@Configuration.static.path/sys-images/Guardian/Pix/pictures/2016/2/2/1454424596176/USElectionlogooffset.png"/>
                }
            </div>
        }

        @if(isAUSElection) {
            <div class="badge-slot badge-slot--us-election">
                @if(isAmp) {
                    <amp-img class="badge-slot__img" src="@Static("images/AUSElectionBadge.png")" layout="fixed" height="33" width="33"></amp-img>
                } else {
                    <img class="badge-slot__img" src="@Static("images/AUSElectionBadge.png")"/>
                }
            </div>
        }

        <div class="content__section-label">
            <a class="content__section-label__link" data-link-name="article section" href="@LinkTo {/@item.content.sectionLabelLink}">@Html(Localisation(item.content.sectionLabelName))</a>
        </div>

        @item.content.blogOrSeriesTag.map { series =>
        <div class="content__series-label">
            <a class="content__series-label__link" href="@LinkTo {/@series.id}">@series.name</a>
        </div>
        }.getOrElse {
            @if(item.content.isFromTheObserver) {
                <div class="content__series-label">
                    <a class="content__series-label__link" href="http://observer.theguardian.com">The Observer</a>
                </div>
            }
        }
    </div>
}<|MERGE_RESOLUTION|>--- conflicted
+++ resolved
@@ -5,18 +5,11 @@
 
 @defining(
     USElectionSwitch.isSwitchedOn &&
-<<<<<<< HEAD
     item.content.tags.tags.exists(_.id == "us-news/us-elections-2016"),
     AUSElectionSwitch.isSwitchedOn &&
     item.content.tags.tags.exists(_.id == "australia-news/australian-election-2016")
 ){ case (isUSElection, isAUSElection) =>
-    <div class="content__labels @if(isUSElection) {content__labels--us-election} @if(mvt.ABGalleryRedesignVariant.shouldShow(item.metadata.contentType)) {content__labels--gallery}">
-=======
-    item.content.tags.tags.exists(_.id == "us-news/us-elections-2016")
-){ isUSElection =>
     <div class="content__labels @if(isUSElection) {content__labels--us-election} @if(item.content.showNewGalleryDesign) {content__labels--gallery}">
->>>>>>> 56d80e77
-
         @if(isUSElection) {
             <div class="badge-slot badge-slot--us-election">
                 @if(isAmp) {
