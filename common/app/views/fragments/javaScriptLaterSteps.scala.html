--- conflicted
+++ resolved
@@ -14,7 +14,6 @@
             @curlPaths.map { case (module, path) =>
                 '@module': '@Static(path)',
             }
-<<<<<<< HEAD
             core:                       '@Static("javascripts/core.js")',
             facebook:                   '//connect.facebook.net/en_US/all.js',
             foresee:                    'vendor/foresee/20141107/foresee-trigger.js',
@@ -31,30 +30,10 @@
             'bootstraps/dev':           '@Static("javascripts/bootstraps/dev.js")',
             'bootstraps/preferences':   '@Static("javascripts/bootstraps/preferences.js")',
             'bootstraps/facia':         '@Static("javascripts/bootstraps/facia.js")',
+            'bootstraps/football':      '@Static("javascripts/bootstraps/football.js")',
             'bootstraps/image-content': '@Static("javascripts/bootstraps/image-content.js")',
             'bootstraps/sudoku':        '@Static("javascripts/bootstraps/sudoku.js")',
             'bootstraps/video-player':  '@Static("javascripts/bootstraps/video-player.js")'
-=======
-            core:                      '@Static("javascripts/core.js")',
-            facebook:                  '//connect.facebook.net/en_US/all.js',
-            foresee:                   'vendor/foresee/20141107/foresee-trigger.js',
-            googletag:                 '@{Configuration.javascript.config("googletagJsUrl")}',
-            'ophan/ng':                '@{Configuration.javascript.config("ophanJsUrl")}',
-            stripe:                    '@Static("javascripts/vendor/stripe/stripe.min.js")',
-            text:                      'text', // noop
-            inlineSvg:                 'inlineSvg', // noop
-            zxcvbn:                    '@Static("javascripts/components/zxcvbn/zxcvbn.js")',
-            'bootstraps/app':          '@Static("javascripts/bootstraps/app.js")',
-            'bootstraps/commercial':   '@Static("javascripts/bootstraps/commercial.js")',
-            'bootstraps/creatives':    '@Static("javascripts/bootstraps/creatives.js")',
-            'bootstraps/crosswords':   '@Static("javascripts/bootstraps/crosswords.js")',
-            'bootstraps/dev':          '@Static("javascripts/bootstraps/dev.js")',
-            'bootstraps/preferences':  '@Static("javascripts/bootstraps/preferences.js")',
-            'bootstraps/facia':        '@Static("javascripts/bootstraps/facia.js")',
-            'bootstraps/football':     '@Static("javascripts/bootstraps/football.js")',
-            'bootstraps/sudoku':       '@Static("javascripts/bootstraps/sudoku.js")',
-            'bootstraps/video-player': '@Static("javascripts/bootstraps/video-player.js")'
->>>>>>> 9125da3b
         }
     };
 
