--- conflicted
+++ resolved
@@ -67,11 +67,7 @@
                 var styleNodes = document.querySelectorAll('[data-cache-name]');
                 for (var i = 0, j = styleNodes.length; i<j; ++i) {
                     var style = styleNodes[i],
-<<<<<<< HEAD
-                        nameAndCacheKey = style.getAttribute('data-cache-file-woff').match(/fonts\/(.*)\/(.*)\.woff.json$/),
-=======
                         nameAndCacheKey = style.getAttribute('data-cache-file-woff').match(/fonts\/([^/]*?)\/?([^/]*)\.woff.json$/),
->>>>>>> 0ce8f7b9
                         cachedCss = localStorage.getItem('gu.fonts.' + nameAndCacheKey[2] + '.' + nameAndCacheKey[1]);
                         @* try to parse it (should really use the storage module) *@
                         try {
