--- conflicted
+++ resolved
@@ -267,9 +267,6 @@
                 }
             ).install();
 
-<<<<<<< HEAD
-            require(['common/utils/config'], function (config) {
-=======
             require([
                 'common/utils/config',
                 'common/modules/experiments/ab',
@@ -292,7 +289,6 @@
                     images.listen();
                 }
 
->>>>>>> aa87794c
                 if (config.switches.commercial) {
                     require(['bootstraps/commercial'], raven.wrap(
                         { tags: { feature: 'commercial' } },
@@ -301,23 +297,8 @@
                         }
                     ));
                 }
-            });
-
-            if (guardian.isModernBrowser) {
-                require([
-                    'common/utils/config',
-                    'common/modules/experiments/ab',
-                    'common/modules/ui/images'
-                ], function (
-                    config,
-                    ab,
-                    images
-                ) {
-                    ab.segmentUser();
-                    ab.run();
-                    images.upgrade();
-                    images.listen();
-
+
+                if (guardian.isModernBrowser) {
                     @if(play.Play.isDev()) {
                         require(['bootstraps/dev'], function (devmode) { devmode.init(); });
                     }
@@ -325,14 +306,9 @@
                     require(['bootstraps/app'], function(bootstrap) {
                         bootstrap.go();
                     });
-                });
-            } else {
-                require([
-                    'common/modules/ui/non-modern-images'
-                ], function (nonModernImages) {
-                    nonModernImages();
-                });
-            }
+                }
+
+            });
 
         });
 
