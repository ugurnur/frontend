@(item: model.MetaData, curlPaths: Map[String, String] = Map())(implicit request: RequestHeader)
@import conf.Switches._
@import conf.Static
@import conf.Configuration

@*******************************
**** detect modern browsers ****
*******************************@
<script>
    (function(isModern) {

        if (!isModern) { return false; }

        @* Duplicated in /static/src/javascripts/projects/common/utils/detect.js *@
        // Determine what type of font-hinting we want.
        var fontHinting = function () {
            var ua = navigator.userAgent,
                windowsNT = /Windows NT (\d\.\d+)/.exec(ua),
                hinting = 'Off',
                version;

            if (windowsNT) {
                var version = parseFloat(windowsNT[1], 10);
                // For Windows XP-7
                if (version >= 5.1 && version <= 6.1) {
                    if (/Chrome/.exec(ua) && version < 6.0) {
                        // Chrome on windows XP wants auto-hinting
                        hinting = 'Auto';
                    } else {
                        // All others use cleartype
                        hinting = 'Cleartype';
                    }
                };
            }
            return hinting;
        }();

        @if(FontSwitch.isSwitchedOn) {
            // Check to see if you should get webfonts, and then try to load them from localStorage if so
            var cookieData = 'GU_fonts=off; domain=' + location.hostname + '; path=/';

            function disableFonts () {
                document.cookie = cookieData + '; max-age=' + (60 * 60 * 24 * 365);
            }

            function enableFonts () {
                document.cookie = cookieData + '; expires=Thu, 01 Jan 1970 00:00:00 GMT';
            }

            function fontsEnabled () {
                return document.cookie.indexOf('GU_fonts=off') === -1;
            }

            // Load fonts from `localStorage`.
            function loadFontsFromStorage () {
                var storedFontFormat = localStorage['gu.fonts.format'],
                    fonts, fontFormat, font;

                if (storedFontFormat) {
                    fonts = document.querySelectorAll('.webfont');
                    fontFormat = JSON.parse(storedFontFormat).value;

                    for (var i = 0, j = fonts.length; i < j; ++i) {
                        font = fonts[i],
                            dataAttrName = 'data-cache-file-' + (fontHinting === 'Off' ? '' : 'hinted-' + fontHinting + '-') + fontFormat,
                            nameAndCacheKey = font.getAttribute(dataAttrName).match(/fonts\/([^/]*?)\/?([^/]*)\.(woff2|woff|tff).json$/),
                            fontData = localStorage['gu.fonts.' + nameAndCacheKey[2] + '.' + nameAndCacheKey[1]];

                        if (fontData) {
                            font.innerHTML = JSON.parse(fontData).value;
                            font.setAttribute('data-loaded-from', 'local');
                        }
                    }
                }
            }

            // Load fonts by injecting a `link` element.
            function loadFontsAsynchronously () {
                var scripts = document.getElementsByTagName('script'),
                    thisScript = scripts[scripts.length - 1],
                    fonts = document.createElement('link');

                fonts.rel = 'stylesheet';
                fonts.className = 'webfonts';

                // show cleartype-hinted for Windows XP-7 IE, autohinted for non-IE
                fonts.href = guardian.config.stylesheets.fonts['hinting' + fontHinting].kerningOn;
                window.setTimeout(function() {
                    thisScript.parentNode.insertBefore(fonts, thisScript);
                }, 0);
            }

            // Detect whether browser is smoothing its fonts.
            // Technique adapted from @@zoltandulac's [clever hack](http://www.useragentman.com/blog/2009/11/29/how-to-detect-font-smoothing-using-javascript).
            // Because IE always uses clear-type (unless you've done some
            // [*major* hackery](http://stackoverflow.com/questions/5427315/disable-cleartype-text-anti-aliasing-in-ie9#tab-top)),
            // we only test non-IE, and only on windows. Everyone else we assume `true`.
            function fontSmoothingEnabled () {
                var ua = navigator.userAgent, fontSmoothingEnabled = null, canvasNode, ctx, alpha, x, y;

                // If we've already run this test, return the result.
                // This can be force-overidden using a '#check-smoothing' hash fragment.
                if (document.cookie.indexOf('GU_fonts_smoothing') !== -1 && window.location.hash !== '#check-smoothing') {
                    return document.cookie.indexOf('GU_fonts_smoothing=on') !== -1;
                }

                // Internal function to store font-smoothing state for 30 days
                function saveFontSmoothing (state) {
                    state = state ? 'on' : 'off';
                    document.cookie = 'GU_fonts_smoothing= ' + state + '; domain=' + location.hostname + '; path=/; max-age=' + (60 * 60 * 24 * 30);
                }

                // If Windows desktop and not IE…
                if (/Windows NT (\d\.\d+)/.exec(ua) && !/MSIE|Trident/.exec(ua)) {
                    try {
                        // Create a 35x35 Canvas block.
                        canvasNode = document.createElement('canvas');
                        canvasNode.width = '35';
                        canvasNode.height = '35';
                        canvasNode.style.display = 'none';
                        document.documentElement.appendChild(canvasNode);

                        // Draw a black '@@', in 32px Arial, onto it.
                        ctx = canvasNode.getContext('2d');
                        ctx.textBaseline = 'top';
                        ctx.font = '32px Arial';
                        ctx.fillStyle = 'black';
                        ctx.strokeStyle = 'black';
                        ctx.fillText('@@', 0, 0);


                        // Search the top left-hand corner of the canvas from left to
                        // right, top to bottom, until we find a non-black pixel (most
                        // likely). If so we return true.

                        // - no point in searching the whole thing, so keep it as short
                        // as possible.
                        for (x = 0; x <= 16; x++) {
                            for (y = 0; y <= 16; y++) {

                                alpha = ctx.getImageData(x, y, 1, 1).data[3];

                                if (alpha > 0 && alpha < 255) {
                                    // font-smoothing must be on
                                    // save this info for 30 days
                                    saveFontSmoothing(true);
                                    return true;
                                }
                            }

                        }

                        // Didn't find any non-black pixels - return false.
                        saveFontSmoothing(false);
                        return false;
                    } catch (ex) {
                        // Something went wrong (for example, non-blink Opera cannot use
                        // the canvas fillText() method) so we assume false for safety's
                        // sake.
                        saveFontSmoothing(false);
                        return false;
                    }
                } else {
                    // You're not on Windows or you're using IE, so we assume true
                    return true;
                }
            }

            // Make it possible to toggle fonts with `#fonts-off/on`.
            if (window.location.hash === '#fonts-off') {
                disableFonts();
            } else if (window.location.hash === '#fonts-on' || window.location.hash === '#check-smoothing') {
                enableFonts();
            }

            // Finally, if we're meant to use fonts, check they'll render ok
            // and then try and load them from storage. If that fails (i.e. likely lack of
            // support), inject a standard stylesheet `link` to load them.
            // If they won't render properly (no smoothing), disable them entirely.
            if (fontsEnabled()) {
                if (fontSmoothingEnabled()) {
                    try {
                        loadFontsFromStorage();
                    } catch (e) {
                        loadFontsAsynchronously();
                    }
<<<<<<< HEAD
                } else {
                    disableFonts();
                }
            }
        }
=======
                    lazyLoadImages.init();
                    images.upgradePictures();
                    images.listen();

                    // Preference pages are served via HTTPS for service worker support.
                    // These pages must not have mixed (HTTP/HTTPS) content, so
                    // we disable ads (until the day comes when all ads are HTTPS).
                    if (config.switches.commercial && ! config.page.isPreferencesPage) {
                        require(['bootstraps/commercial'], raven.wrap(
                            { tags: { feature: 'commercial' } },
                            function (commercial) {
                                commercial.init();
                            }
                        ));
                    }

                    if (guardian.isModernBrowser) {
                        @if(play.Play.isDev()) {
                            require(['bootstraps/dev'], function (devmode) { devmode.init(); });
                        }

                        require(['bootstraps/app'], function(bootstrap) {
                            bootstrap.go();
                        });
                    }

                });

                @membershipAccess()

            });
    </script>
}
>>>>>>> 75b32dde

    })(guardian.isModernBrowser);

</script>

@****************************
**** boostrap the JS app ****
****************************@
<script>
    @Html(Static.js.es6ModuleLoader)
    @Html(Static.js.systemJs)
    @Html(Static.js.systemJsAppConfig)

    @if(!play.Play.isDev()) {
        @Html(Static.js.systemJsBundleConfig)
    }

    System.baseURL = '@{Configuration.assets.path}';
    System.paths['ophan/ng']  = '@{Configuration.javascript.config("ophanJsUrl")}.js';
    System.paths['googletag'] = '@{Configuration.javascript.config("googletagJsUrl")}';

    @Html(Static.js.systemJsNormalize)

    window.require = System.amdRequire.bind(System);
    window.define = System.amdDefine.bind(System);

    System.import('core')
    .then(function(){
        return System.import('raven');
    })
    .then(function(raven) {
        raven.config(
            'http://' + guardian.config.page.sentryPublicApiKey + '@@' + guardian.config.page.sentryHost,
            {
                whitelistUrls: [
                    /localhost/, @* will not actually log errors, but `shouldSendCallback` will be called *@
                    /assets\.guim\.co\.uk/,
                    /ophan\.co\.uk/
                ],
                tags: {
                    edition:        guardian.config.page.edition,
                    contentType:    guardian.config.page.contentType,
                    revisionNumber: guardian.config.page.revisionNumber,
                    loaderType:     'SystemJs'
                },
                dataCallback: function(data) {
                    if (data.culprit) {
                        data.culprit = data.culprit.replace(/\/[a-z\d]{32}(\/[^\/]+)$/, '$1');
                    }
                    data.tags.origin = (/j.ophan.co.uk/.test(data.culprit)) ? 'ophan' : 'app';
                    return data;
                },
                shouldSendCallback: function(data) {
                    @if(play.Play.isDev()) {
                        console.error(data);
                    }

                    return @conf.Switches.DiagnosticsLogging.isSwitchedOn &&
                        Math.random() < 0.2 &&
                        @{!play.Play.isDev()}; @* don't actually notify sentry in dev mode*@
                }
            }
        ).install();

        Promise.all([
            'common/utils/config',
            'common/modules/experiments/ab',
            'common/modules/ui/images',
            'common/modules/ui/lazy-load-images'].map(function(module){
            return System.import(module);
        })).then(function(values) {
            var config = values[0];
            var ab = values[1];
            var images = values[2];
            var lazyLoadImages = values[3];

            ab.segmentUser();
            ab.run();
            if(guardian.config.page.isFront) {
                if(!document.addEventListener) { // IE8 and below
                    window.onload = images.upgradePictures;
                }
            }
            lazyLoadImages.init();
            images.upgradePictures();
            images.listen();

            if (config.switches.commercial) {
                System.import('bootstraps/commercial').then(raven.wrap(
                    { tags: { feature: 'commercial' } },
                    function (commercial) {
                        commercial.init();
                    }
                ));
            }

            if (guardian.isModernBrowser) {
                @if(play.Play.isDev()) {
                    System.import('bootstraps/dev').then(function (devmode) { devmode.init(); });
                }

                System.import('bootstraps/app').then(function(app) {
                    app.go();
                });
            }

            @if(item.section == "crosswords") {
                System.import('es6/bootstraps/crosswords').then(function (crosswords) {
                    crosswords.default.init();
                });

                System.import('es6/projects/common/modules/crosswords/thumbnails').then(function (crosswordThumbnails) {
                    crosswordThumbnails.default.init();
                });
            }
        });

        @membershipAccess()

    });
</script>


@membershipAccess() = {
    @for(membershipAccess <- item.membershipAccess if item.requiresMembershipAccess) {

        /**
         * Membership access
         * Items with either of the following fields require Membership access
         * - membershipAccess=members-only
         * - membershipAccess=paid-members-only
         */
        (function(isModern) {

            /**
             * Authenticating requires CORS and withCredentials
             * If we don't cut the mustard then pass through.
             */
            if(!isModern) { return; }


            require([
                'common/utils/$',
                'common/utils/ajax'
            ], function($, ajax) {

                var membershipUrl = "@Configuration.id.membershipUrl",
                    membershipAccess = "@membershipAccess",
                    requiresPaidTier = (membershipAccess.indexOf("paid-members-only") !== -1),
                    membershipAuthUrl = membershipUrl + '/choose-tier?membershipAccess=' + membershipAccess;

                function redirect() {
                    window.location.href = membershipAuthUrl;
                }

                ajax({
                    url: membershipUrl + "/user/me",
                    type: 'json',
                    crossOrigin: true,
                    withCredentials: true
                }).then(function (resp) {
                    /**
                     * Check the users access matches the content
                     */
                    var canViewContent = (requiresPaidTier) ? !!resp.tier && resp.isPaidTier : !!resp.tier;
                    if (canViewContent) {
                        $('body').removeClass('has-membership-access-requirement');
                    } else {
                        redirect()
                    }
                }).fail(function() {
                    /**
                     * If the request fails assume non-member
                     */
                    redirect()
                });

            });
        }(guardian.isModernBrowser));

    }
}<|MERGE_RESOLUTION|>--- conflicted
+++ resolved
@@ -184,47 +184,11 @@
                     } catch (e) {
                         loadFontsAsynchronously();
                     }
-<<<<<<< HEAD
                 } else {
                     disableFonts();
                 }
             }
         }
-=======
-                    lazyLoadImages.init();
-                    images.upgradePictures();
-                    images.listen();
-
-                    // Preference pages are served via HTTPS for service worker support.
-                    // These pages must not have mixed (HTTP/HTTPS) content, so
-                    // we disable ads (until the day comes when all ads are HTTPS).
-                    if (config.switches.commercial && ! config.page.isPreferencesPage) {
-                        require(['bootstraps/commercial'], raven.wrap(
-                            { tags: { feature: 'commercial' } },
-                            function (commercial) {
-                                commercial.init();
-                            }
-                        ));
-                    }
-
-                    if (guardian.isModernBrowser) {
-                        @if(play.Play.isDev()) {
-                            require(['bootstraps/dev'], function (devmode) { devmode.init(); });
-                        }
-
-                        require(['bootstraps/app'], function(bootstrap) {
-                            bootstrap.go();
-                        });
-                    }
-
-                });
-
-                @membershipAccess()
-
-            });
-    </script>
-}
->>>>>>> 75b32dde
 
     })(guardian.isModernBrowser);
 
@@ -312,7 +276,7 @@
             images.upgradePictures();
             images.listen();
 
-            if (config.switches.commercial) {
+            if (config.switches.commercial && !config.page.isPreferencesPage) {
                 System.import('bootstraps/commercial').then(raven.wrap(
                     { tags: { feature: 'commercial' } },
                     function (commercial) {
