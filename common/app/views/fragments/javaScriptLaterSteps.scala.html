--- conflicted
+++ resolved
@@ -34,11 +34,8 @@
             outbrain: '@Static("javascripts/vendor/outbrain.js")',
             foresee: '@Static("javascripts/vendor/foresee/foresee-trigger.js")',
             googletag: '@{Configuration.javascript.config("googletagJsUrl")}',
-<<<<<<< HEAD
-            raven: '@Static("javascripts/components/raven-js/dist/raven.js")'
-=======
+            raven: '@Static("javascripts/components/raven-js/dist/raven.js")',
             'bootstraps/video-player': '@Static("javascripts/bootstraps/video-player.js")'
->>>>>>> 53f1517f
         }
     };
 
