@()(implicit request: RequestHeader)

@import common.LinkTo

<header class="new-header" role="banner" data-link-name="global navigation: new header">
    <div class="new-header__inner gs-container">
        <a href="@LinkTo{/}" class="new-header__logo" tabindex="0">
            <h1 class="u-h">The Guardian</h1>
            @fragments.inlineSvg("guardian-logo-160", "logo")
        </a>
        <button class="new-header__edition-button">
            @fragments.inlineSvg("world", "icon")
            <span>UK Edition</span>
        </button>
        <nav class="new-header__nav">
<<<<<<< HEAD
            <button class="new-header__nav__menu-button">
                <!-- TODO: Move to folder -->
                <svg width="18" height="12" viewBox="0 0 18 12">
                    <g>
                        <rect width="18" height="2"></rect>
                        <rect y="5" width="18" height="2"></rect>
                        <rect y="10" width="18" height="2"></rect>
                    </g>
                </svg>
                <span class="u-h">Menu</span>
            </button>
=======
            <div class="new-header__nav__menu-button-and-user-button">
                <button class="new-header__nav__menu-button">
                    <i class="new-header__nav__menu-button__burger-icon"></i>
                    <span class="u-h">Menu</span>
                </button>
                <button class="new-header__nav__profile-button">
                    @fragments.inlineSvg("profile-36", "icon")
                    <span class="u-h">Profile</span>
                </button>
            </div>
>>>>>>> 770b0914
            <ul class="new-header__nav__list">
                @* TODO: Should open a menu *@
                <li class="new-header__nav__list-item"><a class="new-header__nav__link" tabindex="0" href="@LinkTo{/}">news</a></li>
                <li class="new-header__nav__list-item"><a class="new-header__nav__link" tabindex="0" href="@LinkTo{/commentisfree}">opinion</a></li>
                <li class="new-header__nav__list-item"><a class="new-header__nav__link" tabindex="0" href="@LinkTo{/sport}">sports</a></li>
                <li class="new-header__nav__list-item"><a class="new-header__nav__link" tabindex="0" href="@LinkTo{/culture}">arts</a></li>
                <li class="new-header__nav__list-item"><a class="new-header__nav__link" tabindex="0" href="@LinkTo{/lifeandstyle}">life</a></li>
            </ul>
        </nav>
    </div>
</header><|MERGE_RESOLUTION|>--- conflicted
+++ resolved
@@ -13,30 +13,10 @@
             <span>UK Edition</span>
         </button>
         <nav class="new-header__nav">
-<<<<<<< HEAD
             <button class="new-header__nav__menu-button">
-                <!-- TODO: Move to folder -->
-                <svg width="18" height="12" viewBox="0 0 18 12">
-                    <g>
-                        <rect width="18" height="2"></rect>
-                        <rect y="5" width="18" height="2"></rect>
-                        <rect y="10" width="18" height="2"></rect>
-                    </g>
-                </svg>
+                <i class="new-header__nav__menu-button__burger-icon"></i>
                 <span class="u-h">Menu</span>
             </button>
-=======
-            <div class="new-header__nav__menu-button-and-user-button">
-                <button class="new-header__nav__menu-button">
-                    <i class="new-header__nav__menu-button__burger-icon"></i>
-                    <span class="u-h">Menu</span>
-                </button>
-                <button class="new-header__nav__profile-button">
-                    @fragments.inlineSvg("profile-36", "icon")
-                    <span class="u-h">Profile</span>
-                </button>
-            </div>
->>>>>>> 770b0914
             <ul class="new-header__nav__list">
                 @* TODO: Should open a menu *@
                 <li class="new-header__nav__list-item"><a class="new-header__nav__link" tabindex="0" href="@LinkTo{/}">news</a></li>
