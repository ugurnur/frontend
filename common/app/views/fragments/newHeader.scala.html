@(page: model.Page)(implicit request: RequestHeader)

@import conf.Configuration
@import common.{LinkTo, NewNavigation, Edition}
@import views.support.RenderClasses

@jobsUrl(edition: String) = {
    @if(edition == "au") {
        https://jobs.theguardian.com/landingpage/2868291/jobs-australia-html/?INTCMP=jobs_au_web_newheader
    } else {
        https://jobs.theguardian.com?INTCMP=jobs_@{edition}_web_newheader
    }
}

@ContributionOrSupporterUrl(edition: String) = {
    @if(edition == "us") {
        https://contribute.theguardian.com/us?INTCMP=gdnwb_copts_co_dotcom_header
    } else {
        @{Configuration.id.membershipUrl}/@{edition}/supporter?INTCMP=mem_@{edition}_web_newheader_trapezoid
    }
}

<header class="@RenderClasses(Map(
            "new-header--mvt-desktop" -> mvt.ABNewDesktopHeader.isParticipating,
            "new-header--slim" -> page.metadata.hasSlimHeader
        ), "new-header")"
        role="banner">
    @defining(NewNavigation.SubSectionLinks.getSectionOrTagId(page)) { id =>
        @defining(
            NewNavigation.SectionLinks.getPillarName(id)
        ) { case (currentTopLevelSection) =>
            <nav class="new-header__inner gs-container"
                 data-component="nav2"
                 aria-label="Guardian sections">
                <a href="@LinkTo{/}"
                   class="new-header__logo"
                   data-link-name="nav2 : logo">
                    <span class="u-h">The Guardian - Back to home</span>
                    @fragments.inlineSvg("guardian-logo-160", "logo", List(
                        "new-header__logo"
                    ))
                </a>

                <div class="new-header__cta-container hide-until-mobile">
                    @defining(
                        Edition(request).id.toLowerCase()
                    ) { editionId =>
<<<<<<< HEAD
=======
                        <a class="header-cta-item header-cta-item--primary"
                            data-link-name="nav2 : supporter-cta"
                            data-edition="@{editionId}"
                            href="@ContributionOrSupporterUrl(editionId)">
                            <span class="header-cta-item__label">
                                @if(editionId == "us") {
                                    make a <span class="header-cta-item__new-line">contribution</span>
                                } else {
                                    become a <span class="header-cta-item__new-line">supporter</span>
                                }
                            </span>
                        </a>

>>>>>>> e0ad68a7
                        @if(!page.metadata.hasSlimHeader) {
                            <a class="header-cta-item header-cta-item--primary"
                                data-link-name="nav2 : supporter-cta"
                                data-edition="@{editionId}"
                                href="@{Configuration.id.membershipUrl}/@{editionId}/supporter?INTCMP=mem_@{editionId}_web_newheader_trapezoid">
                                <span class="header-cta-item__label">
                                    @if(editionId == "us") {
                                        make a <span class="header-cta-item__new-line">contribution</span>
                                    } else {
                                        become a <span class="header-cta-item__new-line">supporter</span>
                                    }
                                </span>
                            </a>

                            <a class="header-cta-item hide-until-tablet header-cta-item--secondary"
                                data-link-name="nav2 : subscribe-cta"
                                data-edition="@{editionId}"
                                href="@{Configuration.id.digitalPackUrl}/@{editionId}?INTCMP=NGW_NEWHEADER_@{editionId}_GU_SUBSCRIBE">
                                <span class="header-cta-item__label">
                                    subscribe
                                </span>
                            </a>

                            <a class="header-cta-item hide-until-tablet header-cta-item--secondary"
                                data-link-name="nav2 : job-cta"
                                data-edition="@{editionId}"
                                href="@jobsUrl(editionId)">
                                <span class="header-cta-item__label">
                                    <span class="hide-until-tablet">find a job</span>
                                    <span class="hide-from-tablet">jobs</span>
                                </span>
                            </a>
                        }
                    }
                </div>

                <input type="checkbox"
                       id="main-menu-toggle"
                       class="veggie-burger-fallback js-enhance-checkbox u-h"
                       aria-controls="main-menu">

                <ul class="pillars">
                    @NewNavigation.PrimaryLinks.map { link =>
                        <li class="pillars__item">
                            <a class="@RenderClasses(Map(
                                "pillar-link" -> true,
                                "pillar-link--current-section" -> ((link.title == currentTopLevelSection) && !page.metadata.hasSlimHeader)))"
                                href="@LinkTo(link.url)"
                                data-link-name="nav2 : primary : @link.title">
                                    @link.title
                            </a>
                        </li>
                    }
                </ul>

                <label for="main-menu-toggle"
                       class="veggie-burger js-change-link"
                       tabindex="0"
                       data-link-name="nav2 : veggie-burger : show">
                    <span class="veggie-burger__icon"></span>
                    <span class="@RenderClasses(Map(
                            "u-h" -> page.metadata.hasSlimHeader
                        ), "veggie-burger__label")">Menu</span>
                </label>

                @fragments.nav.newHeaderMenu()
            </nav>

            @if(!page.metadata.hasSlimHeader) {
                @fragments.nav.subNav(page)
            }
        }
    }
</header><|MERGE_RESOLUTION|>--- conflicted
+++ resolved
@@ -45,23 +45,20 @@
                     @defining(
                         Edition(request).id.toLowerCase()
                     ) { editionId =>
-<<<<<<< HEAD
-=======
-                        <a class="header-cta-item header-cta-item--primary"
-                            data-link-name="nav2 : supporter-cta"
-                            data-edition="@{editionId}"
-                            href="@ContributionOrSupporterUrl(editionId)">
-                            <span class="header-cta-item__label">
-                                @if(editionId == "us") {
-                                    make a <span class="header-cta-item__new-line">contribution</span>
-                                } else {
-                                    become a <span class="header-cta-item__new-line">supporter</span>
-                                }
-                            </span>
-                        </a>
+                      @if(!page.metadata.hasSlimHeader) {
+                          <a class="header-cta-item header-cta-item--primary"
+                              data-link-name="nav2 : supporter-cta"
+                              data-edition="@{editionId}"
+                              href="@ContributionOrSupporterUrl(editionId)">
+                              <span class="header-cta-item__label">
+                                  @if(editionId == "us") {
+                                      make a <span class="header-cta-item__new-line">contribution</span>
+                                  } else {
+                                      become a <span class="header-cta-item__new-line">supporter</span>
+                                  }
+                              </span>
+                          </a>
 
->>>>>>> e0ad68a7
-                        @if(!page.metadata.hasSlimHeader) {
                             <a class="header-cta-item header-cta-item--primary"
                                 data-link-name="nav2 : supporter-cta"
                                 data-edition="@{editionId}"
