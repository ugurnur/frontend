--- conflicted
+++ resolved
@@ -99,14 +99,8 @@
                 </div>
             }
 
-<<<<<<< HEAD
-        <ul class="menu-group menu-group--membership"
-            role="menubar">
-            @defining(Edition(request)) { edition =>
-=======
-            <ul class="menu-group menu-group--editions"
+            <ul class="menu-group menu-group--membership"
                 role="menubar">
->>>>>>> 2cb1b40b
                 @NewNavigation.getMembershipLinks(edition).mostPopular.map { item =>
                     <li class="menu-item hide-on-desktop"
                         data-edition="@{edition.id.toLowerCase}"
@@ -120,18 +114,12 @@
                     </li>
                 }
 
-<<<<<<< HEAD
-            @fragments.nav.userAccountLinks()
-        </ul>
+                @fragments.nav.userAccountLinks()
+            </ul>
 
-        <ul class="menu-group menu-group--editions">
-            @fragments.nav.editionPicker()
-        </ul>
-=======
-                @fragments.nav.userAccountLinks()
+            <ul class="menu-group menu-group--editions">
                 @fragments.nav.editionPicker()
             </ul>
->>>>>>> 2cb1b40b
 
             <ul class="menu-group menu-group--footer"
                 data-edition="@{edition.id.toLowerCase}"
