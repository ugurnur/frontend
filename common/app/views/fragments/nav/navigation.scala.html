@(metaData: model.MetaData)(implicit request: RequestHeader)
@import common._

@defining(Edition(request).navigation) { navigation =>
    <div class="@RenderClasses(Map(
                    ("navigation", true),
                    ("js-navigation-header", true),
                    ("navigation--collapsed", true),
                    ("navigation--has-signposting", !Edition.isEditionFront),
                    ("navigation--has-local-navigation", Navigation.localLinks(navigation, metaData).nonEmpty)
                ))">
        <div class="gs-container">
            <div class="navigation__inner">
                <div class="navigation__scroll">
                    <nav class="navigation__container navigation__container--first" data-component="nav" role="navigation" aria-label="Current section">
                        @if(!Edition.isEditionFront){
                            @fragments.nav.signposting(metaData, navigation)

                            @Navigation.topLevelItem(navigation, metaData).map{ topSection =>
                                @if(Navigation.localLinks(navigation, metaData).nonEmpty) {
                                    <ul class="local-navigation">
                                        @Navigation.rotatedLocalNav(topSection, metaData).map{ link =>
                                            <li class="local-navigation__item">
                                                <a class="local-navigation__action" href="@LinkTo(link.href)" data-link-name="nav : secondary : @link.title">@Html(link.title)</a>
                                            </li>
                                        }
                                    </ul>
                                }
                            }
                        }
                    </nav>
                    <nav class="navigation__container navigation__container--second" data-component="nav" role="navigation" aria-label="Guardian sections">
                        @fragments.nav.topNavigation(metaData, navigation)
                    </nav>
                </div>
                <a class="navigation__toggle js-navigation-toggle" href="#footer-nav" data-link-name="nav : allSections" data-target-nav="js-navigation-header">
<<<<<<< HEAD
                    <i class="burger-icon"></i>
                    <span class="navigation__toggle-label navigation__toggle-label--open" aria-label="view all sections">all<span class="navigation__toggle-label__extra"> sections</span></span>
=======
                    <i class="navigation__toggle-burger honest-burger"><i></i><i></i><i></i></i>
                    <span class="navigation__toggle-label navigation__toggle-label--open"
                          aria-haspopup="true" aria-controls="all-sections-popup" aria-label="view all sections">all<span class="navigation__toggle-label__extra"> sections</span></span>
>>>>>>> 17910643
                    <span class="navigation__toggle-label navigation__toggle-label--close" aria-label="close all sections">close</span>
                </a>
            </div>
            <div id="all-sections-popup" class="navigation__expandable js-mega-nav-placeholder" data-component="all-nav"></div>
        </div>
    </div>
}<|MERGE_RESOLUTION|>--- conflicted
+++ resolved
@@ -34,14 +34,9 @@
                     </nav>
                 </div>
                 <a class="navigation__toggle js-navigation-toggle" href="#footer-nav" data-link-name="nav : allSections" data-target-nav="js-navigation-header">
-<<<<<<< HEAD
                     <i class="burger-icon"></i>
-                    <span class="navigation__toggle-label navigation__toggle-label--open" aria-label="view all sections">all<span class="navigation__toggle-label__extra"> sections</span></span>
-=======
-                    <i class="navigation__toggle-burger honest-burger"><i></i><i></i><i></i></i>
                     <span class="navigation__toggle-label navigation__toggle-label--open"
                           aria-haspopup="true" aria-controls="all-sections-popup" aria-label="view all sections">all<span class="navigation__toggle-label__extra"> sections</span></span>
->>>>>>> 17910643
                     <span class="navigation__toggle-label navigation__toggle-label--close" aria-label="close all sections">close</span>
                 </a>
             </div>
