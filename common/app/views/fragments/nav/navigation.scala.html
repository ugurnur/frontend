@(metaData: model.MetaData)(implicit request: RequestHeader)
@import common._

@defining(Edition(request).navigation) { navigation =>
    <div class="@RenderClasses(Map(
                    ("navigation", true),
                    ("js-navigation-header", true),
                    ("navigation--collapsed", true),
                    ("navigation--has-signposting", !Edition.isEditionFront),
                    ("navigation--has-local-navigation", Navigation.localLinks(navigation, metaData).nonEmpty)
                ))">
        <div class="gs-container">
            <div class="navigation__inner">
                <div class="navigation__scroll">
                    <nav class="navigation__container navigation__container--first" data-component="nav" role="navigation" aria-label="Current section">
                        @if(!Edition.isEditionFront){
                            @fragments.nav.signposting(metaData, navigation)

                            @Navigation.topLevelItem(navigation, metaData).map{ topSection =>
                                @if(Navigation.localLinks(navigation, metaData).nonEmpty) {
                                    <ul class="local-navigation">
                                        @Navigation.rotatedLocalNav(topSection, metaData).map{ link =>
                                            <li class="local-navigation__item">
                                                <a class="local-navigation__action" href="@LinkTo(link.href)" data-link-name="nav : secondary : @link.title">@Html(link.title)</a>
                                            </li>
                                        }
                                    </ul>
                                }
                            }
                        }
                    </nav>
                    <nav class="navigation__container navigation__container--second" data-component="nav" role="navigation" aria-label="Guardian sections">
                        @fragments.nav.topNavigation(metaData, navigation)
                    </nav>
                </div>
                <a class="navigation__toggle js-navigation-toggle" href="#footer-nav" data-link-name="nav : allSections" data-target-nav="js-navigation-header">
                    <i class="navigation__toggle-burger honest-burger"><i></i><i></i><i></i></i>
<<<<<<< HEAD
                    <span class="navigation__toggle-label navigation__toggle-label--open"
                          aria-haspopup="true" aria-controls="all-sections-popup">all<span class="navigation__toggle-label__extra"> sections</span></span>
                    <span class="navigation__toggle-label navigation__toggle-label--close">close</span>
=======
                    <span class="navigation__toggle-label navigation__toggle-label--open" aria-label="view all sections">all<span class="navigation__toggle-label__extra"> sections</span></span>
                    <span class="navigation__toggle-label navigation__toggle-label--close" aria-label="close all sections">close</span>
>>>>>>> 449a0728
                </a>
            </div>
            <div id="all-sections-popup" class="navigation__expandable js-mega-nav-placeholder" data-component="all-nav"></div>
        </div>
    </div>
}<|MERGE_RESOLUTION|>--- conflicted
+++ resolved
@@ -35,14 +35,9 @@
                 </div>
                 <a class="navigation__toggle js-navigation-toggle" href="#footer-nav" data-link-name="nav : allSections" data-target-nav="js-navigation-header">
                     <i class="navigation__toggle-burger honest-burger"><i></i><i></i><i></i></i>
-<<<<<<< HEAD
                     <span class="navigation__toggle-label navigation__toggle-label--open"
-                          aria-haspopup="true" aria-controls="all-sections-popup">all<span class="navigation__toggle-label__extra"> sections</span></span>
-                    <span class="navigation__toggle-label navigation__toggle-label--close">close</span>
-=======
-                    <span class="navigation__toggle-label navigation__toggle-label--open" aria-label="view all sections">all<span class="navigation__toggle-label__extra"> sections</span></span>
+                          aria-haspopup="true" aria-controls="all-sections-popup" aria-label="view all sections">all<span class="navigation__toggle-label__extra"> sections</span></span>
                     <span class="navigation__toggle-label navigation__toggle-label--close" aria-label="close all sections">close</span>
->>>>>>> 449a0728
                 </a>
             </div>
             <div id="all-sections-popup" class="navigation__expandable js-mega-nav-placeholder" data-component="all-nav"></div>
