@(page: model.Page)(implicit request: RequestHeader)

@import common.{NewNavigation, Edition, LinkTo}
@import views.support.RenderClasses

<div class="subnav">
    <div class="gs-container">
        @defining(NewNavigation.SectionLinks.getActivePillar(page)) { case (id, activePillarName) =>
            <ul class="subnav__list"
                data-pillar-title="@activePillarName">

                @NewNavigation.SubSectionLinks.getSubSectionNavLinks(id, Edition(request), page.metadata.isFront).map { link =>
                    <li class="subnav__item">
                        <a class="@RenderClasses(Map(
                                "subnav-link" -> true,
                                "subnav-link--current-section" -> (id == link.uniqueSection)
                           ))"
                           href="@LinkTo(link.url)"
                           data-link-name="nav2 : subnav : @{if(link.longTitle.isEmpty) link.title else link.longTitle}">
                            @link.title
                        </a>
                    </li>
                }

<<<<<<< HEAD
                @if(mvt.ABNavigationMoreToggleVariant.isParticipating) {
                    <li class="subnav__item">
                        <button class="
                            subnav-link
                            subnav-link--toggle-more
                            js-toggle-nav-section"
                            data-link-name="nav2 : subnav-toggle">
                            more
                        </button>
                    </li>
                }
            </ul>
=======
        @* Hiding the 'more' link on the homepage *@
        @if(!(id == "uk" ||  id == "us" ||  id == "au" ||  id == "international")) {
            <li class="subnav__link-item js-visible">
                <button class="
                    subnav__link
                    subnav__link--toggle-more
                    js-toggle-nav-section"
                    data-link-name="nav2 : subnav-toggle">
                    more
                </button>
            </li>
>>>>>>> 70e7ccb8
        }
    </div>
</div><|MERGE_RESOLUTION|>--- conflicted
+++ resolved
@@ -22,32 +22,19 @@
                     </li>
                 }
 
-<<<<<<< HEAD
-                @if(mvt.ABNavigationMoreToggleVariant.isParticipating) {
-                    <li class="subnav__item">
-                        <button class="
-                            subnav-link
-                            subnav-link--toggle-more
-                            js-toggle-nav-section"
-                            data-link-name="nav2 : subnav-toggle">
-                            more
-                        </button>
-                    </li>
-                }
-            </ul>
-=======
-        @* Hiding the 'more' link on the homepage *@
-        @if(!(id == "uk" ||  id == "us" ||  id == "au" ||  id == "international")) {
-            <li class="subnav__link-item js-visible">
-                <button class="
-                    subnav__link
-                    subnav__link--toggle-more
-                    js-toggle-nav-section"
-                    data-link-name="nav2 : subnav-toggle">
-                    more
-                </button>
-            </li>
->>>>>>> 70e7ccb8
+            @* Hiding the 'more' link on the homepage *@
+            @if(!(id == "uk" ||  id == "us" ||  id == "au" ||  id == "international")) {
+                <li class="subnav__item js-visible">
+                    <button class="
+                        subnav-link
+                        subnav-link--toggle-more
+                        js-toggle-nav-section"
+                        data-link-name="nav2 : subnav-toggle">
+                        more
+                    </button>
+                </li>
+            }
+    	    </ul>
         }
     </div>
-</div>+</div>
