--- conflicted
+++ resolved
@@ -3,32 +3,6 @@
 
 @defining(Edition(request).navigation) { navigation =>
     @defining(Navigation.topLevelItem(navigation, metaData)) { topLevelSelected =>
-<<<<<<< HEAD
-        <ul class="global-navigation">
-            @navigation.map { nav =>
-                <li class="@RenderClasses(Map(
-                        ("global-navigation__section", true),
-                        ("global-navigation__section--current", nav.currentFor(metaData)),
-                        ("global-navigation__section--home", Navigation.isEditionFront(nav))
-                    ))">
-                    <a class="global-navigation__title" href="@LinkTo(nav.name.href)" data-link-name="@nav.name.title">
-                        @Html(nav.name.title)
-                        @if(nav.currentFor(metaData)) {
-                            <span class="u-h">selected</span>
-                        }
-                    </a>
-                    @if(nav.links.nonEmpty) {
-                        <ul class="global-navigation__children">
-                            @nav.links.map{ link =>
-                                <li class="global-navigation__child@if(link.currentFor(metaData)){ global-navigation__child--current}">
-                                    <a class="global-navigation__action" href="@LinkTo(link.href)" data-link-name="@link.title">
-                                        @Html(link.title)
-                                        @if(link.currentFor(metaData)){
-                                            <span class="u-h">selected</span>
-                                        }
-                                    </a>
-                                </li>
-=======
         <nav>
             <h6 class="u-h">All sections</h6>
 
@@ -43,7 +17,6 @@
                             @Html(nav.name.title)
                             @if(nav.currentFor(metaData)) {
                                 <span class="u-h">selected</span>
->>>>>>> 4a31a3ff
                             }
                         </a>
                         @if(nav.links.nonEmpty) {
