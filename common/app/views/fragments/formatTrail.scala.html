--- conflicted
+++ resolved
@@ -1,25 +1,17 @@
-<<<<<<< HEAD
 @(trail: Trail)
 
 <div class="media b2">
-=======
-@(trail: Trail, info: RowInfo)
-@*
-    index: used to report where this is in the list of trails to analytics (starts at 1 for first item)
-*@
-<div class="media b1">
->>>>>>> 10c21d48
+    @(trail: Trail, info: RowInfo)
+    @*
+        index: used to report where this is in the list of trails to analytics (starts at 1 for first item)
+    *@
     @trail.thumbnail.map{ imageUrl =>
-    <a href="@trail.url" class="img" data-link-name="trail image | @info.rowNum">
-        <img class="maxed" src="@imageUrl" alt='@Html(trail.linkText)' title="@Html(trail.linkText)" />
-    </a>
+        <a href="@trail.url" class="img" data-link-name="trail image | @info.rowNum">
+            <img class="maxed" src="@imageUrl" alt='@Html(trail.linkText)' title="@Html(trail.linkText)" />
+        </a>
     }
     <div class="bd">
-<<<<<<< HEAD
-        <p><a href="@trail.url" class="trail-headline" data-link-name="link text">@RemoveOuterParaHtml(trail.linkText)</a></p>
-=======
-        <p><a href="@trail.url" data-link-name="link text | @info.rowNum">@RemoveOuterParaHtml(trail.linkText)</a></p>
->>>>>>> 10c21d48
+        <p><a href="@trail.url" class="trail-headline" data-link-name="link text | @info.rowNum">@RemoveOuterParaHtml(trail.linkText)</a></p>
         @trail.trailText.map { text => <p class="gt-base trailtext">@RemoveOuterParaHtml(text)</p> }
     </div>
 </div>
