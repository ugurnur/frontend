--- conflicted
+++ resolved
@@ -98,11 +98,7 @@
 
                         <div class="discussion__main-comments js-discussion-main-comments"></div>
 
-<<<<<<< HEAD
-                        <div class="discussion__comment-box js-discussion-comment-box--bottom"></div>
-=======
-                <div class="discussion__comment-box discussion__comment-box--bottom js-discussion-comment-box--bottom"></div>
->>>>>>> 6d437af3
+                        <div class="discussion__comment-box discussion__comment-box--bottom js-discussion-comment-box--bottom"></div>
 
                         <button class="discussion__show-button button--show-more button button--large button--primary js-discussion-show-button">
                             <i class="i i-plus-white"></i>
