@(content: model.Content)

@* p tags may be empty as javascript can hook onto it after page load *@
<p class="standfirst" itemprop="description" data-link-name="standfirst">
@content.standfirst.map { s =>
<<<<<<< HEAD
        @withJsoup(s)(
            InBodyLinkCleaner
=======
    <p class="standfirst" itemprop="description" data-link-name="standfirst">
        @withJsoup(BulletCleaner(s))(
            InBodyLinkCleaner("in standfirst link")
>>>>>>> bf0176d3
        )
        @content.starRating.map { s =>
		    <span class="stars s-@s"><meta itemprop="reviewRating" content="@s">@s</meta> / 5 stars</span>
		}
}
</p><|MERGE_RESOLUTION|>--- conflicted
+++ resolved
@@ -1,19 +1,12 @@
 @(content: model.Content)
 
-@* p tags may be empty as javascript can hook onto it after page load *@
-<p class="standfirst" itemprop="description" data-link-name="standfirst">
 @content.standfirst.map { s =>
-<<<<<<< HEAD
-        @withJsoup(s)(
-            InBodyLinkCleaner
-=======
     <p class="standfirst" itemprop="description" data-link-name="standfirst">
         @withJsoup(BulletCleaner(s))(
             InBodyLinkCleaner("in standfirst link")
->>>>>>> bf0176d3
         )
         @content.starRating.map { s =>
 		    <span class="stars s-@s"><meta itemprop="reviewRating" content="@s">@s</meta> / 5 stars</span>
 		}
-}
-</p>+    </p>
+}