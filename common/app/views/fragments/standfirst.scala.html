@(content: model.Content)

@content.standfirst.map { s =>
    <p class="standfirst" itemprop="description" data-link-name="standfirst">
<<<<<<< HEAD
        @withJsoup(BulletCleaner(s))(
            InBodyLinkCleaner
=======
        @withJsoup(s)(
            InBodyLinkCleaner("in standfirst link")
>>>>>>> baa01bc3
        )
        @content.starRating.map { s =>
		    <span class="stars s-@s"><meta itemprop="reviewRating" content="@s">@s</meta> / 5 stars</span>
		}
    </p>
}<|MERGE_RESOLUTION|>--- conflicted
+++ resolved
@@ -2,13 +2,8 @@
 
 @content.standfirst.map { s =>
     <p class="standfirst" itemprop="description" data-link-name="standfirst">
-<<<<<<< HEAD
         @withJsoup(BulletCleaner(s))(
-            InBodyLinkCleaner
-=======
-        @withJsoup(s)(
             InBodyLinkCleaner("in standfirst link")
->>>>>>> baa01bc3
         )
         @content.starRating.map { s =>
 		    <span class="stars s-@s"><meta itemprop="reviewRating" content="@s">@s</meta> / 5 stars</span>
