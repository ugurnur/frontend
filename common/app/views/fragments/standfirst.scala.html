--- conflicted
+++ resolved
@@ -1,12 +1,8 @@
 @(content: model.Content)
 
-@* p tags may be empty as javascript can hoo onto it after page load *@
-<p class="standfirst" itemprop="description">
+@* p tags may be empty as javascript can hook onto it after page load *@
+<p class="standfirst" itemprop="description" data-link-name="standfirst">
 @content.standfirst.map { s =>
-<<<<<<< HEAD
-=======
-    <p class="standfirst" itemprop="description" data-link-name="standfirst">
->>>>>>> d75030c3
         @withJsoup(s)(
             InBodyLinkCleaner
         )
