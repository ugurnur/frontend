--- conflicted
+++ resolved
@@ -36,11 +36,7 @@
             <i class="i i-top-stories"></i>
         </a>
 
-<<<<<<< HEAD
-    <div class="nav-popup-topstories nav-popup nav-popup--box is-off" data-link-context="news"></div>
-=======
-        <div class="nav-popup-topstories nav-popup nav-popup--box is-off" data-link-context="front-trails/news"></div>
->>>>>>> b766afb2
+        <div class="nav-popup-topstories nav-popup nav-popup--box is-off" data-link-context="news"></div>
 
         <div class="nav-popup-search nav-popup nav-popup--box is-off"></div>
 
