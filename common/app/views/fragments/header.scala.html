--- conflicted
+++ resolved
@@ -1,20 +1,6 @@
 @(page: MetaData)(implicit request: RequestHeader)
 @import conf.Switches.SearchSwitch
 
-<<<<<<< HEAD
-<header id="header" class="gs-container cf" role="banner" data-link-name="global navigation: header">
-    <a href="/@Editionalise("", request)" id="logo" class="i i-guardian-logo" data-link-name="site logo">The Guardian</a>
-
-    <div class="nav-container">
-        <ul class="nav nav--global" data-link-name="Sections">
-            @Edition(request).navigation(page).map{ nav =>
-                <li class="nav__item @if(nav.currentFor(page)){is-active}">
-                    <a href="@nav.name.href" class="nav__link" data-link-name="@nav.name.linkName">@nav.name.title</a>
-                </li>
-            }
-        </ul>
-    </div>
-=======
 <header id="header" role="banner" data-link-name="global navigation: header">
     <div class="header__inner gs-container cf">
         <a href="/" id="logo" class="i i-guardian-logo" data-link-name="site logo">The Guardian</a>
@@ -34,7 +20,6 @@
             <span class="control__menu i i-menu">Sections</span>
             <i class="i i-menu-active"></i>
         </a>
->>>>>>> 0e57ee5a
 
         @if(SearchSwitch.isSwitchedOn) {
             <a href="https://www.google.co.uk/advanced_search?q=site:www.guardian.co.uk" data-is-ajax data-link-name="Search icon" class="control control--search" data-control-for="nav-popup-search">
