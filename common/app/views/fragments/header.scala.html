@(page: MetaData)(implicit request: RequestHeader)
@import conf.Switches.SearchSwitch
@import conf.Switches.IdentityProfileNavigationSwitch

<header id="header" role="banner" data-link-name="global navigation: header">
    <div class="header__inner gs-container cf">
        <a href="@LinkTo{/}"
            id="logo" class="i i-guardian-logo" data-link-name="site logo">The Guardian</a>

        <span class="beta">Beta</span>

        <div class="nav-container">
            <ul class="nav nav--global" data-link-name="Sections">
                @Edition(request).navigation(page).map{ nav =>
                    <li class="nav__item @if(nav.currentFor(page)){is-active zone-border}">
                        <a href="@LinkTo{@nav.name.href}" class="nav__link @if(nav.currentFor(page)){zone-color}" data-link-name="@nav.name.linkName">@nav.name.title</a>
                    </li>
                }
            </ul>
        </div>

        <a href="#footer-nav" data-link-name="Sections" data-control-for="nav-popup-sections" class="control control--sections">
            <i class="i i-nav-divider"></i>
            <span class="control__menu i i-menu">Sections</span>
            <i class="i i-menu-active"></i>
        </a>

        @if(SearchSwitch.isSwitchedOn) {
            <a href="https://www.google.co.uk/advanced_search?q=site:www.theguardian.com" data-is-ajax data-link-name="Search icon" class="control control--search" data-control-for="nav-popup-search">
                <i class="i i-nav-divider"></i>
                <span class="h">Search</span>
                <i class="i i-search"></i>
            </a>
        }

        <a href="/top-stories" data-is-ajax data-link-name="Top stories" data-control-for="nav-popup-topstories"
            class="control control--topstories @if(SearchSwitch.isSwitchedOff) { control--right }">
            <i class="i i-nav-divider"></i>
            <span>Top stories</span>
            <i class="i i-top-stories"></i>
        </a>

<<<<<<< HEAD
        <div class="nav-popup-topstories nav-popup nav-popup--box is-off" data-link-context="news"></div>
=======
        @if(IdentityProfileNavigationSwitch.isSwitchedOn) {
        <a href="/identity/signin" data-link-name="User profile"
            class="control control--profile js-hidden">
            <i class="i i-nav-divider"></i>
            <span class="js-profile-info control--profile__info">Your profile</span>
            <i class="i i-profile"></i>
        </a>
        }

        <div class="nav-popup-topstories nav-popup nav-popup--box is-off" data-link-context="front-trails/news"></div>
>>>>>>> 7275fb76

        <div class="nav-popup-search nav-popup nav-popup--box is-off"></div>

        <div class="nav-popup-sections nav-popup nav-popup--small is-off">
            @fragments.sections(page, false)
        </div>
    </div>
</header><|MERGE_RESOLUTION|>--- conflicted
+++ resolved
@@ -40,9 +40,6 @@
             <i class="i i-top-stories"></i>
         </a>
 
-<<<<<<< HEAD
-        <div class="nav-popup-topstories nav-popup nav-popup--box is-off" data-link-context="news"></div>
-=======
         @if(IdentityProfileNavigationSwitch.isSwitchedOn) {
         <a href="/identity/signin" data-link-name="User profile"
             class="control control--profile js-hidden">
@@ -53,7 +50,6 @@
         }
 
         <div class="nav-popup-topstories nav-popup nav-popup--box is-off" data-link-context="front-trails/news"></div>
->>>>>>> 7275fb76
 
         <div class="nav-popup-search nav-popup nav-popup--box is-off"></div>
 
