@(page: model.Page)(implicit request: RequestHeader)
@import conf.switches.Switches._
@import common.{LinkTo, Edition, SubscribeLink}
@import common.editions._
@import conf.Configuration
@import views.support.URLEncode

<header id="header"
        class="l-header u-cf @if(page.metadata.hasSlimHeader) {l-header--is-slim l-header--no-navigation} js-header"
        role="banner"
        data-link-name="global navigation: header">
    <div class="js-navigation-header navigation-container navigation-container--collapsed">
        <div class="gs-container l-header__inner">
            <div class="l-header-pre u-cf">
                <div class="brand-bar">
                    @if(Edition(request) == Uk) {
                        <div class="brand-bar__item brand-bar__item--profile
                                    brand-bar__item--has-control brand-bar__item--register
                                    popup-container has-popup js-profile-register
                                    hide-until-mobile-landscape">
                            <a href="@Configuration.id.membershipUrl?INTCMP=DOTCOM_HEADER_BECOMEMEMBER"
                                data-link-name="Register link"
                                class="brand-bar__item--action">
                                    @fragments.inlineSvg("profile-add-36", "icon", List("rounded-icon", "control__icon-wrapper"))
                                <span class="brand-bar__item__badge control__icon-wrapper control__icon-wrapper--text">free</span>
                                <span class="control__info js-control-info control__info--supporting">become a member</span>
                            </a>
                        </div>
                    }
                    @if(IdentityProfileNavigationSwitch.isSwitchedOn) {
                        <div class="brand-bar__item brand-bar__item--profile popup-container
                                    has-popup js-profile-nav"
                             data-component="identity-profile">
                             <a href="@Configuration.id.url/signin?INTCMP=DOTCOM_HEADER_SIGNIN"
                               data-link-name="User profile"
                               data-toggle="popup--profile"
                               data-toggle-signed-in="true"
                               class="brand-bar__item--action popup__toggle"
                               data-test-id="sign-in-link"
                               aria-haspopup="true">
                                @fragments.inlineSvg("profile-36", "icon", List("rounded-icon", "control__icon-wrapper"))
                                @if(conf.switches.Switches.SaveForLaterSwitch.isSwitchedOn) {
                                    @fragments.inlineSvg("bookmark", "icon", List("save-for-later__icon"))
                                }
                                <span class="js-profile-info control__info"
                                      data-test-id="sign-in-name">sign in</span>
                            </a>
                            <div class="js-profile-popup">
                                <ul class="popup popup__group popup--profile is-off" data-link-name="Sub Sections" data-test-id="popup-profile">
                                    @if(conf.switches.Switches.SaveForLaterSwitch.isSwitchedOn) {
                                        <li class="popup__item">
                                            <a href="@Configuration.id.url/saved-for-later" class="brand-bar__item--action brand-bar__item--saved-for-later" data-link-name="Saved for Later">
                                                Saved for later</a>
                                        </li>
                                    }
                                    <li class="popup__item"><a class="brand-bar__item--action js-comment-activity u-h" data-link-name="Comment activity">Comment activity</a></li>
                                    <li class="popup__item"><a href="@Configuration.id.url/public/edit" class="brand-bar__item--action" data-link-name="Edit profile">Edit profile</a></li>
                                    <li class="popup__item"><a href="@Configuration.id.url/email-prefs" class="brand-bar__item--action" data-link-name="Email preferences">Email preferences</a></li>
                                    <li class="popup__item"><a href="@Configuration.id.url/password/change" class="brand-bar__item--action" data-link-name="Change password">Change password</a></li>
                                    <li class="popup__item"><a href="@Configuration.id.url/signout" class="brand-bar__item--action" data-link-name="Sign out">Sign out</a></li>
                                </ul>
                            </div>
                        </div>
                    }

                    <div class="brand-bar__item has-popup brand-bar__item--has-control
                                popup-container brand-bar__item--subscribe desktop-only hide-on-slim-header"
                         data-component="subscribe">
                        <a href="@SubscribeLink(Edition(request))" class="brand-bar__item--action"
                        data-link-name="@Edition(request).id.toLowerCase : topNav : subscribe">
                            @fragments.inlineSvg("marque-36", "icon", List("rounded-icon", "control__icon-wrapper"))
                            <span class="control__info">subscribe</span>
                        </a>
                    </div>

                    @if(SearchSwitch.isSwitchedOn) {
                        <div class="brand-bar__item has-popup popup-container brand-bar__item--search" data-component="search">
                            <a href="https://www.google.co.uk/advanced_search?q=site:www.theguardian.com" data-is-ajax data-link-name="Search icon"
                               class="brand-bar__item--action popup__toggle js-search-toggle" data-toggle="popup--search"
                               aria-haspopup="true">
                                @fragments.inlineSvg("search-36", "icon", List("rounded-icon", "control__icon-wrapper"))
                                <span class="control__info">search</span>
                            </a>
                        </div>
                    }
                    @fragments.topNav.servicesLinks(page.metadata)
                </div>
            </div>

            <div class="popup popup--search is-off js-popup--search"><div class="js-search-placeholder"></div></div>

            <div class="l-header-main">
<<<<<<< HEAD
                @if(page.metadata.section == "observer" && page.metadata.isFront) {
                    <a href="@LinkTo{@page.metadata.url}" data-link-name="site logo" id="logo" class="logo-wrapper logo-wrapper--observer" data-component="logo">
                        @if(page.metadata.hasSlimHeader) {
=======
                @if((metaData.section == "observer" && metaData.isFront) || metaData.id == "theobserver") {
                    <a href="@LinkTo{@metaData.url}" data-link-name="site logo" id="logo" class="logo-wrapper logo-wrapper--observer" data-component="logo">
                        @if(metaData.hasSlimHeader) {
>>>>>>> a52fe38a
                            @fragments.inlineSvg("observer-logo-160", "logo")
                        } else {
                            <span class="u-h">The Observer</span>
                            @fragments.inlineSvg("observer-logo-320", "logo")
                        }
                    </a>
                } else {
                    <a href="@LinkTo{/}" data-link-name="site logo" id="logo" class="logo-wrapper" data-component="logo">
                        <span class="u-h">The Guardian</span>
                        @if(page.metadata.hasSlimHeader) {
                            @* CRAZY HACK TO FIX IE8 RENDERING ISSUE WITH LOGO SVG MARKUP *@
                            <!--[if (gt IE 8)|(IEMobile)]><!-->
                                @fragments.inlineSvg("guardian-logo-160", "logo")
                            <!--<![endif]-->
                            <!--[if (lt IE 9)&(!IEMobile)]>
                              <span class="inline-logo inline-guardian-logo-160"></span>
                            <![endif]-->
                        } else {
                            <!--[if (gt IE 8)|(IEMobile)]><!-->
                                @fragments.inlineSvg("guardian-logo-320", "logo")
                            <!--<![endif]-->
                            <!--[if (lt IE 9)&(!IEMobile)]>
                                <span class="inline-logo inline-guardian-logo-320"></span>
                            <![endif]-->
                        }
                    </a>
                }
                @if(page.metadata.hasSlimHeader) {
                    @fragments.nav.navigationToggle()
                }
            </div>
        </div>
        @fragments.nav.navigation(page)
    </div>

</header><|MERGE_RESOLUTION|>--- conflicted
+++ resolved
@@ -90,15 +90,9 @@
             <div class="popup popup--search is-off js-popup--search"><div class="js-search-placeholder"></div></div>
 
             <div class="l-header-main">
-<<<<<<< HEAD
-                @if(page.metadata.section == "observer" && page.metadata.isFront) {
+                @if((page.metadata.section == "observer" && page.metadata.isFront) || page.metadata.id == "theobserver") {
                     <a href="@LinkTo{@page.metadata.url}" data-link-name="site logo" id="logo" class="logo-wrapper logo-wrapper--observer" data-component="logo">
                         @if(page.metadata.hasSlimHeader) {
-=======
-                @if((metaData.section == "observer" && metaData.isFront) || metaData.id == "theobserver") {
-                    <a href="@LinkTo{@metaData.url}" data-link-name="site logo" id="logo" class="logo-wrapper logo-wrapper--observer" data-component="logo">
-                        @if(metaData.hasSlimHeader) {
->>>>>>> a52fe38a
                             @fragments.inlineSvg("observer-logo-160", "logo")
                         } else {
                             <span class="u-h">The Observer</span>
