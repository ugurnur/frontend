@(page: MetaData)(implicit request: RequestHeader)

<header id="header" class="cf" role="banner" datalink-name="global navigation: header">

    <a  href="/" id="logo" class="i i-guardian-logo" data-link-name="site logo">The Guardian</a>

    <div class="nav-container">
        <ul class="nav nav--global" data-link-name="global navigation: header : sections">
            @Navigation(page, request).map{ nav =>
                <li class="nav__item @if(nav.currentFor(page)){is-active}">
                    <a href="@nav.name.href" class="nav__link" data-link-name="@nav.name.linkName">@nav.name.title</a>
                </li>
            }
        </ul>
    </div>

    <a href="#footer-nav" data-is-ajax="1" data-link-name="Sections" data-control-for="nav-popup-sections" class="control control--sections">
        <i class="i i-nav-divider"></i>
        <span class="control__menu i i-menu">Sections</span>
        <i class="i i-menu-active"></i>
    </a>

    <a href="#" data-link-name="Search icon" class="control control--search" data-control-for="nav-popup-search">
        <i class="i i-nav-divider"></i>
        <span class="h">Search</span>
        <i class="i i-search"></i>
    </a>

    <a href="/top-stories" data-is-ajax="1" data-link-name="Top stories" data-control-for="nav-popup-topstories"
        class="control control--topstories">
        <i class="i i-nav-divider"></i>
        <span>Top stories</span>
        <i class="i i-top-stories"></i>
    </a>
</header>

<<<<<<< HEAD
<div id="topstories-header" class="nav-popup nav-popup--box is-off"></div>

<div id="search-header" class="nav-popup nav-popup--box is-off">
    <div class="search-box" role="search">
        <gcse:searchbox></gcse:searchbox>
    </div>
    <div class="search-results" data-link-name="search">
        <gcse:searchresults></gcse:searchresults>
    </div>
</div>

<div id="sections-header" class="nav-popup nav-popup--small is-off">
=======
<div class="nav-popup-topstories nav-popup nav-popup--box is-off"></div>

<div class="nav-popup-search nav-popup nav-popup--box is-off"></div>

<div class="nav-popup-sections nav-popup nav-popup--small is-off">
>>>>>>> e0f27b11
    @fragments.sections(page, false)
</div>
<|MERGE_RESOLUTION|>--- conflicted
+++ resolved
@@ -34,25 +34,10 @@
     </a>
 </header>
 
-<<<<<<< HEAD
-<div id="topstories-header" class="nav-popup nav-popup--box is-off"></div>
-
-<div id="search-header" class="nav-popup nav-popup--box is-off">
-    <div class="search-box" role="search">
-        <gcse:searchbox></gcse:searchbox>
-    </div>
-    <div class="search-results" data-link-name="search">
-        <gcse:searchresults></gcse:searchresults>
-    </div>
-</div>
-
-<div id="sections-header" class="nav-popup nav-popup--small is-off">
-=======
 <div class="nav-popup-topstories nav-popup nav-popup--box is-off"></div>
 
 <div class="nav-popup-search nav-popup nav-popup--box is-off"></div>
 
 <div class="nav-popup-sections nav-popup nav-popup--small is-off">
->>>>>>> e0f27b11
     @fragments.sections(page, false)
 </div>
