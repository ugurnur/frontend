--- conflicted
+++ resolved
@@ -114,20 +114,13 @@
                             }
                         </ul>
                     </div>
-<<<<<<< HEAD
                 </div>
                 @* Secondary nav *@
                 @Navigation.localNav(navigation, page).map { localNav =>
                     @defining(localNav.find(_.currentFor(page))){ currentSublink =>
-                        <div class="localnav-container u-cf">
+                        <div class="localnav-container u-cf"
+                             @currentSublink.map{ s => itemprop="child" itemscope itemtype="http://data-vocabulary.org/Breadcrumb" }>
                             <div class="gs-container">
-=======
-                    @* Secondary nav *@
-                    @Navigation.localNav(navigation, page).map { localNav =>
-                        @defining(localNav.find(_.currentFor(page))){ currentSublink =>
-                            <div class="localnav-container gs-container u-cf"
-                                @currentSublink.map{ s => itemprop="child" itemscope itemtype="http://data-vocabulary.org/Breadcrumb" }>
->>>>>>> dedc51f6
                                 <ul class="nav nav--local" data-link-name="Local Navigation">
                                     @localNav.map { nav =>
                                         <li class="nav__item @currentSublink.filter(_.href == nav.href).map{ current => is-active }">
