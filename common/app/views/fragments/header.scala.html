@(page: model.Page)(implicit request: RequestHeader)
@import conf.switches.Switches._
@import common.{LinkTo, Edition, SubscribeLink}
@import common.editions._
@import conf.Configuration

@if(mvt.ABNewHeaderVariant.isParticipating) {
    @fragments.newHeader()
} else {
    <header id="header"
<<<<<<< HEAD
            class="l-header u-cf @if(page.metadata.hasSlimHeader) {l-header--is-slim l-header--no-navigation} @if(mvt.ABGalleryRedesignVariant.shouldShow(page.metadata.contentType)){l-header--is-slim l-header--no-navigation} js-header"
=======
            class="l-header u-cf @if(page.metadata.hasSlimHeader) {l-header--is-slim l-header--no-navigation} js-header"
>>>>>>> 8a0a0cea
            role="banner"
            data-link-name="global navigation: header">
        <div class="js-navigation-header navigation-container navigation-container--collapsed">
            <div class="gs-container l-header__inner">
                <div class="l-header-pre u-cf">
                    <div class="brand-bar">
                        @if(Edition(request) == Uk) {
                            <div class="brand-bar__item brand-bar__item--profile
                                        brand-bar__item--has-control brand-bar__item--register
                                        popup-container has-popup js-profile-register
                                        hide-until-mobile-landscape">
                                <a href="@Configuration.id.membershipUrl?INTCMP=DOTCOM_HEADER_BECOMEMEMBER"
                                    data-link-name="Register link"
                                    class="brand-bar__item--action">
                                        @fragments.inlineSvg("profile-add-36", "icon", List("rounded-icon", "control__icon-wrapper"))
                                    <span class="brand-bar__item__badge control__icon-wrapper control__icon-wrapper--text">free</span>
                                    <span class="control__info js-control-info control__info--supporting">become a member</span>
                                </a>
                            </div>
                        }
                        @if(IdentityProfileNavigationSwitch.isSwitchedOn) {
                            <div class="brand-bar__item brand-bar__item--profile popup-container
                                        has-popup js-profile-nav"
                                 data-component="identity-profile">
                                 <a href="@Configuration.id.url/signin?INTCMP=DOTCOM_HEADER_SIGNIN"
                                   data-link-name="User profile"
                                   data-toggle="popup--profile"
                                   data-toggle-signed-in="true"
                                   class="brand-bar__item--action popup__toggle"
                                   data-test-id="sign-in-link"
                                   aria-haspopup="true">
                                    @fragments.inlineSvg("profile-36", "icon", List("rounded-icon", "control__icon-wrapper"))
                                    @if(conf.switches.Switches.SaveForLaterSwitch.isSwitchedOn) {
                                        @fragments.inlineSvg("bookmark", "icon", List("save-for-later__icon"))
                                    }
                                    <span class="js-profile-info control__info"
                                          data-test-id="sign-in-name">sign in</span>
                                </a>
                                <div class="js-profile-popup">
                                    <ul class="popup popup--default popup__group popup--profile is-off" data-link-name="Sub Sections" data-test-id="popup-profile">
                                        @if(conf.switches.Switches.SaveForLaterSwitch.isSwitchedOn) {
                                            <li class="popup__item">
                                                <a href="@Configuration.id.url/saved-for-later" class="brand-bar__item--action brand-bar__item--saved-for-later" data-link-name="Saved for Later">
                                                    Saved for later</a>
                                            </li>
                                        }
                                        <li class="popup__item"><a class="brand-bar__item--action js-comment-activity u-h" data-link-name="Comment activity">Comment activity</a></li>
                                        <li class="popup__item"><a href="@Configuration.id.url/public/edit" class="brand-bar__item--action" data-link-name="Edit profile">Edit profile</a></li>
                                        <li class="popup__item"><a href="@Configuration.id.url/email-prefs" class="brand-bar__item--action" data-link-name="Email preferences">Email preferences</a></li>
                                        <li class="popup__item"><a href="@Configuration.id.url/password/change" class="brand-bar__item--action" data-link-name="Change password">Change password</a></li>
                                        <li class="popup__item"><a href="@Configuration.id.url/signout" class="brand-bar__item--action" data-link-name="Sign out">Sign out</a></li>
                                    </ul>
                                </div>
                            </div>
                        }

                        <div class="brand-bar__item has-popup brand-bar__item--has-control
                                    popup-container brand-bar__item--subscribe desktop-only hide-on-slim-header"
                             data-component="subscribe">
                            <a href="@SubscribeLink(Edition(request))" class="brand-bar__item--action"
                            data-link-name="@Edition(request).id.toLowerCase : topNav : subscribe">
                                @fragments.inlineSvg("marque-36", "icon", List("rounded-icon", "control__icon-wrapper"))
                                <span class="control__info">subscribe</span>
                            </a>
                        </div>

                        @if(SearchSwitch.isSwitchedOn) {
                            <div class="brand-bar__item has-popup popup-container brand-bar__item--search" data-component="search">
                                <a href="https://www.google.co.uk/advanced_search?q=site:www.theguardian.com" data-is-ajax data-link-name="Search icon"
                                   class="brand-bar__item--action popup__toggle js-search-toggle" data-toggle="popup--search"
                                   aria-haspopup="true">
                                    @fragments.inlineSvg("search-36", "icon", List("rounded-icon", "control__icon-wrapper"))
                                    <span class="control__info">search</span>
                                </a>
                            </div>
                        }
                        @fragments.topNav.servicesLinks(page.metadata)
                    </div>
                </div>

                <div class="popup popup--default popup--search is-off"><div class="js-search-placeholder"></div></div>

                <div class="l-header-main">
                    @if((page.metadata.section == "observer" && page.metadata.isFront) || page.metadata.id == "theobserver") {
                        <a href="@LinkTo{@page.metadata.url}" data-link-name="site logo" id="logo" class="logo-wrapper logo-wrapper--observer" data-component="logo">
                            @if(page.metadata.hasSlimHeader) {
                                @fragments.inlineSvg("observer-logo-160", "logo")
                            } else {
                                <span class="u-h">The Observer</span>
                                @fragments.inlineSvg("observer-logo-320", "logo")
                            }
                        </a>
                    } else {
                        <a href="@LinkTo{/}" data-link-name="site logo" id="logo" class="logo-wrapper" data-component="logo">
                            <span class="u-h">The Guardian</span>
                            @if(page.metadata.hasSlimHeader) {
                                @* CRAZY HACK TO FIX IE8 RENDERING ISSUE WITH LOGO SVG MARKUP *@
                                <!--[if (gt IE 8)|(IEMobile)]><!-->
                                    @fragments.inlineSvg("guardian-logo-160", "logo")
                                <!--<![endif]-->
                                <!--[if (lt IE 9)&(!IEMobile)]>
                                  <span class="inline-logo inline-guardian-logo-160"></span>
                                <![endif]-->
                            } else {
                                <!--[if (gt IE 8)|(IEMobile)]><!-->
                                    @fragments.inlineSvg("guardian-logo-320", "logo")
                                <!--<![endif]-->
                                <!--[if (lt IE 9)&(!IEMobile)]>
                                    <span class="inline-logo inline-guardian-logo-320"></span>
                                <![endif]-->
                            }
                            @if(Edition(request) == Uk) {
                            <object class="hide-on-mobile hide-on-slim-header">
                                <a class="logo__tagline" href="/culture/2016/mar/22/the-guardian-named-website-of-the-year-at-press-awards" data-link-name="website of the year">website of the year</a>
                            </object>
                            }
                        </a>
                    }
                    @if(page.metadata.hasSlimHeader) {
                        @fragments.nav.navigationToggle()
                    }
                </div>
            </div>
            @fragments.nav.navigation(page)
        </div>

    </header>
}<|MERGE_RESOLUTION|>--- conflicted
+++ resolved
@@ -8,11 +8,7 @@
     @fragments.newHeader()
 } else {
     <header id="header"
-<<<<<<< HEAD
-            class="l-header u-cf @if(page.metadata.hasSlimHeader) {l-header--is-slim l-header--no-navigation} @if(mvt.ABGalleryRedesignVariant.shouldShow(page.metadata.contentType)){l-header--is-slim l-header--no-navigation} js-header"
-=======
             class="l-header u-cf @if(page.metadata.hasSlimHeader) {l-header--is-slim l-header--no-navigation} js-header"
->>>>>>> 8a0a0cea
             role="banner"
             data-link-name="global navigation: header">
         <div class="js-navigation-header navigation-container navigation-container--collapsed">
