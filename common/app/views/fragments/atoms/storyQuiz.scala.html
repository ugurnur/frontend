@import _root_.quiz.form._
@import _root_.quiz.{postUrl, Question, Answer}
@import views.html.fragments.inlineSvg
@import layout.ContentWidths.BodyMedia
@import views.support.RenderClasses

@(quiz: model.content.StoryQuiz)

<div id="@quiz.id" class="explainer-snippet explainer-snippet--light explainer-snippet--storyquiz storyquiz js-storyquiz">
  @quiz.image.map { src => <img class="storyquiz__image" src="@src"> }
<<<<<<< HEAD
  <div class="storyquiz__card storyquiz__card--intro is-active">
    <div class="explainer-snippet__header">
      <span class="explainer-snippet__label">Quick quiz</span>
      <h4 class="explainer-snippet__headline">How much do you know about @quiz.title?</h4>
    </div>
    <div class="explainer-snippet__body">
      <p>@quiz.description</p>

      <button class="button button--large button--primary button--show-more storyquiz__start" type="button">
          <span>Start now</span>
              @fragments.inlineSvg("arrow-right", "icon")
      </button>
    </div>
  </div>

  @for((question, i) <- quiz.questions.zipWithIndex) {
    <div class="storyquiz__card storyquiz__card--question">
=======
  <div class="storyquiz__scene">
    <div class="storyquiz__card storyquiz__card--intro is-active">
>>>>>>> d62aa320
      <div class="explainer-snippet__header">
        <span class="explainer-snippet__label">Quick quiz</span>
        <h4 class="explainer-snippet__headline">How much do you know about @quiz.title?</h4>
      </div>
      <div class="explainer-snippet__body">
        <p>@quiz.description</p>

        <button class="button button--primary storyquiz__start" type="button">Start now</button>
      </div>
    </div>

<<<<<<< HEAD
        <button class="button button--large button--primary button--show-more">
          <span>@if(i < quiz.questions.length - 1) {
            Next question
          } else {
            See your score
          }</span>
            @fragments.inlineSvg("arrow-right", "icon")
        </button>
=======
    @for((question, i) <- quiz.questions.zipWithIndex) {
      <div class="storyquiz__card storyquiz__card--question">
        <div class="explainer-snippet__header">
          <span class="explainer-snippet__label">Quick quiz</span>
          <h4 class="explainer-snippet__headline">Question @{i + 1} of @quiz.questions.length</h4>
        </div>
        <div class="explainer-snippet__body storyquiz__question">
          @question.text

          <ol class="storyquiz__answers">
            @for((answer, j) <- question.answers.zipWithIndex) {
              <li><label>
                <input name="q@i" type="radio" value="@answer.weight" aria-controls="q@i-a@j">
                @answer.text
              </label></li>
            }
          </ol>
        </div>
        <div class="explainer-snippet__body storyquiz__question-result">
          @for((answer, j) <- question.answers.zipWithIndex) {
            <p class="storyquiz__question-comment" id="q@i-a@j">@answer.revealText</p>
          }

          <button class="button button--primary">
            @if(i < quiz.questions.length - 1) {
              Next question
            } else {
              See your score
            }
          </button>
        </div>
>>>>>>> d62aa320
      </div>
    }

    <div class="storyquiz__card storyquiz__card--outro">
      <div class="explainer-snippet__header">
        <span class="explainer-snippet__label">Quick quiz</span>
        <h4 class="explainer-snippet__headline">Your score</h4>
      </div>
      <div class="explainer-snippet__body">
        <div class="storyquiz__score"></div>
        @for(result <- quiz.results.sortBy(_.minScore)) {
          <p class="storyquiz__result" data-min-score="@result.minScore">@result.title</p>
        }

<<<<<<< HEAD
      <div class="storyquiz__next">
          <button class="button button--large button--tertiary storyquiz__reset button--show-more" type="button"><span>Try again</span> @fragments.inlineSvg("arrow-right", "icon")</button>
          <a href="#" class="button button--large button--primary button--show-more"><span>More on @quiz.title</span> @fragments.inlineSvg("arrow-right", "icon")</a>
=======
        <div class="storyquiz__next">
          <button class="button storyquiz__reset" type="button">Try again</button>
          <a href="#" class="button button--primary">More on @quiz.title</a>
        </div>
>>>>>>> d62aa320
      </div>
    </div>
  </div>
</div><|MERGE_RESOLUTION|>--- conflicted
+++ resolved
@@ -8,49 +8,21 @@
 
 <div id="@quiz.id" class="explainer-snippet explainer-snippet--light explainer-snippet--storyquiz storyquiz js-storyquiz">
   @quiz.image.map { src => <img class="storyquiz__image" src="@src"> }
-<<<<<<< HEAD
-  <div class="storyquiz__card storyquiz__card--intro is-active">
-    <div class="explainer-snippet__header">
-      <span class="explainer-snippet__label">Quick quiz</span>
-      <h4 class="explainer-snippet__headline">How much do you know about @quiz.title?</h4>
-    </div>
-    <div class="explainer-snippet__body">
-      <p>@quiz.description</p>
+    <div class="storyquiz__scene">
+      <div class="storyquiz__card storyquiz__card--intro is-active">
+        <div class="explainer-snippet__header">
+          <span class="explainer-snippet__label">Quick quiz</span>
+          <h4 class="explainer-snippet__headline">How much do you know about @quiz.title?</h4>
+        </div>
+        <div class="explainer-snippet__body">
+          <p>@quiz.description</p>
 
-      <button class="button button--large button--primary button--show-more storyquiz__start" type="button">
-          <span>Start now</span>
-              @fragments.inlineSvg("arrow-right", "icon")
-      </button>
-    </div>
-  </div>
-
-  @for((question, i) <- quiz.questions.zipWithIndex) {
-    <div class="storyquiz__card storyquiz__card--question">
-=======
-  <div class="storyquiz__scene">
-    <div class="storyquiz__card storyquiz__card--intro is-active">
->>>>>>> d62aa320
-      <div class="explainer-snippet__header">
-        <span class="explainer-snippet__label">Quick quiz</span>
-        <h4 class="explainer-snippet__headline">How much do you know about @quiz.title?</h4>
+          <button class="button button--large button--primary button--show-more storyquiz__start" type="button">
+              <span>Start now</span>
+                  @fragments.inlineSvg("arrow-right", "icon")
+          </button>
+        </div>
       </div>
-      <div class="explainer-snippet__body">
-        <p>@quiz.description</p>
-
-        <button class="button button--primary storyquiz__start" type="button">Start now</button>
-      </div>
-    </div>
-
-<<<<<<< HEAD
-        <button class="button button--large button--primary button--show-more">
-          <span>@if(i < quiz.questions.length - 1) {
-            Next question
-          } else {
-            See your score
-          }</span>
-            @fragments.inlineSvg("arrow-right", "icon")
-        </button>
-=======
     @for((question, i) <- quiz.questions.zipWithIndex) {
       <div class="storyquiz__card storyquiz__card--question">
         <div class="explainer-snippet__header">
@@ -74,15 +46,15 @@
             <p class="storyquiz__question-comment" id="q@i-a@j">@answer.revealText</p>
           }
 
-          <button class="button button--primary">
-            @if(i < quiz.questions.length - 1) {
-              Next question
+        <button class="button button--large button--primary button--show-more">
+            <span>@if(i < quiz.questions.length - 1) {
+                Next question
             } else {
-              See your score
-            }
-          </button>
+                See your score
+            }</span>
+            @fragments.inlineSvg("arrow-right", "icon")
+        </button>
         </div>
->>>>>>> d62aa320
       </div>
     }
 
@@ -97,17 +69,11 @@
           <p class="storyquiz__result" data-min-score="@result.minScore">@result.title</p>
         }
 
-<<<<<<< HEAD
       <div class="storyquiz__next">
           <button class="button button--large button--tertiary storyquiz__reset button--show-more" type="button"><span>Try again</span> @fragments.inlineSvg("arrow-right", "icon")</button>
           <a href="#" class="button button--large button--primary button--show-more"><span>More on @quiz.title</span> @fragments.inlineSvg("arrow-right", "icon")</a>
-=======
-        <div class="storyquiz__next">
-          <button class="button storyquiz__reset" type="button">Try again</button>
-          <a href="#" class="button button--primary">More on @quiz.title</a>
-        </div>
->>>>>>> d62aa320
       </div>
     </div>
   </div>
+</div>
 </div>