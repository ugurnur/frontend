@import _root_.quiz.form._
@import _root_.quiz.{postUrl, Question, Answer}
@import views.html.fragments.inlineSvg
@import layout.ContentWidths.BodyMedia
@import views.support.RenderClasses

@(quiz: model.content.StoryQuiz)

<div id="@quiz.id" class="explainer-snippet explainer-snippet--light explainer-snippet--storyquiz storyquiz js-storyquiz">
  @quiz.image.map { src => <img class="storyquiz__image" src="@src"> }
    <div class="storyquiz__scene">
      <div class="storyquiz__card storyquiz__card--intro is-active">
        <div class="explainer-snippet__header">
          <span class="explainer-snippet__label">Quick quiz</span>
          <h4 class="explainer-snippet__headline">How much do you know about @quiz.title?</h4>
        </div>
        <div class="explainer-snippet__body">
          <p>@quiz.description</p>

          <button class="button button--large button--primary button--show-more storyquiz__start" type="button">
              <span>Start now</span>
                  @fragments.inlineSvg("arrow-right", "icon")
          </button>
        </div>
      </div>
    @for((question, i) <- quiz.questions.zipWithIndex) {
      <div class="storyquiz__card storyquiz__card--question">
        <div class="explainer-snippet__header">
          <span class="explainer-snippet__label">Quick quiz</span>
          <h4 class="explainer-snippet__headline">Question @{i + 1} of @quiz.questions.length</h4>
        </div>
        <div class="explainer-snippet__body storyquiz__question">
          @question.text

          <ol class="storyquiz__answers">
            @for((answer, j) <- question.answers.zipWithIndex) {
              <li><label>
                <input name="q@i" type="radio" value="@answer.weight" aria-controls="q@i-a@j">
                @answer.text
              </label></li>
            }
          </ol>
        </div>
        <div class="explainer-snippet__body storyquiz__question-result">
          @for((answer, j) <- question.answers.zipWithIndex) {
            <p class="storyquiz__question-comment" id="q@i-a@j">@answer.revealText</p>
          }

        <button class="button button--large button--primary button--show-more">
            <span>@if(i < quiz.questions.length - 1) {
                Next question
            } else {
                See your score
            }</span>
            @fragments.inlineSvg("arrow-right", "icon")
        </button>
        </div>
      </div>
    }

    <div class="storyquiz__card storyquiz__card--outro">
      <div class="explainer-snippet__header">
        <span class="explainer-snippet__label">Quick quiz</span>
        <h4 class="explainer-snippet__headline">Your score</h4>
      </div>
      <div class="explainer-snippet__body">
        <div class="storyquiz__score"></div>
        @for(result <- quiz.results.sortBy(_.minScore)) {
          <p class="storyquiz__result" data-min-score="@result.minScore">@result.title</p>
        }

<<<<<<< HEAD
        @for(answer <- quiz.results.headOption) {
          <div class="storyquiz__next">
            <button class="button storyquiz__reset" type="button">Try again</button>
            <a href="@answer.shareText" class="button button--primary">More on @quiz.title</a>
          </div>
        }
=======
      <div class="storyquiz__next">
          <button class="button button--large button--tertiary storyquiz__reset button--show-more" type="button"><span>Try again</span> @fragments.inlineSvg("arrow-right", "icon")</button>
          <a href="#" class="button button--large button--primary button--show-more"><span>More on @quiz.title</span> @fragments.inlineSvg("arrow-right", "icon")</a>
>>>>>>> b370e2bb
      </div>
    </div>
  </div>
</div>
</div><|MERGE_RESOLUTION|>--- conflicted
+++ resolved
@@ -69,18 +69,12 @@
           <p class="storyquiz__result" data-min-score="@result.minScore">@result.title</p>
         }
 
-<<<<<<< HEAD
         @for(answer <- quiz.results.headOption) {
           <div class="storyquiz__next">
-            <button class="button storyquiz__reset" type="button">Try again</button>
-            <a href="@answer.shareText" class="button button--primary">More on @quiz.title</a>
+            <button class="button button--large button--tertiary storyquiz__reset button--show-more" type="button"><span>Try again</span> @fragments.inlineSvg("arrow-right", "icon")</button>
+            <a href="@answer.shareText" class="button button--large button--primary button--show-more">More on @quiz.title @fragments.inlineSvg("arrow-right", "icon")</a>
           </div>
         }
-=======
-      <div class="storyquiz__next">
-          <button class="button button--large button--tertiary storyquiz__reset button--show-more" type="button"><span>Try again</span> @fragments.inlineSvg("arrow-right", "icon")</button>
-          <a href="#" class="button button--large button--primary button--show-more"><span>More on @quiz.title</span> @fragments.inlineSvg("arrow-right", "icon")</a>
->>>>>>> b370e2bb
       </div>
     </div>
   </div>
