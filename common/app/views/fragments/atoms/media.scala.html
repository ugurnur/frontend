@(media: _root_.model.content.MediaAtom, amp: Boolean = false, displayCaption: Boolean, embedPage: Boolean = false)(implicit request: RequestHeader, context: model.ApplicationContext)

@{
    media match {
<<<<<<< HEAD
            case posterOnly if media.posterUrl.isDefined && media.assets.isEmpty => if(amp) views.html.fragments.atoms.ampMediaPosterOnly(media) else views.html.fragments.atoms.mediaPosterOnly(media)
            case youtube if media.assets.headOption.filter(_.platform == "Youtube") => if(amp) views.html.fragments.atoms.ampYoutube(media) else views.html.fragments.atoms.youtube(media, displayCaption, embedPage)
=======
            case posterOnly if media.posterImage.isDefined && media.assets.isEmpty => views.html.fragments.imageFigure(media.posterImage.get,
                amp = amp,
                doCaption = displayCaption,
                // image_figureClasses needs to be defined to avoid extra indent on AMP (see imageFigure fragment)
                image_figureClasses = Some(media.posterImage.get.largestImage.get, ""))
            case youtube if media.assets.headOption.filter(_.platform == "Youtube") => if(amp) views.html.fragments.atoms.ampYoutube(media) else views.html.fragments.atoms.youtube(media, displayCaption)
>>>>>>> e507c123
            case genericAsset if media.assets.nonEmpty => views.html.fragments.atoms.genericMedia(media, displayCaption)
            case _ =>
        }

}<|MERGE_RESOLUTION|>--- conflicted
+++ resolved
@@ -2,17 +2,12 @@
 
 @{
     media match {
-<<<<<<< HEAD
-            case posterOnly if media.posterUrl.isDefined && media.assets.isEmpty => if(amp) views.html.fragments.atoms.ampMediaPosterOnly(media) else views.html.fragments.atoms.mediaPosterOnly(media)
-            case youtube if media.assets.headOption.filter(_.platform == "Youtube") => if(amp) views.html.fragments.atoms.ampYoutube(media) else views.html.fragments.atoms.youtube(media, displayCaption, embedPage)
-=======
             case posterOnly if media.posterImage.isDefined && media.assets.isEmpty => views.html.fragments.imageFigure(media.posterImage.get,
                 amp = amp,
                 doCaption = displayCaption,
                 // image_figureClasses needs to be defined to avoid extra indent on AMP (see imageFigure fragment)
                 image_figureClasses = Some(media.posterImage.get.largestImage.get, ""))
-            case youtube if media.assets.headOption.filter(_.platform == "Youtube") => if(amp) views.html.fragments.atoms.ampYoutube(media) else views.html.fragments.atoms.youtube(media, displayCaption)
->>>>>>> e507c123
+            case youtube if media.assets.headOption.filter(_.platform == "Youtube") => if(amp) views.html.fragments.atoms.ampYoutube(media) else views.html.fragments.atoms.youtube(media, displayCaption, embedPage)
             case genericAsset if media.assets.nonEmpty => views.html.fragments.atoms.genericMedia(media, displayCaption)
             case _ =>
         }
