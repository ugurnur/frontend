--- conflicted
+++ resolved
@@ -7,11 +7,7 @@
 @if(showResults) {
     <h2>@quiz.title</h2>
 }
-<<<<<<< HEAD
-<form action="@postUrl(quiz)" method="POST" class="quiz quiz--@{quiz.quizType} @{if (showResults) "quiz--results" else "quiz--questions"}" >
-=======
 <form action="@postUrl(quiz)" method="POST" class="atom-quiz atom-quiz--@{quiz.quizType} @{if (showResults) "atom-quiz--results" else "atom-quiz--questions"}" >
->>>>>>> 747ed388
         @quiz.content.questions.zipWithIndex.map { case (question, index) =>
             @renderQuestion(question,
                 playForm(s"answers[$index]"),
@@ -26,21 +22,12 @@
 </form>
 
 @renderQuestion(question: Question, field: play.api.data.Field, maybeUserAnswer: Option[Answer]) = {
-<<<<<<< HEAD
-    <fieldset class="quiz__question
-        @{ if (showResults) {
-            s"quiz__question--${if(maybeUserAnswer.isEmpty) "without-response" else "with-response" }"
-          }
-        }">
-        <legend class="quiz__question-text">@question.text</legend>
-=======
     <fieldset class="atom-quiz__question
         @{ if (showResults) {
             s"atom-quiz__question--${if(maybeUserAnswer.isEmpty) "without-response" else "with-response" }"
           }
         }">
         <legend class="atom-quiz__question-text">@question.text</legend>
->>>>>>> 747ed388
 
         @question.answers.map( answer => {
             if(showResults) {
@@ -54,38 +41,19 @@
 }
 
 @renderAnswer(question: Question, answer: Answer, field: play.api.data.Field) = {
-<<<<<<< HEAD
-    <div class="quiz__answer">
-=======
     <div class="atom-quiz__answer">
->>>>>>> 747ed388
         <input type="radio"
             name="@{field.name}"
             id="answer-@{answer.id}"
             value="@{answer.id}"
-<<<<<<< HEAD
-            class="quiz__answer__input">
-        <label for="answer-@{answer.id}" class="quiz__answer-text">
-=======
             class="atom-quiz__answer__input">
         <label for="answer-@{answer.id}" class="atom-quiz__answer-text">
->>>>>>> 747ed388
             @{answer.text}
         </label>
     </div>
 }
 
 @renderAnswerWithResponse(question: Question, answer: Answer, isAnswerCorrect: Option[Boolean], maybeUserAnswer: Option[Answer]) = {
-<<<<<<< HEAD
-    <div class="quiz__answer @{ isAnswerCorrect.map(correct =>
-            if (correct == true) "quiz__answer--correct"
-            else if (correct == false) "quiz__answer--incorrect"
-        ).getOrElse("")
-        } @{
-            if(maybeUserAnswer.exists(_.equals(answer))) "quiz__answer--selected"
-        }">
-        <div class="quiz__answer-text">
-=======
     <div class="atom-quiz__answer @{ isAnswerCorrect.map(correct =>
             if (correct == true) "atom-quiz__answer--correct"
             else if (correct == false) "atom-quiz__answer--incorrect"
@@ -94,7 +62,6 @@
             if(maybeUserAnswer.exists(_.equals(answer))) "atom-quiz__answer--selected"
         }">
         <div class="atom-quiz__answer-text">
->>>>>>> 747ed388
             @maybeUserAnswer.map { inputAnswer =>
                 @if(inputAnswer.equals(answer)) {
                     @isAnswerCorrect.map { correct =>
@@ -102,11 +69,7 @@
                             "tick"
                         } else {
                             "cross"
-<<<<<<< HEAD
-                        }, "icon", List("quiz__answer__icon"))
-=======
                         }, "icon", List("atom-quiz__answer__icon"))
->>>>>>> 747ed388
                     }
                 }
             }
@@ -125,34 +88,20 @@
 }
 
 @renderEndMessage(results: QuizResults) = {
-<<<<<<< HEAD
-    <div class="quiz__end-message">
-        <div class="quiz__score-message">
-            @if(results.isKnowledge) {
-                You got&#133; <span class="quiz__score">@results.knowledgeScore/@quiz.content.questions.size</span>
-=======
     <div class="atom-quiz__end-message">
         <div class="atom-quiz__score-message">
             @if(results.isKnowledge) {
                 You got&#133; <span class="atom-quiz__score">@results.knowledgeScore/@quiz.content.questions.size</span>
->>>>>>> 747ed388
             }
             @if(results.isPersonality) {
                 @results.resultBucket.map(_.description)
             }
         </div>
         @results.resultGroup.map { resultGroup =>
-<<<<<<< HEAD
-            <div class="quiz__bucket-message">@resultGroup.title</div>
-        }
-        <div class="quiz__share">
-            <div class="quiz__cta">Challenge your friends</div>
-=======
             <div class="atom-quiz__bucket-message">@resultGroup.title</div>
         }
         <div class="atom-quiz__share">
             <div class="atom-quiz__cta">Challenge your friends</div>
->>>>>>> 747ed388
             @fragments.social(sharelinks)
         </div>
     </div>
