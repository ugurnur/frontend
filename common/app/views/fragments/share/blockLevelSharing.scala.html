@(id: String, shareItems: Seq[model.ShareLink], contentType: String)

<div class="block-share block-share--@contentType.toLowerCase hide-on-mobile" data-link-name="block share">

    @shareItems.map { item: model.ShareLink =>
        <a class="block-share__link js-blockshare-link" href="@item.href" target="_blank" data-link-name="social @item.css">
            <div class="block-share__item block-share__item--@item.css">
                <i class="i"></i><span class="u-h">@item.text</span>
            </div>
        </a>
    }

    <button class="meta-button block-share__item block-share__item--expand js-blockshare-expand u-h" data-link-name="expand">
        <i class="i i-ellipsis-@if(contentType == model.GuardianContentTypes.Gallery){white-36} else {black}"></i>
        <span class="u-h">expand</span>
    </button>

</div>

@if(contentType != "Article") {
    <div class="block-share--@contentType.toLowerCase-mobile" data-open-overlay-on-click="share-modal-@id" data-link-name="open mobile block share">
<<<<<<< HEAD
        <button class="block-share__item--mobile button button--small @if(contentType == model.GuardianContentTypes.Gallery){button--tone-media-variant} else {button--tertiary}">
=======
        <button class="block-share__item--mobile button button--small @if(contentType == model.GuardianContentTypes.Gallery){button--tone-media-variant} else {button--tertiary} mobile-only">
>>>>>>> ec762171
            Share
        </button>
    </div>

    <div id="share-modal-@id" class="overlay overlay--@contentType.toLowerCase share-modal js-share-modal">
        <div class="share-modal__content" data-link-name="mobile block share">
<<<<<<< HEAD
            <h2 class="share-modal__title">Share this post</h2>
=======
            <div class="share-modal__title">Share this post</div>
>>>>>>> ec762171
            @shareItems.map { item: model.ShareLink =>
                <a class="share-modal__link" href="@item.href" target="_blank" data-link-name="social @item.css">
                    <div class="share-modal__item button button--xlarge button--tertiary share-modal__item--@item.css">
                        <i class="i"></i>@item.text
                    </div>
                </a>
            }
            <button class="share-modal__close js-overlay-close" data-link-name="close">
                <i class="i i-close-icon-dark-small"></i>
                <span class="u-h">close</span>
            </button>
        </div>
    </div>
}<|MERGE_RESOLUTION|>--- conflicted
+++ resolved
@@ -19,22 +19,14 @@
 
 @if(contentType != "Article") {
     <div class="block-share--@contentType.toLowerCase-mobile" data-open-overlay-on-click="share-modal-@id" data-link-name="open mobile block share">
-<<<<<<< HEAD
-        <button class="block-share__item--mobile button button--small @if(contentType == model.GuardianContentTypes.Gallery){button--tone-media-variant} else {button--tertiary}">
-=======
         <button class="block-share__item--mobile button button--small @if(contentType == model.GuardianContentTypes.Gallery){button--tone-media-variant} else {button--tertiary} mobile-only">
->>>>>>> ec762171
             Share
         </button>
     </div>
 
     <div id="share-modal-@id" class="overlay overlay--@contentType.toLowerCase share-modal js-share-modal">
         <div class="share-modal__content" data-link-name="mobile block share">
-<<<<<<< HEAD
-            <h2 class="share-modal__title">Share this post</h2>
-=======
             <div class="share-modal__title">Share this post</div>
->>>>>>> ec762171
             @shareItems.map { item: model.ShareLink =>
                 <a class="share-modal__link" href="@item.href" target="_blank" data-link-name="social @item.css">
                     <div class="share-modal__item button button--xlarge button--tertiary share-modal__item--@item.css">
