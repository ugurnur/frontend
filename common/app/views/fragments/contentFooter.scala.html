@(content: model.Content, related: model.RelatedContent, cssClass: String = "")(implicit request: RequestHeader)

<<<<<<< HEAD
@import model.Article
=======
@import conf.Switches._
>>>>>>> 3984e1c5

<div class="content-footer @if(cssClass){content-footer--@cssClass}">

    @fragments.discussionFooter(content.isCommentable, content.isClosedForComments, content.shortUrlId)

    @* majority of footer components we don't want to appear on advertisement feature articles *@
    @if(!content.isAdvertisementFeature) {

        @if(!content.shouldHideAdverts && !(mvt.CMHRTest.isParticipating || mvt.CMOutbrainTest.isParticipating)) {
            <div class="fc-container fc-container--commercial-high">
                @fragments.commercial.commercialComponentHigh()
            </div>
        }

        @fragments.storyPackagePlaceholder(content, related)
<<<<<<< HEAD
        @fragments.onwardPlaceholder()
=======
        @if(Switches.RelatedContentSwitch.isSwitchedOn && mvt.CMOutbrainTest.isParticipating) {
            @content match {
                case article: Article if !article.isLiveBlog && !article.shouldHideAdverts => {
                    <div class="fc-container fc-container--outbrain hide-on-childrens-books-site">
                    @fragments.outbrainPlaceholder()
                    </div>
                }
                case _ => { }
            }
        }
        @fragments.onwardPlaceholder(content.visualTone)
        @if(!Switches.RelatedContentSwitch.isSwitchedOn && mvt.CMOutbrainTest.isParticipating) {
            @content match {
                case article: Article if !article.isLiveBlog && !article.shouldHideAdverts => {
                    <div class="fc-container fc-container--outbrain hide-on-childrens-books-site">
                    @fragments.outbrainPlaceholder()
                    </div>
                }
                case _ => { }
            }
        }
>>>>>>> 3984e1c5

        @if(content.isCommentable) {
            <div class="js-repositioned-comments content__repositioned-comments"></div>
        }

<<<<<<< HEAD
        @fragments.mostPopularPlaceholder(content.section)
=======
        @if(!content.shouldHideAdverts && (mvt.CMHRTest.isParticipating || mvt.CMOutbrainTest.isParticipating)) {
            <div class="fc-container fc-container--commercial-high">
                @fragments.commercial.commercialComponentHigh()
            </div>
        }
        @fragments.mostPopularPlaceholder(content.section, content.visualTone)
>>>>>>> 3984e1c5

        @if(!mvt.CMOutbrainTest.isParticipating) {
            @content match {
                case article: Article if !article.isLiveBlog && !article.shouldHideAdverts => {
                    <div class="fc-container fc-container--outbrain hide-on-childrens-books-site">
                    @fragments.outbrainPlaceholder()
                    </div>
                }
                case _ => {}
            }
        }

        @if(!content.shouldHideAdverts) {
            <div class="fc-container fc-container--commercial">
                @fragments.commercial.commercialComponent()
            </div>
        }
    } else {
        @fragments.storyPackagePlaceholder(content, related)
    }

</div><|MERGE_RESOLUTION|>--- conflicted
+++ resolved
@@ -1,10 +1,7 @@
 @(content: model.Content, related: model.RelatedContent, cssClass: String = "")(implicit request: RequestHeader)
 
-<<<<<<< HEAD
 @import model.Article
-=======
 @import conf.Switches._
->>>>>>> 3984e1c5
 
 <div class="content-footer @if(cssClass){content-footer--@cssClass}">
 
@@ -20,9 +17,6 @@
         }
 
         @fragments.storyPackagePlaceholder(content, related)
-<<<<<<< HEAD
-        @fragments.onwardPlaceholder()
-=======
         @if(Switches.RelatedContentSwitch.isSwitchedOn && mvt.CMOutbrainTest.isParticipating) {
             @content match {
                 case article: Article if !article.isLiveBlog && !article.shouldHideAdverts => {
@@ -33,7 +27,7 @@
                 case _ => { }
             }
         }
-        @fragments.onwardPlaceholder(content.visualTone)
+        @fragments.onwardPlaceholder()
         @if(!Switches.RelatedContentSwitch.isSwitchedOn && mvt.CMOutbrainTest.isParticipating) {
             @content match {
                 case article: Article if !article.isLiveBlog && !article.shouldHideAdverts => {
@@ -44,22 +38,17 @@
                 case _ => { }
             }
         }
->>>>>>> 3984e1c5
 
         @if(content.isCommentable) {
             <div class="js-repositioned-comments content__repositioned-comments"></div>
         }
 
-<<<<<<< HEAD
-        @fragments.mostPopularPlaceholder(content.section)
-=======
         @if(!content.shouldHideAdverts && (mvt.CMHRTest.isParticipating || mvt.CMOutbrainTest.isParticipating)) {
             <div class="fc-container fc-container--commercial-high">
                 @fragments.commercial.commercialComponentHigh()
             </div>
         }
-        @fragments.mostPopularPlaceholder(content.section, content.visualTone)
->>>>>>> 3984e1c5
+        @fragments.mostPopularPlaceholder(content.section)
 
         @if(!mvt.CMOutbrainTest.isParticipating) {
             @content match {
