--- conflicted
+++ resolved
@@ -19,11 +19,11 @@
         }
 
         @fragments.storyPackagePlaceholder(content, related)
-<<<<<<< HEAD
         @if(Switches.RelatedContentSwitch.isSwitchedOn && mvt.CMOutbrainTest.isParticipating && content.showFooterContainers) {
             <div class="fc-container fc-container--outbrain hide-on-childrens-books-site">
                 @fragments.outbrainPlaceholder()
                 @fragments.gravityPlaceholder()
+                @fragments.taboolaPlaceholder()
             </div>
         }
         @fragments.onwardPlaceholder()
@@ -31,33 +31,8 @@
             <div class="fc-container fc-container--outbrain hide-on-childrens-books-site">
                 @fragments.outbrainPlaceholder()
                 @fragments.gravityPlaceholder()
+                @fragments.taboolaPlaceholder()
             </div>
-=======
-        @if(Switches.RelatedContentSwitch.isSwitchedOn && mvt.CMOutbrainTest.isParticipating) {
-            @content match {
-                case article: Article if !article.isLiveBlog && !article.shouldHideAdverts => {
-                    <div class="fc-container fc-container--outbrain hide-on-childrens-books-site">
-                    @fragments.outbrainPlaceholder()
-                    @fragments.gravityPlaceholder()
-                    @fragments.taboolaPlaceholder()
-                    </div>
-                }
-                case _ => { }
-            }
-        }
-        @fragments.onwardPlaceholder()
-        @if(!Switches.RelatedContentSwitch.isSwitchedOn && mvt.CMOutbrainTest.isParticipating) {
-            @content match {
-                case article: Article if !article.isLiveBlog && !article.shouldHideAdverts => {
-                    <div class="fc-container fc-container--outbrain hide-on-childrens-books-site">
-                    @fragments.outbrainPlaceholder()
-                    @fragments.gravityPlaceholder()
-                    @fragments.taboolaPlaceholder()
-                    </div>
-                }
-                case _ => { }
-            }
->>>>>>> 7916462b
         }
 
         @if(content.isCommentable) {
@@ -71,25 +46,12 @@
         }
         @fragments.mostPopularPlaceholder(content.section)
 
-<<<<<<< HEAD
         @if(!mvt.CMOutbrainTest.isParticipating && content.showFooterContainers) {
             <div class="fc-container fc-container--outbrain hide-on-childrens-books-site">
                 @fragments.outbrainPlaceholder()
                 @fragments.gravityPlaceholder()
+                @fragments.taboolaPlaceholder()
             </div>
-=======
-        @if(!mvt.CMOutbrainTest.isParticipating) {
-            @content match {
-                case article: Article if !article.isLiveBlog && !article.shouldHideAdverts => {
-                    <div class="fc-container fc-container--outbrain hide-on-childrens-books-site">
-                    @fragments.outbrainPlaceholder()
-                    @fragments.gravityPlaceholder()
-                    @fragments.taboolaPlaceholder()
-                    </div>
-                }
-                case _ => {}
-            }
->>>>>>> 7916462b
         }
 
         @if(!content.shouldHideAdverts) {
