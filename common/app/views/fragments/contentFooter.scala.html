@(content: model.Content, related: model.RelatedContent, cssClass: String = "")(implicit request: RequestHeader)
@import views.support.ContentFooterContainersLayout

<div class="content-footer @if(cssClass){content-footer--@cssClass}">

    @fragments.discussionFooter(content.isCommentable, content.isClosedForComments, content.shortUrlId)

    @ContentFooterContainersLayout(content, related, content.isAdvertisementFeature) {
        @fragments.storyPackagePlaceholder(content, related)
<<<<<<< HEAD
        @if(content.showFooterContainers && !content.shouldHideAdverts && Switches.OutbrainSwitch.isSwitchedOn) {            
            @fragments.outbrainPlaceholder()
        }
=======
    } {
>>>>>>> e3bb7458
        @fragments.onwardPlaceholder()
    } {
        <div class="js-repositioned-comments content__repositioned-comments"></div>
    } {
        @fragments.mostPopularPlaceholder(content.section)
    } {
        <div class="fc-container fc-container--commercial-high">@fragments.commercial.commercialComponentHigh()</div>
    } {
        <div class="fc-container fc-container--commercial">@fragments.commercial.commercialComponent()</div>
    } {
        <div class="fc-container fc-container--outbrain hide-on-childrens-books-site js-outbrain">@fragments.outbrainPlaceholder()</div>
    }

</div><|MERGE_RESOLUTION|>--- conflicted
+++ resolved
@@ -7,13 +7,7 @@
 
     @ContentFooterContainersLayout(content, related, content.isAdvertisementFeature) {
         @fragments.storyPackagePlaceholder(content, related)
-<<<<<<< HEAD
-        @if(content.showFooterContainers && !content.shouldHideAdverts && Switches.OutbrainSwitch.isSwitchedOn) {            
-            @fragments.outbrainPlaceholder()
-        }
-=======
     } {
->>>>>>> e3bb7458
         @fragments.onwardPlaceholder()
     } {
         <div class="js-repositioned-comments content__repositioned-comments"></div>
