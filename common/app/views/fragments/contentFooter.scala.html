--- conflicted
+++ resolved
@@ -1,11 +1,6 @@
 @(content: model.Content, related: model.RelatedContent, cssClass: String = "")(implicit request: RequestHeader)
 
-<<<<<<< HEAD
 @import conf.Switches._
-=======
-@import conf.Switches
-@import model.Article
->>>>>>> 8a5fdc4c
 
 <div class="content-footer @if(cssClass){content-footer--@cssClass}">
 
@@ -24,41 +19,18 @@
         }
 
         @fragments.storyPackagePlaceholder(content, related)
-<<<<<<< HEAD
         @if(Switches.RelatedContentSwitch.isSwitchedOn && mvt.CMOutbrainTest.isParticipating && content.showFooterContainers) {
             <div class="fc-container fc-container--outbrain hide-on-childrens-books-site">
                 @fragments.outbrainPlaceholder()
+                @fragments.gravityPlaceholder()
             </div>
         }
         @fragments.onwardPlaceholder()
         @if(!Switches.RelatedContentSwitch.isSwitchedOn && mvt.CMOutbrainTest.isParticipating && content.showFooterContainers) {
             <div class="fc-container fc-container--outbrain hide-on-childrens-books-site">
                 @fragments.outbrainPlaceholder()
+                @fragments.gravityPlaceholder()
             </div>
-=======
-        @if(Switches.RelatedContentSwitch.isSwitchedOn && mvt.CMOutbrainTest.isParticipating) {
-            @content match {
-                case article: Article if !article.isLiveBlog && !article.shouldHideAdverts => {
-                    <div class="fc-container fc-container--outbrain hide-on-childrens-books-site">
-                    @fragments.outbrainPlaceholder()
-                    @fragments.gravityPlaceholder()
-                    </div>
-                }
-                case _ => { }
-            }
-        }
-        @fragments.onwardPlaceholder()
-        @if(!Switches.RelatedContentSwitch.isSwitchedOn && mvt.CMOutbrainTest.isParticipating) {
-            @content match {
-                case article: Article if !article.isLiveBlog && !article.shouldHideAdverts => {
-                    <div class="fc-container fc-container--outbrain hide-on-childrens-books-site">
-                    @fragments.outbrainPlaceholder()
-                    @fragments.gravityPlaceholder()
-                    </div>
-                }
-                case _ => { }
-            }
->>>>>>> 8a5fdc4c
         }
 
         @if(content.isCommentable) {
@@ -72,23 +44,11 @@
         }
         @fragments.mostPopularPlaceholder(content.section)
 
-<<<<<<< HEAD
         @if(!mvt.CMOutbrainTest.isParticipating && content.showFooterContainers) {
             <div class="fc-container fc-container--outbrain hide-on-childrens-books-site">
                 @fragments.outbrainPlaceholder()
+                @fragments.gravityPlaceholder()
             </div>
-=======
-        @if(!mvt.CMOutbrainTest.isParticipating) {
-            @content match {
-                case article: Article if !article.isLiveBlog && !article.shouldHideAdverts => {
-                    <div class="fc-container fc-container--outbrain hide-on-childrens-books-site">
-                    @fragments.outbrainPlaceholder()
-                    @fragments.gravityPlaceholder()
-                    </div>
-                }
-                case _ => {}
-            }
->>>>>>> 8a5fdc4c
         }
 
         @if(!content.shouldHideAdverts) {
