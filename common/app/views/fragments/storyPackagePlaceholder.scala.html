--- conflicted
+++ resolved
@@ -6,11 +6,7 @@
 
 @container(stories: Seq[model.Content], title: String, dataId: String, href: Option[String]) = {
     @containers.facia_cards.container(
-<<<<<<< HEAD
-        FaciaContainer.forStoryPackage(dataId, stories.map(FaciaContentConvert.frontentContentToFaciaContent), title)
-=======
-        FaciaContainer.forStoryPackage(dataId, stories, title, href)
->>>>>>> 9125da3b
+        FaciaContainer.forStoryPackage(dataId, stories.map(FaciaContentConvert.frontentContentToFaciaContent), title, href)
     )(request)
 }
 
