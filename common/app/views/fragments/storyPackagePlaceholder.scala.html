@(content: model.Content, related: model.RelatedContent)(implicit request: RequestHeader)

<<<<<<< HEAD
@import layout.ContainerAndCollection
=======
@import layout.ContainerLayout
@import model.{Collection, FrontProperties}
>>>>>>> f8306504
@import views.html.fragments.containers

@container(stories: Seq[model.Content], title: String, dataId: String) = {
<<<<<<< HEAD
    @containers.facia_cards.container(
        ContainerAndCollection.forStoryPackage(dataId, stories, title)
    )(request)
=======
    @defining(Collection(stories.take(8), Some(title))) { collection =>
        @containers.facia_cards.container(
            collection,
            ContainerLayout(related.storyPackageLayout, collection, None),
            2,
            FrontProperties.empty,
            dataId = dataId
        )(request, new views.support.TemplateDeduping, com.gu.facia.client.models.CollectionConfig.emptyConfig)
    }
>>>>>>> f8306504
}

@defining(Seq("related") ++ (if(content.isAdvertisementFeature) Seq("container--advertisement-feature") else Nil)) { classes =>
    @if(related.hasStoryPackage) {
        <aside class="@classes.mkString(" ") more-on-this-story" role="complementary" aria-labelledby="related-content-head">
            @container(related.storyPackage, "more on this story", "more-on-this-story")
        </aside>
    } else {
        <aside class="@classes.mkString(" ") js-related hide-on-childrens-books-site" role="complementary" data-test-id="related-content">
            @container(related.related, "related content", "related-content")
        </aside>
    }
}<|MERGE_RESOLUTION|>--- conflicted
+++ resolved
@@ -1,29 +1,12 @@
 @(content: model.Content, related: model.RelatedContent)(implicit request: RequestHeader)
 
-<<<<<<< HEAD
 @import layout.ContainerAndCollection
-=======
-@import layout.ContainerLayout
-@import model.{Collection, FrontProperties}
->>>>>>> f8306504
 @import views.html.fragments.containers
 
 @container(stories: Seq[model.Content], title: String, dataId: String) = {
-<<<<<<< HEAD
     @containers.facia_cards.container(
         ContainerAndCollection.forStoryPackage(dataId, stories, title)
     )(request)
-=======
-    @defining(Collection(stories.take(8), Some(title))) { collection =>
-        @containers.facia_cards.container(
-            collection,
-            ContainerLayout(related.storyPackageLayout, collection, None),
-            2,
-            FrontProperties.empty,
-            dataId = dataId
-        )(request, new views.support.TemplateDeduping, com.gu.facia.client.models.CollectionConfig.emptyConfig)
-    }
->>>>>>> f8306504
 }
 
 @defining(Seq("related") ++ (if(content.isAdvertisementFeature) Seq("container--advertisement-feature") else Nil)) { classes =>
