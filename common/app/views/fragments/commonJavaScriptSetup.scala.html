@(item: model.MetaData, bootstrapJsModule: String)(implicit request: RequestHeader)

@import conf.Switches._
@import conf.Static
@import conf.Configuration

<!--[if lt IE 9]>
    <script src="@Static("javascripts/vendor/html5shiv.js")"></script>
<![endif]-->

<script id="gu">
    var guardian = {
        isModernBrowser: (
            'querySelector' in document
            && 'addEventListener' in window
            && 'localStorage' in window
            && 'sessionStorage' in window
            && (
                ('XMLHttpRequest' in window && 'withCredentials' in new XMLHttpRequest())
                || 'XDomainRequest' in window
            )
        ),
        css: {
            loaded: false,
            football: '@Static("stylesheets/football.css")',
            gallery: '@Static("stylesheets/gallery.css")',
            video: '@Static("stylesheets/video.css")'
        }
    },
    curl = {
        baseUrl: '@{Configuration.assets.path}javascripts',
        apiName: 'require',
        paths: {
            facebook: '//connect.facebook.net/en_US/all.js',
            swipe: '@Static("javascripts/vendor/swipe.js")',
            zxcvbn: '@Static("javascripts/vendor/zxcvbn.js")',
<<<<<<< HEAD
<<<<<<< HEAD
            chartbeat: '@Static("javascripts/vendor/chartbeat_pub.js")',
            gravity: '@Static("javascripts/vendor/gravity.js")',
=======
>>>>>>> origin/master
=======
            gravity: '@Static("javascripts/vendor/gravity.js")'
>>>>>>> baa88878
            'ophan/ng': '@{Configuration.javascript.config("ophanJsUrl")}'
        }
    };

    (function(isModern) {
        if (!isModern) { return false; }

        @if(CssFromStorageSwitch.isSwitchedOn) {
            function loadCssFromStorage() {
                var c = localStorage.getItem('gu.css.@Static("stylesheets/global.css").md5Key'), s, sc;
                if(c) {
                    s = document.createElement('style');
                    sc = document.getElementsByTagName('script')[0];
                    s.innerHTML = c;
                    s.setAttribute('data-loaded-from', 'local');
                    sc.parentNode.insertBefore(s, sc);
                    guardian.css.loaded = true;
                }
            }
        }
        function loadFontsAsynchronously() {
            @if(FontSwitch.isSwitchedOff) {
                return;
            }
            var f, x;

            x = document.getElementById('gu');
            f = document.createElement('link');
            f.rel = 'stylesheet';
            f.href = '@Static("stylesheets/webfonts.css")';
            window.setTimeout(function() {
                x.parentNode.insertBefore(f, x);
            }, 0);
        }
        function loadFontsFromStorage(prefs, key) {

            var showFonts = false,
                fontPreference = localStorage['gu.prefs.switch.font-family'],
                fontSwitch = (fontPreference) ? JSON.parse(fontPreference).value : undefined;

            @if(FontSwitch.isSwitchedOn) {
                showFonts = true;
            }

            if (fontSwitch === true) {
                showFonts = true;
            } else if (fontSwitch === false && fontPreference) {
                showFonts = false;
            }

            if (showFonts) {
                var styleNodes = document.querySelectorAll('[data-cache-name]');
                for (var i = 0, j = styleNodes.length; i<j; ++i) {
                    var style = styleNodes[i],
                        nameAndCacheKey = style.getAttribute('data-cache-file-woff').match(/fonts\/(.*)\.woff(?:\.(.*))?\.json$/),
                        cachedCss = localStorage.getItem('gu.fonts.' + nameAndCacheKey[1] + '.' + nameAndCacheKey[2]);
                        @* try to parse it (should really use the storage module) *@
                        try {
                            cachedCss = JSON.parse(cachedCss).value;
                        } catch(e) {}
                    if (cachedCss) {
                        style.innerHTML = cachedCss;
                        style.setAttribute('data-cache-full', 'true');
                        document.querySelector('html').className += ' font-' + nameAndCacheKey[1] + '-loaded';
                    }
                }
            }
        }
        function isConnectionLow() {
            var connection = connection || navigator.connection || navigator.mozConnection || navigator.webkitConnection || {type: 'unknown'};
            if (connection.type === 3
                || connection.type === 4
                || /^[23]g$/.test(connection.type)
            ) {
                return true;
            }
            var perf = window.performance || window.msPerformance || window.webkitPerformance || window.mozPerformance;
            if (perf && perf.timing) {
                var start_time =  perf.timing.requestStart || perf.timing.fetchStart || perf.timing.navigationStart,
                    end_time = perf.timing.responseEnd;
                if (start_time && end_time) {
                    return (end_time - start_time) > 3000;
                }
            }
            return false;
        }

        @* we want this to happen ASAP to avoid FOUC *@
        var connectionClass = 'connection--' + (isConnectionLow() ? '' : 'not-') + 'low';
        var htmlClassNames = connectionClass;

        @* http://modernizr.com/download/#-svg *@
        function hasSvgSupport() {
            var ns = {'svg': 'http://www.w3.org/2000/svg'};
            return !!document.createElementNS && !!document.createElementNS(ns.svg, 'svg').createSVGRect;
        }
        if (hasSvgSupport()) {
            htmlClassNames += " svg";
        }
        document.documentElement.className = document.documentElement.className.replace(/\bjs-off\b/g, '') + ' js-on ' + htmlClassNames;

        @* Display hinted fonts (loaded asynchronously) in these platforms: *@
        var loadsHintedFonts = /Windows/;
        @* But exclude these platforms (and load non-hinted fonts from localStorage): *@
        var loadsNonHintedFonts = /W(indows Phone|PDesktop)/;

        guardian.shouldLoadFontsAsynchronously = loadsHintedFonts.test(navigator.userAgent)
                                                 && !loadsNonHintedFonts.test(navigator.userAgent);

        if (guardian.shouldLoadFontsAsynchronously) {
            loadFontsAsynchronously();
        } else {
            loadFontsFromStorage();
        }

        @if(CssFromStorageSwitch.isSwitchedOn) {
            loadCssFromStorage();
        }

        guardian.config = @fragments.javaScriptConfig(item);

        // must be set before the Omniture file is parsed
        window.s_account = guardian.config.page.omnitureAccount;

        var script = document.createElement('script');
        script.async = 'async';
        script.src = '@Static("javascripts/bootstraps/app.js")';

        document.getElementsByTagName("head")[0].appendChild(script);
    })(guardian.isModernBrowser);
</script><|MERGE_RESOLUTION|>--- conflicted
+++ resolved
@@ -34,15 +34,7 @@
             facebook: '//connect.facebook.net/en_US/all.js',
             swipe: '@Static("javascripts/vendor/swipe.js")',
             zxcvbn: '@Static("javascripts/vendor/zxcvbn.js")',
-<<<<<<< HEAD
-<<<<<<< HEAD
-            chartbeat: '@Static("javascripts/vendor/chartbeat_pub.js")',
             gravity: '@Static("javascripts/vendor/gravity.js")',
-=======
->>>>>>> origin/master
-=======
-            gravity: '@Static("javascripts/vendor/gravity.js")'
->>>>>>> baa88878
             'ophan/ng': '@{Configuration.javascript.config("ophanJsUrl")}'
         }
     };
