--- conflicted
+++ resolved
@@ -63,28 +63,13 @@
                 case other => {@None}
             }
             page: {
-<<<<<<< HEAD
                 @{Html(item.metaData.map{ data => MetadataJson(data) }.mkString(","))},
 
                 @{Html((Configuration.javascript.config ++ Configuration.javascript.pageData).map{ case (key, value) =>
                     "'%s':'%s'".format(JavaScriptVariableName(key.split('.').last), value)}.mkString(",")
                 )},
-                'edition': '@Edition(request, Configuration)',
-                'ajaxUrl': '@Configuration.edition.ajaxUrlFor(Edition(request, Configuration))'
-=======
-                @item.metaData.map{ data => @MetadataJson(data) }.mkString(","),
-
-                @Configuration.javascript.config.map{ case (key, value) =>
-                    '@{JavaScriptVariableName(key.split('.').last)}': '@value'
-                }.mkString(","),
-
-                @Configuration.javascript.pageData.map{ case (key, value) =>
-                    '@{JavaScriptVariableName(key.split('.').last)}': '@value'
-                }.mkString(","),
-
                 'edition': '@Site(request).edition',
                 'ajaxUrl': 'http://@Site(request).ajaxHost'
->>>>>>> 88b31971
             },
             switches : { @{Html(switches.map{ switch =>
                     "'%s':%s".format(JavaScriptVariableName(switch.name), switch.isSwitchedOn)
