@(item: MetaData, config: common.GuardianConfiguration, static: StaticAssets, bootstrapJsModule: String, switches: Seq[com.gu.management.Switchable])(implicit request: RequestHeader)

@import CommonSwitches.FontSwitch

<script id="gu">

    var guardian = {
        isModernBrowser: ('querySelector' in document && 'addEventListener' in window)
    },
        require = {
        baseUrl: '@{config.static.path}javascripts',
        paths: {
            'bootstraps/@bootstrapJsModule': '@static("javascripts/bootstraps/%s.js".format(bootstrapJsModule)).asModulePath',
            omniture: '@static("javascripts/vendor/omniture.js").asModulePath',
            'domReady': '@static("javascripts/vendor/domReady.js").asModulePath'
        }
    };

    guardian.userPrefs = (function() {

        var storagePrefix = 'gu.prefs.',
            store = localStorage,
            location = document.location,
            qs = (location.search.substr(1) + '&' + location.hash.substr(1)).split('&');

        for (var i = 0, j = qs.length; i<j; ++i) {
            var m = qs[i].match(/^gu\.prefs\.(.*)=(.*)$/)
            if (m) {
                store[storagePrefix + m[1]] = m[2];
            }
        }

        function set(name, value) {
            store[storagePrefix + name] = value;
        }

        function get(name) {
            return store[storagePrefix + name];
        }

        function exists(name) {
            return (get(name) !== undefined);
        }

        return {
            set: set,
            get: get,
            exists: exists
        }
        
    })();

    @if(FontSwitch.isSwitchedOn) {
        (function loadFontsFromStorage(prefs) {
            if (prefs.exists('font-family')) {
                    var styleNodes = document.querySelectorAll('[data-cache-name]');
                    for (var i = 0, j = styleNodes.length; i<j; ++i) {
                        var style = styleNodes[i],
                            name = style.getAttribute('data-cache-name'),
                            cachedCss = localStorage.getItem('_guFont:' + name);
                        if (cachedCss) {
                            style.innerHTML = cachedCss;
                            style.setAttribute('data-cache-full', 'true');
                            document.querySelector('html').className += ' font-' + name + '-loaded';
                        }
                    }
                }
        })(guardian.userPrefs);
    }

    (function(isModern) {

        if (!isModern)
            return false;

        var script = document.createElement('script');
        script.async = 'async';
        script.src = '@static("javascripts/vendor/require-2.0.4.js")';
        script.onload = function() {
            define('config', function(){
                return {
                    page: {

                        @item.metaData.map{ case(key, value) =>
                            '@{JavaScriptVariableName(key)}': '@{JavaScriptValue(value.toString)}'
                        }.mkString(","),

                        @config.javascript.pageData.map{ case (key, value) =>
                            '@{JavaScriptVariableName(key.split('.').last)}': '@value'
                        }.mkString(","),

                        'edition': '@Edition(request, config)'
                    },
                    switches : {
                        @switches.map{ switch =>
                            '@{JavaScriptVariableName(switch.name)}': @{switch.isSwitchedOn}
                        }.mkString(",")
                    }
                };
            })

<<<<<<< HEAD
            require(['config', 'bootstraps/@bootstrapJsModule'], function(config, bootstrap) {
                bootstrap.init(config, guardian.userPrefs);
=======
            require(['config', 'bootstraps/@bootstrapJsModule', 'domReady'], function(config, bootstrap, domReady) {

                domReady(function (){
                    bootstrap.init(config);
                });

>>>>>>> 51961d45
            });
        };

        document.getElementsByTagName("head")[0].appendChild(script); 
    
    })(guardian.isModernBrowser);

</script><|MERGE_RESOLUTION|>--- conflicted
+++ resolved
@@ -99,17 +99,12 @@
                 };
             })
 
-<<<<<<< HEAD
-            require(['config', 'bootstraps/@bootstrapJsModule'], function(config, bootstrap) {
-                bootstrap.init(config, guardian.userPrefs);
-=======
             require(['config', 'bootstraps/@bootstrapJsModule', 'domReady'], function(config, bootstrap, domReady) {
 
                 domReady(function (){
-                    bootstrap.init(config);
+                    bootstrap.init(config, guardian.userPrefs);
                 });
 
->>>>>>> 51961d45
             });
         };
 
