@(item: MetaData, config: common.GuardianConfiguration, static: StaticAssets, bootstrapJsModule: String, switches: Seq[com.gu.management.Switchable])(implicit request: RequestHeader)
@import CommonSwitches.FontSwitch

<script id="gu">
<<<<<<< HEAD
    if ('querySelector' in document && 'addEventListener' in window) {

        var Guardian = {};
        // UserPrefs runs early so all JS has access to it.
        Guardian.UserPrefs = (function() {

            var storagePrefix = 'guUserPref:';

            // Local refs for more effective code minification.
            var store = localStorage;
            var location = document.location;

            // Set from query string
            var qs = (location.search.substr(1) + '&' + location.hash.substr(1)).split('&');
            for (var i = 0, j = qs.length; i<j; ++i) {
                var m = qs[i].match(/^userPref:(.*)=(.*)$/);
                if (m) {
                    store[storagePrefix + m[1]] = m[2];
                }
            }

            function set(name, value) {
                store[storagePrefix + name] = value;
            }

            function get(name) {
                return store[storagePrefix + name];
            }

            function isTrue(name) {
                return (get(name) === 'true');
            }

            return {
                set: set,
                get: get,
                isTrue: isTrue
            }
            
        })();


        @if(FontSwitch.isSwitchedOn){
            // Check for fonts before any chance of async code being executed.
            (function loadFontsFromStorage() {
                if (Guardian.UserPrefs.isTrue('fontloading')) {
                    var styleNodes = document.querySelectorAll('[data-cache-name]');
                    for (var i = 0, j = styleNodes.length; i<j; ++i) {
                        var style = styleNodes[i];
                        var name = style.getAttribute('data-cache-name');
                        var cachedCss = localStorage.getItem('guFont:' + name);
                        if (cachedCss) {
                            style.innerHTML = cachedCss;
                            style.setAttribute('data-cache-full', 'true');
                            document.querySelector('html').className += ' font-' + name + '-loaded';
                        }
                    }
                }
            })();
        }

        var require = {
            baseUrl: '@{config.static.path}javascripts',
            paths: {
                'bootstraps/@bootstrapJsModule': '@static("javascripts/bootstraps/%s.js".format(bootstrapJsModule)).asModulePath'
            }
        };
=======
    
    var guardian = {
        isModernBrowser: ('querySelector' in document && 'addEventListener' in window)
    },
        require = {
        baseUrl: '@{config.static.path}javascripts',
        paths: {
            'bootstraps/@bootstrapJsModule': '@static("javascripts/bootstraps/%s.js".format(bootstrapJsModule)).asModulePath',
            omniture: '@static("javascripts/vendor/omniture.js").asModulePath'
        }
    };

    (function(isModern) {

        if (!isModern)
            return false;
>>>>>>> bafe41bd

        var script = document.createElement('script');
        script.async = 'async';
        script.src = '@static("javascripts/vendor/require-2.0.4.js")';
        script.onload = function() {
            define('config', function(){
                return {
                    page: {

                        @item.metaData.map{ case(key, value) =>
                            '@{JavaScriptVariableName(key)}': '@{JavaScriptValue(value.toString)}'
                        }.mkString(","),

                        @config.javascript.pageData.map{ case (key, value) =>
                            '@{JavaScriptVariableName(key.split('.').last)}': '@value'
                        }.mkString(","),

                        'edition': '@Edition(request, config)'
                    },
                    switches : {
                        @switches.map{ switch =>
                            '@{JavaScriptVariableName(switch.name)}': @{switch.isSwitchedOn}
                        }.mkString(",")
                    }
                };
            })

            require(['config', 'bootstraps/@bootstrapJsModule'], function(config, bootstrap) {
                bootstrap.init(config);
            });
        };

<<<<<<< HEAD
        document.querySelector('head').appendChild(script);
   
    }
=======
        document.getElementsByTagName("head")[0].appendChild(script); 
    
    })(guardian.isModernBrowser);

>>>>>>> bafe41bd
</script><|MERGE_RESOLUTION|>--- conflicted
+++ resolved
@@ -2,75 +2,6 @@
 @import CommonSwitches.FontSwitch
 
 <script id="gu">
-<<<<<<< HEAD
-    if ('querySelector' in document && 'addEventListener' in window) {
-
-        var Guardian = {};
-        // UserPrefs runs early so all JS has access to it.
-        Guardian.UserPrefs = (function() {
-
-            var storagePrefix = 'guUserPref:';
-
-            // Local refs for more effective code minification.
-            var store = localStorage;
-            var location = document.location;
-
-            // Set from query string
-            var qs = (location.search.substr(1) + '&' + location.hash.substr(1)).split('&');
-            for (var i = 0, j = qs.length; i<j; ++i) {
-                var m = qs[i].match(/^userPref:(.*)=(.*)$/);
-                if (m) {
-                    store[storagePrefix + m[1]] = m[2];
-                }
-            }
-
-            function set(name, value) {
-                store[storagePrefix + name] = value;
-            }
-
-            function get(name) {
-                return store[storagePrefix + name];
-            }
-
-            function isTrue(name) {
-                return (get(name) === 'true');
-            }
-
-            return {
-                set: set,
-                get: get,
-                isTrue: isTrue
-            }
-            
-        })();
-
-
-        @if(FontSwitch.isSwitchedOn){
-            // Check for fonts before any chance of async code being executed.
-            (function loadFontsFromStorage() {
-                if (Guardian.UserPrefs.isTrue('fontloading')) {
-                    var styleNodes = document.querySelectorAll('[data-cache-name]');
-                    for (var i = 0, j = styleNodes.length; i<j; ++i) {
-                        var style = styleNodes[i];
-                        var name = style.getAttribute('data-cache-name');
-                        var cachedCss = localStorage.getItem('guFont:' + name);
-                        if (cachedCss) {
-                            style.innerHTML = cachedCss;
-                            style.setAttribute('data-cache-full', 'true');
-                            document.querySelector('html').className += ' font-' + name + '-loaded';
-                        }
-                    }
-                }
-            })();
-        }
-
-        var require = {
-            baseUrl: '@{config.static.path}javascripts',
-            paths: {
-                'bootstraps/@bootstrapJsModule': '@static("javascripts/bootstraps/%s.js".format(bootstrapJsModule)).asModulePath'
-            }
-        };
-=======
     
     var guardian = {
         isModernBrowser: ('querySelector' in document && 'addEventListener' in window)
@@ -83,11 +14,70 @@
         }
     };
 
+    // UserPrefs runs early so all JS has access to it.
+    guardian.UserPrefs = (function() {
+
+        var storagePrefix = 'guUserPref:';
+
+        // Local refs for more effective code minification.
+        var store = localStorage;
+        var location = document.location;
+
+        // Set from query string
+        var qs = (location.search.substr(1) + '&' + location.hash.substr(1)).split('&');
+        for (var i = 0, j = qs.length; i<j; ++i) {
+            var m = qs[i].match(/^userPref:(.*)=(.*)$/);
+            if (m) {
+                store[storagePrefix + m[1]] = m[2];
+            }
+        }
+
+        function set(name, value) {
+            store[storagePrefix + name] = value;
+        }
+
+        function get(name) {
+            return store[storagePrefix + name];
+        }
+
+        function isTrue(name) {
+            return (get(name) === 'true');
+        }
+
+        return {
+            set: set,
+            get: get,
+            isTrue: isTrue
+        }
+        
+    })();
+
+
+    @if(FontSwitch.isSwitchedOn){
+        // Check for fonts before any chance of async code being executed.
+        (function loadFontsFromStorage() {
+            if (guardian.UserPrefs.isTrue('fontloading')) {
+                console.log('hello')
+                var styleNodes = document.querySelectorAll('[data-cache-name]');
+                for (var i = 0, j = styleNodes.length; i<j; ++i) {
+                    var style = styleNodes[i];
+                    var name = style.getAttribute('data-cache-name');
+                    var cachedCss = localStorage.getItem('guFont:' + name);
+                    if (cachedCss) {
+                        console.log('applying');
+                        style.innerHTML = cachedCss;
+                        style.setAttribute('data-cache-full', 'true');
+                        document.querySelector('html').className += ' font-' + name + '-loaded';
+                    }
+                }
+            }
+        })();
+    }
+
     (function(isModern) {
 
         if (!isModern)
             return false;
->>>>>>> bafe41bd
 
         var script = document.createElement('script');
         script.async = 'async';
@@ -120,14 +110,8 @@
             });
         };
 
-<<<<<<< HEAD
-        document.querySelector('head').appendChild(script);
-   
-    }
-=======
         document.getElementsByTagName("head")[0].appendChild(script); 
     
     })(guardian.isModernBrowser);
 
->>>>>>> bafe41bd
 </script>