--- conflicted
+++ resolved
@@ -9,7 +9,6 @@
 <![endif]-->
 
 <script id="gu">
-<<<<<<< HEAD
     @if(FunctionBindSwitch.isSwitchedOn) {
         if (!Function.prototype.bind) {
             Function.prototype.bind = function (oThis) {
@@ -36,7 +35,7 @@
             };
         }
     }
-=======
+
     var modules = [],
         redefine = function(modules) {
             modules.forEach(function(module) {
@@ -47,7 +46,7 @@
             modules.push(arguments);
         };
     define.amd = true;
->>>>>>> 72b0fd4b
+
     var guardian = {
         isModernBrowser: (
             'querySelector' in document
