@(item: model.MetaData, bootstrapJsModule: String, switches: Seq[com.gu.management.Switchable])(implicit request: RequestHeader)

@import conf.Switches._
@import conf.Static
@import conf.Configuration

<!--[if lt IE 9]>
    <script src="@Static("javascripts/vendor/html5shiv.js")"></script>
<![endif]-->

<script id="gu">
    var guardian = {
        isModernBrowser: (
            'querySelector' in document
            && 'addEventListener' in window
            && 'localStorage' in window
            && (
                ('XMLHttpRequest' in window && 'withCredentials' in new XMLHttpRequest())
                || 'XDomainRequest' in window
            )
        ),
        css: {
            loaded: false,
            football: '@Static("stylesheets/football.css")',
            gallery: '@Static("stylesheets/gallery.css")',
            video: '@Static("stylesheets/video.css")'
        }
    },
    curl = {
        baseUrl: '@{Configuration.assets.path}javascripts',
        apiName: 'require',
        paths: {
<<<<<<< HEAD
            facebook: '//connect.facebook.net/en_US/all.js',
=======
>>>>>>> 8cfc88dd
            imager: '@Static("javascripts/vendor/imager.js")',
            omniture: '@Static("javascripts/vendor/omniture.js")',
            zxcvbn: '@Static("javascripts/vendor/zxcvbn.js")'
            swipe: '@Static("javascripts/vendor/swipe.js")',
        }
    };

    (function(isModern) {
        if (!isModern) { return false; }

        @if(CssFromStorageSwitch.isSwitchedOn) {
            function loadCssFromStorage() {
                var c = localStorage.getItem('gu.css.@Static("stylesheets/global.css").md5Key'), s, sc;
                if(c) {
                    s = document.createElement('style');
                    sc = document.getElementsByTagName('script')[0];
                    s.innerHTML = c;
                    s.setAttribute('data-loaded-from', 'local');
                    sc.parentNode.insertBefore(s, sc);
                    guardian.css.loaded = true;
                }
            }
        }
        function loadFontsAsynchronously() {
            var f, x;

            x = document.getElementById('gu');
            f = document.createElement('link');
            f.rel = 'stylesheet';
            f.href = '@Static("stylesheets/webfonts.css")';
            window.setTimeout(function() {
                x.parentNode.insertBefore(f, x);
            }, 0);
        }
        function loadFontsFromStorage(prefs, key) {

            var showFonts = false,
                fontPreference = localStorage['gu.prefs.switch.font-family'],
                fontSwitch = (fontPreference) ? JSON.parse(fontPreference).value : undefined;

            @if(FontSwitch.isSwitchedOn) {
                showFonts = true;
            }

            if (fontSwitch === true) {
                showFonts = true;
            } else if (fontSwitch === false && fontPreference) {
                showFonts = false;
            }

            if (showFonts) {
                var styleNodes = document.querySelectorAll('[data-cache-name]');
                for (var i = 0, j = styleNodes.length; i<j; ++i) {
                    var style = styleNodes[i],
                        nameAndCacheKey = style.getAttribute('data-cache-file-woff').match(/fonts\/(.*)\.woff(?:\.(.*))?\.js$/),
                        cachedCss = localStorage.getItem('gu.fonts.' + nameAndCacheKey[1] + '.' + nameAndCacheKey[2]);
                        @* try to parse it (should really use the storage module) *@
                        try {
                            cachedCss = JSON.parse(cachedCss).value;
                        } catch(e) {}
                    if (cachedCss) {
                        style.innerHTML = cachedCss;
                        style.setAttribute('data-cache-full', 'true');
                        document.querySelector('html').className += ' font-' + nameAndCacheKey[1] + '-loaded';
                    }
                }
            }
        }
        function isConnectionLow() {
            var connection = connection || navigator.connection || navigator.mozConnection || navigator.webkitConnection || {type: 'unknown'};
            if (connection.type === 3
                || connection.type === 4
                || /^[23]g$/.test(connection.type)
            ) {
                return true;
            }
            var perf = window.performance || window.msPerformance || window.webkitPerformance || window.mozPerformance;
            if (perf && perf.timing) {
                var start_time =  perf.timing.requestStart || perf.timing.fetchStart || perf.timing.navigationStart,
                    end_time = perf.timing.responseEnd;
                if (start_time && end_time) {
                    return (end_time - start_time) > 3000;
                }
            }
            return false;
        }

        @* we want this to happen ASAP to avoid FOUC *@
        document.documentElement.className = document.documentElement.className.replace(/\bjs-off\b/g, '') + ' js-on ';
        var connectionClass = 'connection--' + (isConnectionLow() ? '' : 'not-') + 'low';
        document.documentElement.className += connectionClass;

        guardian.platformsGettingHintedFonts = /Windows/;
        guardian.platformsNotGettingHintedFonts = /W(indows Phone|PDesktop)/; // exceptions

        if (guardian.platformsGettingHintedFonts.test(navigator.userAgent) &&
<<<<<<< HEAD
            !! guardian.platformsNotGettingHintedFonts.test(navigator.userAgent)) {
=======
            !guardian.platformsNotGettingHintedFonts.test(navigator.userAgent)) {
>>>>>>> 8cfc88dd
            loadFontsAsynchronously();
        } else {
            loadFontsFromStorage();
        }

        @if(CssFromStorageSwitch.isSwitchedOn) {
            loadCssFromStorage();
        }

        guardian.config = @fragments.javaScriptConfig(item, switches);

        var script = document.createElement('script');
        script.async = 'async';
        script.src = '@Static("javascripts/bootstraps/app.js")';

        document.getElementsByTagName("head")[0].appendChild(script);
    })(guardian.isModernBrowser);
</script><|MERGE_RESOLUTION|>--- conflicted
+++ resolved
@@ -30,10 +30,7 @@
         baseUrl: '@{Configuration.assets.path}javascripts',
         apiName: 'require',
         paths: {
-<<<<<<< HEAD
             facebook: '//connect.facebook.net/en_US/all.js',
-=======
->>>>>>> 8cfc88dd
             imager: '@Static("javascripts/vendor/imager.js")',
             omniture: '@Static("javascripts/vendor/omniture.js")',
             zxcvbn: '@Static("javascripts/vendor/zxcvbn.js")'
@@ -130,11 +127,7 @@
         guardian.platformsNotGettingHintedFonts = /W(indows Phone|PDesktop)/; // exceptions
 
         if (guardian.platformsGettingHintedFonts.test(navigator.userAgent) &&
-<<<<<<< HEAD
-            !! guardian.platformsNotGettingHintedFonts.test(navigator.userAgent)) {
-=======
             !guardian.platformsNotGettingHintedFonts.test(navigator.userAgent)) {
->>>>>>> 8cfc88dd
             loadFontsAsynchronously();
         } else {
             loadFontsFromStorage();
