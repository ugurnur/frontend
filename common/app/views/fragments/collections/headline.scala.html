@(items: Seq[model.Trail], containerIndex: Int)(implicit request: RequestHeader, config: model.Config)

<<<<<<< HEAD
@defining(
    items.filter(item => item.group == Some("0") || item.group == None),
    items.filter(_.group == Some("1")),
    items.filter(_.group == Some("2"))
) { case (standardItems, bigItems, veryBigItems) =>

    @if(veryBigItems.nonEmpty){
        <div class="headline-item headline-item--very-big">
            @fragments.items.standard(veryBigItems.head, 1, containerIndex, "div")
        </div>

        <div class="story-list-columns story-list-columns--standard-2-col">
            @bigItems.lift(0).zipWithIndex.map { case (trail, index) =>
                <div class="story-list-columns__item headline-item headline-item--big">
                    @fragments.items.standard(trail, index, containerIndex, "div")
                </div>
                <div class="story-list-columns__item">
                    @standardItems.slice(0, 3).zipWithIndex.map{ case(trail, i) =>
                        <div class="headline-item headline-item--standard" data-link-name="trail | @{index + 1}">
                            <a @LinkTo(trail).map{url=>href=@url} class="headline-item__body" data-link-name="article">
                                <div class="headline-item__title">@RemoveOuterParaHtml(trail.headline)</div>
                            </a>
                        </div>
                    }
                </div>
            }
            @bigItems.lift(1).zipWithIndex.map{ case (trail, index) =>
                <div class="story-list-columns__item headline-item headline-item--big headline-item--no-image">
                    @fragments.items.standard(trail, index, containerIndex, "div")
                </div>
            }
            @defining(standardItems.drop(if(bigItems.nonEmpty) 3 else 0)) { items =>
                @items.zipWithIndex.map{ case (trail, index) =>
                    <div class="story-list-columns__item headline-item @if(trail.group == Some("1")){headline-item--big}else{headline-item--standard}" data-link-name="trail | @{index + 1}">
                        <a @LinkTo(trail).map{url=>href=@url} class="headline-item__body" data-link-name="article">
=======
@defining(items.filter(item => item.group == Option("0") || item.group == None), items.filter(_.group == Option("1"))) { case (standardItems, bigItems) =>
    @defining(16 - bigItems.length * 4) { standardItemCount =>
        <div class="headline-list-container">
            <ul class="headline-list headline-list--@bigItems.length-big headline-list--big">
                @bigItems.zipWithIndex.map { case (trail, index) =>
                    <li class="headline-list__item headline-item" data-link-name="trail | @{index + 1}">
                        <a @LinkTo(trail).map{url=>href="@url"} class="headline-item__body" data-link-name="article">
                            @trail.trailPicture(5,3).map{ imageContainer =>
                                @ImgSrc.imager(imageContainer, 620).map { imgSrc =>
                                    <div class="item__image-container js-image-upgrade inlined-image" data-src="@imgSrc">
                                        @Item220.bestFor(imageContainer).map{ url =>
                                            <img src="@url" class="responsive-img" alt="" />
                                        }
                                    </div>
                                }
                            }
                            <div class="headline-item__title">@RemoveOuterParaHtml(trail.headline)</div>
                        </a>
                    </li>
                }
            </ul>

            <ul class="headline-list headline-list--standard">
                @standardItems.slice(0, standardItemCount).zipWithIndex.map{ case (trail, index) =>
                    <li class="headline-list__item headline-item" data-link-name="trail | @{index + 1}">
                        <a @LinkTo(trail).map{url=>href="@url"} class="headline-item__body" data-link-name="article">
>>>>>>> 2d087db9
                            <div class="headline-item__title">@RemoveOuterParaHtml(trail.headline)</div>
                        </a>
                    </div>
                }
            }
        </div>

    }else{
        <div class="headline-list-container">
            @defining(16 - bigItems.length * 4) { standardItemCount =>
                <ul class="story-list-columns story-list-columns--big story-list-columns--@bigItems.length-big">
                    @bigItems.zipWithIndex.map { case (trail, index) =>
                        <li class="story-list-columns__item headline-item headline-item--big">
                            @fragments.items.standard(trail, index, containerIndex, "div")
                        </li>
                    }
                </ul>

                <ul class="story-list-columns story-list-columns--standard story-list-columns--standard-@{standardItemCount/4}-col">
                    @standardItems.slice(0, standardItemCount).zipWithIndex.map{ case (trail, index) =>
                        <li class="story-list-columns__item headline-item headline-item--standard" data-link-name="trail | @{index + 1}">
                            <a @LinkTo(trail).map{url=>href=@url} class="headline-item__body" data-link-name="article">
                                <div class="headline-item__title">@RemoveOuterParaHtml(trail.headline)</div>
                            </a>
                        </li>
                    }
                </ul>
            }
        </div>
    }
}<|MERGE_RESOLUTION|>--- conflicted
+++ resolved
@@ -1,6 +1,5 @@
 @(items: Seq[model.Trail], containerIndex: Int)(implicit request: RequestHeader, config: model.Config)
 
-<<<<<<< HEAD
 @defining(
     items.filter(item => item.group == Some("0") || item.group == None),
     items.filter(_.group == Some("1")),
@@ -20,7 +19,7 @@
                 <div class="story-list-columns__item">
                     @standardItems.slice(0, 3).zipWithIndex.map{ case(trail, i) =>
                         <div class="headline-item headline-item--standard" data-link-name="trail | @{index + 1}">
-                            <a @LinkTo(trail).map{url=>href=@url} class="headline-item__body" data-link-name="article">
+                            <a @LinkTo(trail).map{url=>href="@url"} class="headline-item__body" data-link-name="article">
                                 <div class="headline-item__title">@RemoveOuterParaHtml(trail.headline)</div>
                             </a>
                         </div>
@@ -35,35 +34,7 @@
             @defining(standardItems.drop(if(bigItems.nonEmpty) 3 else 0)) { items =>
                 @items.zipWithIndex.map{ case (trail, index) =>
                     <div class="story-list-columns__item headline-item @if(trail.group == Some("1")){headline-item--big}else{headline-item--standard}" data-link-name="trail | @{index + 1}">
-                        <a @LinkTo(trail).map{url=>href=@url} class="headline-item__body" data-link-name="article">
-=======
-@defining(items.filter(item => item.group == Option("0") || item.group == None), items.filter(_.group == Option("1"))) { case (standardItems, bigItems) =>
-    @defining(16 - bigItems.length * 4) { standardItemCount =>
-        <div class="headline-list-container">
-            <ul class="headline-list headline-list--@bigItems.length-big headline-list--big">
-                @bigItems.zipWithIndex.map { case (trail, index) =>
-                    <li class="headline-list__item headline-item" data-link-name="trail | @{index + 1}">
                         <a @LinkTo(trail).map{url=>href="@url"} class="headline-item__body" data-link-name="article">
-                            @trail.trailPicture(5,3).map{ imageContainer =>
-                                @ImgSrc.imager(imageContainer, 620).map { imgSrc =>
-                                    <div class="item__image-container js-image-upgrade inlined-image" data-src="@imgSrc">
-                                        @Item220.bestFor(imageContainer).map{ url =>
-                                            <img src="@url" class="responsive-img" alt="" />
-                                        }
-                                    </div>
-                                }
-                            }
-                            <div class="headline-item__title">@RemoveOuterParaHtml(trail.headline)</div>
-                        </a>
-                    </li>
-                }
-            </ul>
-
-            <ul class="headline-list headline-list--standard">
-                @standardItems.slice(0, standardItemCount).zipWithIndex.map{ case (trail, index) =>
-                    <li class="headline-list__item headline-item" data-link-name="trail | @{index + 1}">
-                        <a @LinkTo(trail).map{url=>href="@url"} class="headline-item__body" data-link-name="article">
->>>>>>> 2d087db9
                             <div class="headline-item__title">@RemoveOuterParaHtml(trail.headline)</div>
                         </a>
                     </div>
@@ -85,7 +56,7 @@
                 <ul class="story-list-columns story-list-columns--standard story-list-columns--standard-@{standardItemCount/4}-col">
                     @standardItems.slice(0, standardItemCount).zipWithIndex.map{ case (trail, index) =>
                         <li class="story-list-columns__item headline-item headline-item--standard" data-link-name="trail | @{index + 1}">
-                            <a @LinkTo(trail).map{url=>href=@url} class="headline-item__body" data-link-name="article">
+                            <a @LinkTo(trail).map{url=>href="@url"} class="headline-item__body" data-link-name="article">
                                 <div class="headline-item__title">@RemoveOuterParaHtml(trail.headline)</div>
                             </a>
                         </li>
