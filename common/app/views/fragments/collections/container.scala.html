--- conflicted
+++ resolved
@@ -11,13 +11,9 @@
         </h2>
     }
 
-<<<<<<< HEAD
     @fragments.contributor(page)
 
-    <ul class="unstyled items item-count-@collection.items.size @if(style.showMore){js-items--show-more} items--cards">
-=======
     <ul class="unstyled items item-count-@collection.items.size @if(style.showMore){js-items--show-more} items--cards items--without-sport-stats">
->>>>>>> 0dfff117
         @collection.items.zipWithIndex.map{ case (trail, index) =>
             @fragments.items.standard(trail, index)
         }
