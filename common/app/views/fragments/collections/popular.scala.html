@(popular: Seq[model.MostPopular], containerDefinition: Option[layout.FaciaContainer] = None, isMostPopularDefaultTest: Boolean = false)(implicit request: RequestHeader)
@import common.Localisation
@import layout.FaciaCardHeader
<<<<<<< HEAD
@import implicits.FaciaContentImplicits._
=======
@import views.html.fragments.items.elements.facia_cards.title
@import views.support._
>>>>>>> 6e178cc2
@import TrailCssClasses.articleToneClass
@import views.support.MostPopular.{showMPU, tabsPaneCssClass}

@defining(popular.size > 1){ isTabbed =>
    <div id="popular-trails" class="fc-slice fc-slice--popular" data-link-name="most popular @if(isMostPopularDefaultTest){ most-popular-default-ab-2}" data-test-id="popular-in">
        @if(isTabbed) {
            <div class="tabs u-cf">
                <ol class="tabs__container js-tabs" id="js-popular-tabs" role="tablist">
                    @if(isMostPopularDefaultTest) {
                        @popular.reverse.zipWithRowInfo.map{ case (section, info) =>
                        <li class="tabs__tab@if(info.isFirst){ tabs__tab--selected tone-colour tone-accent-border}" role="tab" id="tabs-popular-@info.rowNum-tab"@if(info.isFirst){ aria-selected="true"} aria-controls="tabs-popular-@info.rowNum">
                            <a href="#tabs-popular-@info.rowNum" data-link-name="tab @info.rowNum @section.heading"><span class="u-h">Popular </span>@Html(Localisation(section.heading.stripPrefix("popular ")))</a>
                        </li>
                        }
                    } else {
                        @popular.zipWithRowInfo.map{ case (section, info) =>
                        <li class="tabs__tab@if(info.isFirst){ tabs__tab--selected tone-colour tone-accent-border}" role="tab" id="tabs-popular-@info.rowNum-tab"@if(info.isFirst){ aria-selected="true"} aria-controls="tabs-popular-@info.rowNum">
                            <a href="#tabs-popular-@info.rowNum" data-link-name="tab @info.rowNum @section.heading"><span class="u-h">Popular </span>@Html(Localisation(section.heading.stripPrefix("popular ")))</a>
                        </li>
                        }
                    }
                </ol>
                <div class="tabs__content js-tabs-content">
        }

        @if(isMostPopularDefaultTest) {
            @popular.reverse.zipWithRowInfo.map{ case (section, info) =>
                <div id="tabs-popular-@info.rowNum"
                class="@if(isTabbed){js-tab-@info.rowNum @if(!info.isFirst){modern-hidden}} @tabsPaneCssClass(containerDefinition) u-cf"
                    @if(isTabbed){
                        role="tabpanel"
                        aria-labelledby="tabs-popular-@info.rowNum-tab"
                    }
                    data-link-name="@section.heading"
                    data-link-context="most-read/@section.section">

                        <ul class="u-unstyled headline-list headline-list--large headline-column headline-column--tablet headline-column--desktop">
                        @section.trails.zipWithRowInfo.map{ case (trail, info) =>
                        <li class="headline-list__item headline-column__item headline-column--tablet__item headline-column--desktop__item @articleToneClass(trail)--most-popular">
                            <div class="headline-list__link" data-link-name="@info.rowNum | text">
                                <p class="headline-list__count">@info.rowNum</p>
                                @title(FaciaCardHeader.fromTrail(trail, None), 2, 2, "headline-list__body")
<<<<<<< HEAD
                                @fragments.contentAgeNotice(ContentOldAgeDescriber(trail.maybeContent))
                            </div>
=======
                        </div>
>>>>>>> 6e178cc2
                        </li>
                        }
                    </ul>
                </div>
            }
        } else {
            @popular.zipWithRowInfo.map{ case (section, info) =>
                <div id="tabs-popular-@info.rowNum"
                class="@if(isTabbed){js-tab-@info.rowNum @if(!info.isFirst){modern-hidden}} @tabsPaneCssClass(containerDefinition) u-cf"
                    @if(isTabbed){
                        role="tabpanel"
                        aria-labelledby="tabs-popular-@info.rowNum-tab"
                    }
                    data-link-name="@section.heading"
                    data-link-context="most-read/@section.section">

                        <ul class="u-unstyled headline-list headline-list--large headline-column headline-column--tablet headline-column--desktop">
                        @section.trails.zipWithRowInfo.map{ case (trail, info) =>
                        <li class="headline-list__item headline-column__item headline-column--tablet__item headline-column--desktop__item @articleToneClass(trail)--most-popular">
                            <div class="headline-list__link" data-link-name="@info.rowNum | text">
                                <p class="headline-list__count">@info.rowNum</p>
                                @title(FaciaCardHeader.fromTrail(trail, None), 2, 2, "headline-list__body")
                        </div>
                        </li>
                        }
                    </ul>
                </div>
            }
        }


        @if(showMPU(containerDefinition)) {
            <div class="fc-slice__popular-mpu js-fc-slice-mpu-candidate fc-slice__item--mpu-candidate fc-slice__item--no-mpu"></div>
        }

        @if(isTabbed) {
                </div>
            </div>
        }

    </div>
}<|MERGE_RESOLUTION|>--- conflicted
+++ resolved
@@ -1,12 +1,9 @@
 @(popular: Seq[model.MostPopular], containerDefinition: Option[layout.FaciaContainer] = None, isMostPopularDefaultTest: Boolean = false)(implicit request: RequestHeader)
 @import common.Localisation
 @import layout.FaciaCardHeader
-<<<<<<< HEAD
-@import implicits.FaciaContentImplicits._
-=======
 @import views.html.fragments.items.elements.facia_cards.title
 @import views.support._
->>>>>>> 6e178cc2
+@import implicits.FaciaContentImplicits._
 @import TrailCssClasses.articleToneClass
 @import views.support.MostPopular.{showMPU, tabsPaneCssClass}
 
@@ -49,12 +46,8 @@
                             <div class="headline-list__link" data-link-name="@info.rowNum | text">
                                 <p class="headline-list__count">@info.rowNum</p>
                                 @title(FaciaCardHeader.fromTrail(trail, None), 2, 2, "headline-list__body")
-<<<<<<< HEAD
                                 @fragments.contentAgeNotice(ContentOldAgeDescriber(trail.maybeContent))
                             </div>
-=======
-                        </div>
->>>>>>> 6e178cc2
                         </li>
                         }
                     </ul>
