--- conflicted
+++ resolved
@@ -6,11 +6,7 @@
 
         @hugeItems.zipWithIndex.map{ case (trail, index) =>
             @if(items.nonEmpty) {
-<<<<<<< HEAD
-                <div class="collection-wrapper">
-=======
                 <div class="facia-slice-wrapper">
->>>>>>> c0b6ec50
                     @fragments.items.baguette(trail, index)
                 </div>
             }
@@ -18,11 +14,7 @@
 
         @veryBigItems.zipWithIndex.map{ case (trail, index) =>
             @if(items.nonEmpty) {
-<<<<<<< HEAD
-                <div class="collection-wrapper">
-=======
                 <div class="facia-slice-wrapper">
->>>>>>> c0b6ec50
                     @fragments.items.fromage(trail, index + hugeItemsCount)
                 </div>
             }
@@ -30,11 +22,7 @@
 
         @bigItems.grouped(2).map{ items =>
             @if(items.nonEmpty) {
-<<<<<<< HEAD
-                <div class="collection-wrapper">
-=======
                 <div class="facia-slice-wrapper">
->>>>>>> c0b6ec50
                     @if(items.size == 1) {
                         @items.zipWithIndex.map{ case (trail, index) =>
                             @fragments.items.fromage(trail, index + hugeItemsCount + veryBigItemsCount + bigItemsCount)
@@ -77,11 +65,7 @@
 
         @defining(standardItems.slice(0, 4)) { items =>
             @if(items.nonEmpty) {
-<<<<<<< HEAD
-                <div class="collection-wrapper">
-=======
                 <div class="facia-slice-wrapper">
->>>>>>> c0b6ec50
                     <ul class="u-unstyled l-row l-row--layout-m l-row--items-4 collection">
                         @items.zipWithIndex.map{ case (trail, index) =>
                             @fragments.collections.items.standard(trail, index + hugeItemsCount + veryBigItemsCount + bigItemsCount, containerIndex)
