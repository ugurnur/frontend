@(items: Seq[Trail], style: Container, containerIndex: Int)(implicit request: RequestHeader)

@defining(items.filter(_.group == Option("3")), items.filter(_.group == Option("2")), items.filter(_.group == Option("1")), items.filter(items => items.group == Option("0") || items.group == None)) { case (hugeItems, veryBigItems, bigItems, standardItems) =>

    @defining(hugeItems.size, veryBigItems.size, bigItems.size, standardItems.size) { case (hugeItemsCount, veryBigItemsCount, bigItemsCount, standardItemsCount) =>

        @hugeItems.zipWithIndex.map{ case (trail, index) =>
            @if(items.nonEmpty) {
<<<<<<< HEAD
                <div class="collection-wrapper">
=======
                <div class="facia-slice-wrapper">
>>>>>>> d750b80d
                    @fragments.items.baguette(trail, index)
                </div>
            }
        }

        @veryBigItems.zipWithIndex.map{ case (trail, index) =>
            @if(items.nonEmpty) {
<<<<<<< HEAD
                <div class="collection-wrapper">
=======
                <div class="facia-slice-wrapper">
>>>>>>> d750b80d
                    @fragments.items.fromage(trail, index + hugeItemsCount)
                </div>
            }
        }

        @bigItems.grouped(2).map{ items =>
            @if(items.nonEmpty) {
<<<<<<< HEAD
                <div class="collection-wrapper">
=======
                <div class="facia-slice-wrapper">
>>>>>>> d750b80d
                    @if(items.size == 1) {
                        @items.zipWithIndex.map{ case (trail, index) =>
                            @fragments.items.fromage(trail, index + hugeItemsCount + veryBigItemsCount + bigItemsCount)
                        }
                    }else{
                        @defining((items(0).imageAdjust == "boost", items(1).imageAdjust == "boost")) { case (firstStoryImageBoosted, secondStoryImageBoosted) =>
                            @if(firstStoryImageBoosted && secondStoryImageBoosted){
<<<<<<< HEAD
                                <ul class="row-of-two row-of-two--boost-both u-unstyled l-row l-row--layout-m l-row--items-2 collection">
=======
                                <ul class="row-of-two row-of-two--boost-both u-unstyled l-row l-row--items-2 facia-slice">
>>>>>>> d750b80d
                                    @items.zipWithIndex.map{ case (trail, index) =>
                                        @fragments.collections.items.standard(trail, index + hugeItemsCount + veryBigItemsCount + bigItemsCount, containerIndex)
                                    }
                                </ul>
                            }
                            @if(firstStoryImageBoosted && !secondStoryImageBoosted){
<<<<<<< HEAD
                                <ul class="row-of-two row-of-two--boost-first u-unstyled l-row l-row--layout-m l-row--items-2 collection">
=======
                                <ul class="row-of-two row-of-two--boost-first u-unstyled l-row l-row--items-2 facia-slice">
>>>>>>> d750b80d
                                    @items.zipWithIndex.map{ case (trail, index) =>
                                        @fragments.collections.items.standard(trail, index + hugeItemsCount + veryBigItemsCount + bigItemsCount, containerIndex)
                                    }
                                </ul>
                            }
                            @if(!firstStoryImageBoosted && secondStoryImageBoosted){
<<<<<<< HEAD
                                <ul class="row-of-two row-of-two--boost-second u-unstyled l-row l-row--layout-m l-row--items-2 collection">
=======
                                <ul class="row-of-two row-of-two--boost-second u-unstyled l-row l-row--items-2 facia-slice">
>>>>>>> d750b80d
                                    @items.zipWithIndex.map{ case (trail, index) =>
                                        @fragments.collections.items.standard(trail, index + hugeItemsCount + veryBigItemsCount + bigItemsCount, containerIndex)
                                    }
                                </ul>
                            }
                            @if(!firstStoryImageBoosted && !secondStoryImageBoosted){
<<<<<<< HEAD
                                <ul class="row-of-two row-of-two--boost-none u-unstyled l-row l-row--layout-m l-row--items-2 collection">
                                    @items.zipWithIndex.map{ case (trail, index) =>
                                        @fragments.collections.items.thumbnail(trail, index + hugeItemsCount + veryBigItemsCount + bigItemsCount, containerIndex)
=======
                                <ul class="row-of-two row-of-two--boost-none u-unstyled l-row l-row--items-2 facia-slice">
                                    @items.zipWithIndex.map{ case (trail, index) =>
                                        @fragments.collections.items.standard(trail, index + hugeItemsCount + veryBigItemsCount + bigItemsCount, containerIndex)
>>>>>>> d750b80d
                                    }
                                </ul>
                            }
                        }
                    }
                </div>
            }
        }

        @defining(standardItems.slice(0, 4)) { items =>
            @if(items.nonEmpty) {
<<<<<<< HEAD
                <div class="collection-wrapper">
                    <ul class="u-unstyled l-row l-row--layout-m l-row--items-4 collection">
=======
                <div class="facia-slice-wrapper">
                    <ul class="u-unstyled l-row l-row--layout-m l-row--items-4 facia-slice">
>>>>>>> d750b80d
                        @items.zipWithIndex.map{ case (trail, index) =>
                            @fragments.collections.items.standard(trail, index + hugeItemsCount + veryBigItemsCount + bigItemsCount, containerIndex)
                        }
                    </ul>
                </div>
            }
        }

        @defining(standardItems.slice(4, 13), hugeItemsCount + veryBigItemsCount + bigItemsCount + 4) { case (items, offset) =>
            @if(items.nonEmpty) {
                <div class="linkslist-container tone-@{style.tone}">
                    <ul class="l-columns linkslist linkslist--with-images">
                        @items.zipWithIndex.map{ case (trail, index) =>
                            @trail match {
                                case l: LiveBlog if l.isLive         => { @fragments.items.linksList.live(l, index + offset, Some("boost")) }
                                case g: Gallery                      => { @fragments.items.linksList.gallery(g, index + offset, Some("boost")) }
                                case v: Video                        => { @fragments.items.linksList.video(v, index + offset, Some("boost")) }
                                case c if VisualTone(c) == "comment" => { @fragments.items.linksList.comment(c, index + offset, Some("boost")) }
                                case t                               => { @fragments.items.linksList.standard(t, index + offset, Some("boost")) }
                            }
                        }
                    </ul>
                </div>
            }
        }

        @defining(standardItems.slice(13, 31), hugeItemsCount + veryBigItemsCount + bigItemsCount + 13) { case (items, offset) =>
            @if(items.nonEmpty) {
                <div class="linkslist-container @if(style.showMore){js-container--show-more} tone-@{style.tone}" data-tone="@style.tone">
                    <ul class="l-columns linkslist">
                        @items.zipWithIndex.map{ case (trail, index) =>
                            @trail match {
                                case l: LiveBlog if l.isLive         => { @fragments.items.linksList.live(l, index + offset) }
                                case g: Gallery                      => { @fragments.items.linksList.gallery(g, index + offset) }
                                case v: Video                        => { @fragments.items.linksList.video(v, index + offset) }
                                case c if VisualTone(c) == "comment" => { @fragments.items.linksList.comment(c, index + offset) }
                                case t                               => { @fragments.items.linksList.standard(t, index + offset) }
                            }
                        }
                    </ul>
                </div>
            }
        }
    }
}<|MERGE_RESOLUTION|>--- conflicted
+++ resolved
@@ -6,11 +6,7 @@
 
         @hugeItems.zipWithIndex.map{ case (trail, index) =>
             @if(items.nonEmpty) {
-<<<<<<< HEAD
-                <div class="collection-wrapper">
-=======
                 <div class="facia-slice-wrapper">
->>>>>>> d750b80d
                     @fragments.items.baguette(trail, index)
                 </div>
             }
@@ -18,11 +14,7 @@
 
         @veryBigItems.zipWithIndex.map{ case (trail, index) =>
             @if(items.nonEmpty) {
-<<<<<<< HEAD
-                <div class="collection-wrapper">
-=======
                 <div class="facia-slice-wrapper">
->>>>>>> d750b80d
                     @fragments.items.fromage(trail, index + hugeItemsCount)
                 </div>
             }
@@ -30,11 +22,7 @@
 
         @bigItems.grouped(2).map{ items =>
             @if(items.nonEmpty) {
-<<<<<<< HEAD
-                <div class="collection-wrapper">
-=======
                 <div class="facia-slice-wrapper">
->>>>>>> d750b80d
                     @if(items.size == 1) {
                         @items.zipWithIndex.map{ case (trail, index) =>
                             @fragments.items.fromage(trail, index + hugeItemsCount + veryBigItemsCount + bigItemsCount)
@@ -42,48 +30,30 @@
                     }else{
                         @defining((items(0).imageAdjust == "boost", items(1).imageAdjust == "boost")) { case (firstStoryImageBoosted, secondStoryImageBoosted) =>
                             @if(firstStoryImageBoosted && secondStoryImageBoosted){
-<<<<<<< HEAD
-                                <ul class="row-of-two row-of-two--boost-both u-unstyled l-row l-row--layout-m l-row--items-2 collection">
-=======
                                 <ul class="row-of-two row-of-two--boost-both u-unstyled l-row l-row--items-2 facia-slice">
->>>>>>> d750b80d
                                     @items.zipWithIndex.map{ case (trail, index) =>
                                         @fragments.collections.items.standard(trail, index + hugeItemsCount + veryBigItemsCount + bigItemsCount, containerIndex)
                                     }
                                 </ul>
                             }
                             @if(firstStoryImageBoosted && !secondStoryImageBoosted){
-<<<<<<< HEAD
-                                <ul class="row-of-two row-of-two--boost-first u-unstyled l-row l-row--layout-m l-row--items-2 collection">
-=======
                                 <ul class="row-of-two row-of-two--boost-first u-unstyled l-row l-row--items-2 facia-slice">
->>>>>>> d750b80d
                                     @items.zipWithIndex.map{ case (trail, index) =>
                                         @fragments.collections.items.standard(trail, index + hugeItemsCount + veryBigItemsCount + bigItemsCount, containerIndex)
                                     }
                                 </ul>
                             }
                             @if(!firstStoryImageBoosted && secondStoryImageBoosted){
-<<<<<<< HEAD
-                                <ul class="row-of-two row-of-two--boost-second u-unstyled l-row l-row--layout-m l-row--items-2 collection">
-=======
                                 <ul class="row-of-two row-of-two--boost-second u-unstyled l-row l-row--items-2 facia-slice">
->>>>>>> d750b80d
                                     @items.zipWithIndex.map{ case (trail, index) =>
                                         @fragments.collections.items.standard(trail, index + hugeItemsCount + veryBigItemsCount + bigItemsCount, containerIndex)
                                     }
                                 </ul>
                             }
                             @if(!firstStoryImageBoosted && !secondStoryImageBoosted){
-<<<<<<< HEAD
-                                <ul class="row-of-two row-of-two--boost-none u-unstyled l-row l-row--layout-m l-row--items-2 collection">
-                                    @items.zipWithIndex.map{ case (trail, index) =>
-                                        @fragments.collections.items.thumbnail(trail, index + hugeItemsCount + veryBigItemsCount + bigItemsCount, containerIndex)
-=======
                                 <ul class="row-of-two row-of-two--boost-none u-unstyled l-row l-row--items-2 facia-slice">
                                     @items.zipWithIndex.map{ case (trail, index) =>
                                         @fragments.collections.items.standard(trail, index + hugeItemsCount + veryBigItemsCount + bigItemsCount, containerIndex)
->>>>>>> d750b80d
                                     }
                                 </ul>
                             }
@@ -95,13 +65,8 @@
 
         @defining(standardItems.slice(0, 4)) { items =>
             @if(items.nonEmpty) {
-<<<<<<< HEAD
-                <div class="collection-wrapper">
-                    <ul class="u-unstyled l-row l-row--layout-m l-row--items-4 collection">
-=======
                 <div class="facia-slice-wrapper">
                     <ul class="u-unstyled l-row l-row--layout-m l-row--items-4 facia-slice">
->>>>>>> d750b80d
                         @items.zipWithIndex.map{ case (trail, index) =>
                             @fragments.collections.items.standard(trail, index + hugeItemsCount + veryBigItemsCount + bigItemsCount, containerIndex)
                         }
