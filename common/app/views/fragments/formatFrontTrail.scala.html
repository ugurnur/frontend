--- conflicted
+++ resolved
@@ -50,11 +50,7 @@
         </div>
     </div>
     
-<<<<<<< HEAD
-    @trail.trailText.map { text => <p class="gt-base trailtext">@RemoveOuterParaHtml(withJsoup(text)(InBodyLinkCleaner("in trail text link")))</p> }
-=======
-    @trail.trailText.map { text => <div class="gt-base trailtext">@Html(text)</div> }
->>>>>>> 5e1ba66a
+    @trail.trailText.map { text => <div class="gt-base trailtext">@withJsoup(text)(InBodyLinkCleaner("in trail text link"))</div> }
 }
 
 @if(info.rowNum > 5) {
