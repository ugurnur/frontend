--- conflicted
+++ resolved
@@ -50,11 +50,7 @@
         </div>
     </div>
     
-<<<<<<< HEAD
-    @trail.trailText.map { text => <div class="gt-base type-4 box-indent">@Html(BulletCleaner(text))</div> }
-=======
-    @trail.trailText.map { text => <div class="gt-base trailtext">@withJsoup(text)(InBodyLinkCleaner("in trail text link"))</div> }
->>>>>>> baa01bc3
+    @trail.trailText.map { text => <div class="gt-base type-4 box-indent">@withJsoup(BulletCleaner(text))(InBodyLinkCleaner("in trail text link"))</div> }
 }
 
 @if(info.rowNum > 5) {
