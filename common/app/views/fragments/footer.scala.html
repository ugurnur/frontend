--- conflicted
+++ resolved
@@ -3,14 +3,9 @@
 <footer class="footer" data-link-name="footer">
 
     <ul class="sections nav nav-stacked nav-top-border-off cf">
-<<<<<<< HEAD
     	<li>@fragments.mainSiteLink(page)</li>
-        <li><a data-link-name="help" href="/help">Help</a></li>
-=======
-    	<li>@fragments.mainSiteLink(page, config)</li>
     	<li><a data-link-name="about" href="/help/insideguardian/2012/nov/26/guardian-launches-new-mobile-site">About this new site</a></li>
         <li><a data-link-name="help" href="/help/2012/nov/26/guardian-mobile-site">Help</a></li>
->>>>>>> b777e3bb
     	<li><a data-link-name="contact" href="/help/contact-us">Contact us</a></li>
         <li><a data-link-name="feedback" target="_blank" href="http://survey.omniture.com/d1/hosted/815f9cfba1">Feedback</a></li>
     </ul>
