--- conflicted
+++ resolved
@@ -8,25 +8,9 @@
 @import views.html.fragments.inlineSvg
 @import views.support.commercial.CssClassBuilder
 
-<<<<<<< HEAD
-<div class="@CssClassBuilder.linkFromLargeCard(item, optAdvertClassNames, optClassNames, useCardBranding)">
-    <a href="@item.targetUrl"
-       data-link-name="@omnitureId"
-       class="advert__container"
-        >
-        <p class="advert__title">
-            @for(icon <- item.icon){@inlineSvg(icon, "icon")}
-            @item.headline
-        </p>
-        @if(useCardBranding) {
-            @for(branding <- item.branding) {
-                @contentLogo(branding)
-            }
-=======
 <a href="@item.targetUrl"
-   class="@CssClassBuilder.linkFromSmallCard(item, optAdvertClassNames, optClassNames, useCardBranding)"
-   data-link-name="@omnitureId"
-    >
+    class="@CssClassBuilder.linkFromSmallCard(item, optAdvertClassNames, optClassNames, useCardBranding)"
+    data-link-name="@omnitureId">
     <p class="advert__title">
         @for(icon <- item.icon){@inlineSvg(icon, "icon")}
         @item.headline
@@ -34,7 +18,6 @@
     @if(useCardBranding) {
         @for(branding <- item.branding) {
             @cardLogo(branding, isStandardSizeCard = false)
->>>>>>> 5b641e47
         }
-    </a>
-</div>+    }
+</a>