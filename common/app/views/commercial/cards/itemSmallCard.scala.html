--- conflicted
+++ resolved
@@ -6,15 +6,11 @@
 
 @import views.html.fragments.inlineSvg
 
-<<<<<<< HEAD
-<a href="@item.targetUrl" class="advert advert--small advert--capi advert--paidfor
-=======
 <a href="@item.targetUrl" class="advert advert--small advert--capi
     @item.icon match {
         case Some(_) => {advert--media}
         case None    => {advert--text}
     }
->>>>>>> d10a04c5
     @optAdvertClassNames.map { classNames => @classNames.map(c => s"advert--$c").mkString(" ")}
     @optClassNames.map { classNames => @classNames.mkString(" ")}
     "
