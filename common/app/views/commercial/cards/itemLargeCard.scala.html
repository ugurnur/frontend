@import cards.{CardType, Standard}
@import layout.{FaciaWidths, ItemClasses}
@import views.html.fragments.commercial.cardLogo
@import views.html.fragments.inlineSvg
@import views.html.fragments.items.elements.facia_cards.image
@import views.support.commercial.CssClassBuilder

@(item: common.commercial.CardContent,
  omnitureId: String,
  cardType: CardType = Standard,
  optAdvertClassNames: Option[Seq[String]] = None,
  optClassNames: Option[Seq[String]] = None,
  optImgRatio: Option[String] = None,
  useCardBranding: Boolean)(implicit request: RequestHeader)

<<<<<<< HEAD
<div class="@CssClassBuilder.linkFromLargeCard(item, optAdvertClassNames, optClassNames, useCardBranding)">
    <a href="@item.targetUrl"
       data-link-name="@omnitureId"
       class="advert__container"
        >
        <div class="advert__text">
            <h2 class="advert__title">
                @for(icon <- item.icon){@inlineSvg(icon, "icon")}
                @item.headline
            </h2>
            @for(description <- item.description) {
                <div class="advert__standfirst">@Html(description)</div>
=======
<a href="@item.targetUrl"
   class="@CssClassBuilder.linkFromLargeCard(item, optAdvertClassNames, optClassNames, useCardBranding)"
   data-link-name="@omnitureId"
    >
    <div class="advert__text">
        <h2 class="advert__title">
            @for(icon <- item.icon){@inlineSvg(icon, "icon")}
            @item.headline
        </h2>
        @for(description <- item.description) {
            <div class="advert__standfirst">@Html(description)</div>
        }
        @if(useCardBranding) {
            @for(branding <- item.branding) {
                @cardLogo(branding, isStandardSizeCard = false)
>>>>>>> 5b641e47
            }
            @if(useCardBranding) {
                @for(branding <- item.branding) {
                    @contentLogo(branding)
                }
            }
        </div>
    </a>
        <div class="advert__image-container @for(imgRatio <- optImgRatio){u-responsive-ratio u-responsive-ratio--@imgRatio}">
            @image(
                Seq("advert__image"),
                FaciaWidths.mediaFromItemClasses(ItemClasses(mobile = Standard, tablet = cardType, desktop = Some(cardType))),
                maybeImageMedia = item.image,
                maybeSrc = item.fallbackImageUrl
            )
        </div>
</div><|MERGE_RESOLUTION|>--- conflicted
+++ resolved
@@ -13,24 +13,9 @@
   optImgRatio: Option[String] = None,
   useCardBranding: Boolean)(implicit request: RequestHeader)
 
-<<<<<<< HEAD
-<div class="@CssClassBuilder.linkFromLargeCard(item, optAdvertClassNames, optClassNames, useCardBranding)">
-    <a href="@item.targetUrl"
-       data-link-name="@omnitureId"
-       class="advert__container"
-        >
-        <div class="advert__text">
-            <h2 class="advert__title">
-                @for(icon <- item.icon){@inlineSvg(icon, "icon")}
-                @item.headline
-            </h2>
-            @for(description <- item.description) {
-                <div class="advert__standfirst">@Html(description)</div>
-=======
 <a href="@item.targetUrl"
-   class="@CssClassBuilder.linkFromLargeCard(item, optAdvertClassNames, optClassNames, useCardBranding)"
-   data-link-name="@omnitureId"
-    >
+    class="@CssClassBuilder.linkFromLargeCard(item, optAdvertClassNames, optClassNames, useCardBranding)"
+    data-link-name="@omnitureId">
     <div class="advert__text">
         <h2 class="advert__title">
             @for(icon <- item.icon){@inlineSvg(icon, "icon")}
@@ -42,21 +27,15 @@
         @if(useCardBranding) {
             @for(branding <- item.branding) {
                 @cardLogo(branding, isStandardSizeCard = false)
->>>>>>> 5b641e47
             }
-            @if(useCardBranding) {
-                @for(branding <- item.branding) {
-                    @contentLogo(branding)
-                }
-            }
-        </div>
-    </a>
-        <div class="advert__image-container @for(imgRatio <- optImgRatio){u-responsive-ratio u-responsive-ratio--@imgRatio}">
-            @image(
-                Seq("advert__image"),
-                FaciaWidths.mediaFromItemClasses(ItemClasses(mobile = Standard, tablet = cardType, desktop = Some(cardType))),
-                maybeImageMedia = item.image,
-                maybeSrc = item.fallbackImageUrl
-            )
-        </div>
-</div>+        }
+    </div>
+    <div class="advert__image-container @for(imgRatio <- optImgRatio){u-responsive-ratio u-responsive-ratio--@imgRatio}">
+        @image(
+            Seq("advert__image"),
+            FaciaWidths.mediaFromItemClasses(ItemClasses(mobile = Standard, tablet = cardType, desktop = Some(cardType))),
+            maybeImageMedia = item.image,
+            maybeSrc = item.fallbackImageUrl
+        )
+    </div>
+</a>