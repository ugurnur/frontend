@(item: common.commercial.CardContent,
  omnitureId: String,
  optAdvertClassNames: Option[Seq[String]] = None,
  optClassNames: Option[Seq[String]] = None,
  optImgRatio: Option[String] = None,
  useCardBranding: Boolean)

@import views.html.fragments.inlineSvg

<a href="@item.targetUrl" class="advert advert--capi
    @optAdvertClassNames.map { classNames => @classNames.map(c => s"advert--$c").mkString(" ")}
    @optClassNames.map { classNames => @classNames.mkString(" ")}
    @if(useCardBranding) {js-sponsored-card}
    "
    @if(useCardBranding){
        @for(branding <- item.branding) {
            data-sponsorship="@branding.sponsorshipType"
            @for(sponsor <- branding.sponsor)             {data-sponsor="@sponsor"}
            @for(keywords <- branding.keywordId)          {data-keywords="@keywords"}
            @for(series <- branding.seriesId)             {data-series="@series"}
        }
    }
    data-link-name="@omnitureId"
<<<<<<< HEAD
    @if(useCardBranding){
        @for(branding <- item.branding) {
            @for(sponsorship <- branding.sponsorshipType) {data-sponsorship="@sponsorship"}
            @for(sponsor <- branding.sponsor)             {data-sponsor="@sponsor"}
            @for(keywords <- branding.keywordId)          {data-keywords="@keywords"}
            @for(series <- branding.seriesId)             {data-series="@series"}
        }
    }
=======
>>>>>>> ae329bec
    >
    <h2 class="advert__title">
        @for(icon <- item.icon){@inlineSvg(icon, "icon")}
        @item.headline
    </h2>
    <div class="advert__image-container @for(imgRatio <- optImgRatio){u-responsive-ratio u-responsive-ratio--@imgRatio}">
        <img class="advert__image" src="@item.imageUrl">
    </div>
    @for(description <- item.description) {
        <div class="advert__standfirst">@Html(description)</div>
    }

<<<<<<< HEAD
    @for(branding <- item.branding; sponsor <- branding.sponsor) {<div class="advert__badge js-badge"></div>}
=======
    @if(useCardBranding) {
        @for(branding <- item.branding; sponsor <- branding.sponsor) {
            <div class="advert__badge js-badge-placeholder"></div>
        }
    }
>>>>>>> ae329bec
</a><|MERGE_RESOLUTION|>--- conflicted
+++ resolved
@@ -21,7 +21,6 @@
         }
     }
     data-link-name="@omnitureId"
-<<<<<<< HEAD
     @if(useCardBranding){
         @for(branding <- item.branding) {
             @for(sponsorship <- branding.sponsorshipType) {data-sponsorship="@sponsorship"}
@@ -30,8 +29,6 @@
             @for(series <- branding.seriesId)             {data-series="@series"}
         }
     }
-=======
->>>>>>> ae329bec
     >
     <h2 class="advert__title">
         @for(icon <- item.icon){@inlineSvg(icon, "icon")}
@@ -44,13 +41,9 @@
         <div class="advert__standfirst">@Html(description)</div>
     }
 
-<<<<<<< HEAD
-    @for(branding <- item.branding; sponsor <- branding.sponsor) {<div class="advert__badge js-badge"></div>}
-=======
     @if(useCardBranding) {
         @for(branding <- item.branding; sponsor <- branding.sponsor) {
             <div class="advert__badge js-badge-placeholder"></div>
         }
     }
->>>>>>> ae329bec
 </a>