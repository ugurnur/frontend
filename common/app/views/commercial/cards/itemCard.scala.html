@import cards.{CardType, Standard}
@import layout.{FaciaWidths, ItemClasses}
@import views.html.fragments.commercial.cardLogo
@import views.html.fragments.inlineSvg
@import views.html.fragments.items.elements.facia_cards.image
@import views.support.commercial.CssClassBuilder

@(item: common.commercial.CardContent,
  omnitureId: String,
  cardType: CardType = Standard,
  optAdvertClassNames: Option[Seq[String]] = None,
  optClassNames: Option[Seq[String]] = None,
  optImgRatio: Option[String] = None,
  useCardBranding: Boolean)(implicit request: RequestHeader)

<div class="@CssClassBuilder.linkFromStandardCard(item, optAdvertClassNames, optClassNames, useCardBranding)">
    <a href="@item.targetUrl"
       data-link-name="@omnitureId"
<<<<<<< HEAD
       class="advert__container">
        <div class="advert__image-container @for(imgRatio <- optImgRatio){u-responsive-ratio u-responsive-ratio--@imgRatio}">
        @image(
            Seq("advert__image"),
            FaciaWidths.mediaFromItemClasses(ItemClasses(mobile = Standard, tablet = cardType, desktop = Some(cardType))),
            maybeImageMedia = item.image,
            maybeSrc = item.fallbackImageUrl
        )
        </div>
=======
       class="advert @if(useCardBranding) {advert--branded}">
>>>>>>> 5b641e47
        <h2 class="advert__title">
            @for(icon <- item.icon){@inlineSvg(icon, "icon")}
            @item.headline
        </h2>
        @for(description <- item.description) {
            <div class="advert__standfirst">@Html(description)</div>
        }
    </a>
    @if(useCardBranding) {
        @for(branding <- item.branding) {
            @cardLogo(branding, isStandardSizeCard = true)
        }
    }
</div><|MERGE_RESOLUTION|>--- conflicted
+++ resolved
@@ -15,24 +15,20 @@
 
 <div class="@CssClassBuilder.linkFromStandardCard(item, optAdvertClassNames, optClassNames, useCardBranding)">
     <a href="@item.targetUrl"
-       data-link-name="@omnitureId"
-<<<<<<< HEAD
-       class="advert__container">
-        <div class="advert__image-container @for(imgRatio <- optImgRatio){u-responsive-ratio u-responsive-ratio--@imgRatio}">
-        @image(
-            Seq("advert__image"),
-            FaciaWidths.mediaFromItemClasses(ItemClasses(mobile = Standard, tablet = cardType, desktop = Some(cardType))),
-            maybeImageMedia = item.image,
-            maybeSrc = item.fallbackImageUrl
-        )
-        </div>
-=======
-       class="advert @if(useCardBranding) {advert--branded}">
->>>>>>> 5b641e47
+        data-link-name="@omnitureId"
+        class="advert @if(useCardBranding) {advert--branded}">
         <h2 class="advert__title">
             @for(icon <- item.icon){@inlineSvg(icon, "icon")}
             @item.headline
         </h2>
+        <div class="advert__image-container @for(imgRatio <- optImgRatio){u-responsive-ratio u-responsive-ratio--@imgRatio}">
+            @image(
+                Seq("advert__image"),
+                FaciaWidths.mediaFromItemClasses(ItemClasses(mobile = Standard, tablet = cardType, desktop = Some(cardType))),
+                maybeImageMedia = item.image,
+                maybeSrc = item.fallbackImageUrl
+            )
+        </div>
         @for(description <- item.description) {
             <div class="advert__standfirst">@Html(description)</div>
         }
