@import views.html.fragments.inlineSvg
@import views.html.fragments.items.elements.facia_cards.image
@import layout.{FaciaWidths, ItemClasses}
@import cards.{CardType, Standard}

@(item: common.commercial.CardContent,
  omnitureId: String,
  cardType: CardType = Standard,
  optAdvertClassNames: Option[Seq[String]] = None,
  optClassNames: Option[Seq[String]] = None,
  optImgRatio: Option[String] = None,
  useCardBranding: Boolean)


<<<<<<< HEAD
<a href="@item.targetUrl" class="advert advert--capi advert--paidfor
=======
<a href="@item.targetUrl" class="advert advert--capi
    @item.icon match {
        case Some(_) => {advert--media}
        case None    => {advert--text}
    }
>>>>>>> d10a04c5
    @optAdvertClassNames.map { classNames => @classNames.map(c => s"advert--$c").mkString(" ")}
    @optClassNames.map { classNames => @classNames.mkString(" ")}
    @if(useCardBranding) {js-sponsored-card}
    "
    @if(useCardBranding){
        @for(branding <- item.branding) {
            data-sponsorship="@branding.sponsorshipType"
            @for(sponsor <- branding.sponsor)             {data-sponsor="@sponsor"}
            @for(keywords <- branding.keywordId)          {data-keywords="@keywords"}
            @for(series <- branding.seriesId)             {data-series="@series"}
        }
    }
    data-link-name="@omnitureId"
    >
    <h2 class="advert__title">
        @for(icon <- item.icon){@inlineSvg(icon, "icon")}
        @item.headline
    </h2>
    <div class="advert__image-container @for(imgRatio <- optImgRatio){u-responsive-ratio u-responsive-ratio--@imgRatio}">
        @image(
            Seq("advert__image"),
            FaciaWidths.mediaFromItemClasses(ItemClasses(mobile = Standard, tablet = cardType, desktop = Some(cardType))),
            maybeImageMedia = item.image,
            maybeSrc = item.fallbackImageUrl
        )
    </div>
    @for(description <- item.description) {
        <div class="advert__standfirst">@Html(description)</div>
    }

    @if(useCardBranding) {
        @for(branding <- item.branding; sponsor <- branding.sponsor) {
            <div class="advert__badge js-badge-placeholder"></div>
        }
    }
</a><|MERGE_RESOLUTION|>--- conflicted
+++ resolved
@@ -12,15 +12,11 @@
   useCardBranding: Boolean)
 
 
-<<<<<<< HEAD
-<a href="@item.targetUrl" class="advert advert--capi advert--paidfor
-=======
 <a href="@item.targetUrl" class="advert advert--capi
     @item.icon match {
         case Some(_) => {advert--media}
         case None    => {advert--text}
     }
->>>>>>> d10a04c5
     @optAdvertClassNames.map { classNames => @classNames.map(c => s"advert--$c").mkString(" ")}
     @optClassNames.map { classNames => @classNames.mkString(" ")}
     @if(useCardBranding) {js-sponsored-card}
