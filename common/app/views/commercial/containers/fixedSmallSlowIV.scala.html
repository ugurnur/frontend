--- conflicted
+++ resolved
@@ -12,9 +12,5 @@
                             card,
                             optClassNames = Some(Seq("hide-until-tablet")),
                             omnitureId = mkInteractionTrackingCode(frontId, containerIndex, containerModel, card),
-<<<<<<< HEAD
-                            useCardBranding = !containerModel.isSingleSponsorContainer))))
-=======
                             useCardBranding = !containerModel.isSingleSponsorContainer))
->>>>>>> ae329bec
 </div>