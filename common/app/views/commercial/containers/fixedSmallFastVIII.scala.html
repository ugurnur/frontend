--- conflicted
+++ resolved
@@ -3,28 +3,15 @@
   containerIndex: Int,
   containerModel: common.commercial.ContainerModel)(implicit request: RequestHeader)
 
-<<<<<<< HEAD
 <div class="adverts__row adverts__row--1x1x2">
-    @containerModel.content.fixed.initialCards.take(2).map(card => views.html.commercial.cards.itemCard(card, omnitureId = mkInteractionTrackingCode(frontId, containerIndex, containerModel, card)))
-    <div class="adverts__column adverts__2cols">
-        @containerModel.content.fixed.initialCards.drop(2).take(6).map(card => views.html.commercial.cards.itemSmallCard(card, omnitureId = mkInteractionTrackingCode(frontId, containerIndex, containerModel, card)))
-=======
-<div class="adverts__row">
     @containerModel.content.fixed.initialCards.take(2).map(card => views.html.commercial.cards.itemCard(
                             card,
                             omnitureId = mkInteractionTrackingCode(frontId, containerIndex, containerModel, card),
                             useCardBranding = !containerModel.isSingleSponsorContainer))
-    <div class="adverts__column hide-until-tablet">
-        @containerModel.content.fixed.initialCards.drop(2).take(3).map(card => views.html.commercial.cards.itemSmallCard(
+    <div class="adverts__column adverts__2cols">
+        @containerModel.content.fixed.initialCards.drop(2).take(6).map(card => views.html.commercial.cards.itemSmallCard(
                                 card,
                                 omnitureId = mkInteractionTrackingCode(frontId, containerIndex, containerModel, card),
                                 useCardBranding = !containerModel.isSingleSponsorContainer))
     </div>
-    <div class="adverts__column hide-until-tablet">
-        @containerModel.content.fixed.initialCards.drop(5).take(3).map(card => views.html.commercial.cards.itemSmallCard(
-                                card,
-                                omnitureId = mkInteractionTrackingCode(frontId, containerIndex, containerModel, card),
-                                useCardBranding = !containerModel.isSingleSponsorContainer))
->>>>>>> 040b8736
-    </div>
 </div>