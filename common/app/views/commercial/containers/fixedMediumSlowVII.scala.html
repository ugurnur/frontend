@import views.support.commercial.TrackingCodeBuilder.mkInteractionTrackingCode
@(frontId: String,
  containerIndex: Int,
  containerModel: common.commercial.ContainerModel)(implicit request: RequestHeader)

<div class="adverts__row adverts__row--2x1x1">
<<<<<<< HEAD
    @containerModel.content.fixed.initialCards.take(1).map(card => views.html.commercial.cards.itemCard(card, cardType = cards.Half, omnitureId = mkInteractionTrackingCode(frontId, containerIndex, containerModel, card)))
    @containerModel.content.fixed.initialCards.drop(1).take(1).map(card => views.html.commercial.cards.itemCard(card, omnitureId = mkInteractionTrackingCode(frontId, containerIndex, containerModel, card)))
    @containerModel.content.fixed.initialCards.drop(2).take(1).map(card => views.html.commercial.cards.itemCard(card, omnitureId = mkInteractionTrackingCode(frontId, containerIndex, containerModel, card), optClassNames = Some(Seq("hide-until-tablet"))))
=======
    @containerModel.content.fixed.initialCards.take(2).map(card => views.html.commercial.cards.itemCard(
                            card,
                            omnitureId = mkInteractionTrackingCode(frontId, containerIndex, containerModel,card),
                            useCardBranding = !containerModel.isSingleSponsorContainer))
    @containerModel.content.fixed.initialCards.drop(2).take(1).map(card => views.html.commercial.cards.itemCard(
                            card,
                            omnitureId = mkInteractionTrackingCode(frontId, containerIndex, containerModel, card),
                            optClassNames = Some(Seq("hide-until-tablet")),
                            useCardBranding = !containerModel.isSingleSponsorContainer))
>>>>>>> 040b8736
</div>
<div class="adverts__row hide-until-tablet">
    @containerModel.content.fixed.initialCards.drop(3).take(4).map(card => views.html.commercial.cards.itemCard(
                            card,
                            omnitureId = mkInteractionTrackingCode(frontId, containerIndex, containerModel, card),
                            useCardBranding = !containerModel.isSingleSponsorContainer))
</div><|MERGE_RESOLUTION|>--- conflicted
+++ resolved
@@ -4,12 +4,12 @@
   containerModel: common.commercial.ContainerModel)(implicit request: RequestHeader)
 
 <div class="adverts__row adverts__row--2x1x1">
-<<<<<<< HEAD
-    @containerModel.content.fixed.initialCards.take(1).map(card => views.html.commercial.cards.itemCard(card, cardType = cards.Half, omnitureId = mkInteractionTrackingCode(frontId, containerIndex, containerModel, card)))
-    @containerModel.content.fixed.initialCards.drop(1).take(1).map(card => views.html.commercial.cards.itemCard(card, omnitureId = mkInteractionTrackingCode(frontId, containerIndex, containerModel, card)))
-    @containerModel.content.fixed.initialCards.drop(2).take(1).map(card => views.html.commercial.cards.itemCard(card, omnitureId = mkInteractionTrackingCode(frontId, containerIndex, containerModel, card), optClassNames = Some(Seq("hide-until-tablet"))))
-=======
-    @containerModel.content.fixed.initialCards.take(2).map(card => views.html.commercial.cards.itemCard(
+    @containerModel.content.fixed.initialCards.take(1).map(card => views.html.commercial.cards.itemCard(
+                            card,
+                            cardType = cards.Half,
+                            omnitureId = mkInteractionTrackingCode(frontId, containerIndex, containerModel,card),
+                            useCardBranding = !containerModel.isSingleSponsorContainer))
+    @containerModel.content.fixed.initialCards.drop(1).take(1).map(card => views.html.commercial.cards.itemCard(
                             card,
                             omnitureId = mkInteractionTrackingCode(frontId, containerIndex, containerModel,card),
                             useCardBranding = !containerModel.isSingleSponsorContainer))
@@ -18,7 +18,6 @@
                             omnitureId = mkInteractionTrackingCode(frontId, containerIndex, containerModel, card),
                             optClassNames = Some(Seq("hide-until-tablet")),
                             useCardBranding = !containerModel.isSingleSponsorContainer))
->>>>>>> 040b8736
 </div>
 <div class="adverts__row hide-until-tablet">
     @containerModel.content.fixed.initialCards.drop(3).take(4).map(card => views.html.commercial.cards.itemCard(
