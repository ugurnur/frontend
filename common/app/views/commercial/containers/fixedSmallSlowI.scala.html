--- conflicted
+++ resolved
@@ -4,13 +4,10 @@
   containerModel: common.commercial.ContainerModel)(implicit request: RequestHeader)
 
 <div class="adverts__row">
-<<<<<<< HEAD
-    @containerModel.content.fixed.initialCards.take(1).map(card => views.html.commercial.cards.itemLargeCard(card, cardType = cards.FullMedia75, optAdvertClassNames = Some(Seq("large--1x3")), omnitureId = mkInteractionTrackingCode(frontId, containerIndex, containerModel, card)))
-=======
     @containerModel.content.fixed.initialCards.take(1).map(card => views.html.commercial.cards.itemLargeCard(
                             card,
+                            cardType = cards.FullMedia75,
                             optAdvertClassNames = Some(Seq("large--1x3")),
                             omnitureId = mkInteractionTrackingCode(frontId, containerIndex, containerModel, card),
                             useCardBranding = !containerModel.isSingleSponsorContainer))
->>>>>>> 040b8736
 </div>