--- conflicted
+++ resolved
@@ -17,11 +17,7 @@
     }
     >
     @containerWrapper(
-<<<<<<< HEAD
-        Seq("legacy", "capi", "tone-paidfor"),
-=======
         Seq("legacy", "capi", "paidfor", "tone-paidfor"),
->>>>>>> d10a04c5
         optKicker = Some(fragments.commercial.paidForMeta(Some(containerModel.id))),
         optStamp = Some(stamp),
         optBadge = if(containerModel.isSingleSponsorContainer){ Some(logoSlot) } else { None }
