--- conflicted
+++ resolved
@@ -21,12 +21,8 @@
     val contentApiTimeout = Configuration.contentApi.timeout
 
     val start = currentTimeMillis
-<<<<<<< HEAD
 
-    val response = WS.url(urlWithHost).withHeaders(headers.toSeq: _*).withTimeout(contentApiTimeout).get()
-=======
     val response = WS.url(urlWithHost).withHeaders(headers.toSeq: _*).withRequestTimeout(contentApiTimeout).get()
->>>>>>> ec1b7b27
 
     // record metrics
     response.onSuccess {
