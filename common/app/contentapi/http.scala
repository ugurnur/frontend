package contentapi

import com.gu.openplatform.contentapi.connection.{HttpResponse, Http}
import scala.concurrent.Future
import conf.Configuration
import common.{ContentApiMetrics, ExecutionContexts}
import java.util.concurrent.TimeoutException
import play.api.libs.ws.WS

trait WsHttp extends Http[Future] with ExecutionContexts {

  import System.currentTimeMillis
  import ContentApiMetrics._
  import Configuration.host
  import java.net.URLEncoder.encode

  override def GET(url: String, headers: Iterable[(String, String)]) = {
    val urlWithHost = url + s"&host-name=${encode(host.name, "UTF-8")}"
  
    val contentApiTimeout = Configuration.contentApi.timeout

    val start = currentTimeMillis
<<<<<<< HEAD
    val response = WS.url(urlWithHost).withHeaders(headers.toSeq: _*).withTimeout(5000).get()
=======
    val response = WS.url(urlWithHost).withHeaders(headers.toSeq: _*).withTimeout(contentApiTimeout).get()
>>>>>>> 620ad78f

    // record metrics
    response.onSuccess {
      case _ => HttpTimingMetric.recordTimeSpent(currentTimeMillis - start)
    }
    response.onFailure {
      case e: Throwable if isTimeout(e) => HttpTimeoutCountMetric.increment
    }
    response
  }.map {
    r => HttpResponse(r.body, r.status, r.statusText)
  }


  private def isTimeout(e: Throwable): Boolean = e match {
    case t: TimeoutException => true
    case _  => false
  }
}


// allows us to inject a test Http
trait DelegateHttp extends Http[Future] with ExecutionContexts {

  private var _http: Http[Future] = new WsHttp {}

  def http = _http
  def http_=(delegateHttp: Http[Future]) { _http = delegateHttp }

  override def GET(url: String, headers: scala.Iterable[scala.Tuple2[String, String]]) = _http.GET(url, headers)
}
<|MERGE_RESOLUTION|>--- conflicted
+++ resolved
@@ -20,11 +20,8 @@
     val contentApiTimeout = Configuration.contentApi.timeout
 
     val start = currentTimeMillis
-<<<<<<< HEAD
-    val response = WS.url(urlWithHost).withHeaders(headers.toSeq: _*).withTimeout(5000).get()
-=======
+
     val response = WS.url(urlWithHost).withHeaders(headers.toSeq: _*).withTimeout(contentApiTimeout).get()
->>>>>>> 620ad78f
 
     // record metrics
     response.onSuccess {
