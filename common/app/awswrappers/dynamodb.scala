--- conflicted
+++ resolved
@@ -1,26 +1,20 @@
 package awswrappers
 
 import com.amazonaws.services.dynamodbv2.AmazonDynamoDBAsyncClient
-<<<<<<< HEAD
 import com.amazonaws.services.dynamodbv2.model._
-=======
-import com.amazonaws.services.dynamodbv2.model.{PutItemResult, PutItemRequest, UpdateItemResult, UpdateItemRequest}
->>>>>>> 275a7549
 
 object dynamodb {
   implicit class RichDynamoDbClient(dynamoDbClient: AmazonDynamoDBAsyncClient) {
     def updateItemFuture(updateItemRequest: UpdateItemRequest) =
       asFuture[UpdateItemRequest, UpdateItemResult](dynamoDbClient.updateItemAsync(updateItemRequest, _))
 
-<<<<<<< HEAD
     def queryFuture(queryRequest: QueryRequest) =
       asFuture[QueryRequest, QueryResult](dynamoDbClient.queryAsync(queryRequest, _))
 
     def scanFuture(scanRequest: ScanRequest) =
       asFuture[ScanRequest, ScanResult](dynamoDbClient.scanAsync(scanRequest, _))
-=======
+
     def putItemFuture(putItemRequest: PutItemRequest) =
       asFuture[PutItemRequest, PutItemResult](dynamoDbClient.putItemAsync(putItemRequest, _))
->>>>>>> 275a7549
   }
 }