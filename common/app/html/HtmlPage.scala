package html

import common.{Edition, Navigation}
import model.ApplicationContext
import play.api.mvc.RequestHeader
import play.twirl.api.Html
import views.html.stacked
import views.html.fragments._
import views.html.fragments.page.body._
import views.support.Commercial
import conf.switches.Switches.PillarCards

trait HtmlPage[P <: model.Page] {
  def html(page: P)(implicit request: RequestHeader, applicationContext: ApplicationContext): Html
}

object HtmlPageHelpers {

  implicit class WhenOps(private val html: Html) extends AnyVal {
    def when(condition: => Boolean): Html = if(condition) html else Html("")
  }

  def guardianHeaderHtml()(implicit page: model.Page, request: RequestHeader, applicationContext: ApplicationContext): Html = {
    val showTop = !page.metadata.shouldHideHeaderAndTopAds
    val showAds = Commercial.shouldShowAds(page) && !model.Page.getContent(page).exists(_.tags.isTheMinuteArticle) && !Commercial.isAdFree(request)

    val headerContent: Html = stacked(
      commercial.topBanner() when showTop && showAds,
      header() when showTop
    )
    if(model.Page.getContent(page).exists(_.tags.hasSuperStickyBanner)) headerContent else bannerAndHeaderDiv(headerContent)
  }

  def defaultBodyClasses()(implicit page: model.Page, request: RequestHeader, applicationContext: ApplicationContext): Map[String, Boolean] = {
    val edition = Edition(request)
    Map(
      ("has-page-skin", page.metadata.hasPageSkin(edition)),
      ("has-localnav", Navigation.topLevelItem(edition.navigation, page).filter(_.links.nonEmpty).nonEmpty),
      ("has-membership-access-requirement", page.metadata.requiresMembershipAccess),
      ("childrens-books-site", page.metadata.sectionId == "childrens-books-site"),
      ("has-super-sticky-banner", model.Page.getContent(page).exists(_.tags.hasSuperStickyBanner))
    )
  }

<<<<<<< HEAD
  def pillarCardCSSFileFacia: String = if (PillarCards.isSwitchedOn || mvt.PillarCards.isParticipating) "facia.pc" else "facia"
  def pillarCardCSSFileContent: String = if (PillarCards.isSwitchedOn || mvt.PillarCards.isParticipating) "content.pc" else "content"
  def pillarCardCSSFileRichLinks: String = if (PillarCards.isSwitchedOn || mvt.PillarCards.isParticipating) "rich-links.pc" else "rich-links"
=======
  def FaciaCSSFile: String = if (PillarCards.isSwitchedOn) "facia.pc" else "facia"
  def ContentCSSFile: String = if (PillarCards.isSwitchedOn) "content.pc" else "content"
  def RichLinksCSSFile: String = if (PillarCards.isSwitchedOn) "rich-links.pc" else "rich-links"
>>>>>>> ce75c069

}<|MERGE_RESOLUTION|>--- conflicted
+++ resolved
@@ -42,14 +42,8 @@
     )
   }
 
-<<<<<<< HEAD
-  def pillarCardCSSFileFacia: String = if (PillarCards.isSwitchedOn || mvt.PillarCards.isParticipating) "facia.pc" else "facia"
-  def pillarCardCSSFileContent: String = if (PillarCards.isSwitchedOn || mvt.PillarCards.isParticipating) "content.pc" else "content"
-  def pillarCardCSSFileRichLinks: String = if (PillarCards.isSwitchedOn || mvt.PillarCards.isParticipating) "rich-links.pc" else "rich-links"
-=======
-  def FaciaCSSFile: String = if (PillarCards.isSwitchedOn) "facia.pc" else "facia"
-  def ContentCSSFile: String = if (PillarCards.isSwitchedOn) "content.pc" else "content"
-  def RichLinksCSSFile: String = if (PillarCards.isSwitchedOn) "rich-links.pc" else "rich-links"
->>>>>>> ce75c069
+  def FaciaCSSFile: String = if (PillarCards.isSwitchedOn || mvt.PillarCards.isParticipating) "facia.pc" else "facia"
+  def ContentCSSFile: String = if (PillarCards.isSwitchedOn || mvt.PillarCards.isParticipating) "content.pc" else "content"
+  def RichLinksCSSFile: String = if (PillarCards.isSwitchedOn || mvt.PillarCards.isParticipating) "rich-links.pc" else "rich-links"
 
 }