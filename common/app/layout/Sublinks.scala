--- conflicted
+++ resolved
@@ -20,22 +20,6 @@
 
   val Default = unit(0)
 
-<<<<<<< HEAD
-  val byItemType: Map[CardType, InclusiveRange] = Map(
-    (Full, fromZero(4)),
-
-    (Half, fromZero(3)),
-    (ListItem, unit(0)),
-    (MediaList, unit(0)),
-    (MegaFull, InclusiveRange(2, 4)),
-    (Standard, fromZero(2)),
-    (ThreeQuarters, fromZero(3)),
-    (ThreeQuartersRight, fromZero(3))
-  )
-
-  def fromItemClasses(itemClasses: ItemClasses) =
-    byItemType.getOrElse(itemClasses.tablet, Default)
-=======
   def fromItemClasses(itemClasses: ItemClasses) = itemClasses.tablet match {
     case Full => fromZero(4)
     case Half => fromZero(3)
@@ -44,7 +28,6 @@
     case Standard | Third => fromZero(2)
     case ThreeQuarters | ThreeQuartersRight => fromZero(3)
   }
->>>>>>> 4f039918
 
   def takeSublinks(supporting: Seq[Trail], itemClasses: ItemClasses) = {
     val InclusiveRange(min, max) = fromItemClasses(itemClasses)
