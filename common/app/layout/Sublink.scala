package layout

import com.gu.facia.api.models._
import com.gu.facia.api.utils.ItemKicker
import common.{Edition, LinkTo}
import model.{InlineImage, InlineVideo, FaciaDisplayElement}
import org.joda.time.DateTime
import play.api.mvc.RequestHeader
import play.twirl.api.Html
import views.support._
import Function.const
import implicits.FaciaContentImplicits._

object MediaType {
  def fromFaciaContent(faciaContent: FaciaContent): Option[MediaType] = faciaContent.mediaType
}

sealed trait MediaType

case object Gallery extends MediaType
case object Video extends MediaType
case object Audio extends MediaType

object EditionalisedLink {
  def fromFaciaContent(faciaContent: FaciaContent) = EditionalisedLink(faciaContent.href)
}

case class EditionalisedLink(
  baseUrl: String
) {
  import LinkTo._

  def get(implicit requestHeader: RequestHeader): String =
    LinkTo(baseUrl)(requestHeader)

  def hrefWithRel(implicit requestHeader: RequestHeader): String =
    processUrl(baseUrl, Edition(requestHeader)) match {
      case ProcessedUrl(url, true) => s"""href="${handleQueryStrings(url)}" rel="nofollow""""
      case ProcessedUrl(url, false) => s"""href="${handleQueryStrings(url)}""""
    }
}

object Sublink {
  def fromFaciaContent(faciaContent: FaciaContent) =
    Sublink(
      faciaContent.itemKicker,
      faciaContent.headline,
      EditionalisedLink.fromFaciaContent(faciaContent),
      CardStyle(faciaContent),
      MediaType.fromFaciaContent(faciaContent)
    )
}

case class Sublink(
  kicker: Option[ItemKicker],
  headline: String,
  url: EditionalisedLink,
  cardStyle: CardStyle,
  mediaType: Option[MediaType]
)

object DiscussionSettings {
  def fromTrail(faciaContent: FaciaContent) = DiscussionSettings(
    faciaContent.isCommentable,
    faciaContent.isClosedForComments,
    faciaContent.discussionId
  )
}

case class DiscussionSettings(
  isCommentable: Boolean,
  isClosedForComments: Boolean,
  discussionId: Option[String]
)

case class Byline(
  get: String,
  contributorTags: Seq[model.Tag]
) {
  def htmlWithLinks(requestHeader: RequestHeader) =
    ContributorLinks(Html(get), contributorTags)(requestHeader)
}

object DisplaySettings {
  def fromTrail(faciaContent: FaciaContent) = DisplaySettings(
    faciaContent.isBoosted,
    faciaContent.showBoostedHeadline,
    faciaContent.showQuotedHeadline,
    faciaContent.imageHide
  )
}

case class DisplaySettings(
  /** TODO check if this should actually be used to determine anything at an item level; if not, remove it */
  isBoosted: Boolean,
  showBoostedHeadline: Boolean,
  showQuotedHeadline: Boolean,
  imageHide: Boolean
)

sealed trait SnapType

case object FrontendLatestSnap extends SnapType
case object FrontendLinkSnap extends SnapType
case object FrontendOtherSnap extends SnapType

object SnapStuff {
<<<<<<< HEAD
  def fromTrail(faciaContent: FaciaContent) = SnapStuff(
    SnapData(faciaContent),
    faciaContent match {
      case l: LinkSnap => l.snapCss
      case l: LatestSnap => l.snapCss
      case _ => None
    },
    if (faciaContent.snapType.exists(_ == "latest")) {
      FrontendLatestSnap
    } else if (faciaContent.snapType.exists(_ == "link")) {
      FrontendLinkSnap
    } else {
      FrontendOtherSnap
=======
  def fromTrail(trail: Trail): Option[SnapStuff] = {
    lazy val snapCss = trail match {
      case c: Content => c.snapCss
      case _ => None}
    lazy val snapData = SnapData(trail)

    trail.snapType match {
      case Some("latest") => Option(SnapStuff(snapData, snapCss, LatestSnap))
      case Some("link") => Option(SnapStuff(snapData, snapCss, LinkSnap))
      case Some(s) => Option(SnapStuff(snapData, snapCss, OtherSnap))
      case None => None
>>>>>>> 9125da3b
    }
  }
}

case class SnapStuff(
  dataAttributes: String,
  snapCss: Option[String],
  snapType: SnapType
) {
  def cssClasses = Seq(
    "js-snap",
    "facia-snap",
    snapCss.map(t => s"facia-snap--$t").getOrElse("facia-snap--default")
  )
}

object FaciaCardHeader {
  def fromTrail(faciaContent: FaciaContent, config: Option[CollectionConfig]) = fromTrailAndKicker(
    faciaContent,
    faciaContent.itemKicker,
    config
  )

  def fromTrailAndKicker(faciaContent: FaciaContent, itemKicker: Option[ItemKicker], config: Option[CollectionConfig]) = FaciaCardHeader(
    faciaContent.showQuotedHeadline,
    itemKicker,
    faciaContent.headline,
    EditionalisedLink.fromFaciaContent(faciaContent)
  )
}

case class FaciaCardHeader(
  quoted: Boolean,
  kicker: Option[ItemKicker],
  headline: String,
  url: EditionalisedLink
)

sealed trait FaciaCardTimestamp {
  val javaScriptUpdate: Boolean

  val formatString: String
}

// By default a date string, but uses JavaScript to update to a human readable string like '22h' meaning 22 hours ago
case object DateOrTimeAgo extends FaciaCardTimestamp {
  override val javaScriptUpdate: Boolean = true
  override val formatString: String = "d MMM y"
}

case object DateTimestamp extends FaciaCardTimestamp {
  override val javaScriptUpdate: Boolean = false
  override val formatString: String = "d MMM y"
}

case object TimeTimestamp extends FaciaCardTimestamp {
  override val javaScriptUpdate: Boolean = false
  override val formatString: String = "h:mm aa"
}

object FaciaCard {
  private def getByline(faciaContent: FaciaContent) = faciaContent.byline.filter(const(faciaContent.showByline)) map { byline =>
    Byline(byline, faciaContent.contributors.map(_.toFrontendTag))
  }

  def fromTrail(faciaContent: FaciaContent, config: CollectionConfig, cardTypes: ItemClasses, showSeriesAndBlogKickers: Boolean) = {
    val content = faciaContent match {
      case c: CuratedContent => Some(c)
      case _ => None
    }

    val maybeKicker = content.flatMap(_.kicker) orElse {
      if (showSeriesAndBlogKickers) {
        content.flatMap(c => com.gu.facia.api.utils.ItemKicker.seriesOrBlogKicker(c.content))
      } else {
        None
      }
    }

    /** If the kicker contains the byline, don't display it */
    val suppressByline = (for {
      kicker <- maybeKicker
      kickerText <- ItemKicker.kickerText(kicker)
      byline <- content.flatMap(_.byline)
    } yield kickerText contains byline) getOrElse false

    ContentCard(
      content.map(_.content.id),
      faciaContent.headline,
      FaciaCardHeader.fromTrailAndKicker(faciaContent, maybeKicker, Some(config)),
      content.flatMap(getByline).filterNot(Function.const(suppressByline)),
      FaciaDisplayElement.fromTrail(faciaContent),
      CutOut.fromTrail(faciaContent),
      CardStyle(faciaContent),
      cardTypes,
      Sublinks.takeSublinks(faciaContent.supporting, cardTypes).map(Sublink.fromFaciaContent),
      content.flatMap(_.starRating),
      EditionalisedLink.fromFaciaContent(faciaContent),
      DiscussionSettings.fromTrail(faciaContent),
      SnapStuff.fromTrail(faciaContent),
      faciaContent.webPublicationDateOption.filterNot(const(faciaContent.shouldHidePublicationDate)),
      faciaContent.trailText,
      MediaType.fromFaciaContent(faciaContent),
      DisplaySettings.fromTrail(faciaContent),
      faciaContent.isLive,
      None
    )
  }
}

sealed trait FaciaCard

case class ContentCard(
  id: Option[String],
  headline: String,
  header: FaciaCardHeader,
  byline: Option[Byline],
  displayElement: Option[FaciaDisplayElement],
  cutOut: Option[CutOut],
  cardStyle: CardStyle,
  cardTypes: ItemClasses,
  sublinks: Seq[Sublink],
  starRating: Option[Int],
  url: EditionalisedLink,
  discussionSettings: DiscussionSettings,
  snapStuff: Option[SnapStuff],
  webPublicationDate: Option[DateTime],
  trailText: Option[String],
  mediaType: Option[MediaType],
  displaySettings: DisplaySettings,
  isLive: Boolean,
  timeStampDisplay: Option[FaciaCardTimestamp]
) extends FaciaCard {
  def setKicker(kicker: Option[ItemKicker]) = copy(header = header.copy(kicker = kicker))

  def isVideo = displayElement match {
    case Some(InlineVideo(_, _, _, _)) => true
    case _ => false
  }

  def hasImage = displayElement match {
    case Some(InlineVideo(_, _, _, Some(_))) => true
    case Some(InlineImage(_)) => true
    case _ => false
  }

  def withTimeStamp = copy(timeStampDisplay = Some(DateOrTimeAgo))

  def showDisplayElement =
    cardTypes.allTypes.exists(_.canShowMedia) && !displaySettings.imageHide && !cutOut.isDefined

  def showStandfirst = cardTypes.allTypes.exists(_.showStandfirst)

  def mediaWidthsByBreakpoint = WidthsByBreakpoint.mediaFromItemClasses(cardTypes)

  def showTimestamp = timeStampDisplay.isDefined && webPublicationDate.isDefined

  def showMeta = discussionSettings.isCommentable || showTimestamp
}

case class HtmlBlob(html: Html, customCssClasses: Seq[String], cardTypes: ItemClasses) extends FaciaCard<|MERGE_RESOLUTION|>--- conflicted
+++ resolved
@@ -105,7 +105,6 @@
 case object FrontendOtherSnap extends SnapType
 
 object SnapStuff {
-<<<<<<< HEAD
   def fromTrail(faciaContent: FaciaContent) = SnapStuff(
     SnapData(faciaContent),
     faciaContent match {
@@ -119,21 +118,7 @@
       FrontendLinkSnap
     } else {
       FrontendOtherSnap
-=======
-  def fromTrail(trail: Trail): Option[SnapStuff] = {
-    lazy val snapCss = trail match {
-      case c: Content => c.snapCss
-      case _ => None}
-    lazy val snapData = SnapData(trail)
-
-    trail.snapType match {
-      case Some("latest") => Option(SnapStuff(snapData, snapCss, LatestSnap))
-      case Some("link") => Option(SnapStuff(snapData, snapCss, LinkSnap))
-      case Some(s) => Option(SnapStuff(snapData, snapCss, OtherSnap))
-      case None => None
->>>>>>> 9125da3b
-    }
-  }
+    })
 }
 
 case class SnapStuff(
@@ -257,7 +242,7 @@
   starRating: Option[Int],
   url: EditionalisedLink,
   discussionSettings: DiscussionSettings,
-  snapStuff: Option[SnapStuff],
+  snapStuff: SnapStuff,
   webPublicationDate: Option[DateTime],
   trailText: Option[String],
   mediaType: Option[MediaType],
