package layout

import com.gu.facia.api.models._
import com.gu.facia.api.utils.ItemKicker
import common.{Edition, LinkTo}
import model.{InlineImage, InlineVideo, FaciaDisplayElement}
import org.joda.time.DateTime
import play.api.mvc.RequestHeader
import play.twirl.api.Html
import views.support._
import Function.const
import implicits.FaciaContentImplicits._

object MediaType {
  def fromFaciaContent(faciaContent: FaciaContent): Option[MediaType] = faciaContent.mediaType
}

sealed trait MediaType

case object Gallery extends MediaType
case object Video extends MediaType
case object Audio extends MediaType

object EditionalisedLink {
  def fromFaciaContent(faciaContent: FaciaContent) = EditionalisedLink(faciaContent.href)
}

case class EditionalisedLink(
  baseUrl: String
) {
  import LinkTo._

  def get(implicit requestHeader: RequestHeader): String =
    LinkTo(baseUrl)(requestHeader)

  def hrefWithRel(implicit requestHeader: RequestHeader): String =
    processUrl(baseUrl, Edition(requestHeader)) match {
      case ProcessedUrl(url, true) => s"""href="${handleQueryStrings(url)}" rel="nofollow""""
      case ProcessedUrl(url, false) => s"""href="${handleQueryStrings(url)}""""
    }
}

object Sublink {
  def fromFaciaContent(faciaContent: FaciaContent) =
    Sublink(
      faciaContent.itemKicker,
      faciaContent.headline,
      EditionalisedLink.fromFaciaContent(faciaContent),
      CardStyle(faciaContent),
      MediaType.fromFaciaContent(faciaContent)
    )
}

case class Sublink(
  kicker: Option[ItemKicker],
  headline: String,
  url: EditionalisedLink,
  cardStyle: CardStyle,
  mediaType: Option[MediaType]
)

object DiscussionSettings {
  def fromTrail(faciaContent: FaciaContent) = DiscussionSettings(
    faciaContent.isCommentable,
    faciaContent.isClosedForComments,
    faciaContent.discussionId
  )
}

case class DiscussionSettings(
  isCommentable: Boolean,
  isClosedForComments: Boolean,
  discussionId: Option[String]
)

case class Byline(
  get: String,
  contributorTags: Seq[model.Tag]
) {
  def htmlWithLinks(requestHeader: RequestHeader) =
    ContributorLinks(Html(get), contributorTags)(requestHeader)
}

object DisplaySettings {
  def fromTrail(faciaContent: FaciaContent) = DisplaySettings(
    faciaContent.isBoosted,
    faciaContent.showBoostedHeadline,
    faciaContent.showQuotedHeadline,
    faciaContent.imageHide
  )
}

case class DisplaySettings(
  /** TODO check if this should actually be used to determine anything at an item level; if not, remove it */
  isBoosted: Boolean,
  showBoostedHeadline: Boolean,
  showQuotedHeadline: Boolean,
  imageHide: Boolean
)

sealed trait SnapType

case object FrontendLatestSnap extends SnapType
case object FrontendLinkSnap extends SnapType
case object FrontendOtherSnap extends SnapType

object SnapStuff {
  def fromTrail(faciaContent: FaciaContent) = SnapStuff(
    SnapData(faciaContent),
    faciaContent match {
      case l: LinkSnap => l.snapCss
      case l: LatestSnap => l.snapCss
      case _ => None
    },
    if (faciaContent.snapType.exists(_ == "latest")) {
      FrontendLatestSnap
    } else if (faciaContent.snapType.exists(_ == "link")) {
      FrontendLinkSnap
    } else {
      FrontendOtherSnap
    })
}

case class SnapStuff(
  dataAttributes: String,
  snapCss: Option[String],
  snapType: SnapType
) {
  def cssClasses = Seq(
    "js-snap",
    "facia-snap",
    snapCss.map(t => s"facia-snap--$t").getOrElse("facia-snap--default")
  )
}

object FaciaCardHeader {
  def fromTrail(faciaContent: FaciaContent, config: Option[CollectionConfig]) = fromTrailAndKicker(
    faciaContent,
    faciaContent.itemKicker,
    config
  )

<<<<<<< HEAD
  def fromTrailAndKicker(faciaContent: FaciaContent, itemKicker: Option[ItemKicker], config: Option[CollectionConfig]) = FaciaCardHeader(
    faciaContent.showQuotedHeadline,
=======
  def fromTrailAndKicker(trail: Trail, itemKicker: Option[ItemKicker], config: Option[CollectionConfig]) = FaciaCardHeader(
    trail.showQuotedHeadline,
    CardStyle(trail).toneString.equals("external"),
    trail.isVideo,
    trail.isGallery,
    trail.isAudio,
>>>>>>> 188db882
    itemKicker,
    faciaContent.headline,
    EditionalisedLink.fromFaciaContent(faciaContent)
  )
}

case class FaciaCardHeader(
  quoted: Boolean,
  isExternal: Boolean,
  isVideo: Boolean,
  isGallery: Boolean,
  isAudio: Boolean,
  kicker: Option[ItemKicker],
  headline: String,
  url: EditionalisedLink
)

sealed trait FaciaCardTimestamp {
  val javaScriptUpdate: Boolean

  val formatString: String
}

// By default a date string, but uses JavaScript to update to a human readable string like '22h' meaning 22 hours ago
case object DateOrTimeAgo extends FaciaCardTimestamp {
  override val javaScriptUpdate: Boolean = true
  override val formatString: String = "d MMM y"
}

case object DateTimestamp extends FaciaCardTimestamp {
  override val javaScriptUpdate: Boolean = false
  override val formatString: String = "d MMM y"
}

case object TimeTimestamp extends FaciaCardTimestamp {
  override val javaScriptUpdate: Boolean = false
  override val formatString: String = "h:mm aa"
}

object FaciaCard {
  private def getByline(faciaContent: FaciaContent) = faciaContent.byline.filter(const(faciaContent.showByline)) map { byline =>
    Byline(byline, faciaContent.contributors.map(_.toFrontendTag))
  }

  def fromTrail(faciaContent: FaciaContent, config: CollectionConfig, cardTypes: ItemClasses, showSeriesAndBlogKickers: Boolean) = {
    val maybeKicker = faciaContent.itemKicker orElse {
      if (showSeriesAndBlogKickers) {
        faciaContent.maybeContent.flatMap(com.gu.facia.api.utils.ItemKicker.seriesOrBlogKicker)
      } else {
        None
      }
    }

    /** If the kicker contains the byline, don't display it */
    val suppressByline = (for {
      kicker <- maybeKicker
      kickerText <- ItemKicker.kickerText(kicker)
      byline <- faciaContent.byline
    } yield kickerText contains byline) getOrElse false

    ContentCard(
      Option(faciaContent.id),
      faciaContent.headline,
      FaciaCardHeader.fromTrailAndKicker(faciaContent, maybeKicker, Some(config)),
      getByline(faciaContent).filterNot(Function.const(suppressByline)),
      FaciaDisplayElement.fromFaciaContent(faciaContent),
      CutOut.fromTrail(faciaContent),
      CardStyle(faciaContent),
      cardTypes,
      Sublinks.takeSublinks(faciaContent.supporting, cardTypes).map(Sublink.fromFaciaContent),
      faciaContent.starRating,
      EditionalisedLink.fromFaciaContent(faciaContent),
      DiscussionSettings.fromTrail(faciaContent),
      SnapStuff.fromTrail(faciaContent),
      faciaContent.webPublicationDateOption.filterNot(const(faciaContent.shouldHidePublicationDate)),
      faciaContent.trailText,
      MediaType.fromFaciaContent(faciaContent),
      DisplaySettings.fromTrail(faciaContent),
      faciaContent.isLive,
      None
    )
  }
}

sealed trait FaciaCard

case class ContentCard(
  id: Option[String],
  headline: String,
  header: FaciaCardHeader,
  byline: Option[Byline],
  displayElement: Option[FaciaDisplayElement],
  cutOut: Option[CutOut],
  cardStyle: CardStyle,
  cardTypes: ItemClasses,
  sublinks: Seq[Sublink],
  starRating: Option[Int],
  url: EditionalisedLink,
  discussionSettings: DiscussionSettings,
  snapStuff: SnapStuff,
  webPublicationDate: Option[DateTime],
  trailText: Option[String],
  mediaType: Option[MediaType],
  displaySettings: DisplaySettings,
  isLive: Boolean,
  timeStampDisplay: Option[FaciaCardTimestamp]
) extends FaciaCard {
  def setKicker(kicker: Option[ItemKicker]) = copy(header = header.copy(kicker = kicker))

  def isVideo = displayElement match {
    case Some(InlineVideo(_, _, _, _)) => true
    case _ => false
  }

  def hasImage = displayElement match {
    case Some(InlineVideo(_, _, _, Some(_))) => true
    case Some(InlineImage(_)) => true
    case _ => false
  }

  def withTimeStamp = copy(timeStampDisplay = Some(DateOrTimeAgo))

  def showDisplayElement =
    cardTypes.allTypes.exists(_.canShowMedia) && !displaySettings.imageHide && !cutOut.isDefined

  def showStandfirst = cardTypes.allTypes.exists(_.showStandfirst)

  def mediaWidthsByBreakpoint = FaciaWidths.mediaFromItemClasses(cardTypes)

  def showTimestamp = timeStampDisplay.isDefined && webPublicationDate.isDefined

  def showMeta = discussionSettings.isCommentable || showTimestamp
}

case class HtmlBlob(html: Html, customCssClasses: Seq[String], cardTypes: ItemClasses) extends FaciaCard<|MERGE_RESOLUTION|>--- conflicted
+++ resolved
@@ -140,17 +140,12 @@
     config
   )
 
-<<<<<<< HEAD
   def fromTrailAndKicker(faciaContent: FaciaContent, itemKicker: Option[ItemKicker], config: Option[CollectionConfig]) = FaciaCardHeader(
     faciaContent.showQuotedHeadline,
-=======
-  def fromTrailAndKicker(trail: Trail, itemKicker: Option[ItemKicker], config: Option[CollectionConfig]) = FaciaCardHeader(
-    trail.showQuotedHeadline,
-    CardStyle(trail).toneString.equals("external"),
-    trail.isVideo,
-    trail.isGallery,
-    trail.isAudio,
->>>>>>> 188db882
+    CardStyle(faciaContent).toneString.equals("external"),
+    faciaContent.isVideo,
+    faciaContent.isGallery,
+    faciaContent.isAudio,
     itemKicker,
     faciaContent.headline,
     EditionalisedLink.fromFaciaContent(faciaContent)
