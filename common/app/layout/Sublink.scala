--- conflicted
+++ resolved
@@ -278,13 +278,11 @@
 
   def showStandfirst = cardTypes.allTypes.exists(_.showStandfirst)
 
-<<<<<<< HEAD
   def mediaWidthsByBreakpoint = WidthsByBreakpoint.fromItemClasses(cardTypes)
-=======
+  
   def showTimestamp = timeStampDisplay.isDefined && webPublicationDate.isDefined
 
   def showMeta = discussionSettings.isCommentable || showTimestamp
->>>>>>> 2fa74880
 }
 
 case class HtmlBlob(html: Html, customCssClasses: Seq[String], cardTypes: ItemClasses) extends FaciaCard