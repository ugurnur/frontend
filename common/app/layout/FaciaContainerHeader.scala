package layout

<<<<<<< HEAD
import model.{Zone, Page, Section, Tag}
=======
import common.Pagination
import model.{Page, Section, Tag}
>>>>>>> 843f6082
import org.joda.time.LocalDate
import org.joda.time.format.DateTimeFormat
import services.ConfigAgent

sealed trait FaciaHeaderImageType

/** TODO fancy cut out version */
case object ContributorCutOutImage extends FaciaHeaderImageType

case object ContributorCircleImage extends FaciaHeaderImageType
case object FootballBadge extends FaciaHeaderImageType

case class FaciaHeaderImage(
  url: String,
  imageType: FaciaHeaderImageType
) {
  def cssClasses = Seq(
    "index-page-header__image-wrapper",
    imageType match {
      case ContributorCircleImage => "index-page-header__image-wrapper--contributor-circle"
      case ContributorCutOutImage => "index-page-header__image-wrapper--contributor-cut-out"
      case FootballBadge => "index-page-header__image-wrapper--football-badge"
    }
  )
}

object FaciaContainerHeader {
  def fromSection(sectionPage: Section, dateHeadline: DateHeadline): FaciaContainerHeader = MetaDataHeader(
    sectionPage.webTitle,
    None,
    sectionPage.description,
    dateHeadline,
    frontHref(sectionPage.id, sectionPage.pagination)
  )

  def fromZone(zone: Zone, dateHeadline: DateHeadline): FaciaContainerHeader = MetaDataHeader(
    zone.webTitle,
    None,
    zone.description,
    dateHeadline
  )

  def fromPage(page: Page, dateHeadline: DateHeadline): FaciaContainerHeader = {
    MetaDataHeader(
      page.webTitle,
      None,
      None,
      dateHeadline,
      frontHref(page.id, page.pagination)
    )
  }

  def fromTagPage(tagPage: Tag, dateHeadline: DateHeadline): FaciaContainerHeader = {
    if (tagPage.isFootballTeam) {
      MetaDataHeader(
        tagPage.webTitle,
        tagPage.getFootballBadgeUrl.map(FaciaHeaderImage(_, FootballBadge)),
        tagPage.description,
        dateHeadline,
        frontHref(tagPage.id, tagPage.pagination)
      )
    } else if (tagPage.isContributor) {
      MetaDataHeader(
        tagPage.webTitle,
        tagPage.contributorImagePath.map(FaciaHeaderImage(_, ContributorCircleImage)),
        Some(tagPage.bio).filter(_.nonEmpty) orElse tagPage.description,
        dateHeadline,
        frontHref(tagPage.id, tagPage.pagination)
      )
    } else {
      MetaDataHeader(
        tagPage.webTitle,
        None,
        tagPage.description,
        dateHeadline,
        frontHref(tagPage.id, tagPage.pagination)
      )
    }
  }

  /** Want to show a link to the front if it exists, or to the first page of the tag page if we're not on that page */
  private def frontHref(id: String, pagination: Option[Pagination]) =
    if (ConfigAgent.shouldServeFront(id) || pagination.exists(_.currentPage > 1)) {
      Some(s"/$id")
    } else {
      None
    }
}

sealed trait FaciaContainerHeader

case class MetaDataHeader(
  displayName: String,
  image: Option[FaciaHeaderImage],
  description: Option[String],
  dateHeadline: DateHeadline,
  href: Option[String]
) extends FaciaContainerHeader

case class LoneDateHeadline(get: DateHeadline) extends FaciaContainerHeader

object DateHeadline {
  def cardTimestampDisplay(dateHeadline: DateHeadline) = dateHeadline match {
    case _: DayHeadline => TimeTimestamp
    case _: MonthHeadline => DateTimestamp
  }
}

sealed trait DateHeadline {
  val dateFormatString: String

  val dateTimeFormatString: String

  // TODO add a month endpoint and then make this non-optional
  val urlFragmentFormatString: Option[String]

  val day: LocalDate

  def displayString = day.toDateTimeAtStartOfDay.toString(DateTimeFormat.forPattern(dateFormatString))

  def dateTimeString = day.toDateTimeAtStartOfDay.toString(DateTimeFormat.forPattern(dateTimeFormatString))

  def urlFragment = urlFragmentFormatString map { format =>
    day.toDateTimeAtStartOfDay.toString(DateTimeFormat.forPattern(format)).toLowerCase
  }
}

case class DayHeadline(day: LocalDate) extends DateHeadline {
  override val dateFormatString: String = "d MMMM yyyy"
  override val dateTimeFormatString: String = "yyyy-MM-dd"
  override val urlFragmentFormatString: Option[String] = Some("yyyy/MMM/dd")
}

case class MonthHeadline(day: LocalDate) extends DateHeadline {
  override val dateFormatString: String = "MMMM yyyy"
  override val dateTimeFormatString: String = "yyyy-MM"
  override val urlFragmentFormatString: Option[String] = None
}<|MERGE_RESOLUTION|>--- conflicted
+++ resolved
@@ -1,11 +1,7 @@
 package layout
 
-<<<<<<< HEAD
+import common.Pagination
 import model.{Zone, Page, Section, Tag}
-=======
-import common.Pagination
-import model.{Page, Section, Tag}
->>>>>>> 843f6082
 import org.joda.time.LocalDate
 import org.joda.time.format.DateTimeFormat
 import services.ConfigAgent
@@ -45,7 +41,8 @@
     zone.webTitle,
     None,
     zone.description,
-    dateHeadline
+    dateHeadline,
+    frontHref(zone.id, zone.pagination)
   )
 
   def fromPage(page: Page, dateHeadline: DateHeadline): FaciaContainerHeader = {
