package layout

import com.gu.facia.client.models.CollectionConfig
import dfp.DfpAgent
import model._
import org.joda.time.DateTime
import services.CollectionConfigWithId
import slices._
import views.support.CutOut
import scala.Function._
import slices.MostPopular

/** For de-duplicating cutouts */
object ContainerLayoutContext {
  val empty = ContainerLayoutContext(Set.empty, false)
}

case class ContainerLayoutContext(
  cutOutsSeen: Set[CutOut],
  hideCutOuts: Boolean
) {
  def addCutOuts(cutOut: Set[CutOut]) = copy(cutOutsSeen = cutOutsSeen ++ cutOut)

  def transform(card: FaciaCardAndIndex) = {
    if (hideCutOuts) {
      (card.copy(item = card.item.copy(cutOut = None)), this)
    } else {
      // Latest snaps are sometimes used to promote journalists, and the cut out should always show on these snaps.
      if (card.item.snapStuff.snapType == LatestSnap) {
        (card, this)
      } else {
        val newCard = if (card.item.cutOut.exists(cutOutsSeen.contains)) {
          card.copy(item = card.item.copy(cutOut = None))
        } else {
          card
        }
        (newCard, addCutOuts(card.item.cutOut.filter(const(card.item.cardTypes.showCutOut)).toSet))
      }
    }
  }
}

object Front extends implicits.Collections {
  type TrailUrl = String

  def itemsVisible(containerDefinition: ContainerDefinition) =
    containerDefinition.slices.flatMap(_.layout.columns.map(_.numItems)).sum

  // Dream on.
  def participatesInDeduplication(trail: Trail) =
    !trail.snapType.exists(_ == "latest")

  /** Given a set of already seen trail URLs, a container type, and a set of trails, returns a new set of seen urls
    * for further de-duplication and the sequence of trails in the order that they ought to be shown for that
    * container.
    */
  def deduplicate(
    seen: Set[TrailUrl],
    container: Container,
    trails: Seq[Trail]
  ): (Set[TrailUrl], Seq[Trail]) = {
    container match {
      case Dynamic(dynamicContainer) =>
        /** Although Dynamic Containers participate in de-duplication, insofar as trails that appear in Dynamic
          * Containers will not be duplicated further down on the page, they themselves retain all their trails, no
          * matter what occurred further up the page.
          */
        dynamicContainer.containerDefinitionFor(
          trails.collect({ case content: Content => content }).map(Story.fromContent)
        ) map { containerDefinition =>
          (seen ++ trails
            .map(_.url)
            .take(itemsVisible(containerDefinition)), trails)
        } getOrElse {
          (seen, trails)
        }

      case Fixed(containerDefinition) =>
        /** Fixed Containers participate in de-duplication.
          */
        val nToTake = itemsVisible(containerDefinition)
        val notUsed = trails.filterNot(trail => participatesInDeduplication(trail) && seen.contains(trail.url))
          .distinctBy(_.url)
        (seen ++ notUsed.filter(participatesInDeduplication).take(nToTake).map(_.url), notUsed)

      case _ =>
        /** Nav lists and most popular do not participate in de-duplication at all */
        (seen, trails)
    }
  }

  def fromConfigsAndContainers(
      configs: Seq[((ContainerDisplayConfig, CollectionEssentials), Container)],
      initialContext: ContainerLayoutContext = ContainerLayoutContext.empty
  ) = {
    import scalaz.syntax.traverse._
    import scalaz.std.list._

    Front(
      configs.zipWithIndex.toList.mapAccumL(
        (Set.empty[TrailUrl], initialContext)
      ) { case ((seenTrails, context), (((config, collection), container), index)) =>
        val (newSeen, newItems) = deduplicate(seenTrails, container, collection.items)

        ContainerLayout.fromContainer(container, context, config, newItems) map {
          case (containerLayout, newContext) => ((newSeen, newContext), FaciaContainer.fromConfig(
            index,
            container,
            config.collectionConfigWithId,
            collection.copy(items = newItems),
            Some(containerLayout),
            None
          ))
        } getOrElse {
          ((newSeen, context), FaciaContainer.fromConfig(
            index,
            container,
            config.collectionConfigWithId,
            collection.copy(items = newItems),
            None,
            None
          ))
        }
      }._2.filterNot(_.items.isEmpty)
    )
  }

  def fromConfigs(configs: Seq[(CollectionConfigWithId, CollectionEssentials)]) = {
    fromConfigsAndContainers(configs.map {
      case (config, collectionEssentials) =>
        ((ContainerDisplayConfig.withDefaults(config), collectionEssentials), Container.fromConfig(config.config))
    })
  }
}

object CollectionEssentials {
  def fromCollection(collection: Collection) = CollectionEssentials(
    collection.items,
    collection.displayName,
    collection.href,
    collection.lastUpdated,
    if (collection.curated.isEmpty) Some(9) else None
  )

  def fromTrails(trails: Seq[Trail]) = CollectionEssentials(
    trails,
    None,
    None,
    None,
    None
  )
}

case class CollectionEssentials(
  items: Seq[Trail],
  displayName: Option[String],
  href: Option[String],
  lastUpdated: Option[String],
  showMoreLimit: Option[Int]
)

object FaciaContainer {
  def apply(
    index: Int,
    container: Container,
    config: CollectionConfigWithId,
    collectionEssentials: CollectionEssentials,
    componentId: Option[String] = None
  ): FaciaContainer = {
    apply(
      index,
      container,
      ContainerDisplayConfig.withDefaults(config),
      collectionEssentials,
      componentId
    )
  }

  def apply(
    index: Int,
    container: Container,
    config: ContainerDisplayConfig,
    collectionEssentials: CollectionEssentials,
    componentId: Option[String]
  ): FaciaContainer = fromConfig(
    index,
    container,
    config.collectionConfigWithId,
    collectionEssentials,
    ContainerLayout.fromContainer(
      container,
      ContainerLayoutContext.empty,
      config,
      collectionEssentials.items
    ).map(_._1),
    componentId
  )

  def fromConfig(
    index: Int,
    container: Container,
    config: CollectionConfigWithId,
    collectionEssentials: CollectionEssentials,
    containerLayout: Option[ContainerLayout],
    componentId: Option[String]
  ): FaciaContainer = FaciaContainer(
    index,
    config.id,
    config.config.displayName orElse collectionEssentials.displayName,
    config.config.href orElse collectionEssentials.href,
    componentId,
    container,
    collectionEssentials,
    containerLayout,
    config.config.showDateHeader.exists(identity),
    config.config.showLatestUpdate.exists(identity),
    // popular containers should never be sponsored
    container match {
      case MostPopular => ContainerCommercialOptions.empty
      case _ => ContainerCommercialOptions.fromConfig(config.config)
    },
    None,
    None,
    false,
    false,
    None
  )

  def forStoryPackage(dataId: String, items: Seq[Trail], title: String) = {
    FaciaContainer(
      index = 2,
<<<<<<< HEAD
      container = Fixed(ContainerDefinition.fastForNumberOfItems(items.size)),
      config = CollectionConfigWithId(dataId, CollectionConfig.emptyConfig),
=======
      container = Fixed(ContainerDefinition.forNumberOfItems(items.size)),
      config = ContainerDisplayConfig.withDefaults(CollectionConfigWithId(dataId, CollectionConfig.emptyConfig)),
>>>>>>> 9f22dfe5
      collectionEssentials = CollectionEssentials(items take 8, Some(title), None, None, None),
      componentId = None
    ).withTimeStamps
  }
}

object ContainerCommercialOptions {
  def fromConfig(config: CollectionConfig) = ContainerCommercialOptions(
    DfpAgent.isSponsored(config),
    DfpAgent.isAdvertisementFeature(config),
    DfpAgent.isFoundationSupported(config),
    DfpAgent.sponsorshipTag(config),
    DfpAgent.sponsorshipType(config)
  )

  def fromMetaData(metaData: MetaData) = ContainerCommercialOptions(
    metaData.isSponsored,
    metaData.isAdvertisementFeature,
    metaData.isFoundationSupported,
    metaData.sponsor,
    metaData.sponsorshipType
  )

  val empty = ContainerCommercialOptions(
    false,
    false,
    false,
    None,
    None
  )
}

case class ContainerCommercialOptions(
  isSponsored: Boolean,
  isAdvertisementFeature: Boolean,
  isFoundationSupported: Boolean,
  sponsorshipTag: Option[String],
  sponsorshipType: Option[String]
) {
  val isPaidFor = isSponsored || isAdvertisementFeature || isFoundationSupported
}

case class FaciaContainer(
  index: Int,
  dataId: String,
  displayName: Option[String],
  href: Option[String],
  componentId: Option[String],
  container: Container,
  collectionEssentials: CollectionEssentials,
  containerLayout: Option[ContainerLayout],
  showDateHeader: Boolean,
  showLatestUpdate: Boolean,
  commercialOptions: ContainerCommercialOptions,
  customHeader: Option[FaciaContainerHeader],
  customClasses: Option[Seq[String]],
  hideToggle: Boolean,
  showTimestamps: Boolean,
  dateLinkPath: Option[String]
) {
  def transformCards(f: FaciaCard => FaciaCard) = copy(
    containerLayout = containerLayout.map(_.transformCards(f))
  )

  def faciaComponentName = componentId getOrElse {
    displayName map { title: String =>
      title.toLowerCase.replace(" ", "-")
    } getOrElse "no-name"
  }

  def latestUpdate = (collectionEssentials.items.map(_.webPublicationDate) ++
    collectionEssentials.lastUpdated.map(DateTime.parse(_))).sortBy(-_.getMillis).headOption

  def items = collectionEssentials.items

  def contentItems = items collect { case c: Content => c }

  def withTimeStamps = transformCards(_.withTimeStamp)

  def dateLink: Option[String] = {
    val maybeDateHeadline = customHeader map {
      case MetaDataHeader(_, _, _, dateHeadline) => dateHeadline
      case LoneDateHeadline(dateHeadline) => dateHeadline
    }

    for {
      path <- dateLinkPath
      dateHeadline <- maybeDateHeadline
      urlFragment <- dateHeadline.urlFragment
    } yield s"$path/$urlFragment/all"
  }
}

case class Front(
  containers: Seq[FaciaContainer]
)<|MERGE_RESOLUTION|>--- conflicted
+++ resolved
@@ -229,13 +229,8 @@
   def forStoryPackage(dataId: String, items: Seq[Trail], title: String) = {
     FaciaContainer(
       index = 2,
-<<<<<<< HEAD
       container = Fixed(ContainerDefinition.fastForNumberOfItems(items.size)),
-      config = CollectionConfigWithId(dataId, CollectionConfig.emptyConfig),
-=======
-      container = Fixed(ContainerDefinition.forNumberOfItems(items.size)),
       config = ContainerDisplayConfig.withDefaults(CollectionConfigWithId(dataId, CollectionConfig.emptyConfig)),
->>>>>>> 9f22dfe5
       collectionEssentials = CollectionEssentials(items take 8, Some(title), None, None, None),
       componentId = None
     ).withTimeStamps
