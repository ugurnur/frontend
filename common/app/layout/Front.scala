--- conflicted
+++ resolved
@@ -1,17 +1,11 @@
 package layout
 
+import com.gu.facia.api.models.{LatestSnap, CollectionConfig, CuratedContent, FaciaContent}
+import conf.Switches
+import dfp.{DfpAgent, SponsorshipTag}
 import implicits.FaciaContentImplicits._
-import com.gu.facia.api.models.{CollectionConfig, CuratedContent, FaciaContent}
-import conf.Switches
-<<<<<<< HEAD
-import dfp.DfpAgent
-import implicits.FaciaContentImplicits._
+import model.{PressedPage, _}
 import model.facia.PressedCollection
-import model.{MetaData, PressedPage}
-=======
-import dfp.{DfpAgent, SponsorshipTag}
-import model._
->>>>>>> 9125da3b
 import org.joda.time.DateTime
 import services.{CollectionConfigWithId, FaciaContentConvert}
 import slices.{MostPopular, _}
@@ -35,11 +29,7 @@
   private def dedupCutOut(cardAndContext: CardAndContext): CardAndContext = {
     val (content, context) = cardAndContext
 
-<<<<<<< HEAD
     if (content.snapStuff.snapType == FrontendLatestSnap) {
-=======
-    if (content.snapStuff.map(_.snapType) == Some(LatestSnap)) {
->>>>>>> 9125da3b
       (content, context)
     } else {
       val newCard = if (content.cutOut.exists(cutOutsSeen.contains)) {
@@ -209,21 +199,12 @@
     useShowMore = true
   )
 
-<<<<<<< HEAD
-  def forStoryPackage(dataId: String, items: Seq[FaciaContent], title: String) = {
+  def forStoryPackage(dataId: String, items: Seq[FaciaContent], title: String, href: Option[String] = None) = {
     FaciaContainer(
       index = 2,
       container = Fixed(ContainerDefinition.fastForNumberOfItems(items.size)),
       config = ContainerDisplayConfig.withDefaults(CollectionConfigWithId(dataId, CollectionConfig.empty)),
-      collectionEssentials = CollectionEssentials(items take 8, Nil, Some(title), None, None, None),
-=======
-  def forStoryPackage(dataId: String, items: Seq[Trail], title: String, href: Option[String] = None) = {
-    FaciaContainer(
-      index = 2,
-      container = Fixed(ContainerDefinition.fastForNumberOfItems(items.size)),
-      config = ContainerDisplayConfig.withDefaults(CollectionConfigWithId(dataId, CollectionConfig.emptyConfig)),
       collectionEssentials = CollectionEssentials(items take 8, Nil, Some(title), href, None, None),
->>>>>>> 9125da3b
       componentId = None
     ).withTimeStamps
   }
@@ -258,13 +239,8 @@
     } getOrElse "no-name"
   }
 
-<<<<<<< HEAD
   def latestUpdate = (collectionEssentials.items.flatMap(_.webPublicationDateOption) ++
     collectionEssentials.lastUpdated.map(DateTime.parse(_))).sortBy(-_.getMillis).headOption
-=======
-  def latestUpdate = (collectionEssentials.items.map(_.webPublicationDate) ++
-    collectionEssentials.lastUpdated.map(DateTime.parse)).sortBy(-_.getMillis).headOption
->>>>>>> 9125da3b
 
   def items = collectionEssentials.items
 
