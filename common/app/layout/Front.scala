--- conflicted
+++ resolved
@@ -99,7 +99,6 @@
 )
 
 object ContainerAndCollection {
-<<<<<<< HEAD
   def apply(
     index: Int,
     container: Container,
@@ -113,13 +112,6 @@
     ContainerLayout.fromContainer(container, config.config, collectionEssentials.items)
   )
 
-  def forStoryPackage(dataId: String, items: Seq[Trail], title: String) = ContainerAndCollection(
-    index = 2,
-    container = Fixed(FixedContainers.fixedMediumFastXII),
-    config = CollectionConfigWithId(dataId, CollectionConfig.emptyConfig),
-    CollectionEssentials(items take 8, Some(title), None, None, None)
-  )
-=======
   def forStoryPackage(dataId: String, items: Seq[Trail], title: String) = {
     val layout: ContainerDefinition = items.size match {
       case 1 => FixedContainers.fixedSmallSlowI
@@ -135,7 +127,6 @@
       CollectionEssentials(items take 8, Some(title), None, None, None)
     )
   }
->>>>>>> 868ba9a9
 }
 
 case class ContainerAndCollection(
