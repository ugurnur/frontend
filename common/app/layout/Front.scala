package layout

import common.dfp._
import common.{Edition, LinkTo}
import conf.switches.Switches
import model.facia.PressedCollection
import model.meta.{ItemList, ListItem}
import model.pressed.{CollectionConfig, PressedContent}
import model.{ContentType, PressedPage}
import org.joda.time.DateTime
import play.api.libs.json.Json
import play.api.mvc.RequestHeader
import services.CollectionConfigWithId
import slices.{MostPopular, _}
import views.support.CutOut

import scala.Function._

/** For de-duplicating cutouts */
object ContainerLayoutContext {
  val empty = ContainerLayoutContext(Set.empty, hideCutOuts = false)
}

case class ContainerLayoutContext(
  cutOutsSeen: Set[CutOut],
  hideCutOuts: Boolean
) {
  def addCutOuts(cutOut: Set[CutOut]) = copy(cutOutsSeen = cutOutsSeen ++ cutOut)

  type CardAndContext = (ContentCard, ContainerLayoutContext)

  private def dedupCutOut(cardAndContext: CardAndContext): CardAndContext = {
    val (content, context) = cardAndContext

    val maybeSnapType: Option[SnapType] = content.snapStuff.map(_.snapType)
    if (maybeSnapType.contains(FrontendLatestSnap)) {
      (content, context)
    } else {
      val newCard = if (content.cutOut.exists(cutOutsSeen.contains)) {
        content.copy(cutOut = None)
      } else {
        content
      }
      (newCard, context.addCutOuts(content.cutOut.filter(const(content.cardTypes.showCutOut)).toSet))
    }
  }

  private val transforms = Seq(
    dedupCutOut _
  ).reduce(_ compose _)

  def transform(card: FaciaCardAndIndex) = {
    if (hideCutOuts) {
      (card.transformCard(_.copy(cutOut = None)), this)
    } else {
      // Latest snaps are sometimes used to promote journalists, and the cut out should always show on these snaps.
      card.item match {
        case content: ContentCard =>
          val (newCard, newContext) = transforms((content, this))
          (card.copy(item = newCard), newContext)

        case _ => (card, this)
      }
    }
  }
}

object CollectionEssentials {
  /* FAPI Integration */

  def fromPressedCollection(collection: PressedCollection) = CollectionEssentials(
    collection.curatedPlusBackfillDeduplicated,
    collection.treats,
    Option(collection.displayName),
    collection.href,
    collection.lastUpdated.map(_.toString),
    if (collection.curated.isEmpty) Some(9) else None
  )

  def fromFaciaContent(trails: Seq[PressedContent]) = CollectionEssentials(
    trails,
    Nil,
    None,
    None,
    None,
    None
  )

  val empty = CollectionEssentials(Nil, Nil, None, None, None, None)
}

case class CollectionEssentials(
  items: Seq[PressedContent],
  treats: Seq[PressedContent],
  displayName: Option[String],
  href: Option[String],
  lastUpdated: Option[String],
  showMoreLimit: Option[Int]
)

object ContainerCommercialOptions {
<<<<<<< HEAD
=======
  def fromConfig(config: CollectionConfig) = {
    DfpAgent.findContainerCapiTagIdAndDfpTag(config) map { tagData =>
      val capiTagId = tagData.capiTagId
      val dfpTag = tagData.dfpTag

      val sponsor = {
        def tagTypeAndIdMatch(): Boolean = {
          (dfpTag.tagType == Series && capiTagId.contains("/series/")) ||
          (dfpTag.tagType == Keyword && capiTagId.matches("(\\w+)/\\1"))
        }
        if (tagTypeAndIdMatch()) {
          dfpTag.lineItems.headOption flatMap (_.sponsor)
        } else {
          None
        }
      }

      ContainerCommercialOptions(
        isSponsored = dfpTag.paidForType == Sponsored,
        isPaidContainer = dfpTag.paidForType == AdvertisementFeature,
        isFoundationSupported = dfpTag.paidForType == FoundationFunded,
        sponsor,
        sponsorshipTag = Some(SponsorshipTag(dfpTag.tagType, capiTagId)),
        sponsorshipType = Some(dfpTag.paidForType.name),
        omitMPU = false
      )
    } getOrElse empty
  }
>>>>>>> 747ed388

  def fromCollection(collection: CollectionEssentials): ContainerCommercialOptions = {

    def mkFromFirstItemInCollection(item: PressedContent): Option[ContainerCommercialOptions] = {

      def sponsoredTagPair(content: ContentType): Option[CapiTagAndDfpTag] = {
        DfpAgent.winningTagPair(
          capiTags = content.tags.tags,
          sectionId = Some(content.metadata.section),
          edition = None
        )
      }

      def mkFromSponsoredTagPair(tagProps: CapiTagAndDfpTag): ContainerCommercialOptions = {
        val capiTag = tagProps.capiTag
        val dfpTag = tagProps.dfpTag

        val sponsorshipTag = {
          val maybeTagType = {
            if (capiTag.isSeries) Some(Series)
            else if (capiTag.isKeyword) Some(Keyword)
            else None
          }
          maybeTagType map (tagType => SponsorshipTag(tagType, tagId = capiTag.id))
        }

        ContainerCommercialOptions(
          isSponsored = dfpTag.paidForType == Sponsored,
          isPaidContainer = dfpTag.paidForType == AdvertisementFeature,
          isFoundationSupported = dfpTag.paidForType == FoundationFunded,
          sponsor = dfpTag.lineItems.headOption flatMap (_.sponsor),
          sponsorshipTag,
          sponsorshipType = Some(dfpTag.paidForType.name),
          omitMPU = false
        )
      }

      item.properties.maybeContent flatMap (sponsoredTagPair(_) map mkFromSponsoredTagPair)
    }

    collection.items.headOption flatMap mkFromFirstItemInCollection getOrElse empty
  }

  val empty = ContainerCommercialOptions(
    isSponsored = false,
    isPaidContainer = false,
    isFoundationSupported = false,
    sponsor = None,
    sponsorshipTag = None,
    sponsorshipType = None,
    omitMPU = false
  )

  def mostPopular(omitMPU: Boolean) = empty.copy(omitMPU = omitMPU)
}

case class ContainerCommercialOptions(
  isSponsored: Boolean,
  isPaidContainer: Boolean,
  isFoundationSupported: Boolean,
  sponsor: Option[String],
  sponsorshipTag: Option[SponsorshipTag],
  sponsorshipType: Option[String],
  omitMPU: Boolean
) {
  val isPaidFor = isSponsored || isPaidContainer || isFoundationSupported
}

object FaciaContainer {
  def apply(
    index: Int,
    container: Container,
    config: CollectionConfigWithId,
    collectionEssentials: CollectionEssentials,
    componentId: Option[String] = None
  ): FaciaContainer = {
    apply(
      index,
      container,
      ContainerDisplayConfig.withDefaults(config),
      collectionEssentials,
      componentId
    )
  }

  def apply(
    index: Int,
    container: Container,
    config: ContainerDisplayConfig,
    collectionEssentials: CollectionEssentials,
    componentId: Option[String]
  ): FaciaContainer = fromConfig(
    index,
    container,
    config.collectionConfigWithId,
    collectionEssentials,
    ContainerLayout.fromContainer(
      container,
      ContainerLayoutContext.empty,
      config,
      collectionEssentials.items
    ).map(_._1),
    componentId
  )

  def fromConfig(
    index: Int,
    container: Container,
    config: CollectionConfigWithId,
    collectionEssentials: CollectionEssentials,
    containerLayout: Option[ContainerLayout],
    componentId: Option[String],
    omitMPU: Boolean = false
  ): FaciaContainer = FaciaContainer(
    index,
    dataId = config.id,
    displayName = config.config.displayName orElse collectionEssentials.displayName,
    href = config.config.href orElse collectionEssentials.href,
    componentId,
    container,
    collectionEssentials,
    containerLayout,
    showDateHeader = config.config.showDateHeader,
    showLatestUpdate = config.config.showLatestUpdate,
    commercialOptions = container match {
      // popular containers should never be sponsored
      case MostPopular => ContainerCommercialOptions.mostPopular(omitMPU)
      case Commercial(MultiCampaign(_)) => ContainerCommercialOptions.empty
      case _ => ContainerCommercialOptions.fromCollection(collectionEssentials)
    },
    customHeader = config.config.description.map(DescriptionMetaHeader),
    customClasses = None,
    hideToggle = false,
    showTimestamps = false,
    dateLinkPath = None,
    useShowMore = true,
    hasShowMoreEnabled = !config.config.hideShowMore
  )

  def forStoryPackage(dataId: String, items: Seq[PressedContent], title: String, href: Option[String] = None) = {
    FaciaContainer(
      index = 2,
      container = Fixed(ContainerDefinition.fastForNumberOfItems(items.size)),
      config = ContainerDisplayConfig.withDefaults(CollectionConfigWithId(dataId, CollectionConfig.empty)),
      collectionEssentials = CollectionEssentials(items take 8, Nil, Some(title), href, None, None),
      componentId = None
    ).withTimeStamps
  }
}

case class FaciaContainer(
  index: Int,
  dataId: String,
  displayName: Option[String],
  href: Option[String],
  componentId: Option[String],
  container: Container,
  collectionEssentials: CollectionEssentials,
  containerLayout: Option[ContainerLayout],
  showDateHeader: Boolean,
  showLatestUpdate: Boolean,
  commercialOptions: ContainerCommercialOptions,
  customHeader: Option[FaciaContainerHeader],
  customClasses: Option[Seq[String]],
  hideToggle: Boolean,
  showTimestamps: Boolean,
  dateLinkPath: Option[String],
  useShowMore: Boolean,
  hasShowMoreEnabled: Boolean
) {
  def transformCards(f: ContentCard => ContentCard) = copy(
    containerLayout = containerLayout.map(_.transformCards(f))
  )

  def faciaComponentName = componentId getOrElse {
    displayName map { title: String =>
      title.toLowerCase.replace(" ", "-")
    } getOrElse "no-name"
  }

  def latestUpdate = (collectionEssentials.items.flatMap(_.card.webPublicationDateOption) ++
    collectionEssentials.lastUpdated.map(DateTime.parse)).sortBy(-_.getMillis).headOption

  def items = collectionEssentials.items

  def withTimeStamps = transformCards(_.withTimeStamp)

  def dateLink: Option[String] = {
    val maybeDateHeadline = customHeader flatMap  {
      case MetaDataHeader(_, _, _, dateHeadline, _) => Some(dateHeadline)
      case LoneDateHeadline(dateHeadline) => Some(dateHeadline)
      case DescriptionMetaHeader(_) => None
    }

    for {
      path <- dateLinkPath
      dateHeadline <- maybeDateHeadline
      urlFragment <- dateHeadline.urlFragment
    } yield s"$path/$urlFragment/all"
  }

  def hasShowMore = containerLayout.exists(_.hasShowMore)

  def hasDesktopShowMore = containerLayout.exists(_.hasDesktopShowMore)

  def hasMobileOnlyShowMore =
    containerLayout.exists(layout => layout.hasMobileShowMore && !layout.hasDesktopShowMore)

  /** Nasty hardcoded thing.
    *
    * TODO: change Facia Tool to have a dropdown for 'header types', one of which is default, the other CP Scott.
    *
    * Then if we end up adding more of these over time, there's an in-built mechanism for doing so. Will also mean apps
    * can consume this data if they want to.
    */
  def showCPScottHeader = Set(
    "uk/commentisfree/regular-stories",
    "au/commentisfree/regular-stories"
  ).contains(dataId)

  def addShowMoreClasses() = useShowMore && containerLayout.exists(_.hasShowMore)

  def shouldLazyLoad = Switches.LazyLoadContainersSwitch.isSwitchedOn && index > 8

  def isStoryPackage = container match {
    case Dynamic(DynamicPackage) => true
    case _ => false
  }
}

case class DedupedItem(id: String)

case class DedupedContainerResult(
  containerId: String,
  containerDisplayName: String,
  deduped: List[DedupedItem],
  validForDedupingButNotDeduped: List[DedupedItem])

case class DedupedFrontResult(
  path: String,
  results: List[DedupedContainerResult]) {

  def addResult(result: DedupedContainerResult): DedupedFrontResult =
    this.copy(results = results :+ result)
}

object DedupedItem {
  implicit val dedupedItemFormat = Json.format[DedupedItem]
}

object DedupedContainerResult {
  implicit val dedupedContainerResultFormat = Json.format[DedupedContainerResult]
}

object DedupedFrontResult {
  implicit val dedupedFrontResultFormat = Json.format[DedupedFrontResult]
}

object Front extends implicits.Collections {
  type TrailUrl = String

  def itemsVisible(containerDefinition: ContainerDefinition) =
    containerDefinition.slices.flatMap(_.layout.columns.map(_.numItems)).sum

  // Never de-duplicate snaps.
  def participatesInDeduplication(faciaContent: PressedContent) = faciaContent.properties.embedType.isEmpty

  /** Given a set of already seen trail URLs, a container type, and a set of trails, returns a new set of seen urls
    * for further de-duplication and the sequence of trails in the order that they ought to be shown for that
    * container.
    */
  def deduplicate(
    seen: Set[TrailUrl],
    container: Container,
    faciaContentList: Seq[PressedContent]
    ): (Set[TrailUrl], Seq[PressedContent], (Seq[DedupedItem], Seq[DedupedItem])) = {
    container match {
      case Dynamic(dynamicContainer) =>
        /** Although Dynamic Containers participate in de-duplication, insofar as trails that appear in Dynamic
          * Containers will not be duplicated further down on the page, they themselves retain all their trails, no
          * matter what occurred further up the page.
          */
        dynamicContainer.containerDefinitionFor(
          faciaContentList.map(Story.fromFaciaContent)
        ) map { containerDefinition =>
          (seen ++ faciaContentList
            .map(_.header.url)
            .take(itemsVisible(containerDefinition)), faciaContentList, (Nil, Nil))
        } getOrElse {
          (seen, faciaContentList, (Nil, Nil))
        }

      /** Singleton containers (such as the eyewitness one or the thrasher one) do not participate in deduplication */
      case Fixed(containerDefinition) if containerDefinition.isSingleton =>
        (seen, faciaContentList, (Nil, Nil))

      case Fixed(containerDefinition) =>
        /** Fixed Containers participate in de-duplication.
          */
        val nToTake = itemsVisible(containerDefinition)
        val usedInThisIteration: Seq[PressedContent] =
          faciaContentList
            .filter(c => seen.contains(c.header.url))

       val usedButNotDeduped = usedInThisIteration
            .filter(c => !participatesInDeduplication(c))
            .map(_.header.url)
            .map(DedupedItem(_))

        val usedAndDeduped = usedInThisIteration
            .filter(participatesInDeduplication)
            .map(_.header.url)
            .map(DedupedItem(_))

        val notUsed = faciaContentList.filter(faciaContent => !seen.contains(faciaContent.header.url) || !participatesInDeduplication(faciaContent))
          .distinctBy(_.header.url)
        (seen ++ notUsed.take(nToTake).filter(participatesInDeduplication).map(_.header.url), notUsed, (usedAndDeduped, usedButNotDeduped))

      case _ =>
        /** Nav lists and most popular do not participate in de-duplication at all */
        (seen, faciaContentList, (Nil, Nil))
    }
  }

  def fromConfigsAndContainers(
    configs: Seq[((ContainerDisplayConfig, CollectionEssentials), Container)],
    initialContext: ContainerLayoutContext = ContainerLayoutContext.empty
  ) = {
    import scalaz.std.list._
    import scalaz.syntax.traverse._

    Front(
      configs.zipWithIndex.toList.mapAccumL(
        (Set.empty[TrailUrl], initialContext)
      ) { case ((seenTrails, context), (((config, collection), container), index)) =>

        //We don't need the used in the case of fromConfigsAndContainers
        val (newSeen, newItems, _) = deduplicate(seenTrails, container, collection.items)

        ContainerLayout.fromContainer(container, context, config, newItems) map {
          case (containerLayout, newContext) => ((newSeen, newContext), FaciaContainer.fromConfig(
            index,
            container,
            config.collectionConfigWithId,
            collection.copy(items = newItems),
            Some(containerLayout),
            None
          ))
        } getOrElse {
          ((newSeen, context), FaciaContainer.fromConfig(
            index,
            container,
            config.collectionConfigWithId,
            collection.copy(items = newItems),
            None,
            None
          ))
        }
      }._2.filterNot(_.items.isEmpty)
    )
  }

  def fromConfigs(configs: Seq[(CollectionConfigWithId, CollectionEssentials)]) = {
    fromConfigsAndContainers(configs.map {
      case (config, collectionEssentials) =>
        ((ContainerDisplayConfig.withDefaults(config), collectionEssentials), Container.fromConfig(config.config))
    })
  }

  def fromPressedPageWithDeduped(pressedPage: PressedPage,
                                 edition: Edition,
                                 initialContext: ContainerLayoutContext = ContainerLayoutContext.empty): ((Set[Front.TrailUrl], ContainerLayoutContext, DedupedFrontResult), List[FaciaContainer]) = {
    import scalaz.std.list._
    import scalaz.syntax.traverse._

    val emptyDedupedResultWithPath = DedupedFrontResult(pressedPage.id, Nil)

    pressedPage.collections.filterNot(_.curatedPlusBackfillDeduplicated.isEmpty).zipWithIndex.mapAccumL(
        (Set.empty[TrailUrl], initialContext, emptyDedupedResultWithPath)
      ) { case ((seenTrails, context, dedupedFrontResult), (pressedCollection, index)) =>
        val omitMPU = pressedPage.metadata.omitMPUsFromContainers(edition)
        val container = Container.fromPressedCollection(pressedCollection, omitMPU)
        val (newSeen, newItems, (usedAndDeduped, usedButNotDeduped)) = deduplicate(seenTrails, container, pressedCollection.curatedPlusBackfillDeduplicated)

        val dedupedContainerResult: DedupedContainerResult = DedupedContainerResult(pressedCollection.id, pressedCollection.displayName, usedAndDeduped.toList, usedButNotDeduped.toList)

        val collectionEssentials = CollectionEssentials.fromPressedCollection(pressedCollection)
        val containerDisplayConfig = ContainerDisplayConfig.withDefaults(pressedCollection.collectionConfigWithId)

        ContainerLayout.fromContainer(container, context, containerDisplayConfig, newItems) map {
          case (containerLayout, newContext) => ((newSeen, newContext, dedupedFrontResult.addResult(dedupedContainerResult)), FaciaContainer.fromConfig(
            index,
            container,
            pressedCollection.collectionConfigWithId,
            collectionEssentials.copy(items = newItems),
            Some(containerLayout),
            None
          ))
        } getOrElse {
          ((newSeen, context, dedupedFrontResult.addResult(dedupedContainerResult)), FaciaContainer.fromConfig(
            index,
            container,
            pressedCollection.collectionConfigWithId,
            collectionEssentials.copy(items = newItems),
            None,
            None,
            omitMPU
          ))
        }
    }
  }

  def fromPressedPage(pressedPage: PressedPage,
                      edition: Edition,
                      initialContext: ContainerLayoutContext = ContainerLayoutContext.empty): Front =
    Front(fromPressedPageWithDeduped(pressedPage, edition, initialContext)._2)

  def makeLinkedData(url: String, collections: Seq[FaciaContainer])(implicit request: RequestHeader): ItemList = {
    ItemList(
      LinkTo(url),
      collections.zipWithIndex.map {
        case (collection, index) =>
          ListItem(position = index, item = Some(
            ItemList(
              LinkTo(url), // don't have a uri for each container
              collection.items.zipWithIndex.map {
                case (item, i) =>
                  ListItem(position = i, url = Some(LinkTo(item.header.url)))
              }
            )
          ))
      }
    )
  }

}

case class Front(
  containers: Seq[FaciaContainer]
)<|MERGE_RESOLUTION|>--- conflicted
+++ resolved
@@ -99,8 +99,6 @@
 )
 
 object ContainerCommercialOptions {
-<<<<<<< HEAD
-=======
   def fromConfig(config: CollectionConfig) = {
     DfpAgent.findContainerCapiTagIdAndDfpTag(config) map { tagData =>
       val capiTagId = tagData.capiTagId
@@ -129,7 +127,6 @@
       )
     } getOrElse empty
   }
->>>>>>> 747ed388
 
   def fromCollection(collection: CollectionEssentials): ContainerCommercialOptions = {
 
@@ -245,26 +242,27 @@
     omitMPU: Boolean = false
   ): FaciaContainer = FaciaContainer(
     index,
-    dataId = config.id,
-    displayName = config.config.displayName orElse collectionEssentials.displayName,
-    href = config.config.href orElse collectionEssentials.href,
+    config.id,
+    config.config.displayName orElse collectionEssentials.displayName,
+    config.config.href orElse collectionEssentials.href,
     componentId,
     container,
     collectionEssentials,
     containerLayout,
-    showDateHeader = config.config.showDateHeader,
-    showLatestUpdate = config.config.showLatestUpdate,
-    commercialOptions = container match {
-      // popular containers should never be sponsored
+    config.config.showDateHeader,
+    config.config.showLatestUpdate,
+    // popular containers should never be sponsored
+    container match {
       case MostPopular => ContainerCommercialOptions.mostPopular(omitMPU)
+      case Commercial(SingleCampaign(_)) => ContainerCommercialOptions.fromCollection(collectionEssentials)
       case Commercial(MultiCampaign(_)) => ContainerCommercialOptions.empty
-      case _ => ContainerCommercialOptions.fromCollection(collectionEssentials)
+      case _ => ContainerCommercialOptions.fromConfig(config.config)
     },
-    customHeader = config.config.description.map(DescriptionMetaHeader),
-    customClasses = None,
+    config.config.description.map(DescriptionMetaHeader),
+    None,
     hideToggle = false,
     showTimestamps = false,
-    dateLinkPath = None,
+    None,
     useShowMore = true,
     hasShowMoreEnabled = !config.config.hideShowMore
   )
