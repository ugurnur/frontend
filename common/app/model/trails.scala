--- conflicted
+++ resolved
@@ -135,14 +135,9 @@
               if (articles.isEmpty) {
                 Future(Nil)
               } else {
-<<<<<<< HEAD
-                val response = ContentApi.search(edition).ids(articles.mkString(",")).pageSize(List(articles.size, 50).min).response
+                val response = ContentApi.search(edition).ids(articles.mkString(",")).showFields("all").pageSize(List(articles.size, 50).min).response
                 response onFailure {case t: Throwable => log.warn("%s: %s".format(blockId, t.toString))}
-                val results = response map {r => r.results map{new Content(_)} }
-=======
-                val response = ContentApi.search(edition).ids(articles.mkString(",")).showFields("all").pageSize(List(articles.size, 50).min).response
                 val results = response map {r => r.results map{Content(_)} }
->>>>>>> 391d91d6
                 val sorted = results map { _.sortBy(t => articles.indexWhere(_ == t.id))}
                 sorted
               }
