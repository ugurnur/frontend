package model

import conf.{Configuration, ContentApi}
import common._
import contentapi.QueryDefaults
import org.joda.time.DateTime
import play.api.libs.ws.{ WS, Response }
import play.api.libs.json.Json._
import play.api.libs.json.JsObject
import scala.concurrent.Future
import tools.QueryParams
import views.support.Style


trait Trail extends Images with Tags {
  def webPublicationDate: DateTime
  def linkText: String
  def headline: String
  def url: String
  def trailText: Option[String]
  def section: String //sectionId
  def sectionName: String
  def thumbnail: Option[String] = None
  def thumbnailPath: Option[String] = None
  def isLive: Boolean

  def discussionId: Option[String] = None

}

case class Trailblock(description: TrailblockDescription, trails: Seq[Trail])

trait TrailblockDescription extends ExecutionContexts {
  val id: String
  val name: String
  val numItemsVisible: Int
  val style: Option[Style]
  val section: String
  val showMore: Boolean
  val isConfigured: Boolean

  def query(): Future[Seq[Trail]]
}

class ItemTrailblockDescription(
    val id: String, val name: String,
    val numItemsVisible: Int,
    val style: Option[Style],
    val showMore: Boolean,
    val edition: Edition,
    val isConfigured: Boolean) extends TrailblockDescription with QueryDefaults
  {
    lazy val section = id.split("/").headOption.filterNot(_ == "").getOrElse("news")

  def query() = EditorsPicsOrLeadContentAndLatest(
    ContentApi.item(id, edition)
      .showEditorsPicks(true)
      .pageSize(20)
      .response
  )
}

object ItemTrailblockDescription {
  def apply(id: String, name: String, numItemsVisible: Int, style: Option[Style] = None, showMore: Boolean = false, isConfigured: Boolean = false)(implicit edition: Edition) =
    new ItemTrailblockDescription(id, name, numItemsVisible, style, showMore, edition, isConfigured)
}

private case class CustomQueryTrailblockDescription(
            id: String,
            name: String,
            numItemsVisible: Int,
            style: Option[Style],
            customQuery: () => Future[Seq[Trail]],
            isConfigured: Boolean)
    extends TrailblockDescription {

  // show more will not (currently) work with custom queries
  val showMore = false

  lazy val section = id.split("/").headOption.filterNot(_ == "").getOrElse("news")

  def query() = customQuery()
}

object CustomTrailblockDescription {
  def apply(id: String,
            name: String,
            numItemsVisible: Int,
            style: Option[Style] = None,
            showMore: Boolean = false,
            isConfigured: Boolean = false)
           (query: => Future[Seq[Trail]]): TrailblockDescription =
    CustomQueryTrailblockDescription(id, name, numItemsVisible, style, () => query, isConfigured)
}


trait ConfiguredTrailblockDescription extends TrailblockDescription {
  def query() = scala.concurrent.future {
    Nil
  }

  def configuredQuery(): Future[Option[TrailblockDescription]]
}

class RunningOrderTrailblockDescription(
  val id: String,
  val blockId: String,
  val name: String,
  val numItemsVisible: Int,
  val style: Option[Style],
  val showMore: Boolean,
  val edition: Edition,
  val isConfigured: Boolean
) extends ConfiguredTrailblockDescription with Logging {

  lazy val section = id.split("/").headOption.filterNot(_ == "").getOrElse("news")

  def configuredQuery() = {
    // get the running order from the api
    val configUrl = s"${Configuration.frontend.store}/${S3FrontsApi.location}/collection/$blockId/collection.json"
    log.info(s"loading running order configuration from: $configUrl")
    parseResponse(WS.url(s"$configUrl").withTimeout(2000).get())
  }

  private def parseResponse(response: Future[Response]): Future[Option[TrailblockDescription]] = {
    response.flatMap { r =>
      r.status match {
          case 200 =>
            // extract the articles
            val articles: Seq[String] = (parse(r.body) \ "live").as[Seq[JsObject]] map { trail =>
              (trail \ "id").as[String]
            }

            val idSearch = {
              val response = ContentApi.search(edition).ids(articles.mkString(",")).pageSize(List(articles.size, 50).min).response
              val results = response map {r => r.results map{new Content(_)} }
              val sorted = results map { _.sortBy(t => articles.indexWhere(_ == t.id))}
              sorted fallbackTo Future(Nil)
            }

            val contentApiQuery = (parse(r.body) \ "contentApiQuery").asOpt[String] map { query =>
              val queryParams: Map[String, String] = QueryParams.get(query).mapValues{_.mkString("")}
              val queryParamsWithEdition = queryParams + ("edition" -> queryParams.getOrElse("edition", Edition.defaultEdition.id))
              val search = ContentApi.search(edition)
              val queryParamsAsStringParams = queryParamsWithEdition map {case (k, v) => k -> search.StringParameter(k, Some(v))}
              val newSearch = search.updated(search.parameterHolder ++ queryParamsAsStringParams)

              newSearch.response map { r =>
                r.results.map(new Content(_))
              }
            } getOrElse Future(Nil)

            val results = for {
              idSearchResults <- idSearch
              contentApiResults <- contentApiQuery
            } yield idSearchResults ++ contentApiResults

<<<<<<< HEAD

            results map {
              case l: List[Content] => Some(CustomTrailblockDescription(id, name, numItemsVisible, style, isConfigured) {
                results
              })
            } fallbackTo Future(None)

          case _ =>
            log.warn(s"Could not load running order: ${r.status} ${r.statusText}")
            // NOTE: better way of handling fallback
            Future(Some(ItemTrailblockDescription(id, name, numItemsVisible)(edition)))
        }
=======
          })
        case _ =>
          log.warn(s"Could not load running order: ${r.status} ${r.statusText}")
          // NOTE: better way of handling fallback
          Some(ItemTrailblockDescription(id, name, numItemsVisible, style, showMore, isConfigured)(edition))
      }
>>>>>>> 656c737e
    }
  }

}

object RunningOrderTrailblockDescription {
  def apply(id: String, blockId: String, name: String, numItemsVisible: Int, style: Option[Style] = None, showMore: Boolean = false, isConfigured: Boolean = false)(implicit edition: Edition) =
    new RunningOrderTrailblockDescription(id, blockId, name, numItemsVisible, style, showMore, edition, isConfigured)
}<|MERGE_RESOLUTION|>--- conflicted
+++ resolved
@@ -155,8 +155,6 @@
               contentApiResults <- contentApiQuery
             } yield idSearchResults ++ contentApiResults
 
-<<<<<<< HEAD
-
             results map {
               case l: List[Content] => Some(CustomTrailblockDescription(id, name, numItemsVisible, style, isConfigured) {
                 results
@@ -168,14 +166,6 @@
             // NOTE: better way of handling fallback
             Future(Some(ItemTrailblockDescription(id, name, numItemsVisible)(edition)))
         }
-=======
-          })
-        case _ =>
-          log.warn(s"Could not load running order: ${r.status} ${r.statusText}")
-          // NOTE: better way of handling fallback
-          Some(ItemTrailblockDescription(id, name, numItemsVisible, style, showMore, isConfigured)(edition))
-      }
->>>>>>> 656c737e
     }
   }
 
