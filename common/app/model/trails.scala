package model

import conf.{Configuration, ContentApi}
import common._
import contentapi.QueryDefaults
import org.joda.time.DateTime
import play.api.libs.ws.{ WS, Response }
import play.api.libs.json.Json._
import play.api.libs.json.JsObject
import scala.concurrent.Future
import tools.QueryParams
import views.support.Style


trait Trail extends Images with Tags {
  def webPublicationDate: DateTime
  def linkText: String
  def headline: String
  def url: String
  def trailText: Option[String]
  def section: String //sectionId
  def sectionName: String
  def thumbnail: Option[String] = None
  def thumbnailPath: Option[String] = None
  def isLive: Boolean
  def discussionId: Option[String] = None
  def leadingParagraphs: List[org.jsoup.nodes.Element] = Nil
  def byline: Option[String] = None
  def trailType: Option[String] = None
}

case class Trailblock(description: TrailblockDescription, trails: Seq[Trail])

trait TrailblockDescription extends ExecutionContexts {
  val id: String
  val name: String
  val numItemsVisible: Int
  val style: Option[Style]
  val section: String
  val showMore: Boolean
  val isConfigured: Boolean

  def query(): Future[Seq[Trail]]
}

class ItemTrailblockDescription(
    val id: String, val name: String,
    val numItemsVisible: Int,
    val style: Option[Style],
    val showMore: Boolean,
    val edition: Edition,
    val isConfigured: Boolean) extends TrailblockDescription with QueryDefaults
  {
    lazy val section = id.split("/").headOption.filterNot(_ == "").getOrElse("news")

  def query() = EditorsPicsOrLeadContentAndLatest(
    ContentApi.item(id, edition)
      .showEditorsPicks(true)
      .pageSize(20)
      .response
  )
}

object ItemTrailblockDescription {
  def apply(id: String, name: String, numItemsVisible: Int, style: Option[Style] = None, showMore: Boolean = false, isConfigured: Boolean = false)(implicit edition: Edition) =
    new ItemTrailblockDescription(id, name, numItemsVisible, style, showMore, edition, isConfigured)
}

private case class CustomQueryTrailblockDescription(
            id: String,
            name: String,
            numItemsVisible: Int,
            style: Option[Style],
            customQuery: () => Future[Seq[Trail]],
            isConfigured: Boolean)
    extends TrailblockDescription {

  // show more will not (currently) work with custom queries
  val showMore = false

  lazy val section = id.split("/").headOption.filterNot(_ == "").getOrElse("news")

  def query() = customQuery()
}

object CustomTrailblockDescription {
  def apply(id: String,
            name: String,
            numItemsVisible: Int,
            style: Option[Style] = None,
            showMore: Boolean = false,
            isConfigured: Boolean = false)
           (query: => Future[Seq[Trail]]): TrailblockDescription =
    CustomQueryTrailblockDescription(id, name, numItemsVisible, style, () => query, isConfigured)
}


trait ConfiguredTrailblockDescription extends TrailblockDescription {
  def query() = scala.concurrent.future {
    Nil
  }

  def configuredQuery(): Future[Option[TrailblockDescription]]
}

class RunningOrderTrailblockDescription(
  val id: String,
  val blockId: String,
  val name: String,
  val numItemsVisible: Int,
  val style: Option[Style],
  val showMore: Boolean,
  val edition: Edition,
  val isConfigured: Boolean
) extends ConfiguredTrailblockDescription with Logging {

  lazy val section = id.split("/").headOption.filterNot(_ == "").getOrElse("news")

  def configuredQuery() = {
    // get the running order from the api
    val configUrl = s"${Configuration.frontend.store}/${S3FrontsApi.location}/collection/$blockId/collection.json"
    log.info(s"loading running order configuration from: $configUrl")
    parseResponse(WS.url(s"$configUrl").withTimeout(2000).get())
  }

  private def parseResponse(response: Future[Response]): Future[Option[TrailblockDescription]] = {
    response.flatMap { r =>
      r.status match {
          case 200 =>
            // extract the articles
            val articles: Seq[String] = (parse(r.body) \ "live").as[Seq[JsObject]] map { trail =>
              (trail \ "id").as[String]
            }

            val idSearch = {
              if (articles.isEmpty) {
                Future(Nil)
              } else {
                val response = ContentApi.search(edition).ids(articles.mkString(",")).showFields("all").pageSize(List(articles.size, 50).min).response
                val results = response map {r => r.results map{Content(_)} }
                val sorted = results map { _.sortBy(t => articles.indexWhere(_ == t.id))}
                sorted
              }
            }

            val contentApiQuery = (parse(r.body) \ "contentApiQuery").asOpt[String] map { query =>
              val queryParams: Map[String, String] = QueryParams.get(query).mapValues{_.mkString("")}
              val queryParamsWithEdition = queryParams + ("edition" -> queryParams.getOrElse("edition", Edition.defaultEdition.id))
              val search = ContentApi.search(edition)
              val queryParamsAsStringParams = queryParamsWithEdition map {case (k, v) => k -> search.StringParameter(k, Some(v))}
<<<<<<< HEAD
              val newSearch = search.withParameters(search.parameterHolder ++ queryParamsAsStringParams)
=======
              val newSearch = search.updated(search.parameterHolder ++ queryParamsAsStringParams).showFields("all")
>>>>>>> 1408e6fa

              newSearch.response map { r =>
                r.results.map(Content(_))
              }
            } getOrElse Future(Nil)

            val results = for {
              idSearchResults <- idSearch
              contentApiResults <- contentApiQuery
            } yield idSearchResults ++ contentApiResults

            results map {
              case l: List[Content] => Some(CustomTrailblockDescription(id, name, numItemsVisible, style, isConfigured) {
                results
              })
            } fallbackTo Future(None)

          case _ =>
            log.warn(s"Could not load running order: ${r.status} ${r.statusText}")
            // NOTE: better way of handling fallback
            Future(Some(ItemTrailblockDescription(id, name, numItemsVisible, style, showMore, isConfigured)(edition)))
        }
    }
  }

}

object RunningOrderTrailblockDescription {
  def apply(id: String, blockId: String, name: String, numItemsVisible: Int, style: Option[Style] = None, showMore: Boolean = false, isConfigured: Boolean = false)(implicit edition: Edition) =
    new RunningOrderTrailblockDescription(id, blockId, name, numItemsVisible, style, showMore, edition, isConfigured)
}<|MERGE_RESOLUTION|>--- conflicted
+++ resolved
@@ -148,11 +148,7 @@
               val queryParamsWithEdition = queryParams + ("edition" -> queryParams.getOrElse("edition", Edition.defaultEdition.id))
               val search = ContentApi.search(edition)
               val queryParamsAsStringParams = queryParamsWithEdition map {case (k, v) => k -> search.StringParameter(k, Some(v))}
-<<<<<<< HEAD
-              val newSearch = search.withParameters(search.parameterHolder ++ queryParamsAsStringParams)
-=======
-              val newSearch = search.updated(search.parameterHolder ++ queryParamsAsStringParams).showFields("all")
->>>>>>> 1408e6fa
+              val newSearch = search.withParameters(search.parameterHolder ++ queryParamsAsStringParams).showFields("all")
 
               newSearch.response map { r =>
                 r.results.map(Content(_))
