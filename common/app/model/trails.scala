package model

import common.Edition
import implicits.Dates
import org.scala_tools.time.Imports._


trait Trail extends Elements with Tags with FaciaFields with Dates {
  def webPublicationDate: DateTime
  def webPublicationDate(edition: Edition): DateTime = webPublicationDate(edition.timezone)
  def webPublicationDate(zone: DateTimeZone): DateTime = webPublicationDate.withZone(zone)

  def linkText: String
  def headline: String
  def url: String
  def webUrl: String
  def trailText: Option[String]
  def section: String //sectionId
  def sectionName: String
  def thumbnailPath: Option[String] = None
  def isLive: Boolean
  def discussionId: Option[String] = None
  def isCommentable: Boolean = false
  def isClosedForComments: Boolean = false
  def leadingParagraphs: List[org.jsoup.nodes.Element] = Nil
  def byline: Option[String] = None
  def trailType: Option[String] = None

  /** TODO - this should be set in the Facia tool */
  def showByline: Boolean = isComment

  lazy val shouldHidePublicationDate: Boolean = {
    isAdvertisementFeature && webPublicationDate.isOlderThan(2.weeks)
  }
}

//Facia tool values
trait FaciaFields {
  def group: Option[String] = None
  def supporting: List[Trail] = Nil
  def imageReplace: Boolean = false
  def imageSrc: Option[String] = None
  def imageSrcWidth: Option[String] = None
  def imageSrcHeight: Option[String] = None
  def isBoosted: Boolean = false
  def imageHide: Boolean = false
  def isBreaking: Boolean = false
  def showKickerTag: Boolean = false
  def showKickerSection: Boolean = false
  def showMainVideo: Boolean = false
<<<<<<< HEAD
  def showBoostedHeadline: Boolean = false
  def showQuotedHeadline: Boolean = false
=======
  def imageCutoutReplace: Boolean = false
  def customImageCutout: Option[FaciaImageElement]
>>>>>>> 75be7bf1
}<|MERGE_RESOLUTION|>--- conflicted
+++ resolved
@@ -48,11 +48,8 @@
   def showKickerTag: Boolean = false
   def showKickerSection: Boolean = false
   def showMainVideo: Boolean = false
-<<<<<<< HEAD
   def showBoostedHeadline: Boolean = false
   def showQuotedHeadline: Boolean = false
-=======
   def imageCutoutReplace: Boolean = false
   def customImageCutout: Option[FaciaImageElement]
->>>>>>> 75be7bf1
 }