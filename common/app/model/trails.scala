--- conflicted
+++ resolved
@@ -39,10 +39,6 @@
   def imageSrcWidth: Option[String] = None
   def imageSrcHeight: Option[String] = None
   def imageAdjust: String = "default"
-<<<<<<< HEAD
   def label: Option[String] = None
-=======
-  def isBreaking: Boolean = false
   def showMainVideo: Boolean = false
->>>>>>> a16f8cfd
 }