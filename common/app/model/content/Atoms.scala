--- conflicted
+++ resolved
@@ -549,9 +549,6 @@
 }
 
 object TimelineAtom {
-<<<<<<< HEAD
-  def make(atom: AtomApiAtom): TimelineAtom = TimelineAtom(atom.id, atom, atom.data.asInstanceOf[AtomData.Timeline].timeline)
-=======
   def make(atom: AtomApiAtom): TimelineAtom = TimelineAtom(
     atom.id,
     atom,
@@ -566,5 +563,4 @@
     new DateTime(item.date),
     item.body
   )
->>>>>>> a170939c
 }