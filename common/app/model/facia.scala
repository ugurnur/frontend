package model

import org.joda.time.DateTime

case class Config(
                   id: String,
                   contentApiQuery: Option[String] = None,
                   displayName: Option[String] = None,
                   collectionTone: Option[String] = None,
                   href: Option[String] = None,
                   groups: Seq[String],
                   roleName: Option[String])

object Config {
  def apply(id: String): Config = Config(id, None, None, None, None, Nil, None)
  def apply(id: String, contentApiQuery: Option[String], displayName: Option[String], collectionTone: Option[String]): Config
    = Config(id, contentApiQuery, displayName, collectionTone, None, Nil, None)
  def apply (id: String, displayName: Option[String]): Config
  = Config(id, None, displayName, None, None, Nil, None)
}

<<<<<<< HEAD
case class Collection(curated: Seq[Trail],
                      editorsPicks: Seq[Trail],
                      mostViewed: Seq[Trail],
                      results: Seq[Trail],
                      displayName: Option[String],
                      lastUpdated: Option[String],
                      updatedBy: Option[String],
                      updatedEmail: Option[String]) extends implicits.Collections {
=======
case class Collection(curated: Seq[Content],
                      editorsPicks: Seq[Content],
                      mostViewed: Seq[Content],
                      results: Seq[Content],
                      displayName: Option[String]) extends implicits.Collections {
>>>>>>> 42b59487

  lazy val items: Seq[Trail] = (curated ++ editorsPicks ++ mostViewed ++ results).distinctBy(_.url)
}

object Collection {
<<<<<<< HEAD
  def apply(curated: Seq[Trail]): Collection = Collection(curated, Nil, Nil, Nil, None, Option(DateTime.now.toString), None, None)
  def apply(curated: Seq[Trail], displayName: Option[String]): Collection = Collection(curated, Nil, Nil, Nil, displayName, Option(DateTime.now.toString), None, None)
=======
  def apply(curated: Seq[Content]): Collection = Collection(curated, Nil, Nil, Nil, None)
  def apply(curated: Seq[Content], displayName: Option[String]): Collection = Collection(curated, Nil, Nil, Nil, displayName)
>>>>>>> 42b59487
}

case class FaciaPage(
                   id: String,
                   collections: List[(Config, Collection)])<|MERGE_RESOLUTION|>--- conflicted
+++ resolved
@@ -19,34 +19,21 @@
   = Config(id, None, displayName, None, None, Nil, None)
 }
 
-<<<<<<< HEAD
-case class Collection(curated: Seq[Trail],
-                      editorsPicks: Seq[Trail],
-                      mostViewed: Seq[Trail],
-                      results: Seq[Trail],
+case class Collection(curated: Seq[Content],
+                      editorsPicks: Seq[Content],
+                      mostViewed: Seq[Content],
+                      results: Seq[Content],
                       displayName: Option[String],
                       lastUpdated: Option[String],
                       updatedBy: Option[String],
                       updatedEmail: Option[String]) extends implicits.Collections {
-=======
-case class Collection(curated: Seq[Content],
-                      editorsPicks: Seq[Content],
-                      mostViewed: Seq[Content],
-                      results: Seq[Content],
-                      displayName: Option[String]) extends implicits.Collections {
->>>>>>> 42b59487
 
   lazy val items: Seq[Trail] = (curated ++ editorsPicks ++ mostViewed ++ results).distinctBy(_.url)
 }
 
 object Collection {
-<<<<<<< HEAD
-  def apply(curated: Seq[Trail]): Collection = Collection(curated, Nil, Nil, Nil, None, Option(DateTime.now.toString), None, None)
-  def apply(curated: Seq[Trail], displayName: Option[String]): Collection = Collection(curated, Nil, Nil, Nil, displayName, Option(DateTime.now.toString), None, None)
-=======
-  def apply(curated: Seq[Content]): Collection = Collection(curated, Nil, Nil, Nil, None)
-  def apply(curated: Seq[Content], displayName: Option[String]): Collection = Collection(curated, Nil, Nil, Nil, displayName)
->>>>>>> 42b59487
+  def apply(curated: Seq[Content]): Collection = Collection(curated, Nil, Nil, Nil, None, Option(DateTime.now.toString), None, None)
+  def apply(curated: Seq[Content], displayName: Option[String]): Collection = Collection(curated, Nil, Nil, Nil, displayName, Option(DateTime.now.toString), None, None)
 }
 
 case class FaciaPage(
