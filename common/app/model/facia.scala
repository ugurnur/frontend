package model

import com.gu.facia.client.models.CollectionConfig
import common.{Edition, ExecutionContexts, Logging}
import dfp.DfpAgent
import org.joda.time.DateTime
import play.api.libs.json.Json

<<<<<<< HEAD
=======
case class Config(
                   id: String,
                   contentApiQuery: Option[String] = None,
                   displayName: Option[String] = None,
                   href: Option[String] = None,
                   groups: Seq[String],
                   collectionType: Option[String],
                   showTags: Boolean = false,
                   showSections: Boolean = false,
                   hideKickers: Boolean = false,
                   showDateHeader: Boolean = false,
                   showLatestUpdate: Boolean = false
                   ) {
  lazy val isSponsored: Boolean = DfpAgent.isSponsored(this)
  lazy val isAdvertisementFeature: Boolean = DfpAgent.isAdvertisementFeature(this)
  lazy val isFoundationSupported: Boolean = DfpAgent.isFoundationSupported(this)

  lazy val sponsorshipKeyword: Option[String] = DfpAgent.sponsorshipTag(this)
}

object Config {
  def apply(id: String): Config = Config(id, None, None, None, Nil, None)
  def apply(id: String, contentApiQuery: Option[String], displayName: Option[String], href: Option[String]): Config
    = Config(id, contentApiQuery, displayName, href, Nil, None)
  def apply (id: String, displayName: Option[String]): Config
    = Config(id, None, displayName, None, Nil, None)
  def apply (id: String, displayName: Option[String], href: Option[String]): Config
    = Config(id, None, displayName, href, Nil, None)

  val emptyConfig = Config("")
}

>>>>>>> 2f868eb9
trait CollectionItems {
  def items: Seq[Content] = List()
}

case class Collection(curated: Seq[Content],
                      editorsPicks: Seq[Content],
                      mostViewed: Seq[Content],
                      results: Seq[Content],
                      displayName: Option[String],
                      href: Option[String],
                      lastUpdated: Option[String],
                      updatedBy: Option[String],
                      updatedEmail: Option[String]) extends implicits.Collections with CollectionItems {
  override lazy val items: Seq[Content] = (curated ++ editorsPicks ++ mostViewed ++ results).distinctBy(_.url)

  def isBackFillEmpty =
    (editorsPicks ++ mostViewed ++ results).isEmpty
}

object Collection {
  def apply(curated: Seq[Content]): Collection = Collection(curated, Nil, Nil, Nil, None, None, Option(DateTime.now.toString), None, None)
  def apply(curated: Seq[Content], displayName: Option[String]): Collection = Collection(curated, Nil, Nil, Nil, displayName, None, Option(DateTime.now.toString), None, None)
}
case class SeoDataJson(
  id: String,
  navSection: Option[String],
  webTitle: Option[String],   //Always short, eg, "Reviews" for "tone/reviews" id
  title: Option[String],      //Long custom title entered by editors
  description: Option[String])

case class SeoData(
  id: String,
  navSection: String,
  webTitle: String,
  title: Option[String],
  description: Option[String])

object SeoData extends ExecutionContexts with Logging {
  implicit val seoFormatter = Json.format[SeoData]

  val editions = Edition.all.map(_.id.toLowerCase)

  def fromPath(path: String): SeoData = path.split('/').toList match {
    //This case is only to handle the nonevent of uk/technology/games
    case edition :: section :: name :: tail if editions.contains(edition.toLowerCase) =>
      val webTitle: String = webTitleFromTail(name :: tail)
      SeoData(path, section, webTitle, None, descriptionFromWebTitle(webTitle))
    case edition :: name :: tail if editions.contains(edition.toLowerCase) =>
      val webTitle: String = webTitleFromTail(name :: tail)
      SeoData(path, name, webTitle, None, descriptionFromWebTitle(webTitle))
    case section :: name :: tail =>
      val webTitle: String = webTitleFromTail(name :: tail)
      SeoData(path, section, webTitle, None, descriptionFromWebTitle(webTitle))
    case oneWord :: tail =>
      val webTitleOnePart: String = webTitleFromTail(oneWord :: tail)
      SeoData(path, oneWord, webTitleOnePart, None, descriptionFromWebTitle(webTitleOnePart))
  }

  def webTitleFromTail(tail: List[String]): String = tail.flatMap(_.split('-')).flatMap(_.split('/')).map(_.capitalize).mkString(" ")

  def descriptionFromWebTitle(webTitle: String): Option[String] = Option(s"Latest $webTitle news, comment and analysis from the Guardian, the world's leading liberal voice")

  lazy val empty: SeoData = SeoData("", "", "", None, None)
}

case class FrontProperties(
  onPageDescription: Option[String],
  imageUrl: Option[String],
  imageWidth: Option[String],
  imageHeight: Option[String],
  isImageDisplayed: Boolean,
  editorialType: Option[String]
)

object FrontProperties{
  implicit val propsFormatter = Json.format[FrontProperties]

  val empty = FrontProperties(None, None, None, None, false, None)
}

object FaciaComponentName {
  def apply(config: CollectionConfig, collection: Collection): String = {
    config.displayName.orElse(collection.displayName).map { title =>
      title.toLowerCase.replace(" ", "-")
    }.getOrElse("no-name")
  }
}<|MERGE_RESOLUTION|>--- conflicted
+++ resolved
@@ -2,45 +2,9 @@
 
 import com.gu.facia.client.models.CollectionConfig
 import common.{Edition, ExecutionContexts, Logging}
-import dfp.DfpAgent
 import org.joda.time.DateTime
 import play.api.libs.json.Json
 
-<<<<<<< HEAD
-=======
-case class Config(
-                   id: String,
-                   contentApiQuery: Option[String] = None,
-                   displayName: Option[String] = None,
-                   href: Option[String] = None,
-                   groups: Seq[String],
-                   collectionType: Option[String],
-                   showTags: Boolean = false,
-                   showSections: Boolean = false,
-                   hideKickers: Boolean = false,
-                   showDateHeader: Boolean = false,
-                   showLatestUpdate: Boolean = false
-                   ) {
-  lazy val isSponsored: Boolean = DfpAgent.isSponsored(this)
-  lazy val isAdvertisementFeature: Boolean = DfpAgent.isAdvertisementFeature(this)
-  lazy val isFoundationSupported: Boolean = DfpAgent.isFoundationSupported(this)
-
-  lazy val sponsorshipKeyword: Option[String] = DfpAgent.sponsorshipTag(this)
-}
-
-object Config {
-  def apply(id: String): Config = Config(id, None, None, None, Nil, None)
-  def apply(id: String, contentApiQuery: Option[String], displayName: Option[String], href: Option[String]): Config
-    = Config(id, contentApiQuery, displayName, href, Nil, None)
-  def apply (id: String, displayName: Option[String]): Config
-    = Config(id, None, displayName, None, Nil, None)
-  def apply (id: String, displayName: Option[String], href: Option[String]): Config
-    = Config(id, None, displayName, href, Nil, None)
-
-  val emptyConfig = Config("")
-}
-
->>>>>>> 2f868eb9
 trait CollectionItems {
   def items: Seq[Content] = List()
 }
