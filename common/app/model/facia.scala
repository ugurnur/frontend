package model

case class Config(
                   id: String,
<<<<<<< HEAD
                   contentApiQuery: Option[String],
                   displayName: Option[String],
                   collectionTone: Option[String],
                   groups: Seq[String],
                   roleName: Option[String]) {
  // 'middle' part of the id is the section
  val section: String = id.split("/").tail.dropRight(1).mkString("/")
}
=======
                   contentApiQuery: Option[String] = None,
                   displayName: Option[String] = None,
                   collectionTone: Option[String] = None,
                   href: Option[String] = None)
>>>>>>> 6a7c7ab6

object Config {
  def apply(id: String): Config = Config(id, None, None, None, Nil, None)
  def apply (id: String, contentApiQuery: Option[String], displayName: Option[String], collectionTone: Option[String]): Config
    = Config(id, contentApiQuery, displayName, collectionTone, Nil, None)
}

case class Collection(items: Seq[Trail],
                      displayName: Option[String])

object Collection {
  def apply(items: Seq[Trail]): Collection = Collection(items, None)
  def apply(items: Seq[Trail], name: String): Collection = Collection(items, Some(name))
}

case class FaciaPage(
                   id: String,
                   collections: List[(Config, Collection)])<|MERGE_RESOLUTION|>--- conflicted
+++ resolved
@@ -2,26 +2,17 @@
 
 case class Config(
                    id: String,
-<<<<<<< HEAD
-                   contentApiQuery: Option[String],
-                   displayName: Option[String],
-                   collectionTone: Option[String],
-                   groups: Seq[String],
-                   roleName: Option[String]) {
-  // 'middle' part of the id is the section
-  val section: String = id.split("/").tail.dropRight(1).mkString("/")
-}
-=======
                    contentApiQuery: Option[String] = None,
                    displayName: Option[String] = None,
                    collectionTone: Option[String] = None,
-                   href: Option[String] = None)
->>>>>>> 6a7c7ab6
+                   href: Option[String] = None,
+                   groups: Seq[String],
+                   roleName: Option[String])
 
 object Config {
-  def apply(id: String): Config = Config(id, None, None, None, Nil, None)
+  def apply(id: String): Config = Config(id, None, None, None, None, Nil, None)
   def apply (id: String, contentApiQuery: Option[String], displayName: Option[String], collectionTone: Option[String]): Config
-    = Config(id, contentApiQuery, displayName, collectionTone, Nil, None)
+    = Config(id, contentApiQuery, displayName, collectionTone, None, Nil, None)
 }
 
 case class Collection(items: Seq[Trail],
