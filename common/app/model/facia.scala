--- conflicted
+++ resolved
@@ -4,15 +4,11 @@
 
 case class Config(
                    id: String,
-<<<<<<< HEAD
                    name: String,
-                   contentApiQuery: Option[String])
-=======
-                   name: String) {
+                   contentApiQuery: Option[String]) {
   // 'middle' part of the id is the section
   val section: String = id.split("/").tail.dropRight(1).mkString("/")
 }
->>>>>>> cab6a41d
 
 case class Collection(items: Seq[Trail],
                       displayName: Option[String])
