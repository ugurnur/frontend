package model

object FaciaDisplayElement {
  def fromTrail(trail: Trail): Option[FaciaDisplayElement] = {
    (trail, trail.mainVideo) match {
      case (other: Content, Some(videoElement)) if other.showMainVideo =>
<<<<<<< HEAD
        InlineVideo(videoElement, other.webTitle, EndSlateComponents.fromContent(other).toUriPath)
      case (content: Content, _) if content.isCrossword =>
        CrosswordSvg(content.id)
      case _ =>
        InlineImage
=======
        Some(InlineVideo(
          videoElement,
          other.webTitle,
          EndSlateComponents.fromContent(other).toUriPath,
          InlineImage.fromTrail(trail)
        ))
      case _ => InlineImage.fromTrail(trail)
>>>>>>> ddc4042f
    }
  }
}

sealed trait FaciaDisplayElement

<<<<<<< HEAD
case class InlineVideo(videoElement: VideoElement, title: String, endSlatePath: String) extends FaciaDisplayElement
case class CrosswordSvg(id: String) extends FaciaDisplayElement {
  def persistenceId = id.stripPrefix("crosswords/")

  def imageUrl = s"/$id.svg"
}
case object InlineImage extends FaciaDisplayElement
=======
case class InlineVideo(
  videoElement: VideoElement,
  title: String,
  endSlatePath: String,
  fallBack: Option[InlineImage]
) extends FaciaDisplayElement

object InlineImage {
  def fromTrail(trail: Trail): Option[InlineImage] = if (!trail.imageHide) {
    trail.trailPicture(5, 3) map { picture =>
      InlineImage(picture)
    }
  } else {
    None
  }
}

case class InlineImage(imageContainer: ImageContainer) extends FaciaDisplayElement
>>>>>>> ddc4042f
<|MERGE_RESOLUTION|>--- conflicted
+++ resolved
@@ -4,36 +4,21 @@
   def fromTrail(trail: Trail): Option[FaciaDisplayElement] = {
     (trail, trail.mainVideo) match {
       case (other: Content, Some(videoElement)) if other.showMainVideo =>
-<<<<<<< HEAD
-        InlineVideo(videoElement, other.webTitle, EndSlateComponents.fromContent(other).toUriPath)
-      case (content: Content, _) if content.isCrossword =>
-        CrosswordSvg(content.id)
-      case _ =>
-        InlineImage
-=======
         Some(InlineVideo(
           videoElement,
           other.webTitle,
           EndSlateComponents.fromContent(other).toUriPath,
           InlineImage.fromTrail(trail)
         ))
+      case (content: Content, _) if content.isCrossword =>
+        Some(CrosswordSvg(content.id))
       case _ => InlineImage.fromTrail(trail)
->>>>>>> ddc4042f
     }
   }
 }
 
 sealed trait FaciaDisplayElement
 
-<<<<<<< HEAD
-case class InlineVideo(videoElement: VideoElement, title: String, endSlatePath: String) extends FaciaDisplayElement
-case class CrosswordSvg(id: String) extends FaciaDisplayElement {
-  def persistenceId = id.stripPrefix("crosswords/")
-
-  def imageUrl = s"/$id.svg"
-}
-case object InlineImage extends FaciaDisplayElement
-=======
 case class InlineVideo(
   videoElement: VideoElement,
   title: String,
@@ -52,4 +37,9 @@
 }
 
 case class InlineImage(imageContainer: ImageContainer) extends FaciaDisplayElement
->>>>>>> ddc4042f
+
+case class CrosswordSvg(id: String) extends FaciaDisplayElement {
+  def persistenceId = id.stripPrefix("crosswords/")
+
+  def imageUrl = s"/$id.svg"
+}