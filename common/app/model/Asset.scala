package model

import com.gu.contentapi.client.model.v1.Asset
import views.support.{Orientation, Naked, ImgSrc}

object Helpers {
  def assetFieldsToMap(asset: Asset): Map[String, String] =
    Map(
      "altText" -> asset.typeData.flatMap(_.altText),
      "blockAds" -> asset.typeData.flatMap(_.blockAds).map(_.toString),
      "caption" -> asset.typeData.flatMap(_.caption),
      "credit" -> asset.typeData.flatMap(_.credit),
      "displayCredit" -> asset.typeData.flatMap(_.displayCredit).map(_.toString),
      "durationMinutes" -> asset.typeData.flatMap(_.durationMinutes).map(_.toString),
      "durationSeconds" -> asset.typeData.flatMap(_.durationSeconds).map(_.toString),
      "embeddable" -> asset.typeData.flatMap(_.embeddable).map(_.toString),
      "height" -> asset.typeData.flatMap(_.height).map(_.toString),
      "isMaster" -> asset.typeData.flatMap(_.isMaster).map(_.toString),
      "mediaId" -> asset.typeData.flatMap(_.mediaId),
      "photographer" -> asset.typeData.flatMap(_.photographer),
      "role" -> asset.typeData.flatMap(_.role),
      "source" -> asset.typeData.flatMap(_.source),
      "thumbnail" -> asset.typeData.flatMap(_.thumbnailUrl),
      "width" -> asset.typeData.flatMap(_.width).map(_.toString),
      "iframeUrl" -> asset.typeData.flatMap(_.iframeUrl),
      "scriptUrl" -> asset.typeData.flatMap(_.scriptUrl),
      "scriptName" -> asset.typeData.flatMap(_.scriptName),
      "html" -> asset.typeData.flatMap(_.html),
      "embedType" -> asset.typeData.flatMap(_.embedType)
    ).collect{ case(k, Some(v)) => (k,v) }
}

object ImageAsset {
  def make(asset: Asset, index: Int): ImageAsset = {
    ImageAsset(
      index = index,
      fields = Helpers.assetFieldsToMap(asset),
      mediaType = asset.`type`.name,
      mimeType = asset.mimeType,
      url = asset.typeData.flatMap(_.secureFile).orElse(asset.file) )
  }
}

case class ImageAsset(
  index: Int,
  fields: Map[String, String],
  mediaType: String,
  mimeType: Option[String],
  url: Option[String]) {

  lazy val path: Option[String] = url.map(ImgSrc(_, Naked))

  val thumbnail: Option[String] = fields.get("thumbnail")
  val thumbnailPath: Option[String] = thumbnail.map(ImgSrc(_, Naked))

  val width: Int = fields.get("width").map(_.toInt).getOrElse(1)
  val height: Int = fields.get("height").map(_.toInt).getOrElse(1)
  lazy val ratio: Int = width/height
  val role: Option[String] = fields.get("role")
  val orientation: Orientation = Orientation.fromDimensions(width, height)

  val caption: Option[String] = fields.get("caption")
  val altText: Option[String] = fields.get("altText")
  val mediaId: Option[String] = fields.get("mediaId")

  val source: Option[String] = fields.get("source")
  val photographer: Option[String] = fields.get("photographer")
  val credit: Option[String] = fields.get("credit")
  val displayCredit: Boolean = fields.get("displayCredit").contains("true")
  val isMaster: Boolean = fields.get("isMaster").contains("true")

  val showCaption: Boolean = caption.exists(_.trim.nonEmpty) || (displayCredit && credit.nonEmpty)

  val creditEndsWithCaption = (for {
    credit <- credit
    caption <- caption
  } yield caption.endsWith(credit)).getOrElse(false)
}

object VideoAsset {
  def make(asset: Asset): VideoAsset = {
    VideoAsset(
      fields = Helpers.assetFieldsToMap(asset),
      mimeType = asset.mimeType,
      url = asset.typeData.flatMap {
        // FIXME: Remove this once the multimedia.guardianapis are available over https
        case asset if !asset.secureFile.exists(s => s.startsWith("https://multimedia.guardianapis.com")) => asset.secureFile
        case _ => None
      }.orElse(asset.file) )
  }
}

case class VideoAsset(
  fields: Map[String,String],
  url: Option[String],
  mimeType: Option[String]) {

  val width: Int = fields.get("width").map(_.toInt).getOrElse(0)
  val height: Int = fields.get("height").map(_.toInt).getOrElse(0)
  val encoding: Option[Encoding] = {
    (url, mimeType) match {
      case (Some(url), Some(mimeType)) => Some(Encoding(url, mimeType))
      case _ => None
    }
  }

  val durationSeconds: Int = fields.get("durationSeconds").getOrElse("0").toInt
  val durationMinutes: Int = fields.get("durationMinutes").getOrElse("0").toInt
  // The video duration in seconds
<<<<<<< HEAD
  val duration: Int = fields.get("durationSeconds").getOrElse("0").toInt +
                           (fields.get("durationMinutes").getOrElse("0").toInt * 60)
  val durationSeconds: Int = fields.get("durationSeconds").getOrElse("0").toInt
  val durationMinutes: Int = fields.get("durationMinutes").getOrElse("0").toInt
=======
  val duration: Int = durationSeconds + (durationMinutes * 60)
>>>>>>> ea95c5b8
  val blockVideoAds: Boolean = fields.get("blockAds").exists(_.toBoolean)
  val source: Option[String] = fields.get("source")
  val embeddable: Boolean = fields.get("embeddable").exists(_.toBoolean)
  val caption: Option[String] = fields.get("caption")
}

object AudioAsset {
  def make(asset: Asset): AudioAsset = {
    AudioAsset(
      fields = Helpers.assetFieldsToMap(asset),
      mimeType = asset.mimeType,
      url = asset.typeData.flatMap(_.secureFile).orElse(asset.file) )
  }
}

case class AudioAsset(
  fields: Map[String,String],
  url: Option[String],
  mimeType: Option[String]) {

  // The audio duration in seconds
  val duration: Int = fields.get("durationSeconds").getOrElse("0").toInt +
    (fields.get("durationMinutes").getOrElse("0").toInt * 60)
}

object EmbedAsset {
  def make(asset: Asset): EmbedAsset = {
    EmbedAsset(
      fields = Helpers.assetFieldsToMap(asset),
      url = asset.typeData.flatMap(_.secureFile).orElse(asset.file) )
  }
}

case class EmbedAsset(
  fields: Map[String,String],
  url: Option[String]) {

  val iframeUrl: Option[String] = fields.get("iframeUrl")
  val scriptName: Option[String] = fields.get("scriptName")
  val source: Option[String] = fields.get("source")
  val scriptUrl: Option[String] = fields.get("scriptUrl")
  val caption: Option[String] = fields.get("caption")
  val html: Option[String] = fields.get("html")
  val embedType: Option[String] = fields.get("embedType")
  val role: Option[String] = fields.get("role")
}<|MERGE_RESOLUTION|>--- conflicted
+++ resolved
@@ -106,15 +106,7 @@
 
   val durationSeconds: Int = fields.get("durationSeconds").getOrElse("0").toInt
   val durationMinutes: Int = fields.get("durationMinutes").getOrElse("0").toInt
-  // The video duration in seconds
-<<<<<<< HEAD
-  val duration: Int = fields.get("durationSeconds").getOrElse("0").toInt +
-                           (fields.get("durationMinutes").getOrElse("0").toInt * 60)
-  val durationSeconds: Int = fields.get("durationSeconds").getOrElse("0").toInt
-  val durationMinutes: Int = fields.get("durationMinutes").getOrElse("0").toInt
-=======
   val duration: Int = durationSeconds + (durationMinutes * 60)
->>>>>>> ea95c5b8
   val blockVideoAds: Boolean = fields.get("blockAds").exists(_.toBoolean)
   val source: Option[String] = fields.get("source")
   val embeddable: Boolean = fields.get("embeddable").exists(_.toBoolean)
