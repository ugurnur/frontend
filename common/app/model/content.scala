--- conflicted
+++ resolved
@@ -187,12 +187,14 @@
     apiContent.metaData.get(fieldName).flatMap(f)
 
   // Inherited from FaciaFields
-<<<<<<< HEAD
   override lazy val group: Option[String] = apiContent.metaData.flatMap(_.group)
   override lazy val supporting: List[Content] = apiContent.supporting
   override lazy val isBoosted: Boolean = apiContent.metaData.flatMap(_.isBoosted).getOrElse(false)
   override lazy val imageHide: Boolean = apiContent.metaData.flatMap(_.imageHide).getOrElse(false)
   override lazy val isBreaking: Boolean = apiContent.metaData.flatMap(_.isBreaking).getOrElse(false)
+  override lazy val showKickerCustom: Boolean = apiContent.metaData.flatMap(_.showCustomKicker).getOrElse(false)
+  override lazy val customKicker: Option[String] = apiContent.metaData.flatMap(_.customKicker).filter(_.nonEmpty)
+
   override lazy val imageReplace: Boolean = apiContent.metaData.flatMap(_.imageReplace).getOrElse(false)
   override lazy val showKickerTag: Boolean = apiContent.metaData.flatMap(_.showKickerTag).getOrElse(false)
   override lazy val showKickerSection: Boolean = apiContent.metaData.flatMap(_.showKickerSection).getOrElse(false)
@@ -200,41 +202,20 @@
   override lazy val imageSrcWidth: Option[String] = apiContent.metaData.flatMap(_.imageSrcWidth)
   override lazy val imageSrcHeight: Option[String] = apiContent.metaData.flatMap(_.imageSrcHeight)
   lazy val imageElement: Option[ApiElement] = for {
-=======
-  override lazy val group: Option[String] = getMeta("group")(_.asOpt[String])
-  override lazy val supporting: List[Content] = apiContent.supporting
-  override lazy val isBoosted: Boolean = getMeta("isBoosted")(_.asOpt[Boolean]).getOrElse(false)
-  override lazy val imageHide: Boolean = getMeta("imageHide")(_.asOpt[Boolean]).getOrElse(false)
-  override lazy val isBreaking: Boolean = getMeta("isBreaking")(_.asOpt[Boolean]).getOrElse(false)
-  override lazy val showKickerTag: Boolean = getMeta("showKickerTag")(_.asOpt[Boolean]).getOrElse(false)
-  override lazy val showKickerSection: Boolean = getMeta("showKickerSection")(_.asOpt[Boolean]).getOrElse(false)
-  override lazy val showKickerCustom: Boolean = apiContent.metaData.get("showKickerCustom").flatMap(_.asOpt[Boolean]).getOrElse(false)
-  override lazy val customKicker: Option[String] = apiContent.metaData.get("customKicker").flatMap(_.asOpt[String]).filter(_.nonEmpty)
-
-  override lazy val imageReplace: Boolean = getMeta("imageReplace")(_.asOpt[Boolean]).getOrElse(false)
-  override lazy val imageSrc: Option[String] = getMeta("imageSrc")(_.asOpt[String])
-  override lazy val imageSrcWidth: Option[String] = getMeta("imageSrcWidth")(_.asOpt[String])
-  override lazy val imageSrcHeight: Option[String] = getMeta("imageSrcHeight")(_.asOpt[String])
-  lazy val imageElement: Option[ApiElement] = if (imageReplace) for {
->>>>>>> 2f868eb9
     src <- imageSrc
     width <- imageSrcWidth
     height <- imageSrcHeight
   } yield ImageOverride.createElementWithOneAsset(src, width, height)
 
-<<<<<<< HEAD
   override lazy val showMainVideo: Boolean = apiContent.metaData.flatMap(_.showMainVideo).getOrElse(false)
-=======
-  override lazy val imageCutoutReplace: Boolean = getMeta("imageCutoutReplace")(_.asOpt[Boolean]).getOrElse(false)
+
+  override lazy val imageCutoutReplace: Boolean = apiContent.metaData.flatMap(_.imageCutoutReplace).getOrElse(false)
 
   override lazy val customImageCutout: Option[FaciaImageElement] = for {
-    src <- getMeta("imageCutoutSrc")(_.asOpt[String])
-    width <- getMeta("imageCutoutSrcWidth")(_.asOpt[String]).flatMap(s => Try(s.toInt).toOption)
-    height <- getMeta("imageCutoutSrcHeight")(_.asOpt[String]).flatMap(s => Try(s.toInt).toOption)
+    src <- apiContent.metaData.flatMap(_.imageCutoutSrc)
+    width <- apiContent.metaData.flatMap(_.imageCutoutSrcWidth).flatMap(s => Try(s.toInt).toOption)
+    height <- apiContent.metaData.flatMap(_.imageCutoutSrcHeight).flatMap(s => Try(s.toInt).toOption)
   } yield FaciaImageElement(src, width, height)
-
-  override lazy val showMainVideo: Boolean = getMeta("showMainVideo")(_.asOpt[Boolean]).getOrElse(false)
->>>>>>> 2f868eb9
 
   override lazy val adUnitSuffix: String = super.adUnitSuffix + "/" + contentType.toLowerCase
 }
