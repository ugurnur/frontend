--- conflicted
+++ resolved
@@ -11,6 +11,7 @@
 import views.support.{Naked, ImgSrc, StripHtmlTagsAndUnescapeEntities}
 import play.api.libs.json.JsValue
 import conf.Configuration.facebook
+import dfp.DfpAgent
 
 class Content protected (val apiContent: ApiContentWithMeta) extends Trail with MetaData {
 
@@ -32,18 +33,13 @@
   lazy val isSeries: Boolean = series.nonEmpty
   lazy val hasLargeContributorImage: Boolean = tags.filter(_.hasLargeContributorImage).nonEmpty
   lazy val isFromTheObserver: Boolean = publication == "The Observer"
-<<<<<<< HEAD
+  lazy val primaryKeyWordTag: Option[Tag] = tags.find(!_.isSectionTag)
+
   lazy val showInRelated: Boolean = delegate.safeFields.get("showInRelatedContent").exists(_ == "true")
 
-=======
-  lazy val primaryKeyWordTag: Option[Tag] = tags.find(!_.isSectionTag)
-
-  lazy val showInRelated: Boolean = delegate.safeFields.get("showInRelatedContent").exists(_ == "true")
-
   override lazy val description: Option[String] = trailText
 
 
->>>>>>> d2f1ecf1
   // read this before modifying
   // https://developers.facebook.com/docs/opengraph/howtos/maximizing-distribution-media-content#images
   lazy val openGraphImage: String = {
@@ -75,10 +71,6 @@
     series.headOption.map( series =>
       Seq(("series", series.name), ("series-id", series.id))
     )getOrElse(Nil)
-  }
-
-  lazy val wordCount: Int = {
-    Jsoup.clean(delegate.safeFields.getOrElse("body",""), Whitelist.none()).split("\\s+").size
   }
 
   private lazy val fields: Map[String, String] = delegate.safeFields
@@ -104,6 +96,10 @@
     souped getOrElse Nil
   }
 
+  lazy val wordCount: Int = {
+    Jsoup.clean(delegate.safeFields.getOrElse("body",""), Whitelist.none()).split("\\s+").size
+  }
+
   override lazy val byline: Option[String] = fields.get("byline")
   override lazy val trailType: Option[String] = {
     if (tags.exists(_.id == "tone/comment")) {
@@ -127,23 +123,23 @@
   override def metaData: Map[String, Any] = {
 
     super.metaData ++ Map(
-    ("keywords", keywords.map { _.name }.mkString(",")),
-    ("keywordIds", keywords.map { _.id }.mkString(",")),
-    ("publication", publication),
-    ("headline", headline),
-    ("web-publication-date", webPublicationDate),
-    ("author", contributors.map(_.name).mkString(",")),
-    ("tones", tones.map(_.name).mkString(",")),
-    ("blogs", blogs.map { _.name }.mkString(",")),
-    ("commentable", isCommentable),
-    ("has-story-package", fields.get("hasStoryPackage").exists(_.toBoolean)),
-    ("page-code", fields("internalPageCode")),
-    ("isLive", isLive),
-    ("wordCount", wordCount),
-    ("shortUrl", shortUrl),
-    ("thumbnail", thumbnailPath.getOrElse(false)),
-    ("references", delegate.references.map(r => Reference(r.id))),
-    ("sectionName", sectionName)
+      ("keywords", keywords.map { _.name }.mkString(",")),
+      ("keywordIds", keywords.map { _.id }.mkString(",")),
+      ("publication", publication),
+      ("headline", headline),
+      ("web-publication-date", webPublicationDate),
+      ("author", contributors.map(_.name).mkString(",")),
+      ("tones", tones.map(_.name).mkString(",")),
+      ("blogs", blogs.map { _.name }.mkString(",")),
+      ("commentable", isCommentable),
+      ("has-story-package", fields.get("hasStoryPackage").exists(_.toBoolean)),
+      ("page-code", fields("internalPageCode")),
+      ("isLive", isLive),
+      ("wordCount", wordCount),
+      ("shortUrl", shortUrl),
+      ("thumbnail", thumbnailPath.getOrElse(false)),
+      ("references", delegate.references.map(r => Reference(r.id))),
+      ("sectionName", sectionName)
     ) ++ Map(seriesMeta : _*)
   }
 
@@ -238,29 +234,29 @@
 
   private def parseElements(json: JsValue): List[ApiElement] = {
     (json \ "elements").asOpt[List[JsValue]].map(_.map{ elementJson =>
-        ApiElement(
+      ApiElement(
         (elementJson \ "id").as[String],
         (elementJson \ "relation").as[String],
         (elementJson \ "type").as[String],
         (elementJson \ "galleryIndex").asOpt[Int],
         parseAssets(elementJson)
-       )
+      )
     }).getOrElse(Nil)
   }
 
   private def parseTags(tagsJson: List[JsValue]): List[ApiTag] =
     tagsJson.map { tagJson =>
-        ApiTag(
-          id              = (tagJson \ "id").as[String],
-          `type`          = (tagJson \ "type").as[String],
-          sectionId       = (tagJson \ "section").asOpt[String],
-          sectionName     = None,
-          webTitle        = (tagJson \ "webTitle").as[String],
-          webUrl          = (tagJson \ "webUrl").as[String],
-          apiUrl          = "",
-          references      = Nil,
-          bio             = None,
-          bylineImageUrl  = (tagJson \ "bylineImageUrl").asOpt[String]
+      ApiTag(
+        id              = (tagJson \ "id").as[String],
+        `type`          = (tagJson \ "type").as[String],
+        sectionId       = (tagJson \ "section").asOpt[String],
+        sectionName     = None,
+        webTitle        = (tagJson \ "webTitle").as[String],
+        webUrl          = (tagJson \ "webUrl").as[String],
+        apiUrl          = "",
+        references      = Nil,
+        bio             = None,
+        bylineImageUrl  = (tagJson \ "bylineImageUrl").asOpt[String]
       )
     }
 
@@ -292,27 +288,27 @@
 }
 
 object SnapApiContent extends ApiContent(
-    id                  = "",
-    sectionId           = None,
-    sectionName         = None,
-    webPublicationDate  = DateTime.now,
-    webTitle            = "",
-    webUrl              = "http://www.theguardian.com/",
-    apiUrl              = "",
-    fields              = None,
-    tags                = Nil,
-    factboxes           = Nil,
-    mediaAssets         = Nil,
-    elements            = None,
-    references          = Nil,
-    isExpired           = None
-    )
+  id                  = "",
+  sectionId           = None,
+  sectionName         = None,
+  webPublicationDate  = DateTime.now,
+  webTitle            = "",
+  webUrl              = "http://www.theguardian.com/",
+  apiUrl              = "",
+  fields              = None,
+  tags                = Nil,
+  factboxes           = Nil,
+  mediaAssets         = Nil,
+  elements            = None,
+  references          = Nil,
+  isExpired           = None
+)
 
 class Snap(snapId: String,
            snapSupporting: List[Content],
            snapWebPublicationDate: DateTime,
            snapMeta: Map[String, JsValue]
-) extends Content(new ApiContentWithMeta(SnapApiContent, supporting = snapSupporting, metaData = snapMeta)) {
+            ) extends Content(new ApiContentWithMeta(SnapApiContent, supporting = snapSupporting, metaData = snapMeta)) {
 
   val snapType: Option[String] = snapMeta.get("snapType").flatMap(_.asOpt[String])
   val snapCss: Option[String] = snapMeta.get("snapCss").flatMap(_.asOpt[String])
@@ -346,7 +342,7 @@
 
   // if you change these rules make sure you update IMAGES.md (in this project)
   override def trailPicture: Option[ImageContainer] = thumbnail.find(_.imageCrops.exists(_.width >= 620))
-      .orElse(mainPicture).orElse(videos.headOption)
+    .orElse(mainPicture).orElse(videos.headOption)
 
   lazy val linkCounts = LinkTo.countLinks(body) + standfirst.map(LinkTo.countLinks).getOrElse(LinkCounts.None)
   override lazy val metaData: Map[String, Any] = super.metaData ++ Map(
