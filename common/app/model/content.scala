--- conflicted
+++ resolved
@@ -72,23 +72,11 @@
 
 class Video(private val delegate: ApiContent) extends Content(delegate) {
   private val videoAsset: Option[MediaAsset] = delegate.mediaAssets.filter { m: MediaAsset => m.`type` == "video" }.headOption
-<<<<<<< HEAD
   lazy val encodings: Seq[Encoding] = videoAsset.map(_.encodings.map(Encoding(_))).getOrElse(Nil)
   lazy val contentType = "Video"
   lazy val poster = videoAsset.flatMap(_.fields.map(_.get("stillImageUrl")))
   override lazy val analyticsName = "GFE:" + section + ":" + contentType + ":" + id.substring(id.lastIndexOf("/") + 1)
   override lazy val metaData: Map[String, Any] = super.metaData + ("content-type" -> contentType)
-=======
-
-  //you want the m3u8 encoding first or iPhone barfs
-  lazy val encodings: Seq[Encoding] = videoAsset.map { asset =>
-    val encodings: Seq[Encoding] = asset.encodings.map(Encoding(_))
-    //encodings.filter(_.url.endsWith("mp4")).sortBy(!_.url.endsWith("m3u8"))
-    encodings
-  }.getOrElse(Nil)
-
-  override lazy val metaData: Map[String, Any] = super.metaData + ("content-type" -> "Video")
->>>>>>> 890f8fa2
 }
 
 class Gallery(private val delegate: ApiContent) extends Content(delegate) {
