--- conflicted
+++ resolved
@@ -118,11 +118,7 @@
     ("author", contributors.map(_.name).mkString(",")),
     ("tones", tones.map(_.name).mkString(",")),
     ("series", series.map { _.name }.head),
-<<<<<<< HEAD
-    ("series-id", series.map{_.id}.mkString(",")),
-=======
     ("series-id", series.map{_.id}.head),
->>>>>>> 4f7c0eea
     ("blogs", blogs.map { _.name }.mkString(",")),
     ("commentable", isCommentable),
     ("has-story-package", fields.get("hasStoryPackage").exists(_.toBoolean)),
