--- conflicted
+++ resolved
@@ -32,13 +32,8 @@
   lazy val isSeries: Boolean = series.nonEmpty
   lazy val hasLargeContributorImage: Boolean = tags.filter(_.hasLargeContributorImage).nonEmpty
   lazy val isFromTheObserver: Boolean = publication == "The Observer"
-
-<<<<<<< HEAD
-=======
   lazy val showInRelated: Boolean = delegate.safeFields.get("showInRelatedContent").exists(_ == "true")
 
-
->>>>>>> a8df45f5
   // read this before modifying
   // https://developers.facebook.com/docs/opengraph/howtos/maximizing-distribution-media-content#images
   lazy val openGraphImage: String = {
