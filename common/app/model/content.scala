package model

import com.gu.openplatform.contentapi.model.{Asset, Content => ApiContent, Element => ApiElement, Tag => ApiTag}
import common.{LinkCounts, LinkTo, Reference}
import conf.Configuration.facebook
import org.joda.time.DateTime
import org.scala_tools.time.Imports._
import common.{LinkCounts, LinkTo, Reference}
import org.jsoup.Jsoup
import org.jsoup.safety.Whitelist
import org.scala_tools.time.Imports._
import play.api.libs.json.JsValue
import views.support.{ImgSrc, Naked, StripHtmlTagsAndUnescapeEntities}

import scala.collection.JavaConversions._
import ophan.SurgingContentAgent

class Content protected (val apiContent: ApiContentWithMeta) extends Trail with MetaData {

  lazy val delegate: ApiContent = apiContent.delegate

  lazy val publication: String = fields.get("publication").getOrElse("")
  lazy val lastModified: DateTime = fields.get("lastModified").map(_.parseISODateTime).getOrElse(DateTime.now)
  lazy val shortUrl: String = delegate.safeFields("shortUrl")
  lazy val shortUrlId: String = delegate.safeFields("shortUrl").replace("http://gu.com", "")
  lazy val webUrl: String = delegate.webUrl
  lazy val standfirst: Option[String] = fields.get("standfirst")
  lazy val starRating: Option[String] = fields.get("starRating")
  lazy val shortUrlPath: String = shortUrl.replace("http://gu.com", "")
  lazy val allowUserGeneratedContent: Boolean = fields.get("allowUgc").exists(_.toBoolean)
  lazy val isExpired = delegate.isExpired.getOrElse(false)
  lazy val blockVideoAds: Boolean = videoAssets.exists(_.blockVideoAds)
  lazy val isBlog: Boolean = blogs.nonEmpty
  lazy val isSeries: Boolean = series.nonEmpty
  lazy val hasLargeContributorImage: Boolean = tags.filter(_.hasLargeContributorImage).nonEmpty
  lazy val isFromTheObserver: Boolean = publication == "The Observer"
  lazy val primaryKeyWordTag: Option[Tag] = tags.find(!_.isSectionTag)
  lazy val keywordTags: Seq[Tag] = keywords.filter(tag => !tag.isSectionTag)
  lazy val productionOffice: Option[String] = delegate.safeFields.get("productionOffice")

  lazy val showInRelated: Boolean = delegate.safeFields.get("showInRelatedContent").exists(_ == "true")
  lazy val hasSingleContributor: Boolean = {
    (contributors.headOption, byline) match {
      case (Some(t), Some(b)) => contributors.length == 1 && t.name == b
      case _ => false
    }
  }
  lazy val hasTonalHeaderByline: Boolean = { visualTone == Tags.VisualTone.Comment && hasSingleContributor }

  // read this before modifying
  // https://developers.facebook.com/docs/opengraph/howtos/maximizing-distribution-media-content#images
  lazy val openGraphImage: String = {

    def largest(i: ImageContainer) = i.largestImage.flatMap(_.url)

    mainPicture.flatMap(largest)
      .orElse(trailPicture.flatMap(largest))
      .getOrElse(facebook.imageFallback)
  }

  lazy val shouldHideAdverts: Boolean = fields.get("shouldHideAdverts").exists(_.toBoolean)

  lazy val witnessAssignment = delegate.references.find(_.`type` == "witness-assignment")
    .map(_.id).map(Reference(_)).map(_._2)

  lazy val cricketMatch: Option[String] = delegate.references.find(_.`type` == "esa-cricket-match")
    .map(_.id).map(Reference(_)).map(_._2)

  lazy val isbn: Option[String] = delegate.references.find(_.`type` == "isbn")
    .map(_.id).map(Reference(_)).map(_._2)

  lazy val seriesMeta = {
    series.headOption.map( series =>
      Seq(("series", series.name), ("series-id", series.id))
    )getOrElse(Nil)
  }

  private lazy val fields: Map[String, String] = delegate.safeFields

  // Inherited from Trail
  override lazy val webPublicationDate: DateTime = delegate.webPublicationDateOption.getOrElse(DateTime.now)
  override lazy val linkText: String = webTitle
  override lazy val url: String = SupportedUrl(delegate)
  override lazy val section: String = delegate.sectionId.getOrElse("")
  override lazy val sectionName: String = delegate.sectionName.getOrElse("")
  override lazy val thumbnailPath: Option[String] = fields.get("thumbnail").map(ImgSrc(_, Naked))
  override lazy val isLive: Boolean = fields.get("liveBloggingNow").exists(_.toBoolean)
  override lazy val discussionId = Some(shortUrlPath)
  override lazy val isCommentable: Boolean = fields.get("commentable").exists(_.toBoolean)
  override lazy val isClosedForComments: Boolean = !fields.get("commentCloseDate").exists(_.parseISODateTime.isAfterNow)
  override lazy val leadingParagraphs: List[org.jsoup.nodes.Element] = {
    val body = delegate.safeFields.get("body")
    val souped = body flatMap { body =>
      val souped = Jsoup.parseBodyFragment(body).body().select("p")
      Option(souped) map { _.toList }
    }

    souped getOrElse Nil
  }

  lazy val wordCount: Int = {
    Jsoup.clean(delegate.safeFields.getOrElse("body",""), Whitelist.none()).split("\\s+").size
  }

  override lazy val byline: Option[String] = fields.get("byline")
  override lazy val trailType: Option[String] = {
    if (tags.exists(_.id == "tone/comment")) {
      Option("comment")
    } else if (tags.exists(_.id == "tone/features")) {
      Option("feature")
    } else {
      Option("news")
    }
  }

  // Inherited from Tags
  override lazy val tags: Seq[Tag] = delegate.tags map { Tag(_) }

  // Inherited from MetaData
  override lazy val id: String = delegate.id
  override lazy val webTitle: String = delegate.webTitle
  override lazy val analyticsName = s"GFE:$section:${id.substring(id.lastIndexOf("/") + 1)}"
  override lazy val description: Option[String] = trailText
  override lazy val headline: String = apiContent.metaData.get("headline").flatMap(_.asOpt[String]).getOrElse(fields("headline"))
  override lazy val trailText: Option[String] = apiContent.metaData.get("trailText").flatMap(_.asOpt[String]).orElse(fields.get("trailText"))
  override def isSurging: Boolean = SurgingContentAgent.isSurging(id)

  // Meta Data used by plugins on the page
  // people (including 3rd parties) rely on the names of these things, think carefully before changing them
  override def metaData: Map[String, Any] = {

    super.metaData ++ Map(
      ("keywords", keywords.map { _.name }.mkString(",")),
      ("keywordIds", keywords.map { _.id }.mkString(",")),
      ("publication", publication),
      ("headline", headline),
      ("web-publication-date", webPublicationDate),
      ("author", contributors.map(_.name).mkString(",")),
      ("tones", tones.map(_.name).mkString(",")),
      ("blogs", blogs.map { _.name }.mkString(",")),
      ("commentable", isCommentable),
      ("has-story-package", fields.get("hasStoryPackage").exists(_.toBoolean)),
      ("page-code", fields("internalPageCode")),
      ("isLive", isLive),
      ("wordCount", wordCount),
      ("shortUrl", shortUrl),
      ("thumbnail", thumbnailPath.getOrElse(false)),
      ("references", delegate.references.map(r => Reference(r.id))),
      ("sectionName", sectionName),
      ("showRelatedContent", showInRelated),
      ("productionOffice", productionOffice.getOrElse(""))
    ) ++ Map(seriesMeta : _*)
  }

  override lazy val cacheSeconds = {
    if (isLive) 30 // live blogs can expect imminent updates
    else if (lastModified > DateTime.now - 1.hour) 60 // an hour gives you time to fix obvious typos and stuff
    else 900
  }
  override def openGraph: Map[String, Any] = super.openGraph ++ Map(
    "og:title" -> webTitle,
    "og:description" -> trailText.map(StripHtmlTagsAndUnescapeEntities(_)).getOrElse(""),
    "og:image" -> openGraphImage
  )

  override def cards: List[(String, Any)] = super.cards ++ List(
    "twitter:app:url:googleplay" -> webUrl.replace("http", "guardian")
  )

  override def elements: Seq[Element] = delegate.elements
      .map(imageElement ++: _)
      .map(_.zipWithIndex.map{ case (element, index) =>  Element(element, index)})
      .getOrElse(Nil)

  // Inherited from FaciaFields
  override lazy val group: Option[String] = apiContent.metaData.get("group").flatMap(_.asOpt[String])
  override lazy val supporting: List[Content] = apiContent.supporting
  override lazy val isBreaking: Boolean = apiContent.metaData.get("isBreaking").flatMap(_.asOpt[Boolean]).getOrElse(false)
  override lazy val imageAdjust: String = apiContent.metaData.get("imageAdjust").flatMap(_.asOpt[String]).getOrElse("default")
  override lazy val imageSrc: Option[String] = apiContent.metaData.get("imageSrc").flatMap(_.asOpt[String])
  override lazy val imageSrcWidth: Option[String] = apiContent.metaData.get("imageSrcWidth").flatMap(_.asOpt[String])
  override lazy val imageSrcHeight: Option[String] = apiContent.metaData.get("imageSrcHeight").flatMap(_.asOpt[String])
  lazy val imageElement: Option[ApiElement] = for {
    src <- imageSrc
    width <- imageSrcWidth
    height <- imageSrcHeight
  } yield ImageOverride.createElementWithOneAsset(src, width, height)

  override lazy val adUnitSuffix: String = {
    val prioritisedTagList: List[Tag] = blogs.toList ::: primaryKeyWordTag.toList
    val prioritisedPossibleAdUnits: List[String] = prioritisedTagList.map{_.id} ::: section :: Nil
    prioritisedPossibleAdUnits.headOption.getOrElse("")
  }
}

object Content {

  def apply(apiContent: ApiContentWithMeta): Content = {
    apiContent.delegate match {
      // liveblog / article comes at the top of this list - it might be tagged with other types, but if so is treated as an article
      case liveBlog if apiContent.delegate.isLiveBlog => new LiveBlog(apiContent)
      case article if apiContent.delegate.isArticle || apiContent.delegate.isSudoku => new Article(apiContent)
      case gallery if apiContent.delegate.isGallery => new Gallery(apiContent)
      case video if apiContent.delegate.isVideo => new Video(apiContent)
      case picture if apiContent.delegate.isImageContent => new ImageContent(apiContent)
      case _ => new Content(apiContent)
    }
  }

  def apply(delegate: ApiContent, supporting: List[Content], metaData: Option[Map[String, JsValue]]): Content = {
    metaData match {
      case Some(meta) => apply(ApiContentWithMeta(delegate, supporting, meta))
      case _ => apply(ApiContentWithMeta(delegate))
    }
  }

  def apply(delegate: ApiContent): Content = apply(ApiContentWithMeta(delegate))

  def fromPressedJson(json: JsValue): Option[Content] = {
    val contentFields: Option[Map[String, String]] = (json \ "safeFields").asOpt[Map[String, String]]
    val itemId: String = (json \ "id").as[String]
    if (itemId.startsWith("snap/")) {
      val snapMeta: Map[String, JsValue] = (json \ "meta").asOpt[Map[String, JsValue]].getOrElse(Map.empty)
      Option(
        new Snap(
          snapId = itemId,
          snapSupporting = (json \ "meta" \ "supporting").asOpt[List[JsValue]].getOrElse(Nil)
            .flatMap(Content.fromPressedJson),
          (json \ "webPublicationDate").asOpt[DateTime].getOrElse(DateTime.now),
          snapMeta = snapMeta,
          snapElements = parseElements(json)
        )
      )
    }
    else {
      Option(
        Content(ApiContentWithMeta(
          ApiContent(
            itemId,
            sectionId = (json \ "sectionId").asOpt[String],
            sectionName = (json \ "sectionName").asOpt[String],
            webPublicationDateOption = (json \ "webPublicationDate").asOpt[Long].map(new DateTime(_)),
            webTitle = (json \ "safeFields" \ "headline").as[String],
            webUrl = (json \ "webUrl").as[String],
            apiUrl = "",
            elements = Option(parseElements(json)),
            fields = contentFields,
            tags = (json \ "tags").asOpt[List[JsValue]].map(parseTags).getOrElse(Nil)
          ),
          supporting = (json \ "meta" \ "supporting").asOpt[List[JsValue]].getOrElse(Nil)
            .flatMap(Content.fromPressedJson),
          metaData = (json \ "meta").asOpt[Map[String, JsValue]].getOrElse(Map.empty)
        )
        )
      )
    }
  }

  private def parseElements(json: JsValue): List[ApiElement] = {
    (json \ "elements").asOpt[List[JsValue]].map(_.map{ elementJson =>
      ApiElement(
        (elementJson \ "id").as[String],
        (elementJson \ "relation").as[String],
        (elementJson \ "type").as[String],
        (elementJson \ "galleryIndex").asOpt[Int],
        parseAssets(elementJson)
      )
    }).getOrElse(Nil)
  }

  private def parseTags(tagsJson: List[JsValue]): List[ApiTag] =
    tagsJson.map { tagJson =>
      ApiTag(
        id              = (tagJson \ "id").as[String],
        `type`          = (tagJson \ "type").as[String],
        sectionId       = (tagJson \ "section").asOpt[String],
        sectionName     = None,
        webTitle        = (tagJson \ "webTitle").as[String],
        webUrl          = (tagJson \ "webUrl").as[String],
        apiUrl          = "",
        references      = Nil,
        bio             = None,
        bylineImageUrl  = (tagJson \ "bylineImageUrl").asOpt[String]
      )
    }

  private def parseAssets(json: JsValue): List[Asset] = {
    (json \ "assets").asOpt[List[JsValue]].map(_.map{ assetJson =>
      Asset(
        (assetJson \ "type").as[String],
        (assetJson \ "mimeType").asOpt[String],
        (assetJson \ "file").asOpt[String],
        (assetJson \ "typeData").asOpt[Map[String, String]].getOrElse(Map.empty)
      )
    }).getOrElse(Nil)
  }
}

private object ArticleSchemas {
  def apply(article: Article): String = {
    // http://schema.org/NewsArticle
    // http://schema.org/Review
    if (article.isReview)
      "http://schema.org/Review"
    else
      "http://schema.org/NewsArticle"
  }
}

object SnapApiContent {

  def apply(): ApiContent = ApiContent(
    id                           = "",
    sectionId                   = None,
    sectionName                 = None,
    webPublicationDateOption    = Some(DateTime.now),
    webTitle                    = "",
    webUrl                      = "http://www.theguardian.com/",
    apiUrl                      = "",
    fields                      = None,
    tags                        = Nil,
    factboxes                   = Nil,
    mediaAssets                 = Nil,
    elements                    = Option(Nil),
    references                  = Nil,
    isExpired                   = None
  )

  def apply(snapElements: List[ApiElement]): ApiContent = apply().copy(elements = Some(snapElements))
}

class Snap(snapId: String,
           snapSupporting: List[Content],
           snapWebPublicationDate: DateTime,
           snapMeta: Map[String, JsValue],
           snapElements: List[ApiElement] = Nil
            ) extends Content(new ApiContentWithMeta(SnapApiContent(snapElements), supporting = snapSupporting, metaData = snapMeta)) {

  val snapType: Option[String] = snapMeta.get("snapType").flatMap(_.asOpt[String])
  val snapCss: Option[String] = snapMeta.get("snapCss").flatMap(_.asOpt[String])
  val snapUri: Option[String] = snapMeta.get("snapUri").flatMap(_.asOpt[String])

  lazy val snapUrl: Option[String] = snapMeta.get("href").flatMap(_.asOpt[String])

  //We set this to snapId as TemplateDeduping uses this ID to dedupe
  override lazy val url: String = snapId

  //Sorting is done via id
  override lazy val id: String = snapId

  //Trail implementations
  override lazy val shortUrl: String = ""
  override lazy val headline: String = snapMeta.get("headline").flatMap(_.asOpt[String]).getOrElse("Link")

  //Meta implementations
  override lazy val webPublicationDate = snapWebPublicationDate
}

class Article(content: ApiContentWithMeta) extends Content(content) {
  lazy val main: String = delegate.safeFields.getOrElse("main","")
  lazy val body: String = delegate.safeFields.getOrElse("body","")
  override lazy val contentType = GuardianContentTypes.ARTICLE

  lazy val hasVideoAtTop: Boolean = Jsoup.parseBodyFragment(body).body().children().headOption
    .exists(e => e.hasClass("gu-video") && e.tagName() == "video")

  override lazy val analyticsName = s"GFE:$section:$contentType:${id.substring(id.lastIndexOf("/") + 1)}"
  override def schemaType = Some(ArticleSchemas(this))

  // if you change these rules make sure you update IMAGES.md (in this project)
  override def trailPicture: Option[ImageContainer] = thumbnail.find(_.imageCrops.exists(_.width >= 620))
    .orElse(mainPicture).orElse(videos.headOption)

  lazy val linkCounts = LinkTo.countLinks(body) + standfirst.map(LinkTo.countLinks).getOrElse(LinkCounts.None)
  override lazy val metaData: Map[String, Any] = {
    val bookReviewIsbns = isbn.map { i: String => Map("isbn" -> i)}.getOrElse(Map())

    super.metaData ++ Map(
      ("content-type", contentType),
      ("isLiveBlog", isLiveBlog),
      ("inBodyInternalLinkCount", linkCounts.internal),
      ("inBodyExternalLinkCount", linkCounts.external),
      ("shouldHideAdverts", shouldHideAdverts)
    ) ++ bookReviewIsbns
  }

  override def openGraph: Map[String, Any] = super.openGraph ++ Map(
    ("og:type", "article"),
    ("article:published_time", webPublicationDate),
    ("article:modified_time", lastModified),
    ("article:tag", keywords.map(_.name).mkString(",")),
    ("article:section", sectionName),
    ("article:publisher", "https://www.facebook.com/theguardian"),
    ("article:author", contributors.map(_.webUrl).mkString(","))
  )

  override def cards: List[(String, Any)] = super.cards ++ List(
    "twitter:card" -> "summary_large_image"
  ) ++ mainPicture.flatMap(_.largestImage.map( "twitter:image:src" -> _.path ))
}

class LiveBlog(content: ApiContentWithMeta) extends Article(content) {
  private lazy val soupedBody = Jsoup.parseBodyFragment(body).body()
  lazy val hasKeyEvents: Boolean = soupedBody.select(".is-key-event").nonEmpty
  lazy val isSport: Boolean = tags.exists(_.id == "sport/sport")
<<<<<<< HEAD
  override lazy val contentType = GuardianContentTypes.ARTICLE

=======
>>>>>>> c719fa79
  override def cards: List[(String, Any)] = super.cards ++ List(
    "twitter:card" -> "summary"
  )
}

class Video(content: ApiContentWithMeta) extends Content(content) {

  private implicit val ordering = EncodingOrdering

  lazy val encodings: Seq[Encoding] = {
    videoAssets.toList.collect {
      case video: VideoAsset => Encoding(video.url.getOrElse(""), video.mimeType.getOrElse(""))
    }.sorted
  }

  // if you change these rules make sure you update IMAGES.md (in this project)
  override def mainPicture: Option[ImageContainer] = (images ++ videos).find(_.isMain)

  lazy val duration: Int = videoAssets.headOption.map(_.duration).getOrElse(0)
  lazy val mediaId: Option[String] = mainVideo.map(_.id)

  override lazy val contentType = GuardianContentTypes.VIDEO
  lazy val source: Option[String] = videoAssets.headOption.flatMap(_.source)

  // I know its not too pretty
  lazy val bylineWithSource: Option[String] = Some(Seq(
    byline,
    source.map{
      case "guardian.co.uk" => "theguardian.com"
      case other => s"Source: $other"
    }
  ).flatten.mkString(", ")).filter(_.nonEmpty)

  override lazy val analyticsName = s"GFE:$section:$contentType:${id.substring(id.lastIndexOf("/") + 1)}"
  override lazy val metaData: Map[String, Any] = super.metaData +("content-type" -> contentType, "blockVideoAds" -> blockVideoAds, "source" -> source.getOrElse(""))

  override def openGraph: Map[String, Any] = super.openGraph ++ Map(
    "og:type" -> "video",
    "og:type" -> "video",
    "og:video:type" -> "text/html",
    "og:video:url" -> webUrl,
    "video:tag" -> keywords.map(_.name).mkString(",")
  )
}

object Video {
  def apply(delegate: ApiContent): Video = new Video(ApiContentWithMeta(delegate))
}

class Gallery(content: ApiContentWithMeta) extends Content(content) {

  def apply(index: Int): ImageAsset = galleryImages(index).largestImage.get

  lazy val size = galleryImages.size
  override lazy val contentType = GuardianContentTypes.GALLERY
  lazy val landscapes = largestCrops.filter(i => i.width > i.height).sortBy(_.index)
  lazy val portraits = largestCrops.filter(i => i.width < i.height).sortBy(_.index)
  lazy val isInPicturesSeries = tags.exists(_.id == "lifeandstyle/series/in-pictures")

  override lazy val analyticsName = s"GFE:$section:$contentType:${id.substring(id.lastIndexOf("/") + 1)}"
  override lazy val metaData: Map[String, Any] = super.metaData + ("content-type" -> contentType, "gallerySize" -> size)
  override lazy val openGraphImage: String = galleryImages.headOption.flatMap(_.largestImage.flatMap(_.url)).getOrElse(conf.Configuration.facebook.imageFallback)

  // if you change these rules make sure you update IMAGES.md (in this project)
  override def trailPicture: Option[ImageContainer] = thumbnail

  override def openGraph: Map[String, Any] = super.openGraph ++ Map(
    "og:type" -> "article",
    "article:published_time" -> webPublicationDate,
    "article:modified_time" -> lastModified,
    "article:section" -> sectionName,
    "article:tag" -> keywords.map(_.name).mkString(","),
    "article:author" -> contributors.map(_.webUrl).mkString(",")
  )

  private lazy val galleryImages: Seq[ImageElement] = images.filter(_.isGallery)
  lazy val largestCrops: Seq[ImageAsset] = galleryImages.flatMap(_.largestImage)

  override def cards: List[(String, Any)] = super.cards ++ List(
    "twitter:card" -> "gallery",
    "twitter:title" -> linkText
  ) ++ largestCrops.sortBy(_.index).take(5).zipWithIndex.map{ case(image, index) =>
    s"twitter:image$index:src" -> image.path
  }
}

object Gallery {
  def apply(delegate: ApiContent): Gallery = new Gallery(ApiContentWithMeta(delegate))
}

class Interactive(content: ApiContentWithMeta) extends Content(content) {
  override lazy val contentType = GuardianContentTypes.INTERACTIVE
  lazy val body: Option[String] = delegate.safeFields.get("body")
  override lazy val analyticsName = s"GFE:$section:$contentType:${id.substring(id.lastIndexOf("/") + 1)}"
  override lazy val metaData: Map[String, Any] = super.metaData + ("content-type" -> contentType)
}

object Interactive {
  def apply(delegate: ApiContent): Interactive = new Interactive(ApiContentWithMeta(delegate))
}

class ImageContent(content: ApiContentWithMeta) extends Content(content) {

  override lazy val contentType = GuardianContentTypes.IMAGE_CONTENT
  override lazy val analyticsName = s"GFE:$section:$contentType:${id.substring(id.lastIndexOf("/") + 1)}"
  override lazy val metaData: Map[String, Any] = super.metaData + ("content-type" -> contentType)

  override def cards: List[(String, Any)] = super.cards ++ List(
    "twitter:card" -> "photo"
  ) ++ mainPicture.flatMap(_.largestImage.map( "twitter:image:src" -> _.path ))
}

case class ApiContentWithMeta(delegate: ApiContent, supporting: List[Content] = Nil, metaData: Map[String, JsValue] = Map.empty)<|MERGE_RESOLUTION|>--- conflicted
+++ resolved
@@ -403,11 +403,7 @@
   private lazy val soupedBody = Jsoup.parseBodyFragment(body).body()
   lazy val hasKeyEvents: Boolean = soupedBody.select(".is-key-event").nonEmpty
   lazy val isSport: Boolean = tags.exists(_.id == "sport/sport")
-<<<<<<< HEAD
-  override lazy val contentType = GuardianContentTypes.ARTICLE
-
-=======
->>>>>>> c719fa79
+
   override def cards: List[(String, Any)] = super.cards ++ List(
     "twitter:card" -> "summary"
   )
