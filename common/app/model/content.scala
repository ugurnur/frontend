--- conflicted
+++ resolved
@@ -79,12 +79,8 @@
   lazy val shortUrlId = fields.shortUrl.replace("http://gu.com", "")
   lazy val shortUrlPath = shortUrlId
   lazy val discussionId = Some(shortUrlPath)
-<<<<<<< HEAD
   lazy val isImmersive = fields.displayHint.contains("immersive")
-=======
-  lazy val isImmersive = fields.displayHint.contains("immersive") || metadata.contentType.toLowerCase == "gallery"
   lazy val showNewGalleryDesign = galleryRedesign.isSwitchedOn && metadata.contentType.toLowerCase == "gallery" && !trail.commercial.isAdvertisementFeature
->>>>>>> 8a0a0cea
 
   lazy val hasSingleContributor: Boolean = {
     (tags.contributors.headOption, trail.byline) match {
