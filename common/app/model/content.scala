package model

import com.gu.openplatform.contentapi.model.{Asset, Content => ApiContent, Element => ApiElement, Tag => ApiTag}
import common.{LinkCounts, LinkTo, Reference}
import conf.Configuration.facebook
import ophan.SurgingContentAgent
import org.joda.time.DateTime
import org.jsoup.Jsoup
import org.jsoup.safety.Whitelist
import org.scala_tools.time.Imports._
import play.api.libs.json._
import views.support.{ImgSrc, Naked, StripHtmlTagsAndUnescapeEntities}

import scala.collection.JavaConversions._
import scala.util.Try

class Content protected (val apiContent: ApiContentWithMeta) extends Trail with MetaData {

  lazy val delegate: ApiContent = apiContent.delegate

  lazy val publication: String = fields.getOrElse("publication", "")
  lazy val lastModified: DateTime = fields.get("lastModified").map(_.parseISODateTime).getOrElse(DateTime.now)
  lazy val internalContentCode: String = delegate.safeFields("internalContentCode")
  lazy val shortUrl: String = delegate.safeFields("shortUrl")
  lazy val shortUrlId: String = delegate.safeFields("shortUrl").replace("http://gu.com", "")
  lazy val webUrl: String = delegate.webUrl
  lazy val standfirst: Option[String] = fields.get("standfirst")
  lazy val starRating: Option[Int] = fields.get("starRating").flatMap(s => Try(s.toInt).toOption)
  lazy val shortUrlPath: String = shortUrl.replace("http://gu.com", "")
  lazy val allowUserGeneratedContent: Boolean = fields.get("allowUgc").exists(_.toBoolean)
  lazy val isExpired = delegate.isExpired.getOrElse(false)
  lazy val blockVideoAds: Boolean = videoAssets.exists(_.blockVideoAds)
  lazy val isBlog: Boolean = blogs.nonEmpty
  lazy val isSeries: Boolean = series.nonEmpty
  lazy val hasLargeContributorImage: Boolean = tags.filter(_.hasLargeContributorImage).nonEmpty
  lazy val isFromTheObserver: Boolean = publication == "The Observer"
  lazy val primaryKeyWordTag: Option[Tag] = tags.find(!_.isSectionTag)
  lazy val keywordTags: Seq[Tag] = keywords.filter(tag => !tag.isSectionTag)
  lazy val productionOffice: Option[String] = delegate.safeFields.get("productionOffice")

  lazy val showInRelated: Boolean = delegate.safeFields.get("showInRelatedContent").exists(_ == "true")
  lazy val hasSingleContributor: Boolean = {
    (contributors.headOption, byline) match {
      case (Some(t), Some(b)) => contributors.length == 1 && t.name == b
      case _ => false
    }
  }
  lazy val hasTonalHeaderByline: Boolean = { visualTone == Tags.VisualTone.Comment && hasSingleContributor }
  lazy val showBylinePic: Boolean = {
    visualTone != Tags.VisualTone.News && hasLargeContributorImage && contributors.length == 1 && !hasTonalHeaderByline
  }

  // read this before modifying
  // https://developers.facebook.com/docs/opengraph/howtos/maximizing-distribution-media-content#images
  lazy val openGraphImage: String = {

    def largest(i: ImageContainer) = i.largestImage.flatMap(_.url)

    mainPicture.flatMap(largest)
      .orElse(trailPicture.flatMap(largest))
      .getOrElse(facebook.imageFallback)
  }

  lazy val shouldHideAdverts: Boolean = fields.get("shouldHideAdverts").exists(_.toBoolean)

  lazy val witnessAssignment = delegate.references.find(_.`type` == "witness-assignment")
    .map(_.id).map(Reference(_)).map(_._2)

  lazy val cricketMatch: Option[String] = delegate.references.find(_.`type` == "esa-cricket-match")
    .map(_.id).map(Reference(_)).map(_._2)

  lazy val isbn: Option[String] = delegate.references.find(_.`type` == "isbn")
    .map(_.id).map(Reference(_)).map(_._2)

  lazy val seriesMeta = {
    series.headOption.map( series =>
      Seq(("series", JsString(series.name)), ("seriesId", JsString(series.id)))
    ) getOrElse Nil
  }

  private lazy val fields: Map[String, String] = delegate.safeFields

  // Inherited from Trail
  override lazy val webPublicationDate: DateTime = delegate.webPublicationDateOption.getOrElse(DateTime.now)
  override lazy val linkText: String = webTitle
  override lazy val url: String = SupportedUrl(delegate)
  override lazy val section: String = delegate.sectionId.getOrElse("")
  override lazy val sectionName: String = delegate.sectionName.getOrElse("")
  override lazy val thumbnailPath: Option[String] = fields.get("thumbnail").map(ImgSrc(_, Naked))
  override lazy val isLive: Boolean = fields.get("liveBloggingNow").exists(_.toBoolean)
  override lazy val discussionId = Some(shortUrlPath)
  override lazy val isCommentable: Boolean = fields.get("commentable").exists(_.toBoolean)
  override lazy val isClosedForComments: Boolean = !fields.get("commentCloseDate").exists(_.parseISODateTime.isAfterNow)
  override lazy val leadingParagraphs: List[org.jsoup.nodes.Element] = {
    val body = delegate.safeFields.get("body")
    val souped = body flatMap { body =>
      val souped = Jsoup.parseBodyFragment(body).body().select("p")
      Option(souped) map { _.toList }
    }

    souped getOrElse Nil
  }

  lazy val wordCount: Int = {
    Jsoup.clean(delegate.safeFields.getOrElse("body",""), Whitelist.none()).split("\\s+").size
  }

  override lazy val byline: Option[String] = fields.get("byline")
  override lazy val trailType: Option[String] = {
    if (tags.exists(_.id == "tone/comment")) {
      Option("comment")
    } else if (tags.exists(_.id == "tone/features")) {
      Option("feature")
    } else {
      Option("news")
    }
  }

  // Inherited from Tags
  override lazy val tags: Seq[Tag] = delegate.tags map { Tag(_) }

  // Inherited from MetaData
  override lazy val id: String = delegate.id
  override lazy val webTitle: String = delegate.webTitle
  override lazy val analyticsName = s"GFE:$section:${id.substring(id.lastIndexOf("/") + 1)}"
  override lazy val description: Option[String] = trailText
  override lazy val headline: String = apiContent.metaData.get("headline").flatMap(_.asOpt[String]).getOrElse(fields("headline"))
  override lazy val trailText: Option[String] = apiContent.metaData.get("trailText").flatMap(_.asOpt[String]).orElse(fields.get("trailText"))
  override def isSurging: Seq[Int] = SurgingContentAgent.getSurgingLevelsFor(id)

  // Meta Data used by plugins on the page
  // people (including 3rd parties) rely on the names of these things, think carefully before changing them
  override def metaData: Map[String, JsValue] = {
    super.metaData ++ Map(
      ("keywords", JsString(keywords.map { _.name }.mkString(","))),
      ("keywordIds", JsString(keywords.map { _.id }.mkString(","))),
      ("publication", JsString(publication)),
      ("headline", JsString(headline)),
      ("webPublicationDate", Json.toJson(webPublicationDate)),
      ("author", JsString(contributors.map(_.name).mkString(","))),
      ("authorIds", JsString(contributors.map(_.id).mkString(","))),
      ("tones", JsString(tones.map(_.name).mkString(","))),
      ("blogs", JsString(blogs.map { _.name }.mkString(","))),
      ("blogIds", JsString(blogs.map { _.id.split("/").last }.mkString(","))),
      ("commentable", JsBoolean(isCommentable)),
      ("hasStoryPackage", JsBoolean(fields.get("hasStoryPackage").exists(_.toBoolean))),
      ("pageCode", JsString(fields("internalPageCode"))),
      ("isLive", JsBoolean(isLive)),
      ("wordCount", JsNumber(wordCount)),
      ("shortUrl", JsString(shortUrl)),
      ("thumbnail", thumbnailPath.map(JsString.apply).getOrElse(JsBoolean(false))),
      ("references", JsArray(delegate.references.toSeq.map(ref => Reference.toJavaScript(ref.id)))),
      ("sectionName", JsString(sectionName)),
      ("showRelatedContent", JsBoolean(showInRelated)),
      ("productionOffice", JsString(productionOffice.getOrElse("")))
    ) ++ Map(seriesMeta: _*)
  }

  override lazy val cacheSeconds = {
    if (isLive) 30 // live blogs can expect imminent updates
    else if (lastModified > DateTime.now - 1.hour) 60 // an hour gives you time to fix obvious typos and stuff
    else 900
  }
  override def openGraph: Map[String, Any] = super.openGraph ++ Map(
    "og:title" -> webTitle,
    "og:description" -> trailText.map(StripHtmlTagsAndUnescapeEntities(_)).getOrElse(""),
    "og:image" -> openGraphImage
  )

  override def cards: List[(String, Any)] = super.cards ++ List(
    "twitter:app:url:googleplay" -> webUrl.replace("http", "guardian")
  )

  override def elements: Seq[Element] = delegate.elements
      .map(imageElement ++: _)
      .map(_.zipWithIndex.map { case (element, index) => Element(element, index) })
      .getOrElse(Nil)

  // Inherited from FaciaFields
  override lazy val group: Option[String] = apiContent.metaData.get("group").flatMap(_.asOpt[String])
  override lazy val supporting: List[Content] = apiContent.supporting
  override lazy val isBreaking: Boolean = apiContent.metaData.get("isBreaking").flatMap(_.asOpt[Boolean]).getOrElse(false)
  override lazy val imageAdjust: String = apiContent.metaData.get("imageAdjust").flatMap(_.asOpt[String]).getOrElse("default")
  override lazy val imageSrc: Option[String] = apiContent.metaData.get("imageSrc").flatMap(_.asOpt[String])
  override lazy val imageSrcWidth: Option[String] = apiContent.metaData.get("imageSrcWidth").flatMap(_.asOpt[String])
  override lazy val imageSrcHeight: Option[String] = apiContent.metaData.get("imageSrcHeight").flatMap(_.asOpt[String])
  lazy val imageElement: Option[ApiElement] = for {
    src <- imageSrc
    width <- imageSrcWidth
    height <- imageSrcHeight
  } yield ImageOverride.createElementWithOneAsset(src, width, height)

  override lazy val showMainVideo: Boolean =
    apiContent.metaData.get("showMainVideo").flatMap(_.asOpt[Boolean]).getOrElse(false)

  override lazy val adUnitSuffix: String = super.adUnitSuffix + "/" + contentType.toLowerCase
}

object Content {

  def apply(apiContent: ApiContentWithMeta): Content = {
    apiContent.delegate match {
      // liveblog / article comes at the top of this list - it might be tagged with other types, but if so is treated as an article
      case liveBlog if apiContent.delegate.isLiveBlog => new LiveBlog(apiContent)
      case article if apiContent.delegate.isArticle || apiContent.delegate.isSudoku => new Article(apiContent)
      case gallery if apiContent.delegate.isGallery => new Gallery(apiContent)
      case video if apiContent.delegate.isVideo => new Video(apiContent)
      case picture if apiContent.delegate.isImageContent => new ImageContent(apiContent)
      case _ => new Content(apiContent)
    }
  }

  def apply(delegate: ApiContent, supporting: List[Content], metaData: Option[Map[String, JsValue]]): Content = {
    metaData match {
      case Some(meta) => apply(ApiContentWithMeta(delegate, supporting, meta))
      case _ => apply(ApiContentWithMeta(delegate))
    }
  }

  def apply(delegate: ApiContent): Content = apply(ApiContentWithMeta(delegate))

  def fromPressedJson(json: JsValue): Option[Content] = {
    val contentFields: Option[Map[String, String]] = (json \ "safeFields").asOpt[Map[String, String]]
    val itemId: String = (json \ "id").as[String]
    if (Snap.isSnap(itemId)) {
      val snapMeta: Map[String, JsValue] = (json \ "meta").asOpt[Map[String, JsValue]].getOrElse(Map.empty)
      Option(
        new Snap(
          snapId = itemId,
          snapSupporting = (json \ "meta" \ "supporting").asOpt[List[JsValue]].getOrElse(Nil)
            .flatMap(Content.fromPressedJson),
          (json \ "webPublicationDate").asOpt[DateTime].getOrElse(DateTime.now),
          snapMeta = snapMeta,
          snapElements = parseElements(json)
        )
      )
    }
    else {
      Option(
        Content(ApiContentWithMeta(
          ApiContent(
            itemId,
            sectionId = (json \ "sectionId").asOpt[String],
            sectionName = (json \ "sectionName").asOpt[String],
            webPublicationDateOption = (json \ "webPublicationDate").asOpt[Long].map(new DateTime(_)),
            webTitle = (json \ "safeFields" \ "headline").as[String],
            webUrl = (json \ "webUrl").as[String],
            apiUrl = "",
            elements = Option(parseElements(json)),
            fields = contentFields,
            tags = (json \ "tags").asOpt[List[JsValue]].map(parseTags).getOrElse(Nil)
          ),
          supporting = (json \ "meta" \ "supporting").asOpt[List[JsValue]].getOrElse(Nil)
            .flatMap(Content.fromPressedJson),
          metaData = (json \ "meta").asOpt[Map[String, JsValue]].getOrElse(Map.empty)
        )
        )
      )
    }
  }

  private def parseElements(json: JsValue): List[ApiElement] = {
    (json \ "elements").asOpt[List[JsValue]].map(_.map{ elementJson =>
      ApiElement(
        (elementJson \ "id").as[String],
        (elementJson \ "relation").as[String],
        (elementJson \ "type").as[String],
        (elementJson \ "galleryIndex").asOpt[Int],
        parseAssets(elementJson)
      )
    }).getOrElse(Nil)
  }

  private def parseTags(tagsJson: List[JsValue]): List[ApiTag] =
    tagsJson.map { tagJson =>
      ApiTag(
        id              = (tagJson \ "id").as[String],
        `type`          = (tagJson \ "type").as[String],
        sectionId       = (tagJson \ "section").asOpt[String],
        sectionName     = None,
        webTitle        = (tagJson \ "webTitle").as[String],
        webUrl          = (tagJson \ "webUrl").as[String],
        apiUrl          = "",
        references      = Nil,
        bio             = None,
        bylineImageUrl  = (tagJson \ "bylineImageUrl").asOpt[String]
      )
    }

  private def parseAssets(json: JsValue): List[Asset] = {
    (json \ "assets").asOpt[List[JsValue]].map(_.map{ assetJson =>
      Asset(
        (assetJson \ "type").as[String],
        (assetJson \ "mimeType").asOpt[String],
        (assetJson \ "file").asOpt[String],
        (assetJson \ "typeData").asOpt[Map[String, String]].getOrElse(Map.empty)
      )
    }).getOrElse(Nil)
  }
}

private object ArticleSchemas {
  def apply(article: Article): String = {
    // http://schema.org/NewsArticle
    // http://schema.org/Review
    if (article.isReview)
      "http://schema.org/Review"
    else
      "http://schema.org/NewsArticle"
  }
}

object SnapApiContent {

  def apply(): ApiContent = ApiContent(
    id                           = "",
    sectionId                   = None,
    sectionName                 = None,
    webPublicationDateOption    = Some(DateTime.now),
    webTitle                    = "",
    webUrl                      = "http://www.theguardian.com/",
    apiUrl                      = "",
    fields                      = None,
    tags                        = Nil,
    factboxes                   = Nil,
    mediaAssets                 = Nil,
    elements                    = Option(Nil),
    references                  = Nil,
    isExpired                   = None
  )

  def apply(snapElements: List[ApiElement]): ApiContent = apply().copy(elements = Some(snapElements))
}

class Snap(snapId: String,
           snapSupporting: List[Content],
           snapWebPublicationDate: DateTime,
           snapMeta: Map[String, JsValue],
           snapElements: List[ApiElement] = Nil
            ) extends Content(new ApiContentWithMeta(SnapApiContent(snapElements), supporting = snapSupporting, metaData = snapMeta)) {

  val snapType: Option[String] = snapMeta.get("snapType").flatMap(_.asOpt[String])
  val snapCss: Option[String] = snapMeta.get("snapCss").flatMap(_.asOpt[String])
  val snapUri: Option[String] = snapMeta.get("snapUri").flatMap(_.asOpt[String])

  lazy val snapUrl: Option[String] = snapMeta.get("href").flatMap(_.asOpt[String])

  //We set this to snapId as TemplateDeduping uses this ID to dedupe
  override lazy val url: String = snapId

  //Sorting is done via id
  override lazy val id: String = snapId

  //Trail implementations
  override lazy val shortUrl: String = ""
  override lazy val headline: String = snapMeta.get("headline").flatMap(_.asOpt[String]).getOrElse("Link")

  //Meta implementations
  override lazy val webPublicationDate = snapWebPublicationDate
}

object Snap {
  def isSnap(id: String): Boolean = id.startsWith("snap/")
}

class Article(content: ApiContentWithMeta) extends Content(content) {
  lazy val main: String = delegate.safeFields.getOrElse("main","")
  lazy val body: String = delegate.safeFields.getOrElse("body","")
  override lazy val contentType = GuardianContentTypes.ARTICLE

  lazy val hasVideoAtTop: Boolean = Jsoup.parseBodyFragment(body).body().children().headOption
    .exists(e => e.hasClass("gu-video") && e.tagName() == "video")

  override lazy val analyticsName = s"GFE:$section:$contentType:${id.substring(id.lastIndexOf("/") + 1)}"
  override def schemaType = Some(ArticleSchemas(this))

  // if you change these rules make sure you update IMAGES.md (in this project)
  override def trailPicture: Option[ImageContainer] = thumbnail.find(_.imageCrops.exists(_.width >= 620))
    .orElse(mainPicture).orElse(videos.headOption)

  override def hasInlineMerchandise = {
    isbn.isDefined || super.hasInlineMerchandise
  }

  lazy val linkCounts = LinkTo.countLinks(body) + standfirst.map(LinkTo.countLinks).getOrElse(LinkCounts.None)

  override lazy val metaData: Map[String, JsValue] = {
    val bookReviewIsbn = isbn.map { i: String => Map("isbn" -> JsString(i)) }.getOrElse(Map())

    super.metaData ++ Map(
      ("contentType", JsString(contentType)),
      ("isLiveBlog", JsBoolean(isLiveBlog)),
      ("inBodyInternalLinkCount", JsNumber(linkCounts.internal)),
      ("inBodyExternalLinkCount", JsNumber(linkCounts.external)),
      ("shouldHideAdverts", JsBoolean(shouldHideAdverts)),
      ("hasInlineMerchandise", JsBoolean(hasInlineMerchandise))
    ) ++ bookReviewIsbn
  }

  override def openGraph: Map[String, Any] = super.openGraph ++ Map(
    ("og:type", "article"),
    ("article:published_time", webPublicationDate),
    ("article:modified_time", lastModified),
    ("article:tag", keywords.map(_.name).mkString(",")),
    ("article:section", sectionName),
    ("article:publisher", "https://www.facebook.com/theguardian"),
    ("article:author", contributors.map(_.webUrl).mkString(","))
  )

  override def cards: List[(String, Any)] = super.cards ++ List(
    "twitter:card" -> "summary_large_image"
  ) ++ mainPicture.flatMap(_.largestImage.map( "twitter:image:src" -> _.path ))
}

class LiveBlog(content: ApiContentWithMeta) extends Article(content) {
  private lazy val soupedBody = Jsoup.parseBodyFragment(body).body()
  lazy val hasKeyEvents: Boolean = soupedBody.select(".is-key-event").nonEmpty
  lazy val isSport: Boolean = tags.exists(_.id == "sport/sport")
  override lazy val contentType = GuardianContentTypes.LIVEBLOG

  override def cards: List[(String, Any)] = super.cards ++ List(
    "twitter:card" -> "summary"
  )

  override lazy val hasClassicVersion: Boolean = super.hasClassicVersion && !(section == "football")
}

abstract class Media(content: ApiContentWithMeta) extends Content(content) {

  override lazy val analyticsName = s"GFE:$section:$contentType:${id.substring(id.lastIndexOf("/") + 1)}"
  override def openGraph: Map[String, Any] = super.openGraph ++ Map(
    "og:type" -> "video",
    "og:type" -> "video",
    "og:video:type" -> "text/html",
    "og:video:url" -> webUrl,
    "video:tag" -> keywords.map(_.name).mkString(",")
  )
}

class Audio(content: ApiContentWithMeta) extends Media(content) {

  lazy val body: String = delegate.safeFields.getOrElse("body", "")

  override lazy val contentType = GuardianContentTypes.AUDIO

  override lazy val metaData: Map[String, JsValue] =
    super.metaData ++ Map("contentType" -> JsString(contentType), "blockVideoAds" -> JsBoolean(blockVideoAds))
}

object Audio {
  def apply(delegate: ApiContent): Audio = new Audio(ApiContentWithMeta(delegate))
}

class Video(content: ApiContentWithMeta) extends Media(content) {

  override lazy val hasClassicVersion = false

  override lazy val contentType = GuardianContentTypes.VIDEO

  lazy val source: Option[String] = videos.find(_.isMain).flatMap(_.source)

  override lazy val metaData: Map[String, JsValue] =
    super.metaData ++ Map(
      "contentType" -> JsString(contentType),
      "blockVideoAds" -> JsBoolean(blockVideoAds),
      "source" -> JsString(source.getOrElse(""))
    )

  // I know it's not too pretty
  lazy val bylineWithSource: Option[String] = Some(Seq(
    byline,
    source.map{
      case "guardian.co.uk" => "theguardian.com"
      case other => s"Source: $other"
    }
  ).flatten.mkString(", ")).filter(_.nonEmpty)
<<<<<<< HEAD
  lazy val videoLinkText: String = {
    val suffixVariations = List(
        " - video", " – video",
        " - video interview", " – video interview",
        " - video interviews"," – video interviews" )
    suffixVariations.fold(webTitle.trim) { (str, suffix) => str.stripSuffix(suffix) }
  }
=======

  lazy val videoLinkText: String = webTitle.stripSuffix(" - video").stripSuffix(" – video")
>>>>>>> 10a58c79

  def endSlatePath = EndSlateComponents.fromContent(this).toUriPath
}

object Video {
  def apply(delegate: ApiContent): Video = new Video(ApiContentWithMeta(delegate))
}

class Gallery(content: ApiContentWithMeta) extends Content(content) {

  def apply(index: Int): ImageAsset = galleryImages(index).largestImage.get

  lazy val size = galleryImages.size
  override lazy val contentType = GuardianContentTypes.GALLERY
  lazy val landscapes = largestCrops.filter(i => i.width > i.height).sortBy(_.index)
  lazy val portraits = largestCrops.filter(i => i.width < i.height).sortBy(_.index)
  lazy val isInPicturesSeries = tags.exists(_.id == "lifeandstyle/series/in-pictures")

  override lazy val analyticsName = s"GFE:$section:$contentType:${id.substring(id.lastIndexOf("/") + 1)}"

  override lazy val metaData: Map[String, JsValue] = super.metaData ++ Map(
    "contentType" -> JsString(contentType),
    "gallerySize" -> JsNumber(size)
  )

  override lazy val openGraphImage: String = galleryImages.headOption.flatMap(_.largestImage.flatMap(_.url)).getOrElse(conf.Configuration.facebook.imageFallback)

  override def schemaType = Some("http://schema.org/ImageGallery")

  // if you change these rules make sure you update IMAGES.md (in this project)
  override def trailPicture: Option[ImageContainer] = thumbnail

  override def openGraph: Map[String, Any] = super.openGraph ++ Map(
    "og:type" -> "article",
    "article:published_time" -> webPublicationDate,
    "article:modified_time" -> lastModified,
    "article:section" -> sectionName,
    "article:tag" -> keywords.map(_.name).mkString(","),
    "article:author" -> contributors.map(_.webUrl).mkString(",")
  )

  private lazy val galleryImages: Seq[ImageElement] = images.filter(_.isGallery)
  lazy val largestCrops: Seq[ImageAsset] = galleryImages.flatMap(_.largestImage)

  override def cards: List[(String, Any)] = super.cards ++ List(
    "twitter:card" -> "gallery",
    "twitter:title" -> linkText
  ) ++ largestCrops.sortBy(_.index).take(5).zipWithIndex.map{ case(image, index) =>
    s"twitter:image$index:src" -> image.path
  }
}

object Gallery {
  def apply(delegate: ApiContent): Gallery = new Gallery(ApiContentWithMeta(delegate))
}

class Interactive(content: ApiContentWithMeta) extends Content(content) {
  override lazy val contentType = GuardianContentTypes.INTERACTIVE
  lazy val body: Option[String] = delegate.safeFields.get("body")
  override lazy val analyticsName = s"GFE:$section:$contentType:${id.substring(id.lastIndexOf("/") + 1)}"

  override lazy val metaData: Map[String, JsValue] = super.metaData + ("contentType" -> JsString(contentType))
}

object Interactive {
  def apply(delegate: ApiContent): Interactive = new Interactive(ApiContentWithMeta(delegate))
}

class ImageContent(content: ApiContentWithMeta) extends Content(content) {
  override lazy val contentType = GuardianContentTypes.IMAGE_CONTENT

  override lazy val analyticsName = s"GFE:$section:$contentType:${id.substring(id.lastIndexOf("/") + 1)}"

  override lazy val metaData: Map[String, JsValue] =
    super.metaData + ("contentType" -> JsString(contentType))

  override def cards: List[(String, Any)] = super.cards ++ List(
    "twitter:card" -> "photo"
  ) ++ mainPicture.flatMap(_.largestImage.map( "twitter:image:src" -> _.path ))
}

case class ApiContentWithMeta(delegate: ApiContent, supporting: List[Content] = Nil, metaData: Map[String, JsValue] = Map.empty)<|MERGE_RESOLUTION|>--- conflicted
+++ resolved
@@ -474,7 +474,7 @@
       case other => s"Source: $other"
     }
   ).flatten.mkString(", ")).filter(_.nonEmpty)
-<<<<<<< HEAD
+
   lazy val videoLinkText: String = {
     val suffixVariations = List(
         " - video", " – video",
@@ -482,10 +482,6 @@
         " - video interviews"," – video interviews" )
     suffixVariations.fold(webTitle.trim) { (str, suffix) => str.stripSuffix(suffix) }
   }
-=======
-
-  lazy val videoLinkText: String = webTitle.stripSuffix(" - video").stripSuffix(" – video")
->>>>>>> 10a58c79
 
   def endSlatePath = EndSlateComponents.fromContent(this).toUriPath
 }
