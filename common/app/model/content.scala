package model

import java.net.URL

import com.gu.contentapi.client.model.{v1 => contentapi}
import com.gu.facia.api.{utils => fapiutils}
import com.gu.facia.client.models.TrailMetaData
import common._
import common.dfp.DfpAgent
import conf.Configuration
import conf.switches.Switches.{FacebookShareUseTrailPicFirstSwitch, LongCacheSwitch}
import cricketPa.CricketTeams
import layout.ContentWidths.GalleryMedia
import model.content.{Atoms, Quiz}
import model.pressed._
import ophan.SurgingContentAgent
import org.joda.time.DateTime
import org.jsoup.Jsoup
import org.jsoup.safety.Whitelist
import org.scala_tools.time.Imports._
import play.api.libs.json._
import views.support.{ChaptersLinksCleaner, FacebookOpenGraphImage, ImgSrc, Item700, StripHtmlTagsAndUnescapeEntities}

import scala.collection.JavaConversions._
import scala.language.postfixOps
import scala.util.Try

sealed trait ContentType {
  def content: Content
  final def tags: Tags = content.tags
  final def elements: Elements = content.elements
  final def fields: Fields = content.fields
  final def trail: Trail = content.trail
  final def metadata: MetaData = content.metadata
  final def commercial: Commercial = content.commercial
  final def sharelinks: ShareLinks = content.sharelinks
}

final case class GenericContent(override val content: Content) extends ContentType

final case class Content(
  trail: Trail,
  metadata: MetaData,
  tags: Tags,
  commercial: Commercial,
  elements: Elements,
  fields: Fields,
  sharelinks: ShareLinks,
  atoms: Option[Atoms],
  publication: String,
  internalPageCode: String,
  contributorBio: Option[String],
  starRating: Option[Int],
  allowUserGeneratedContent: Boolean,
  isExpired: Boolean,
  productionOffice: Option[String],
  tweets: Seq[Tweet],
  showInRelated: Boolean,
  cardStyle: CardStyle,
  shouldHideAdverts: Boolean,
  witnessAssignment: Option[String],
  isbn: Option[String],
  imdb: Option[String],
  paFootballTeams: Seq[String],
  javascriptReferences: Seq[JsObject],
  wordCount: Int,
  showByline: Boolean,
  hasStoryPackage: Boolean,
  rawOpenGraphImage: String,
  showFooterContainers: Boolean = false
) {

  lazy val isSurging: Seq[Int] = SurgingContentAgent.getSurgingLevelsFor(metadata.id)
  lazy val isBlog: Boolean = tags.blogs.nonEmpty
  lazy val isSeries: Boolean = tags.series.nonEmpty
  lazy val isFromTheObserver: Boolean = publication == "The Observer"
  lazy val primaryKeyWordTag: Option[Tag] = tags.tags.find(!_.isSectionTag)
  lazy val keywordTags: Seq[Tag] = tags.keywords.filter(tag => !tag.isSectionTag)
  lazy val shortUrlId = fields.shortUrlId
  lazy val shortUrlPath = shortUrlId
  lazy val discussionId = Some(shortUrlId)
<<<<<<< HEAD
  lazy val isImmersiveGallery = metadata.contentType.toLowerCase == "gallery" && !trail.commercial.isAdvertisementFeature
  lazy val isImmersive = fields.displayHint.contains("immersive") || isImmersiveGallery
=======
  lazy val isImmersive = fields.displayHint.contains("immersive") || metadata.contentType.toLowerCase == "gallery"
  lazy val showNewGalleryDesign = galleryRedesign.isSwitchedOn && metadata.contentType.toLowerCase == "gallery" && !trail.commercial.isAdvertisementFeature
  lazy val isFoodAndDrink: Boolean = tags.isFoodAndDrink
>>>>>>> afbd56ad

  lazy val hasSingleContributor: Boolean = {
    (tags.contributors.headOption, trail.byline) match {
      case (Some(t), Some(b)) => tags.contributors.length == 1 && t.name == b
      case _ => false
    }
  }

  lazy val hasTonalHeaderByline: Boolean = {
    (cardStyle == Comment || cardStyle == Editorial || (cardStyle == SpecialReport && tags.isComment)) &&
      hasSingleContributor &&
      metadata.contentType != GuardianContentTypes.ImageContent
  }

  lazy val hasBeenModified: Boolean =
    new Duration(trail.webPublicationDate, fields.lastModified).isLongerThan(Duration.standardSeconds(60))

  lazy val hasTonalHeaderIllustration: Boolean = tags.isLetters

  lazy val showCircularBylinePicAtSide: Boolean =
    cardStyle == Feature && tags.hasLargeContributorImage && tags.contributors.length == 1

  // read this before modifying: https://developers.facebook.com/docs/opengraph/howtos/maximizing-distribution-media-content#images
  lazy val openGraphImage: String = {
    ImgSrc(rawOpenGraphImage, FacebookOpenGraphImage, isFoodAndDrink)
  }

  lazy val syndicationType = {
    if(isBlog){
      "blog"
    } else if (tags.isGallery){
      "gallery"
    } else if(tags.isPodcast){
      "podcast"
    } else if (tags.isAudio){
      "audio"
    } else if(tags.isVideo){
      "video"
    } else {
      "article"
    }
  }

  lazy val contributorTwitterHandle: Option[String] = tags.contributors.headOption.flatMap(_.properties.twitterHandle)

  lazy val showSectionNotTag: Boolean = tags.tags.exists{ tag => tag.id == "childrens-books-site/childrens-books-site" && tag.properties.tagType == "Blog" }

  lazy val sectionLabelLink : String = {
    if (showSectionNotTag || DfpAgent.isAdvertisementFeature(tags.tags, Some(metadata.section))) {
      metadata.section
    } else tags.tags.find(_.isKeyword) match {
      case Some(tag) => tag.id
      case _ => ""
    }
  }

  lazy val sectionLabelName : String = {
    if(this.showSectionNotTag) trail.sectionName else tags.tags.find(_.isKeyword) match {
      case Some(tag) => tag.metadata.webTitle
      case _ => ""
    }
  }

  lazy val blogOrSeriesTag: Option[Tag] = {
    tags.tags.find( tag => tag.showSeriesInMeta && (tag.isBlog || tag.isSeries ))
  }

  lazy val seriesTag: Option[Tag] = {
    tags.blogs.find{tag => tag.id != "commentisfree/commentisfree"}.orElse(tags.series.headOption)
  }

  val seriesName: Option[String] = tags.series.filterNot(_.id == "commentisfree/commentisfree").headOption.map(_.name)

  lazy val linkCounts = LinkTo.countLinks(fields.body) + fields.standfirst.map(LinkTo.countLinks).getOrElse(LinkCounts.None)

  lazy val hasMultipleVideosInPage: Boolean = mainVideoCanonicalPath match {
    case Some(_) => numberOfVideosInTheBody > 0
    case None => numberOfVideosInTheBody > 1
  }

  lazy val mainVideoCanonicalPath: Option[String] = Jsoup.parseBodyFragment(fields.main).body.getElementsByClass("element-video").headOption.map { v =>
    new URL(v.attr("data-canonical-url")).getPath.stripPrefix("/")
  }

  lazy val numberOfVideosInTheBody: Int = Jsoup.parseBodyFragment(fields.body).body().children().select("video[class=gu-video]").size()

  val legallySensitive: Boolean = fields.legallySensitive.getOrElse(false)

  def javascriptConfig: Map[String, JsValue] = Map(
    ("publication", JsString(publication)),
    ("hasShowcaseMainElement", JsBoolean(elements.hasShowcaseMainElement)),
    ("hasStoryPackage", JsBoolean(hasStoryPackage)),
    ("pageCode", JsString(internalPageCode)),
    ("isContent", JsBoolean(true)),
    ("wordCount", JsNumber(wordCount)),
    ("references", JsArray(javascriptReferences)),
    ("showRelatedContent", JsBoolean(if (tags.isUSMinuteSeries) { false } else (showInRelated && !legallySensitive))),
    ("productionOffice", JsString(productionOffice.getOrElse(""))),
    ("isImmersive", JsBoolean(isImmersive))
  )

  // Dynamic Meta Data may appear on the page for some content. This should be used for conditional metadata.
  def conditionalConfig: Map[String, JsValue] = {
    val rugbyMeta = if (tags.isRugbyMatch && conf.switches.Switches.RugbyScoresSwitch.isSwitchedOn) {
      val teamIds = tags.keywords.map(_.id).collect(RugbyContent.teamNameIds)
      val (team1, team2) = (teamIds.headOption.getOrElse(""), teamIds.lift(1).getOrElse(""))
      val date = RugbyContent.timeFormatter.withZoneUTC().print(trail.webPublicationDate)
      Some(("rugbyMatch", JsString(s"/sport/rugby/api/score/$date/$team1/$team2")))
    } else None

    val cricketMeta = if (tags.isCricketLiveBlog && conf.switches.Switches.CricketScoresSwitch.isSwitchedOn) {
      List(
        CricketTeams.teamFor(this).map(_.wordsForUrl).map(wordsForUrl => "cricketTeam" -> JsString(wordsForUrl)),
        Some(("cricketMatchDate", JsString(trail.webPublicationDate.withZone(DateTimeZone.UTC).toString("yyyy-MM-dd"))))
      )
    } else Nil

    val seriesMeta = tags.series.filterNot{ _.id == "commentisfree/commentisfree"} match {
      case Nil => Nil
      case allTags@(mainSeries :: _) => List(
        Some("series", JsString(mainSeries.name)),
        Some("seriesId", JsString(mainSeries.id)),
        Some("seriesTags", JsString(allTags.map(_.name).mkString(",")))
      )
    }

    // Tracking tags are used for things like commissioning desks.
    val trackingMeta = tags.tracking match {
      case Nil => None
      case trackingTags => Some("trackingNames", JsString(trackingTags.map(_.name).mkString(",")))
    }

    val articleMeta = if (tags.isUSMinuteSeries) {
      Some("isMinuteArticle", JsBoolean(tags.isUSMinuteSeries))
    } else None

    val atomsMeta = atoms.map { atoms =>
      val atomIdentifiers = atoms.all.collect { case quiz: Quiz => JsString(quiz.id) }
      ("atoms", JsArray(atomIdentifiers))
    }

    val meta: List[Option[(String, JsValue)]] = List(
      rugbyMeta,
      articleMeta,
      trackingMeta,
      atomsMeta
    ) ++ cricketMeta ++ seriesMeta
    meta.flatten.toMap
  }

  val opengraphProperties = Map(
    "og:title" -> metadata.webTitle,
    "og:description" -> fields.trailText.map(StripHtmlTagsAndUnescapeEntities(_)).getOrElse(""),
    "og:image" -> openGraphImage
  )

  val twitterProperties = Map(
    "twitter:app:url:googleplay" -> metadata.webUrl.replaceFirst("^[a-zA-Z]*://", "guardian://"), //replace current scheme with guardian mobile app scheme
    "twitter:image" -> rawOpenGraphImage
  ) ++ contributorTwitterHandle.map(handle => "twitter:creator" -> s"@$handle").toList

  val quizzes: Seq[Quiz] = atoms.map(_.quizzes).getOrElse(Nil)
}

object Content {

  def apply(apiContent: contentapi.Content): ContentType = {
    val content = make(apiContent)

    apiContent match {
      case article if apiContent.isLiveBlog || apiContent.isArticle || apiContent.isSudoku => Article.make(content)
      case gallery if apiContent.isGallery => Gallery.make(content)
      case video if apiContent.isVideo => Video.make(content)
      case audio if apiContent.isAudio => Audio.make(content)
      case picture if apiContent.isImageContent => ImageContent.make(content)
      case _ => GenericContent(content)
    }
  }

  def make(apiContent: contentapi.Content): Content = {

    val fields = Fields.make(apiContent)
    val metadata = MetaData.make(fields, apiContent)
    val elements = Elements.make(apiContent)
    val tags = Tags.make(apiContent)
    val commercial = Commercial.make(metadata, tags, apiContent)
    val trail = Trail.make(tags, fields, commercial, elements, metadata, apiContent)
    val sharelinks = ShareLinks(tags, fields, metadata)
    val atoms = Atoms.make(apiContent)
    val apifields = apiContent.fields
    val references: Map[String,String] = apiContent.references.map(ref => (ref.`type`, Reference.split(ref.id)._2)).toMap
    val cardStyle: fapiutils.CardStyle = fapiutils.CardStyle(apiContent, TrailMetaData.empty)

    Content(
      trail = trail,
      metadata = metadata,
      tags = tags,
      commercial = commercial,
      elements = elements,
      fields = fields,
      sharelinks = sharelinks,
      atoms = atoms,
      publication = apifields.flatMap(_.publication).getOrElse(""),
      internalPageCode = apifields.flatMap(_.internalPageCode).map(_.toString).getOrElse(""),
      contributorBio = apifields.flatMap(_.contributorBio),
      starRating = apifields.flatMap(_.starRating),
      allowUserGeneratedContent = apifields.flatMap(_.allowUgc).getOrElse(false),
      isExpired = apiContent.isExpired.getOrElse(false),
      productionOffice = apifields.flatMap(_.productionOffice.map(_.name)),
      tweets = apiContent.elements.getOrElse(Nil).filter(_.`type`.name == "Tweet").map{ tweet =>
        val images = tweet.assets.filter(_.`type`.name == "Image").flatMap(asset => asset.typeData.flatMap(_.secureFile).orElse(asset.file))
        Tweet(tweet.id, images)
      },
      showInRelated = apifields.flatMap(_.showInRelatedContent).getOrElse(false),
      cardStyle = CardStyle.make(cardStyle),
      shouldHideAdverts = apifields.flatMap(_.shouldHideAdverts).getOrElse(false),
      witnessAssignment = references.get("witness-assignment"),
      isbn = references.get("isbn"),
      imdb = references.get("imdb"),
      paFootballTeams = apiContent.references.filter(ref => ref.id.contains("pa-football-team")).map(ref => ref.id.split("/").last).distinct,
      javascriptReferences = apiContent.references.map(ref => Reference.toJavaScript(ref.id)),
      wordCount = {
        Jsoup.clean(fields.body, Whitelist.none()).split("\\s+").size
      },
      hasStoryPackage = apifields.flatMap(_.hasStoryPackage).getOrElse(false),
      showByline = fapiutils.ResolvedMetaData.fromContentAndTrailMetaData(apiContent, TrailMetaData.empty, cardStyle).showByline,
      rawOpenGraphImage = {
        val bestOpenGraphImage = if (FacebookShareUseTrailPicFirstSwitch.isSwitchedOn) {
          trail.trailPicture.flatMap(_.largestImageUrl)
        } else {
          None
        }
        bestOpenGraphImage
          .orElse(elements.mainPicture.flatMap(_.images.largestImageUrl))
          .orElse(trail.trailPicture.flatMap(_.largestImageUrl))
          .getOrElse(Configuration.images.fallbackLogo)
      }
    )
  }
}

private object ArticleSchemas {
  def apply(articleTags: Tags): String = {
    // http://schema.org/NewsArticle
    // http://schema.org/Review
    if (articleTags.isReview)
      "http://schema.org/Review"
    else if (articleTags.isLiveBlog)
      "http://schema.org/LiveBlogPosting"
    else
      "http://schema.org/NewsArticle"
  }
}

object Article {

  private def copyCommercial(content: Content) = {
    content.commercial.copy(
      hasInlineMerchandise = content.isbn.isDefined || content.commercial.hasInlineMerchandise)
  }

  private def copyMetaData(content: Content, commercial: Commercial, lightbox: GenericLightbox, trail: Trail, tags: Tags) = {

    val contentType = if (content.tags.isLiveBlog) GuardianContentTypes.LiveBlog else GuardianContentTypes.Article
    val section = content.metadata.section
    val id = content.metadata.id
    val fields = content.fields
    val bookReviewIsbn = content.isbn.map { i: String => Map("isbn" -> JsString(i)) }.getOrElse(Map())

    // we don't serve pre-roll if there are multiple videos in an article
    // `headOption` as the video could be main media or a regular embed, so just get the first video
    val videoDuration = content.elements.videos.headOption.map { v => JsNumber(v.videos.duration) }.getOrElse(JsNull)

    val javascriptConfig: Map[String, JsValue] = Map(
      ("isLiveBlog", JsBoolean(content.tags.isLiveBlog)),
      ("inBodyInternalLinkCount", JsNumber(content.linkCounts.internal)),
      ("inBodyExternalLinkCount", JsNumber(content.linkCounts.external)),
      ("shouldHideAdverts", JsBoolean(content.shouldHideAdverts)),
      ("hasInlineMerchandise", JsBoolean(commercial.hasInlineMerchandise)),
      ("lightboxImages", lightbox.javascriptConfig),
      ("hasMultipleVideosInPage", JsBoolean(content.hasMultipleVideosInPage)),
      ("isImmersive", JsBoolean(content.isImmersive)),
      ("isSensitive", JsBoolean(fields.sensitive.getOrElse(false))),
      ("videoDuration" -> videoDuration)
    ) ++ bookReviewIsbn

    val opengraphProperties: Map[String, String] = Map(
      ("og:type", "article"),
      ("article:published_time", trail.webPublicationDate.toString()),
      ("article:modified_time", content.fields.lastModified.toString()),
      ("article:tag", tags.keywords.map(_.name).mkString(",")),
      ("article:section", trail.sectionName),
      ("article:publisher", "https://www.facebook.com/theguardian"),
      ("article:author", tags.contributors.map(_.metadata.webUrl).mkString(","))
    )

    val twitterProperties: Map[String, String] = if (content.tags.isLiveBlog) {
      Map("twitter:card" -> "summary_large_image", "twitter:card" -> "summary")
    } else {
      Map("twitter:card" -> "summary_large_image")
    }

    content.metadata.copy(
      contentType = contentType,
      analyticsName = s"GFE:$section:$contentType:${id.substring(id.lastIndexOf("/") + 1)}",
      adUnitSuffix = section + "/" + contentType.toLowerCase,
      schemaType = Some(ArticleSchemas(content.tags)),
      cacheTime = if (!fields.isLive && LongCacheSwitch.isSwitchedOn) {
          if (fields.lastModified > DateTime.now(fields.lastModified.getZone) - 1.hour) CacheTime.RecentlyUpdatedPurgable
          else if (fields.lastModified > DateTime.now(fields.lastModified.getZone) - 24.hours) CacheTime.LastDayUpdatedPurgable
          else CacheTime.NotRecentlyUpdatedPurgable
        } else {
          content.metadata.cacheTime
        },
      iosType = Some("Article"),
      javascriptConfigOverrides = javascriptConfig,
      opengraphPropertiesOverrides = opengraphProperties,
      twitterPropertiesOverrides = twitterProperties,
      shouldHideHeaderAndTopAds = content.tags.isUSMinuteSeries || content.isImmersive
    )
  }

  // Perform a copy of the content object to enable Article to override Content.
  def make(content: Content): Article = {

    val fields = content.fields
    val elements = content.elements
    val tags = content.tags
    val trail = content.trail
    val commercial = copyCommercial(content)
    val lightboxProperties = GenericLightboxProperties(
      lightboxableCutoffWidth = 620,
      includeBodyImages = !tags.isLiveBlog,
      id = content.metadata.id,
      headline = trail.headline,
      shouldHideAdverts = content.shouldHideAdverts,
      standfirst = fields.standfirst)
    val lightbox = GenericLightbox(elements, fields, trail, lightboxProperties)
    val metadata = copyMetaData(content, commercial, lightbox, trail, tags)
    val sharelinks = content.sharelinks

    val contentOverrides = content.copy(
      trail = trail,
      commercial = commercial,
      metadata = metadata,
      sharelinks = sharelinks,
      showFooterContainers = !tags.isLiveBlog && !content.shouldHideAdverts
    )

    Article(contentOverrides, lightboxProperties)
  }
}

final case class Article (
  override val content: Content,
  lightboxProperties: GenericLightboxProperties) extends ContentType {

  val lightbox = GenericLightbox(content.elements, content.fields, content.trail, lightboxProperties)

  val isLiveBlog: Boolean = content.tags.isLiveBlog && content.fields.blocks.nonEmpty
  val isUSMinute: Boolean = content.tags.isUSMinuteSeries
  val isImmersive: Boolean = content.isImmersive
  val isSixtyDaysModified: Boolean = fields.lastModified.isAfter(DateTime.now().minusDays(60))
  lazy val hasVideoAtTop: Boolean = soupedBody.body().children().headOption
    .exists(e => e.hasClass("gu-video") && e.tagName() == "video")

  lazy val hasSupporting: Boolean = {
    val supportingClasses = Set("element--showcase", "element--supporting", "element--thumbnail")
    val leftColElements = soupedBody.body().select("body > *").find(_.classNames.intersect(supportingClasses).nonEmpty)
    leftColElements.isDefined
  }

  lazy val chapterHeadings: Map[String, String] = {
    val jsoupChapterCleaner = ChaptersLinksCleaner.clean(soupedBody)
    val chapterElements = jsoupChapterCleaner.getElementsByClass("auto-chapter")
    chapterElements.flatMap { el =>
      val headingElOpt = el.getElementsByTag("h2").headOption
      headingElOpt.flatMap { headingEl =>
        val attributes = headingEl.attributes()
        if(attributes.hasKey("id")) {
          Some((attributes.get("id"), headingEl.text()))
        } else None
      }
    }.toMap
  }

  private lazy val soupedBody = Jsoup.parseBodyFragment(fields.body)
  lazy val hasKeyEvents: Boolean = soupedBody.body().select(".is-key-event").nonEmpty

  lazy val isSport: Boolean = tags.tags.exists(_.id == "sport/sport")
  lazy val blocks = content.fields.blocks
  lazy val mostRecentBlock: Option[String] = blocks.headOption.map(_.id)
}

object Audio {
  def make(content: Content): Audio = {

    val contentType = GuardianContentTypes.Audio
    val fields = content.fields
    val id = content.metadata.id
    val section = content.metadata.section
    val javascriptConfig: Map[String, JsValue] = Map(
      "isPodcast" -> JsBoolean(content.tags.isPodcast))

    val metadata = content.metadata.copy(
      contentType = contentType,
      analyticsName = s"GFE:$section:$contentType:${id.substring(id.lastIndexOf("/") + 1)}",
      adUnitSuffix = section + "/" + contentType.toLowerCase,
      schemaType = Some("https://schema.org/AudioObject"),
      javascriptConfigOverrides = javascriptConfig
    )

    val contentOverrides = content.copy(
      metadata = metadata
    )

    Audio(contentOverrides)
  }
}

final case class Audio (override val content: Content) extends ContentType {

  lazy val downloadUrl: Option[String] = elements.mainAudio
    .flatMap(_.audio.encodings.find(_.format == "audio/mpeg").map(_.url))

  private lazy val podcastTag: Option[Tag] = tags.tags.find(_.properties.podcast.nonEmpty)
  lazy val iTunesSubscriptionUrl: Option[String] = podcastTag.flatMap(_.properties.podcast.flatMap(_.subscriptionUrl))
  lazy val seriesFeedUrl: Option[String] = podcastTag.map(tag => s"/${tag.id}/podcast.xml")
}

object Video {
  def make(content: Content): Video = {

    val contentType = GuardianContentTypes.Video
    val fields = content.fields
    val elements = content.elements
    val section = content.metadata.section
    val id = content.metadata.id
    val source: Option[String] = elements.videos.find(_.properties.isMain).flatMap(_.videos.source)

    val javascriptConfig: Map[String, JsValue] = Map(
      "isPodcast" -> JsBoolean(content.tags.isPodcast),
      "source" -> JsString(source.getOrElse("")),
      "embeddable" -> JsBoolean(elements.videos.find(_.properties.isMain).map(_.videos.embeddable).getOrElse(false)),
      "videoDuration" -> elements.videos.find(_.properties.isMain).map{ v => JsNumber(v.videos.duration)}.getOrElse(JsNull))

    val optionalOpengraphProperties = if(content.metadata.webUrl.startsWith("https://")) Map("og:video:secure_url" -> content.metadata.webUrl) else Nil
    val opengraphProperties = Map(
      // Not using the og:video properties here because we want end-users to visit the guardian website
      // when they click the thumbnail in the FB feed rather than playing the video "in-place"
      "og:type" -> "article",
      "article:published_time" -> content.trail.webPublicationDate.toString,
      "article:modified_time" -> content.fields.lastModified.toString,
      "article:section" -> content.trail.sectionName,
      "article:tag" -> content.tags.keywords.map(_.name).mkString(",")
    ) ++ optionalOpengraphProperties

    val metadata = content.metadata.copy(
      contentType = contentType,
      analyticsName = s"GFE:$section:$contentType:${id.substring(id.lastIndexOf("/") + 1)}",
      adUnitSuffix = section + "/" + contentType.toLowerCase,
      schemaType = Some("http://schema.org/VideoObject"),
      javascriptConfigOverrides = javascriptConfig,
      opengraphPropertiesOverrides = opengraphProperties,
      twitterPropertiesOverrides = Map("twitter:card" -> "summary_large_image")
    )

    val contentOverrides = content.copy(
      metadata = metadata
    )

    Video(contentOverrides, source)
  }
}

final case class Video (
  override val content: Content,
  source: Option[String] ) extends ContentType {

  lazy val bylineWithSource: Option[String] = Some(Seq(
    trail.byline,
    source.map{
      case "guardian.co.uk" => "theguardian.com"
      case other => s"Source: $other"
    }
  ).flatten.mkString(", ")).filter(_.nonEmpty)

  lazy val videoLinkText: String = {
    val suffixVariations = List(
        " - video", " – video",
        " - video interview", " – video interview",
        " - video interviews"," – video interviews" )
    suffixVariations.fold(trail.headline.trim) { (str, suffix) => str.stripSuffix(suffix) }
  }
  def endSlatePath = EndSlateComponents.fromContent(content).toUriPath
}

object Gallery {
  def make(content: Content): Gallery = {

    val contentType = GuardianContentTypes.Gallery
    val fields = content.fields
    val elements = content.elements
    val tags = content.tags
    val section = content.metadata.section
    val id = content.metadata.id
    val lightboxProperties = GalleryLightboxProperties(
      id = id,
      headline = content.trail.headline,
      shouldHideAdverts = content.shouldHideAdverts,
      standfirst = fields.standfirst)
    val lightbox = GalleryLightbox(elements, tags, lightboxProperties)
    val javascriptConfig: Map[String, JsValue] = Map(
      "gallerySize" -> JsNumber(lightbox.size),
      "lightboxImages" -> lightbox.javascriptConfig
    )
    val trail = content.trail.copy(
      trailPicture = elements.thumbnail.map(_.images))

    val openGraph: Map[String, String] = Map(
      "og:type" -> "article",
      "article:published_time" -> trail.webPublicationDate.toString,
      "article:modified_time" -> content.fields.lastModified.toString,
      "article:section" -> trail.sectionName,
      "article:tag" -> tags.keywords.map(_.name).mkString(","),
      "article:author" -> tags.contributors.map(_.metadata.webUrl).mkString(",")
    )

    val twitterProperties: Map[String, String] = Map(
      "twitter:card" -> "gallery",
      "twitter:title" -> fields.linkText
    ) ++ lightbox.largestCrops.sortBy(_.index).take(5).zipWithIndex.flatMap { case (image, index) =>
      image.path.map(i =>
        if (i.startsWith("//")) {
          s"twitter:image$index:src" -> s"https:$i"
        } else {
          s"twitter:image$index:src" -> i
        })
    }
    val metadata = content.metadata.copy(
      contentType = contentType,
      analyticsName = s"GFE:$section:$contentType:${id.substring(id.lastIndexOf("/") + 1)}",
      adUnitSuffix = section + "/" + contentType.toLowerCase,
      schemaType = Some("https://schema.org/ImageGallery"),
      openGraphImages = lightbox.openGraphImages,
      javascriptConfigOverrides = javascriptConfig,
      twitterPropertiesOverrides = twitterProperties,
      opengraphPropertiesOverrides = openGraph
    )

    val contentOverrides = content.copy(
      metadata = metadata,
      trail = trail,
      rawOpenGraphImage = {
        val bestOpenGraphImage = if (FacebookShareUseTrailPicFirstSwitch.isSwitchedOn) {
          trail.trailPicture.flatMap(_.largestImageUrl)
        } else {
          None
        }

        bestOpenGraphImage
          .orElse(lightbox.galleryImages.headOption.flatMap(_.images.largestImage.flatMap(_.url)))
          .getOrElse(conf.Configuration.images.fallbackLogo)
      }
    )

    Gallery(contentOverrides, lightboxProperties)
  }
}

final case class Gallery(
  override val content: Content,
  lightboxProperties: GalleryLightboxProperties) extends ContentType {

  val lightbox = GalleryLightbox(content.elements, content.tags, lightboxProperties)

  def apply(index: Int): ImageAsset = lightbox.galleryImages(index).images.largestImage.get
}

case class GalleryLightboxProperties(
  id: String,
  headline: String,
  shouldHideAdverts: Boolean,
  standfirst: Option[String])

case class GalleryLightbox(
  elements: Elements,
  tags: Tags,
  properties: GalleryLightboxProperties
){
  def imageContainer(index: Int): ImageElement = galleryImages(index)

  val galleryImages: Seq[ImageElement] = elements.images.filter(_.properties.isGallery)
  val largestCrops: Seq[ImageAsset] = galleryImages.flatMap(_.images.largestImage)
  val openGraphImages: Seq[String] = largestCrops.flatMap(_.url).map(ImgSrc(_, FacebookOpenGraphImage))
  val size = galleryImages.size
  val landscapes = largestCrops.filter(i => i.width > i.height).sortBy(_.index)
  val portraits = largestCrops.filter(i => i.width < i.height).sortBy(_.index)
  val isInPicturesSeries = tags.tags.exists(_.id == "lifeandstyle/series/in-pictures")

  val javascriptConfig: JsObject = {
    val imageJson = for {
      container <- galleryImages
      img <- container.images.largestEditorialCrop
    } yield {
      JsObject(Seq(
        "caption" -> JsString(img.caption.getOrElse("")),
        "credit" -> JsString(img.credit.getOrElse("")),
        "displayCredit" -> JsBoolean(img.displayCredit),
        "src" -> JsString(Item700.bestFor(container.images).getOrElse("")),
        "srcsets" -> JsString(ImgSrc.srcset(container.images, GalleryMedia.lightbox)),
        "sizes" -> JsString(GalleryMedia.lightbox.sizes),
        "ratio" -> Try(JsNumber(img.width.toDouble / img.height.toDouble)).getOrElse(JsNumber(1)),
        "role" -> JsString(img.role.toString)
      ))
    }
    JsObject(Seq(
      "id" -> JsString(properties.id),
      "headline" -> JsString(properties.headline),
      "shouldHideAdverts" -> JsBoolean(properties.shouldHideAdverts),
      "standfirst" -> JsString(properties.standfirst.getOrElse("")),
      "images" -> JsArray(imageJson)
    ))
  }
}

case class GenericLightboxProperties(
  id: String,
  headline: String,
  shouldHideAdverts: Boolean,
  standfirst: Option[String],
  lightboxableCutoffWidth: Int,
  includeBodyImages: Boolean)

case class GenericLightbox(
  elements: Elements,
  fields: Fields,
  trail: Trail,
  properties: GenericLightboxProperties
) {
  lazy val mainFiltered = elements.mainPicture
    .filter(_.images.largestEditorialCrop.map(_.ratioWholeNumber).getOrElse(0) > 0.7)
    .filter(_.images.largestEditorialCrop.map(_.width).getOrElse(1) > properties.lightboxableCutoffWidth).toSeq
  lazy val bodyFiltered: Seq[ImageElement] = elements.bodyImages.filter(_.images.largestEditorialCrop.map(_.width).getOrElse(1) > properties.lightboxableCutoffWidth).toSeq

  val lightboxImages = if (properties.includeBodyImages) mainFiltered ++ bodyFiltered else mainFiltered

  lazy val isMainMediaLightboxable = mainFiltered.nonEmpty

  lazy val javascriptConfig: JsObject = {
    val imageJson = for {
      container <- lightboxImages
      img <- container.images.largestEditorialCrop
    } yield {
      JsObject(Seq(
        "caption" -> JsString(img.caption.getOrElse("")),
        "credit" -> JsString(img.credit.getOrElse("")),
        "displayCredit" -> JsBoolean(img.displayCredit),
        "src" -> JsString(Item700.bestFor(container.images).getOrElse("")),
        "srcsets" -> JsString(ImgSrc.srcset(container.images, GalleryMedia.lightbox)),
        "sizes" -> JsString(GalleryMedia.lightbox.sizes),
        "ratio" -> Try(JsNumber(img.width.toDouble / img.height.toDouble)).getOrElse(JsNumber(1)),
        "role" -> JsString(img.role.toString)
      ))
    }
    JsObject(Seq(
      "id" -> JsString(properties.id),
      "headline" -> JsString(properties.headline),
      "shouldHideAdverts" -> JsBoolean(properties.shouldHideAdverts),
      "standfirst" -> JsString(properties.standfirst.getOrElse("")),
      "images" -> JsArray(imageJson)
    ))
  }
}

final case class Interactive(
  override val content: Content,
  maybeBody: Option[String]) extends ContentType {

  lazy val fallbackEl = {
    val noscriptEls = Jsoup.parseBodyFragment(fields.body).getElementsByTag("noscript")

    if (noscriptEls.length > 0) {
      noscriptEls.html()
    } else {
      Jsoup.parseBodyFragment(fields.body).getElementsByTag("figure").html()
    }
  }

  lazy val figureEl = maybeBody.map(Jsoup.parseBodyFragment(_).getElementsByTag("figure").html("").outerHtml())
}

object Interactive {
  def make(apiContent: contentapi.Content): Interactive = {
    val content = Content(apiContent).content
    val contentType = GuardianContentTypes.Interactive
    val fields = content.fields
    val elements = content.elements
    val tags = content.tags
    val section = content.metadata.section
    val id = content.metadata.id
    val twitterProperties: Map[String, String] = Map(
      "twitter:title" -> fields.linkText,
      "twitter:card" -> "summary_large_image"
    )
    val metadata = content.metadata.copy(
      contentType = contentType,
      analyticsName = s"GFE:$section:$contentType:${id.substring(id.lastIndexOf("/") + 1)}",
      adUnitSuffix = section + "/" + contentType.toLowerCase,
      twitterPropertiesOverrides = twitterProperties
    )
    val contentOverrides = content.copy(
      metadata = metadata
    )
    Interactive(
      contentOverrides,
      maybeBody = apiContent.fields.flatMap(_.body))
  }
}

object ImageContent {
  def make(content: Content): ImageContent = {
    val contentType = GuardianContentTypes.ImageContent
    val fields = content.fields
    val section = content.metadata.section
    val id = content.metadata.id
    val lightboxProperties = GenericLightboxProperties(
      lightboxableCutoffWidth = 940,
      includeBodyImages = false,
      id = id,
      headline = content.trail.headline,
      shouldHideAdverts = content.shouldHideAdverts,
      standfirst = fields.standfirst)
    val lightbox = GenericLightbox(content.elements, content.fields, content.trail, lightboxProperties)
    val javascriptConfig: Map[String, JsValue] = Map(
      "lightboxImages" -> lightbox.javascriptConfig
    )
    val metadata = content.metadata.copy(
      contentType = contentType,
      analyticsName = s"GFE:$section:$contentType:${id.substring(id.lastIndexOf("/") + 1)}",
      adUnitSuffix = section + "/" + contentType.toLowerCase,
      javascriptConfigOverrides = javascriptConfig,
      twitterPropertiesOverrides = Map("twitter:card" -> "photo")
    )

    val contentOverrides = content.copy(
      metadata = metadata
    )
    ImageContent(contentOverrides, lightboxProperties)
  }
}

final case class ImageContent(
  override val content: Content,
  lightboxProperties: GenericLightboxProperties ) extends ContentType {

  val lightBox = GenericLightbox(content.elements, content.fields, content.trail, lightboxProperties)
}

object CrosswordContent {
  def make(crossword: CrosswordData, apicontent: contentapi.Content) = {

    val content = Content(apicontent)
    val contentType= GuardianContentTypes.Crossword

    val metadata = content.metadata.copy(
      id = crossword.id,
      section = "crosswords",
      analyticsName = crossword.id,
      webTitle = crossword.name,
      contentType = contentType,
      iosType = None
    )

    val contentOverrides = content.content.copy(metadata = metadata)

    CrosswordContent(contentOverrides, crossword)
  }
}

final case class CrosswordContent(
  override val content: Content,
  crossword: CrosswordData ) extends ContentType

case class Tweet(id: String, images: Seq[String]) {
  val firstImage: Option[String] = images.headOption
}<|MERGE_RESOLUTION|>--- conflicted
+++ resolved
@@ -79,14 +79,9 @@
   lazy val shortUrlId = fields.shortUrlId
   lazy val shortUrlPath = shortUrlId
   lazy val discussionId = Some(shortUrlId)
-<<<<<<< HEAD
   lazy val isImmersiveGallery = metadata.contentType.toLowerCase == "gallery" && !trail.commercial.isAdvertisementFeature
   lazy val isImmersive = fields.displayHint.contains("immersive") || isImmersiveGallery
-=======
-  lazy val isImmersive = fields.displayHint.contains("immersive") || metadata.contentType.toLowerCase == "gallery"
-  lazy val showNewGalleryDesign = galleryRedesign.isSwitchedOn && metadata.contentType.toLowerCase == "gallery" && !trail.commercial.isAdvertisementFeature
   lazy val isFoodAndDrink: Boolean = tags.isFoodAndDrink
->>>>>>> afbd56ad
 
   lazy val hasSingleContributor: Boolean = {
     (tags.contributors.headOption, trail.byline) match {
