package model

import java.net.URL

import com.gu.contentapi.client.model.{v1 => contentapi}
import com.gu.facia.api.{utils => fapiutils}
import com.gu.facia.client.models.TrailMetaData
import common._
import common.commercial.BrandHunter
import common.dfp.DfpAgent
import conf.Configuration
import conf.switches.Switches.{FacebookShareUseTrailPicFirstSwitch, LongCacheSwitch}
import cricketPa.CricketTeams
import layout.ContentWidths.GalleryMedia
import model.content.{Atoms, Quiz}
import model.pressed._
import mvt.ABOpenGraphOverlay
import ophan.SurgingContentAgent
import org.joda.time.DateTime
import org.jsoup.Jsoup
import org.jsoup.safety.Whitelist
import org.scala_tools.time.Imports._
import play.api.libs.json._
import views.support.{ChaptersLinksCleaner, FacebookOpenGraphImage, ImgSrc, Item700, StripHtmlTagsAndUnescapeEntities}

import scala.collection.JavaConversions._
import scala.language.postfixOps
import scala.util.Try

sealed trait ContentType {
  def content: Content
  final def tags: Tags = content.tags
  final def elements: Elements = content.elements
  final def fields: Fields = content.fields
  final def trail: Trail = content.trail
  final def metadata: MetaData = content.metadata
  final def commercial: Commercial = content.commercial
  final def sharelinks: ShareLinks = content.sharelinks

  def findBranding(edition: Edition): Option[Branding] = {
    BrandHunter.findBranding(tags, publicationDate = Some(trail.webPublicationDate), edition)
  }
}

final case class GenericContent(override val content: Content) extends ContentType

final case class Content(
  trail: Trail,
  metadata: MetaData,
  tags: Tags,
  commercial: Commercial,
  elements: Elements,
  fields: Fields,
  sharelinks: ShareLinks,
  atoms: Option[Atoms],
  publication: String,
  internalPageCode: String,
  contributorBio: Option[String],
  starRating: Option[Int],
  allowUserGeneratedContent: Boolean,
  isExpired: Boolean,
  productionOffice: Option[String],
  tweets: Seq[Tweet],
  showInRelated: Boolean,
  cardStyle: CardStyle,
  shouldHideAdverts: Boolean,
  witnessAssignment: Option[String],
  isbn: Option[String],
  imdb: Option[String],
  paFootballTeams: Seq[String],
  javascriptReferences: Seq[JsObject],
  wordCount: Int,
  showByline: Boolean,
  hasStoryPackage: Boolean,
  rawOpenGraphImage: String,
  sensitive: Boolean,
  showFooterContainers: Boolean = false,
<<<<<<< HEAD
  showOverlayTestImage: Boolean = false
=======
  showOverlayTest: Boolean = false
>>>>>>> b9cf3ceb
) {

  lazy val isSurging: Seq[Int] = SurgingContentAgent.getSurgingLevelsFor(metadata.id)
  lazy val isBlog: Boolean = tags.blogs.nonEmpty
  lazy val isSeries: Boolean = tags.series.nonEmpty
  lazy val isFromTheObserver: Boolean = publication == "The Observer"
  lazy val primaryKeyWordTag: Option[Tag] = tags.tags.find(!_.isSectionTag)
  lazy val keywordTags: Seq[Tag] = tags.keywords.filter(tag => !tag.isSectionTag)
  lazy val shortUrlId = fields.shortUrl.replace("http://gu.com", "")
  lazy val shortUrlPath = shortUrlId
  lazy val discussionId = Some(shortUrlPath)
  lazy val isImmersive = fields.displayHint.contains("immersive")

  lazy val hasSingleContributor: Boolean = {
    (tags.contributors.headOption, trail.byline) match {
      case (Some(t), Some(b)) => tags.contributors.length == 1 && t.name == b
      case _ => false
    }
  }

  lazy val hasTonalHeaderByline: Boolean = {
    (cardStyle == Comment || cardStyle == Editorial || (cardStyle == SpecialReport && tags.isComment)) &&
      hasSingleContributor &&
      metadata.contentType != GuardianContentTypes.ImageContent
  }

  lazy val hasBeenModified: Boolean =
    new Duration(trail.webPublicationDate, fields.lastModified).isLongerThan(Duration.standardSeconds(60))

  lazy val hasTonalHeaderIllustration: Boolean = tags.isLetters

  lazy val showCircularBylinePicAtSide: Boolean =
    cardStyle == Feature && tags.hasLargeContributorImage && tags.contributors.length == 1

  // read this before modifying: https://developers.facebook.com/docs/opengraph/howtos/maximizing-distribution-media-content#images
  lazy val openGraphImage = {
    // val shouldOverlay = ABOpenGraphOverlay.isParticipating
    ImgSrc(rawOpenGraphImage, FacebookOpenGraphImage)
  }

  lazy val syndicationType = {
    if(isBlog){
      "blog"
    } else if (tags.isGallery){
      "gallery"
    } else if(tags.isPodcast){
      "podcast"
    } else if (tags.isAudio){
      "audio"
    } else if(tags.isVideo){
      "video"
    } else {
      "article"
    }
  }

  lazy val contributorTwitterHandle: Option[String] = tags.contributors.headOption.flatMap(_.properties.twitterHandle)

  lazy val showSectionNotTag: Boolean = tags.tags.exists{ tag => tag.id == "childrens-books-site/childrens-books-site" && tag.properties.tagType == "Blog" }

  lazy val sectionLabelLink : String = {
    if (showSectionNotTag || DfpAgent.isAdvertisementFeature(tags.tags, Some(metadata.section))) {
      metadata.section
    } else tags.tags.find(_.isKeyword) match {
      case Some(tag) => tag.id
      case _ => ""
    }
  }

  lazy val sectionLabelName : String = {
    if(this.showSectionNotTag) trail.sectionName else tags.tags.find(_.isKeyword) match {
      case Some(tag) => tag.metadata.webTitle
      case _ => ""
    }
  }

  lazy val blogOrSeriesTag: Option[Tag] = {
    tags.tags.find( tag => tag.showSeriesInMeta && (tag.isBlog || tag.isSeries ))
  }

  lazy val seriesTag: Option[Tag] = {
    tags.blogs.find{tag => tag.id != "commentisfree/commentisfree"}.orElse(tags.series.headOption)
  }

  val seriesName: Option[String] = tags.series.filterNot(_.id == "commentisfree/commentisfree").headOption.map(_.name)

  lazy val linkCounts = LinkTo.countLinks(fields.body) + fields.standfirst.map(LinkTo.countLinks).getOrElse(LinkCounts.None)

  lazy val hasMultipleVideosInPage: Boolean = mainVideoCanonicalPath match {
    case Some(_) => numberOfVideosInTheBody > 0
    case None => numberOfVideosInTheBody > 1
  }

  lazy val mainVideoCanonicalPath: Option[String] = Jsoup.parseBodyFragment(fields.main).body.getElementsByClass("element-video").headOption.map { v =>
    new URL(v.attr("data-canonical-url")).getPath.stripPrefix("/")
  }

  lazy val numberOfVideosInTheBody: Int = Jsoup.parseBodyFragment(fields.body).body().children().select("video[class=gu-video]").size()

  def javascriptConfig: Map[String, JsValue] = Map(
    ("publication", JsString(publication)),
    ("hasShowcaseMainElement", JsBoolean(elements.hasShowcaseMainElement)),
    ("hasStoryPackage", JsBoolean(hasStoryPackage)),
    ("pageCode", JsString(internalPageCode)),
    ("isContent", JsBoolean(true)),
    ("wordCount", JsNumber(wordCount)),
    ("references", JsArray(javascriptReferences)),
    ("showRelatedContent", JsBoolean(if (tags.isUSMinuteSeries) { false } else showInRelated)),
    ("productionOffice", JsString(productionOffice.getOrElse("")))
  )

  // Dynamic Meta Data may appear on the page for some content. This should be used for conditional metadata.
  def conditionalConfig: Map[String, JsValue] = {
    val rugbyMeta = if (tags.isRugbyMatch && conf.switches.Switches.RugbyScoresSwitch.isSwitchedOn) {
      val teamIds = tags.keywords.map(_.id).collect(RugbyContent.teamNameIds)
      val (team1, team2) = (teamIds.headOption.getOrElse(""), teamIds.lift(1).getOrElse(""))
      val date = RugbyContent.timeFormatter.withZoneUTC().print(trail.webPublicationDate)
      Some(("rugbyMatch", JsString(s"/sport/rugby/api/score/$date/$team1/$team2")))
    } else None

    val cricketMeta = if (tags.isCricketLiveBlog && conf.switches.Switches.CricketScoresSwitch.isSwitchedOn) {
      List(
        CricketTeams.teamFor(this).map(_.wordsForUrl).map(wordsForUrl => "cricketTeam" -> JsString(wordsForUrl)),
        Some(("cricketMatchDate", JsString(trail.webPublicationDate.withZone(DateTimeZone.UTC).toString("yyyy-MM-dd"))))
      )
    } else Nil

    val seriesMeta = tags.series.filterNot{ _.id == "commentisfree/commentisfree"} match {
      case Nil => Nil
      case allTags@(mainSeries :: _) => List(
        Some("series", JsString(mainSeries.name)),
        Some("seriesId", JsString(mainSeries.id)),
        Some("seriesTags", JsString(allTags.map(_.name).mkString(",")))
      )
    }

    // Tracking tags are used for things like commissioning desks.
    val trackingMeta = tags.tracking match {
      case Nil => None
      case trackingTags => Some("trackingNames", JsString(trackingTags.map(_.name).mkString(",")))
    }

    val articleMeta = if (tags.isUSMinuteSeries) {
      Some("isMinuteArticle", JsBoolean(tags.isUSMinuteSeries))
    } else None

    val atomsMeta = atoms.map { atoms =>
      val atomIdentifiers = atoms.all.collect { case quiz: Quiz => JsString(quiz.id) }
      ("atoms", JsArray(atomIdentifiers))
    }

    val meta: List[Option[(String, JsValue)]] = List(
      rugbyMeta,
      articleMeta,
      trackingMeta,
      atomsMeta
    ) ++ cricketMeta ++ seriesMeta
    meta.flatten.toMap
  }

  val opengraphProperties = Map(
    "og:title" -> metadata.webTitle,
    "og:description" -> fields.trailText.map(StripHtmlTagsAndUnescapeEntities(_)).getOrElse(""),
    "og:image" -> openGraphImage
  )

  val twitterProperties = Map(
    "twitter:app:url:googleplay" -> metadata.webUrl.replace("http", "guardian"),
    "twitter:image" -> rawOpenGraphImage
  ) ++ contributorTwitterHandle.map(handle => "twitter:creator" -> s"@$handle").toList

  val quizzes: Seq[Quiz] = atoms.map(_.quizzes).getOrElse(Nil)
}

object Content {

  def apply(apiContent: contentapi.Content): ContentType = {
    val content = make(apiContent)

    apiContent match {
      case article if apiContent.isLiveBlog || apiContent.isArticle || apiContent.isSudoku => Article.make(content)
      case gallery if apiContent.isGallery => Gallery.make(content)
      case video if apiContent.isVideo => Video.make(content)
      case audio if apiContent.isAudio => Audio.make(content)
      case picture if apiContent.isImageContent => ImageContent.make(content)
      case _ => GenericContent(content)
    }
  }

  def make(apiContent: contentapi.Content): Content = {

    val fields = Fields.make(apiContent)
    val metadata = MetaData.make(fields, apiContent)
    val elements = Elements.make(apiContent)
    val tags = Tags.make(apiContent)
    val commercial = Commercial.make(metadata, tags, apiContent)
    val trail = Trail.make(tags, fields, commercial, elements, metadata, apiContent)
    val sharelinks = ShareLinks(tags, fields, metadata)
    val atoms = Atoms.make(apiContent)
    val apifields = apiContent.fields
    val references: Map[String,String] = apiContent.references.map(ref => (ref.`type`, Reference.split(ref.id)._2)).toMap
    val cardStyle: fapiutils.CardStyle = fapiutils.CardStyle(apiContent, TrailMetaData.empty)

    Content(
      trail = trail,
      metadata = metadata,
      tags = tags,
      commercial = commercial,
      elements = elements,
      fields = fields,
      sharelinks = sharelinks,
      atoms = atoms,
      publication = apifields.flatMap(_.publication).getOrElse(""),
      internalPageCode = apifields.flatMap(_.internalPageCode).map(_.toString).getOrElse(""),
      contributorBio = apifields.flatMap(_.contributorBio),
      starRating = apifields.flatMap(_.starRating),
      allowUserGeneratedContent = apifields.flatMap(_.allowUgc).getOrElse(false),
      isExpired = apiContent.isExpired.getOrElse(false),
      productionOffice = apifields.flatMap(_.productionOffice.map(_.name)),
      tweets = apiContent.elements.getOrElse(Nil).filter(_.`type`.name == "Tweet").map{ tweet =>
        val images = tweet.assets.filter(_.`type`.name == "Image").map(_.file).flatten
        Tweet(tweet.id, images)
      },
      showInRelated = apifields.flatMap(_.showInRelatedContent).getOrElse(false),
      cardStyle = CardStyle.make(cardStyle),
      shouldHideAdverts = apifields.flatMap(_.shouldHideAdverts).getOrElse(false),
      witnessAssignment = references.get("witness-assignment"),
      isbn = references.get("isbn"),
      imdb = references.get("imdb"),
      paFootballTeams = apiContent.references.filter(ref => ref.id.contains("pa-football-team")).map(ref => ref.id.split("/").last).distinct,
      javascriptReferences = apiContent.references.map(ref => Reference.toJavaScript(ref.id)),
      wordCount = {
        Jsoup.clean(fields.body, Whitelist.none()).split("\\s+").size
      },
      hasStoryPackage = apifields.flatMap(_.hasStoryPackage).getOrElse(false),
      showByline = fapiutils.ResolvedMetaData.fromContentAndTrailMetaData(apiContent, TrailMetaData.empty, cardStyle).showByline,
      rawOpenGraphImage = {
        val bestOpenGraphImage = if (FacebookShareUseTrailPicFirstSwitch.isSwitchedOn) {
          trail.trailPicture.flatMap(_.largestImageUrl)
        } else {
          None
        }
        bestOpenGraphImage
          .orElse(elements.mainPicture.flatMap(_.images.largestImageUrl))
          .orElse(trail.trailPicture.flatMap(_.largestImageUrl))
          .getOrElse(Configuration.images.fallbackLogo)
      },
      sensitive = apifields.flatMap(_.sensitive).getOrElse(false)

    )
  }
}

private object ArticleSchemas {
  def apply(articleTags: Tags): String = {
    // http://schema.org/NewsArticle
    // http://schema.org/Review
    if (articleTags.isReview)
      "http://schema.org/Review"
    else if (articleTags.isLiveBlog)
      "http://schema.org/LiveBlogPosting"
    else
      "http://schema.org/NewsArticle"
  }
}

object Article {

  private def copyCommercial(content: Content) = {
    content.commercial.copy(
      hasInlineMerchandise = content.isbn.isDefined || content.commercial.hasInlineMerchandise)
  }

  private def copyMetaData(content: Content, commercial: Commercial, lightbox: GenericLightbox, trail: Trail, tags: Tags) = {

    val contentType = if (content.tags.isLiveBlog) GuardianContentTypes.LiveBlog else GuardianContentTypes.Article
    val section = content.metadata.section
    val id = content.metadata.id
    val fields = content.fields
    val bookReviewIsbn = content.isbn.map { i: String => Map("isbn" -> JsString(i)) }.getOrElse(Map())

    val javascriptConfig: Map[String, JsValue] = Map(
      ("contentType", JsString(contentType)),
      ("isLiveBlog", JsBoolean(content.tags.isLiveBlog)),
      ("inBodyInternalLinkCount", JsNumber(content.linkCounts.internal)),
      ("inBodyExternalLinkCount", JsNumber(content.linkCounts.external)),
      ("shouldHideAdverts", JsBoolean(content.shouldHideAdverts)),
      ("hasInlineMerchandise", JsBoolean(commercial.hasInlineMerchandise)),
      ("lightboxImages", lightbox.javascriptConfig),
      ("hasMultipleVideosInPage", JsBoolean(content.hasMultipleVideosInPage)),
      ("isImmersive", JsBoolean(content.isImmersive)),
      ("isSensitive", JsBoolean(content.sensitive))
    ) ++ bookReviewIsbn

    val opengraphProperties: Map[String, String] = Map(
      ("og:type", "article"),
      ("og:image", ImgSrc(content.rawOpenGraphImage, FacebookOpenGraphImage, true)),
      ("article:published_time", trail.webPublicationDate.toString()),
      ("article:modified_time", content.fields.lastModified.toString()),
      ("article:tag", tags.keywords.map(_.name).mkString(",")),
      ("article:section", trail.sectionName),
      ("article:publisher", "https://www.facebook.com/theguardian"),
      ("article:author", tags.contributors.map(_.metadata.webUrl).mkString(","))
    )

    val twitterProperties: Map[String, String] = if (content.tags.isLiveBlog) {
      Map("twitter:card" -> "summary_large_image", "twitter:card" -> "summary")
    } else {
      Map("twitter:card" -> "summary_large_image")
    }

    content.metadata.copy(
      contentType = contentType,
      analyticsName = s"GFE:$section:$contentType:${id.substring(id.lastIndexOf("/") + 1)}",
      adUnitSuffix = section + "/" + contentType.toLowerCase,
      schemaType = Some(ArticleSchemas(content.tags)),
      cacheTime = if (!fields.isLive && LongCacheSwitch.isSwitchedOn) {
          if (fields.lastModified > DateTime.now(fields.lastModified.getZone) - 1.hour) CacheTime.RecentlyUpdatedPurgable
          else if (fields.lastModified > DateTime.now(fields.lastModified.getZone) - 24.hours) CacheTime.LastDayUpdatedPurgable
          else CacheTime.NotRecentlyUpdatedPurgable
        } else {
          content.metadata.cacheTime
        },
      iosType = Some("Article"),
      javascriptConfigOverrides = javascriptConfig,
      opengraphPropertiesOverrides = opengraphProperties,
      twitterPropertiesOverrides = twitterProperties,
      hasHeader = content.tags.isUSMinuteSeries || content.isImmersive
    )
  }

  // Perform a copy of the content object to enable Article to override Content.
  def make(content: Content): Article = {

    val fields = content.fields
    val elements = content.elements
    val tags = content.tags
    val trail = content.trail
    val commercial = copyCommercial(content)
    val lightboxProperties = GenericLightboxProperties(
      lightboxableCutoffWidth = 620,
      includeBodyImages = !tags.isLiveBlog,
      id = content.metadata.id,
      headline = trail.headline,
      shouldHideAdverts = content.shouldHideAdverts,
      standfirst = fields.standfirst)
    val lightbox = GenericLightbox(elements, fields, trail, lightboxProperties)
    val metadata = copyMetaData(content, commercial, lightbox, trail, tags)
    val sharelinks = content.sharelinks

    val contentOverrides = content.copy(
      trail = trail,
      commercial = commercial,
      metadata = metadata,
      sharelinks = sharelinks,
      showFooterContainers = !tags.isLiveBlog && !content.shouldHideAdverts
    )

    Article(contentOverrides, lightboxProperties)
  }
}

final case class Article (
  override val content: Content,
  lightboxProperties: GenericLightboxProperties) extends ContentType {

  val lightbox = GenericLightbox(content.elements, content.fields, content.trail, lightboxProperties)

  val isLiveBlog: Boolean = content.tags.isLiveBlog && content.fields.blocks.nonEmpty
  val isUSMinute: Boolean = content.tags.isUSMinuteSeries
  val isImmersive: Boolean = content.isImmersive

  lazy val hasVideoAtTop: Boolean = soupedBody.body().children().headOption
    .exists(e => e.hasClass("gu-video") && e.tagName() == "video")

  lazy val hasSupporting: Boolean = {
    val supportingClasses = Set("element--showcase", "element--supporting", "element--thumbnail")
    val leftColElements = soupedBody.body().select("body > *").find(_.classNames.intersect(supportingClasses).nonEmpty)
    leftColElements.isDefined
  }

  lazy val chapterHeadings: Map[String, String] = {
    val jsoupChapterCleaner = ChaptersLinksCleaner.clean(soupedBody)
    val chapterElements = jsoupChapterCleaner.getElementsByClass("auto-chapter")
    chapterElements.flatMap { el =>
      val headingElOpt = el.getElementsByTag("h2").headOption
      headingElOpt.flatMap { headingEl =>
        val attributes = headingEl.attributes()
        if(attributes.hasKey("id")) {
          Some((attributes.get("id"), headingEl.text()))
        } else None
      }
    }.toMap
  }

  private lazy val soupedBody = Jsoup.parseBodyFragment(fields.body)
  lazy val hasKeyEvents: Boolean = soupedBody.body().select(".is-key-event").nonEmpty

  lazy val isSport: Boolean = tags.tags.exists(_.id == "sport/sport")
  lazy val blocks = content.fields.blocks
  lazy val mostRecentBlock: Option[String] = blocks.headOption.map(_.id)
}

object Audio {
  def make(content: Content): Audio = {

    val contentType = GuardianContentTypes.Audio
    val fields = content.fields
    val id = content.metadata.id
    val section = content.metadata.section
    val javascriptConfig: Map[String, JsValue] = Map(
      "contentType" -> JsString(contentType),
      "isPodcast" -> JsBoolean(content.tags.isPodcast))

    val metadata = content.metadata.copy(
      contentType = contentType,
      analyticsName = s"GFE:$section:$contentType:${id.substring(id.lastIndexOf("/") + 1)}",
      adUnitSuffix = section + "/" + contentType.toLowerCase,
      schemaType = Some("https://schema.org/AudioObject"),
      javascriptConfigOverrides = javascriptConfig
    )

    val contentOverrides = content.copy(
      metadata = metadata
    )

    Audio(contentOverrides)
  }
}

final case class Audio (override val content: Content) extends ContentType {

  lazy val downloadUrl: Option[String] = elements.mainAudio
    .flatMap(_.audio.encodings.find(_.format == "audio/mpeg").map(_.url.replace("static.guim", "download.guardian")))

  private lazy val podcastTag: Option[Tag] = tags.tags.find(_.properties.podcast.nonEmpty)
  lazy val iTunesSubscriptionUrl: Option[String] = podcastTag.flatMap(_.properties.podcast.flatMap(_.subscriptionUrl))
  lazy val seriesFeedUrl: Option[String] = podcastTag.map(tag => s"/${tag.id}/podcast.xml")
}

object Video {
  def make(content: Content): Video = {

    val contentType = GuardianContentTypes.Video
    val fields = content.fields
    val elements = content.elements
    val section = content.metadata.section
    val id = content.metadata.id
    val source: Option[String] = elements.videos.find(_.properties.isMain).flatMap(_.videos.source)

    val javascriptConfig: Map[String, JsValue] = Map(
      "contentType" -> JsString(contentType),
      "isPodcast" -> JsBoolean(content.tags.isPodcast),
      "source" -> JsString(source.getOrElse("")),
      "embeddable" -> JsBoolean(elements.videos.find(_.properties.isMain).map(_.videos.embeddable).getOrElse(false)),
      "videoDuration" -> elements.videos.find(_.properties.isMain).map{ v => JsNumber(v.videos.duration)}.getOrElse(JsNull))

    val opengraphProperties = Map(
      "og:type" -> "video",
      "og:video:type" -> "text/html",
      "og:video" -> content.metadata.webUrl,
      "video:tag" -> content.tags.keywords.map(_.name).mkString(",")
    )

    val metadata = content.metadata.copy(
      contentType = contentType,
      analyticsName = s"GFE:$section:$contentType:${id.substring(id.lastIndexOf("/") + 1)}",
      adUnitSuffix = section + "/" + contentType.toLowerCase,
      schemaType = Some("http://schema.org/VideoObject"),
      javascriptConfigOverrides = javascriptConfig,
      opengraphPropertiesOverrides = opengraphProperties,
      twitterPropertiesOverrides = Map("twitter:card" -> "summary_large_image")
    )

    val contentOverrides = content.copy(
      metadata = metadata
    )

    Video(contentOverrides, source)
  }
}

final case class Video (
  override val content: Content,
  source: Option[String] ) extends ContentType {

  lazy val bylineWithSource: Option[String] = Some(Seq(
    trail.byline,
    source.map{
      case "guardian.co.uk" => "theguardian.com"
      case other => s"Source: $other"
    }
  ).flatten.mkString(", ")).filter(_.nonEmpty)

  lazy val videoLinkText: String = {
    val suffixVariations = List(
        " - video", " – video",
        " - video interview", " – video interview",
        " - video interviews"," – video interviews" )
    suffixVariations.fold(trail.headline.trim) { (str, suffix) => str.stripSuffix(suffix) }
  }
  def endSlatePath = EndSlateComponents.fromContent(content).toUriPath
}

object Gallery {
  def make(content: Content): Gallery = {

    val contentType = GuardianContentTypes.Gallery
    val fields = content.fields
    val elements = content.elements
    val tags = content.tags
    val section = content.metadata.section
    val id = content.metadata.id
    val lightboxProperties = GalleryLightboxProperties(
      id = id,
      headline = content.trail.headline,
      shouldHideAdverts = content.shouldHideAdverts,
      standfirst = fields.standfirst)
    val lightbox = GalleryLightbox(elements, tags, lightboxProperties)
    val javascriptConfig: Map[String, JsValue] = Map(
      "contentType" -> JsString(contentType),
      "gallerySize" -> JsNumber(lightbox.size),
      "lightboxImages" -> lightbox.javascriptConfig
    )
    val trail = content.trail.copy(
      trailPicture = elements.thumbnail.map(_.images))

    val openGraph: Map[String, String] = Map(
      "og:type" -> "article",
      "article:published_time" -> trail.webPublicationDate.toString,
      "article:modified_time" -> content.fields.lastModified.toString,
      "article:section" -> trail.sectionName,
      "article:tag" -> tags.keywords.map(_.name).mkString(","),
      "article:author" -> tags.contributors.map(_.metadata.webUrl).mkString(",")
    )

    val twitterProperties: Map[String, String] = Map(
      "twitter:card" -> "gallery",
      "twitter:title" -> fields.linkText
    ) ++ lightbox.largestCrops.sortBy(_.index).take(5).zipWithIndex.flatMap { case (image, index) =>
      image.path.map(i =>
        if (i.startsWith("//")) {
          s"twitter:image$index:src" -> s"https:$i"
        } else {
          s"twitter:image$index:src" -> i
        })
    }
    val metadata = content.metadata.copy(
      contentType = contentType,
      analyticsName = s"GFE:$section:$contentType:${id.substring(id.lastIndexOf("/") + 1)}",
      adUnitSuffix = section + "/" + contentType.toLowerCase,
      schemaType = Some("https://schema.org/ImageGallery"),
      openGraphImages = lightbox.openGraphImages,
      javascriptConfigOverrides = javascriptConfig,
      twitterPropertiesOverrides = twitterProperties,
      opengraphPropertiesOverrides = openGraph
    )

    val contentOverrides = content.copy(
      metadata = metadata,
      trail = trail,
      rawOpenGraphImage = {
        val bestOpenGraphImage = if (FacebookShareUseTrailPicFirstSwitch.isSwitchedOn) {
          trail.trailPicture.flatMap(_.largestImageUrl)
        } else {
          None
        }

        bestOpenGraphImage
          .orElse(lightbox.galleryImages.headOption.flatMap(_.images.largestImage.flatMap(_.url)))
          .getOrElse(conf.Configuration.images.fallbackLogo)
      }
    )

    Gallery(contentOverrides, lightboxProperties)
  }
}

final case class Gallery(
  override val content: Content,
  lightboxProperties: GalleryLightboxProperties) extends ContentType {

  val lightbox = GalleryLightbox(content.elements, content.tags, lightboxProperties)
  def apply(index: Int): ImageAsset = lightbox.galleryImages(index).images.largestImage.get
}

case class GalleryLightboxProperties(
  id: String,
  headline: String,
  shouldHideAdverts: Boolean,
  standfirst: Option[String])

case class GalleryLightbox(
  elements: Elements,
  tags: Tags,
  properties: GalleryLightboxProperties
){
  def imageContainer(index: Int): ImageElement = galleryImages(index)

  val galleryImages: Seq[ImageElement] = elements.images.filter(_.properties.isGallery)
  val largestCrops: Seq[ImageAsset] = galleryImages.flatMap(_.images.largestImage)
  val openGraphImages: Seq[String] = largestCrops.flatMap(crop => crop.url).map( url => ImgSrc(url , FacebookOpenGraphImage))
  val size = galleryImages.size
  val landscapes = largestCrops.filter(i => i.width > i.height).sortBy(_.index)
  val portraits = largestCrops.filter(i => i.width < i.height).sortBy(_.index)
  val isInPicturesSeries = tags.tags.exists(_.id == "lifeandstyle/series/in-pictures")

  val javascriptConfig: JsObject = {
    val imageJson = for {
      container <- galleryImages
      img <- container.images.largestEditorialCrop
    } yield {
      JsObject(Seq(
        "caption" -> JsString(img.caption.getOrElse("")),
        "credit" -> JsString(img.credit.getOrElse("")),
        "displayCredit" -> JsBoolean(img.displayCredit),
        "src" -> JsString(Item700.bestFor(container.images).getOrElse("")),
        "srcsets" -> JsString(ImgSrc.srcset(container.images, GalleryMedia.lightbox)),
        "sizes" -> JsString(GalleryMedia.lightbox.sizes),
        "ratio" -> Try(JsNumber(img.width.toDouble / img.height.toDouble)).getOrElse(JsNumber(1)),
        "role" -> JsString(img.role.toString)
      ))
    }
    JsObject(Seq(
      "id" -> JsString(properties.id),
      "headline" -> JsString(properties.headline),
      "shouldHideAdverts" -> JsBoolean(properties.shouldHideAdverts),
      "standfirst" -> JsString(properties.standfirst.getOrElse("")),
      "images" -> JsArray(imageJson)
    ))
  }
}

case class GenericLightboxProperties(
  id: String,
  headline: String,
  shouldHideAdverts: Boolean,
  standfirst: Option[String],
  lightboxableCutoffWidth: Int,
  includeBodyImages: Boolean)

case class GenericLightbox(
  elements: Elements,
  fields: Fields,
  trail: Trail,
  properties: GenericLightboxProperties
) {
  lazy val mainFiltered = elements.mainPicture
    .filter(_.images.largestEditorialCrop.map(_.ratio).getOrElse(0) > 0.7)
    .filter(_.images.largestEditorialCrop.map(_.width).getOrElse(1) > properties.lightboxableCutoffWidth).toSeq
  lazy val bodyFiltered: Seq[ImageElement] = elements.bodyImages.filter(_.images.largestEditorialCrop.map(_.width).getOrElse(1) > properties.lightboxableCutoffWidth).toSeq

  val lightboxImages = if (properties.includeBodyImages) mainFiltered ++ bodyFiltered else mainFiltered

  lazy val isMainMediaLightboxable = mainFiltered.nonEmpty

  lazy val javascriptConfig: JsObject = {
    val imageJson = for {
      container <- lightboxImages
      img <- container.images.largestEditorialCrop
    } yield {
      JsObject(Seq(
        "caption" -> JsString(img.caption.getOrElse("")),
        "credit" -> JsString(img.credit.getOrElse("")),
        "displayCredit" -> JsBoolean(img.displayCredit),
        "src" -> JsString(Item700.bestFor(container.images).getOrElse("")),
        "srcsets" -> JsString(ImgSrc.srcset(container.images, GalleryMedia.lightbox)),
        "sizes" -> JsString(GalleryMedia.lightbox.sizes),
        "ratio" -> Try(JsNumber(img.width.toDouble / img.height.toDouble)).getOrElse(JsNumber(1)),
        "role" -> JsString(img.role.toString)
      ))
    }
    JsObject(Seq(
      "id" -> JsString(properties.id),
      "headline" -> JsString(properties.headline),
      "shouldHideAdverts" -> JsBoolean(properties.shouldHideAdverts),
      "standfirst" -> JsString(properties.standfirst.getOrElse("")),
      "images" -> JsArray(imageJson)
    ))
  }
}

final case class Interactive(
  override val content: Content,
  maybeBody: Option[String]) extends ContentType {

  lazy val fallbackEl = {
    val noscriptEls = Jsoup.parseBodyFragment(fields.body).getElementsByTag("noscript")

    if (noscriptEls.length > 0) {
      noscriptEls.html()
    } else {
      Jsoup.parseBodyFragment(fields.body).getElementsByTag("figure").html()
    }
  }

  lazy val figureEl = maybeBody.map(Jsoup.parseBodyFragment(_).getElementsByTag("figure").html("").outerHtml())
}

object Interactive {
  def make(apiContent: contentapi.Content): Interactive = {
    val content = Content(apiContent).content
    val contentType = GuardianContentTypes.Interactive
    val fields = content.fields
    val elements = content.elements
    val tags = content.tags
    val section = content.metadata.section
    val id = content.metadata.id
    val twitterProperties: Map[String, String] = Map(
      "twitter:title" -> fields.linkText,
      "twitter:card" -> "summary_large_image"
    )
    val metadata = content.metadata.copy(
      contentType = contentType,
      analyticsName = s"GFE:$section:$contentType:${id.substring(id.lastIndexOf("/") + 1)}",
      adUnitSuffix = section + "/" + contentType.toLowerCase,
      hasHeader = content.isImmersive,
      javascriptConfigOverrides = Map("contentType" -> JsString(contentType)),
      twitterPropertiesOverrides = twitterProperties
    )
    val contentOverrides = content.copy(
      metadata = metadata
    )
    Interactive(
      contentOverrides,
      maybeBody = apiContent.fields.flatMap(_.body))
  }
}

object ImageContent {
  def make(content: Content): ImageContent = {
    val contentType = GuardianContentTypes.ImageContent
    val fields = content.fields
    val section = content.metadata.section
    val id = content.metadata.id
    val lightboxProperties = GenericLightboxProperties(
      lightboxableCutoffWidth = 940,
      includeBodyImages = false,
      id = id,
      headline = content.trail.headline,
      shouldHideAdverts = content.shouldHideAdverts,
      standfirst = fields.standfirst)
    val lightbox = GenericLightbox(content.elements, content.fields, content.trail, lightboxProperties)
    val javascriptConfig: Map[String, JsValue] = Map(
      "contentType" -> JsString(contentType),
      "lightboxImages" -> lightbox.javascriptConfig
    )
    val metadata = content.metadata.copy(
      contentType = contentType,
      analyticsName = s"GFE:$section:$contentType:${id.substring(id.lastIndexOf("/") + 1)}",
      adUnitSuffix = section + "/" + contentType.toLowerCase,
      javascriptConfigOverrides = javascriptConfig,
      twitterPropertiesOverrides = Map("twitter:card" -> "photo")
    )

    val contentOverrides = content.copy(
      metadata = metadata
    )
    ImageContent(contentOverrides, lightboxProperties)
  }
}

final case class ImageContent(
  override val content: Content,
  lightboxProperties: GenericLightboxProperties ) extends ContentType {

  val lightBox = GenericLightbox(content.elements, content.fields, content.trail, lightboxProperties)
}

object CrosswordContent {
  def make(crossword: CrosswordData, apicontent: contentapi.Content) = {

    val content = Content(apicontent)
    val contentType= GuardianContentTypes.Crossword

    val metadata = content.metadata.copy(
      id = crossword.id,
      section = "crosswords",
      analyticsName = crossword.id,
      webTitle = crossword.name,
      contentType = contentType,
      iosType = None,
      javascriptConfigOverrides = Map("contentType" -> JsString(contentType))
    )

    val contentOverrides = content.content.copy(metadata = metadata)

    CrosswordContent(contentOverrides, crossword)
  }
}

final case class CrosswordContent(
  override val content: Content,
  crossword: CrosswordData ) extends ContentType

case class Tweet(id: String, images: Seq[String]) {
  val firstImage: Option[String] = images.headOption
}<|MERGE_RESOLUTION|>--- conflicted
+++ resolved
@@ -75,11 +75,7 @@
   rawOpenGraphImage: String,
   sensitive: Boolean,
   showFooterContainers: Boolean = false,
-<<<<<<< HEAD
-  showOverlayTestImage: Boolean = false
-=======
   showOverlayTest: Boolean = false
->>>>>>> b9cf3ceb
 ) {
 
   lazy val isSurging: Seq[Int] = SurgingContentAgent.getSurgingLevelsFor(metadata.id)
