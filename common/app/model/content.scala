package model

import com.gu.openplatform.contentapi.model.{ Content => ApiContent, Asset, Element => ApiElement}
import org.joda.time.DateTime
import org.scala_tools.time.Imports._
import common.Reference
import org.jsoup.Jsoup
import org.jsoup.nodes.Element
import collection.JavaConversions._
import views.support.{Naked, ImgSrc}
import conf.Configuration
import views.support.StripHtmlTagsAndUnescapeEntities

class Content(delegate: ApiContent) extends Trail with Tags with MetaData {

<<<<<<< HEAD
class Content protected (
    delegate: ApiContent) extends Trail with Tags with MetaData {
=======
  private lazy val fields = delegate.safeFields
  override lazy val tags: Seq[Tag] = delegate.tags map { Tag(_) }

  lazy val url: String = SupportedUrl(delegate)
  lazy val linkText: String = webTitle
  lazy val trailText: Option[String] = fields.get("trailText")
>>>>>>> 11a433a1

  private lazy val fields = delegate.safeFields

  lazy val publication: String = fields.get("publication").getOrElse("")
  lazy val lastModified: DateTime = fields("lastModified").parseISODateTimeNoMillis
  lazy val shortUrl: String = delegate.safeFields("shortUrl")
  lazy val shortUrlId: String = delegate.safeFields("shortUrl").replace("http://gu.com", "")
  lazy val webUrl: String = delegate.webUrl
  lazy val wordCount: String = fields.get("wordcount").getOrElse("")
  lazy val standfirst: Option[String] = fields.get("standfirst")
  lazy val starRating: Option[String] = fields.get("starRating")
<<<<<<< HEAD
  lazy val byline: Option[String] = fields.get("byline")
=======

  override lazy val leadingParagraphs: List[org.jsoup.nodes.Element] = {
    val body = delegate.safeFields.get("body")
    val souped = body flatMap { body =>
      val souped = Jsoup.parseBodyFragment(body).body().select("p")
      Option(souped) map { _.toList }
    }

    souped getOrElse Nil
  }

  override lazy val byline: Option[String] = fields.get("byline")
>>>>>>> 11a433a1
  lazy val shortUrlPath: String = shortUrl.replace("http://gu.com", "")
  lazy val allowUserGeneratedContent: Boolean = fields.get("allowUgc").map(_.toBoolean).getOrElse(false)

<<<<<<< HEAD
=======
  lazy val isLive: Boolean = fields("liveBloggingNow").toBoolean
  lazy val isLiveBlog: Boolean = delegate.isLiveBlog
>>>>>>> 11a433a1
  lazy val isCommentable: Boolean = fields.get("commentable").map(_ == "true").getOrElse(false)
  lazy val isExpired = delegate.isExpired.getOrElse(false)
  lazy val blockAds: Boolean = videoAssets.exists(_.typeData.get("blockAds").map(_.toBoolean).getOrElse(false))

  lazy val witnessAssignment = delegate.references.find(_.`type` == "witness-assignment")
    .map(_.id).map(Reference(_)).map(_._2)

  lazy val cricketMatch: Option[String] = delegate.references.find(_.`type` == "esa-cricket-match")
    .map(_.id).map(Reference(_)).map(_._2)

<<<<<<< HEAD
  lazy val imageMap: Map[String,List[ImageElement]] = {
    elements("image").collect {
      case (relation, elements) => ( relation -> elements.collect{case x:ImageElement => x})
    }.toMap.withDefaultValue(Nil)
  }

  lazy val videoMap: Map[String,List[VideoElement]] = {
    elements("video").collect {
      case (relation, elements) => ( relation -> elements.collect{case x:VideoElement => x})
    }.toMap.withDefaultValue(Nil)
  }

  protected val relation = "main"

  override lazy val tags: Seq[Tag] = delegate.tags map { Tag(_) }
  override lazy val url: String = SupportedUrl(delegate)
  override lazy val linkText: String = webTitle
  override lazy val trailText: Option[String] = fields.get("trailText")
  override lazy val id: String = delegate.id
  override lazy val sectionName: String = delegate.sectionName.getOrElse("")
  override lazy val section: String = delegate.sectionId.getOrElse("")
  override lazy val webPublicationDate: DateTime = delegate.webPublicationDate
  override lazy val headline: String = fields("headline")
  override lazy val webTitle: String = delegate.webTitle
  override lazy val discussionId = Some(shortUrlPath)
  override lazy val isLive: Boolean = fields("liveBloggingNow").toBoolean
  override lazy val thumbnail: Option[String] = fields.get("thumbnail")
  override lazy val thumbnailPath: Option[String] = fields.get("thumbnail").map(ImgSrc(_, Naked))
  override lazy val analyticsName = s"GFE:$section:${id.substring(id.lastIndexOf("/") + 1)}"
  override lazy val images: List[ImageElement] = imageMap(relation)
  override lazy val videos: List[VideoElement] = videoMap(relation) ++ videoMap("body")

  override lazy val cacheSeconds = {
    if (isLive) 30 // live blogs can expect imminent updates
    else if (lastModified > DateTime.now - 1.hour) 60 // an hour gives you time to fix obvious typos and stuff
    else 900
=======
  override lazy val trailType: Option[String] = {
    if (tags.exists(_.id == "tone/features")) {
      Option("feature")
    } else if (tags.exists(_.id == "tone/comment")) {
      Option("comment")
    } else {
      Option("news")
    }
>>>>>>> 11a433a1
  }

  // Meta Data used by plugins on the page
  // people (including 3rd parties) rely on the names of these things, think carefully before changing them
  override def metaData: Map[String, Any] = super.metaData ++ Map(
    ("keywords", keywords.map { _.name }.mkString(",")),
    ("publication", publication),
    ("headline", headline),
    ("web-publication-date", webPublicationDate),
    ("author", contributors.map(_.name).mkString(",")),
    ("tones", tones.map(_.name).mkString(",")),
    ("series", series.map { _.name }.mkString(",")),
    ("blogs", blogs.map { _.name }.mkString(",")),
    ("commentable", isCommentable),
    ("has-story-package", fields.get("hasStoryPackage").map(_.toBoolean).getOrElse(false)),
    ("page-code", fields("internalPageCode")),
    ("isLive", isLive),
    ("wordCount", wordCount),
    ("shortUrl", shortUrl),
    ("thumbnail", thumbnailPath.getOrElse(false))
  ) ++ Map(("references", delegate.references.map(r => Reference(r.id))))

<<<<<<< HEAD
  private def findIndex( element: ApiElement): Int =  {
    // Use the old media asset class, which defines an index, and find a media asset with a matching file path to the element
    delegate.mediaAssets.find(element.assets.flatMap(_.file) contains _.file.getOrElse("")).map(_.index).getOrElse(0)
  }

  private def elements(elementType: String): Map[String,List[Element]] = {
    // Find the elements associated with a given element type, keyed by a relation string.
    // Example relations are gallery, thumbnail, main, body
    delegate.elements.map(_.values
      .filter(_.elementType == elementType)
      .groupBy(_.relation)
      .mapValues(_.map(element => Element(element, findIndex(element))).toList)
    ).getOrElse(Map.empty).withDefaultValue(Nil)
=======
  override def openGraph: List[(String, Any)] = super.openGraph ++ List(
    "og:title" -> webTitle,
    "og:url" -> webUrl,
    "og:description" -> trailText.map(StripHtmlTagsAndUnescapeEntities(_)).getOrElse("")
  )

  override lazy val cacheSeconds = {
    if (isLive) 30 // live blogs can expect imminent updates
    else if (lastModified > DateTime.now - 1.hour) 60 // an hour gives you time to fix obvious typos and stuff
    else 900
>>>>>>> 11a433a1
  }
}

object Content {

  def apply(delegate: ApiContent): Content = {
    delegate match {
      case gallery if delegate.isGallery => new Gallery(delegate)
      case video if delegate.isVideo => new Video(delegate)
<<<<<<< HEAD
      case article if delegate.isArticle => new Article(delegate)
      case _ => new Content(delegate)
=======
      case liveBlog if delegate.isLiveBlog => new LiveBlog(delegate)
      case article if delegate.isArticle || delegate.isSudoku => new Article(delegate)
      case d => new Content(d)
>>>>>>> 11a433a1
    }
  }
}

class Article(private val delegate: ApiContent) extends Content(delegate) {
  lazy val body: String = delegate.safeFields("body")
  lazy val contentType = "Article"
  override lazy val analyticsName = s"GFE:$section:$contentType:${id.substring(id.lastIndexOf("/") + 1)}"
<<<<<<< HEAD
  override lazy val metaData: Map[String, Any] = super.metaData + ("content-type" -> contentType)
=======
  override lazy val inBodyPictureCount = body.split("class='gu-image'").size - 1
>>>>>>> 11a433a1
  lazy val isReview = tones.exists(_.id == "tone/reviews")

  lazy val hasVideoAtTop: Boolean = Jsoup.parseBodyFragment(body).body().children().headOption
    .map(e => e.hasClass("gu-video") && e.tagName() == "video")
    .getOrElse(false)

  override lazy val metaData: Map[String, Any] = super.metaData ++ Map(
    ("content-type", contentType),
    ("isLiveBlog", isLiveBlog)
  )

  override def schemaType = if (isReview) Some("http://schema.org/Review") else Some("http://schema.org/Article")

  override def openGraph: List[(String, Any)] = super.openGraph ++ List(
    "og:type" -> "article",
    "article:published_time" -> webPublicationDate,
    "article:modified_time" -> lastModified,
    "article:section" -> sectionName,
    "og:image" -> mainPicture.map(_.path).getOrElse(conf.Configuration.facebook.imageFallback)
  ) ++ tags.map("article:tag" -> _.name) ++
    tags.filter(_.isContributor).map("article:author" -> _.webUrl)
}

class LiveBlog(private val delegate: ApiContent) extends Article(delegate) {
  lazy val summary: Option[String] = Jsoup.parseBodyFragment(body).body().select(".is-summary").headOption.map(_.html)
}

class Video(private val delegate: ApiContent) extends Content(delegate) with Images {

  private implicit val ordering = EncodingOrdering

<<<<<<< HEAD
  lazy val encodings: Seq[Encoding] = {
    videoAssets.toList.collect {
      case Asset(_,Some(mimeType),Some(file),_) => Encoding(file, mimeType)
    }.sorted
  }

  lazy val contentType = "Video"
  lazy val source: Option[String] = videoAssets.headOption.flatMap(_.typeData.get("source"))
=======
  lazy val videoAsset: Option[MediaAsset] = videoAssets.headOption
  lazy val encodings: Seq[Encoding] = videoAsset.map(_.encodings.map(Encoding(_))).getOrElse(Nil).sorted
  lazy val contentType = "Video"
  lazy val source: Option[String] = videoAsset.flatMap(_.safeFields.get("source"))
  lazy val duration: Int = videoAsset.map { videoAsset =>
    videoAsset.fields.map { fields =>
      fields.get("durationSeconds").getOrElse("0").toInt + (fields.get("durationMinutes").getOrElse("0").toInt * 60)
    }.getOrElse(0)
  }.getOrElse(0)
>>>>>>> 11a433a1

  override lazy val analyticsName = s"GFE:$section:$contentType:${id.substring(id.lastIndexOf("/") + 1)}"
  override lazy val metaData: Map[String, Any] = super.metaData +("content-type" -> contentType, "blockAds" -> blockAds, "source" -> source.getOrElse(""))

  override def openGraph: List[(String, Any)] = super.openGraph ++ List(
    "og:type" -> "video",
    "og:video:type" -> "text/html",
    "og:video:url" -> webUrl,
    "og:image" -> imageOfWidth(640).map(_.path).getOrElse(mainPicture.map(_.path).getOrElse(conf.Configuration.facebook.imageFallback))
  ) ++ tags.map("video:tag" -> _.name)
}

class Gallery(private val delegate: ApiContent) extends Content(delegate) {

  def apply(index: Int): Image = images(index).image.get

  lazy val size = images.size
  lazy val contentType = "Gallery"
<<<<<<< HEAD
  lazy val landscapes = images.flatMap(_.imageCrops).filter(i => i.width > i.height)
=======
  lazy val landscapes = images.filter(i => i.width > i.height)
  lazy val portraits = images.filter(i => i.width < i.height)
>>>>>>> 11a433a1
  lazy val isInPicturesSeries = tags.exists(_.id == "lifeandstyle/series/in-pictures")

  override lazy val analyticsName = s"GFE:$section:$contentType:${id.substring(id.lastIndexOf("/") + 1)}"
  override lazy val metaData: Map[String, Any] = super.metaData + ("content-type" -> contentType, "gallerySize" -> size)
<<<<<<< HEAD

  override val relation = "gallery"
=======
  override def openGraph: List[(String, Any)] = super.openGraph ++ List(
    "og:type" -> "article",
    "article:published_time" -> webPublicationDate,
    "article:modified_time" -> lastModified,
    "article:section" -> sectionName,
    "og:image" -> images.head.path
  ) ++ tags.map("article:tag" -> _.name) ++
    tags.filter(_.isContributor).map("article:author" -> _.webUrl)
>>>>>>> 11a433a1
}

class Interactive(private val delegate: ApiContent) extends Content(delegate) {
  lazy val contentType = "Interactive"
  lazy val body: String = delegate.safeFields("body")
  override lazy val analyticsName = s"GFE:$section:$contentType:${id.substring(id.lastIndexOf("/") + 1)}"
  override lazy val metaData: Map[String, Any] = super.metaData + ("content-type" -> contentType)
}<|MERGE_RESOLUTION|>--- conflicted
+++ resolved
@@ -11,21 +11,7 @@
 import conf.Configuration
 import views.support.StripHtmlTagsAndUnescapeEntities
 
-class Content(delegate: ApiContent) extends Trail with Tags with MetaData {
-
-<<<<<<< HEAD
-class Content protected (
-    delegate: ApiContent) extends Trail with Tags with MetaData {
-=======
-  private lazy val fields = delegate.safeFields
-  override lazy val tags: Seq[Tag] = delegate.tags map { Tag(_) }
-
-  lazy val url: String = SupportedUrl(delegate)
-  lazy val linkText: String = webTitle
-  lazy val trailText: Option[String] = fields.get("trailText")
->>>>>>> 11a433a1
-
-  private lazy val fields = delegate.safeFields
+class Content protected (delegate: ApiContent) extends Trail with Tags with MetaData {
 
   lazy val publication: String = fields.get("publication").getOrElse("")
   lazy val lastModified: DateTime = fields("lastModified").parseISODateTimeNoMillis
@@ -35,10 +21,47 @@
   lazy val wordCount: String = fields.get("wordcount").getOrElse("")
   lazy val standfirst: Option[String] = fields.get("standfirst")
   lazy val starRating: Option[String] = fields.get("starRating")
-<<<<<<< HEAD
-  lazy val byline: Option[String] = fields.get("byline")
-=======
-
+  lazy val shortUrlPath: String = shortUrl.replace("http://gu.com", "")
+  lazy val allowUserGeneratedContent: Boolean = fields.get("allowUgc").map(_.toBoolean).getOrElse(false)
+  lazy val isCommentable: Boolean = fields.get("commentable").map(_ == "true").getOrElse(false)
+  lazy val isExpired = delegate.isExpired.getOrElse(false)
+  lazy val blockAds: Boolean = videoAssets.exists(_.typeData.get("blockAds").map(_.toBoolean).getOrElse(false))
+  lazy val isLiveBlog: Boolean = delegate.isLiveBlog
+
+  lazy val witnessAssignment = delegate.references.find(_.`type` == "witness-assignment")
+    .map(_.id).map(Reference(_)).map(_._2)
+
+  lazy val cricketMatch: Option[String] = delegate.references.find(_.`type` == "esa-cricket-match")
+    .map(_.id).map(Reference(_)).map(_._2)
+
+  lazy val imageMap: Map[String,List[ImageElement]] = {
+    elements("image").collect {
+      case (relation, elements) => ( relation -> elements.collect{case x:ImageElement => x})
+    }.toMap.withDefaultValue(Nil)
+  }
+
+  lazy val videoMap: Map[String,List[VideoElement]] = {
+    elements("video").collect {
+      case (relation, elements) => ( relation -> elements.collect{case x:VideoElement => x})
+    }.toMap.withDefaultValue(Nil)
+  }
+
+  private lazy val fields = delegate.safeFields
+
+  protected val relation = "main"
+
+  // Inherited from Trail
+  override lazy val webPublicationDate: DateTime = delegate.webPublicationDate
+  override lazy val linkText: String = webTitle
+  override lazy val headline: String = fields("headline")
+  override lazy val url: String = SupportedUrl(delegate)
+  override lazy val trailText: Option[String] = fields.get("trailText")
+  override lazy val section: String = delegate.sectionId.getOrElse("")
+  override lazy val sectionName: String = delegate.sectionName.getOrElse("")
+  override lazy val thumbnail: Option[String] = fields.get("thumbnail")
+  override lazy val thumbnailPath: Option[String] = fields.get("thumbnail").map(ImgSrc(_, Naked))
+  override lazy val isLive: Boolean = fields("liveBloggingNow").toBoolean
+  override lazy val discussionId = Some(shortUrlPath)
   override lazy val leadingParagraphs: List[org.jsoup.nodes.Element] = {
     val body = delegate.safeFields.get("body")
     val souped = body flatMap { body =>
@@ -48,65 +71,7 @@
 
     souped getOrElse Nil
   }
-
   override lazy val byline: Option[String] = fields.get("byline")
->>>>>>> 11a433a1
-  lazy val shortUrlPath: String = shortUrl.replace("http://gu.com", "")
-  lazy val allowUserGeneratedContent: Boolean = fields.get("allowUgc").map(_.toBoolean).getOrElse(false)
-
-<<<<<<< HEAD
-=======
-  lazy val isLive: Boolean = fields("liveBloggingNow").toBoolean
-  lazy val isLiveBlog: Boolean = delegate.isLiveBlog
->>>>>>> 11a433a1
-  lazy val isCommentable: Boolean = fields.get("commentable").map(_ == "true").getOrElse(false)
-  lazy val isExpired = delegate.isExpired.getOrElse(false)
-  lazy val blockAds: Boolean = videoAssets.exists(_.typeData.get("blockAds").map(_.toBoolean).getOrElse(false))
-
-  lazy val witnessAssignment = delegate.references.find(_.`type` == "witness-assignment")
-    .map(_.id).map(Reference(_)).map(_._2)
-
-  lazy val cricketMatch: Option[String] = delegate.references.find(_.`type` == "esa-cricket-match")
-    .map(_.id).map(Reference(_)).map(_._2)
-
-<<<<<<< HEAD
-  lazy val imageMap: Map[String,List[ImageElement]] = {
-    elements("image").collect {
-      case (relation, elements) => ( relation -> elements.collect{case x:ImageElement => x})
-    }.toMap.withDefaultValue(Nil)
-  }
-
-  lazy val videoMap: Map[String,List[VideoElement]] = {
-    elements("video").collect {
-      case (relation, elements) => ( relation -> elements.collect{case x:VideoElement => x})
-    }.toMap.withDefaultValue(Nil)
-  }
-
-  protected val relation = "main"
-
-  override lazy val tags: Seq[Tag] = delegate.tags map { Tag(_) }
-  override lazy val url: String = SupportedUrl(delegate)
-  override lazy val linkText: String = webTitle
-  override lazy val trailText: Option[String] = fields.get("trailText")
-  override lazy val id: String = delegate.id
-  override lazy val sectionName: String = delegate.sectionName.getOrElse("")
-  override lazy val section: String = delegate.sectionId.getOrElse("")
-  override lazy val webPublicationDate: DateTime = delegate.webPublicationDate
-  override lazy val headline: String = fields("headline")
-  override lazy val webTitle: String = delegate.webTitle
-  override lazy val discussionId = Some(shortUrlPath)
-  override lazy val isLive: Boolean = fields("liveBloggingNow").toBoolean
-  override lazy val thumbnail: Option[String] = fields.get("thumbnail")
-  override lazy val thumbnailPath: Option[String] = fields.get("thumbnail").map(ImgSrc(_, Naked))
-  override lazy val analyticsName = s"GFE:$section:${id.substring(id.lastIndexOf("/") + 1)}"
-  override lazy val images: List[ImageElement] = imageMap(relation)
-  override lazy val videos: List[VideoElement] = videoMap(relation) ++ videoMap("body")
-
-  override lazy val cacheSeconds = {
-    if (isLive) 30 // live blogs can expect imminent updates
-    else if (lastModified > DateTime.now - 1.hour) 60 // an hour gives you time to fix obvious typos and stuff
-    else 900
-=======
   override lazy val trailType: Option[String] = {
     if (tags.exists(_.id == "tone/features")) {
       Option("feature")
@@ -115,12 +80,18 @@
     } else {
       Option("news")
     }
->>>>>>> 11a433a1
-  }
-
+  }
+
+  // Inherited from Tags
+  override lazy val tags: Seq[Tag] = delegate.tags map { Tag(_) }
+
+  // Inherited from MetaData
+  override lazy val id: String = delegate.id
+  override lazy val webTitle: String = delegate.webTitle
+  override lazy val analyticsName = s"GFE:$section:${id.substring(id.lastIndexOf("/") + 1)}"
   // Meta Data used by plugins on the page
   // people (including 3rd parties) rely on the names of these things, think carefully before changing them
-  override def metaData: Map[String, Any] = super.metaData ++ Map(
+  override def metaData: Map[String, Any] = { super.metaData ++ Map(
     ("keywords", keywords.map { _.name }.mkString(",")),
     ("publication", publication),
     ("headline", headline),
@@ -136,9 +107,23 @@
     ("wordCount", wordCount),
     ("shortUrl", shortUrl),
     ("thumbnail", thumbnailPath.getOrElse(false))
-  ) ++ Map(("references", delegate.references.map(r => Reference(r.id))))
-
-<<<<<<< HEAD
+    ) ++ Map(("references", delegate.references.map(r => Reference(r.id))))
+  }
+  override lazy val cacheSeconds = {
+    if (isLive) 30 // live blogs can expect imminent updates
+    else if (lastModified > DateTime.now - 1.hour) 60 // an hour gives you time to fix obvious typos and stuff
+    else 900
+  }
+  override def openGraph: List[(String, Any)] = super.openGraph ++ List(
+    "og:title" -> webTitle,
+    "og:url" -> webUrl,
+    "og:description" -> trailText.map(StripHtmlTagsAndUnescapeEntities(_)).getOrElse("")
+  )
+
+  // Inherited from Trail.Elements
+  override lazy val images: List[ImageElement] = imageMap(relation)
+  override lazy val videos: List[VideoElement] = videoMap(relation) ++ videoMap("body")
+
   private def findIndex( element: ApiElement): Int =  {
     // Use the old media asset class, which defines an index, and find a media asset with a matching file path to the element
     delegate.mediaAssets.find(element.assets.flatMap(_.file) contains _.file.getOrElse("")).map(_.index).getOrElse(0)
@@ -152,18 +137,6 @@
       .groupBy(_.relation)
       .mapValues(_.map(element => Element(element, findIndex(element))).toList)
     ).getOrElse(Map.empty).withDefaultValue(Nil)
-=======
-  override def openGraph: List[(String, Any)] = super.openGraph ++ List(
-    "og:title" -> webTitle,
-    "og:url" -> webUrl,
-    "og:description" -> trailText.map(StripHtmlTagsAndUnescapeEntities(_)).getOrElse("")
-  )
-
-  override lazy val cacheSeconds = {
-    if (isLive) 30 // live blogs can expect imminent updates
-    else if (lastModified > DateTime.now - 1.hour) 60 // an hour gives you time to fix obvious typos and stuff
-    else 900
->>>>>>> 11a433a1
   }
 }
 
@@ -173,14 +146,9 @@
     delegate match {
       case gallery if delegate.isGallery => new Gallery(delegate)
       case video if delegate.isVideo => new Video(delegate)
-<<<<<<< HEAD
-      case article if delegate.isArticle => new Article(delegate)
-      case _ => new Content(delegate)
-=======
       case liveBlog if delegate.isLiveBlog => new LiveBlog(delegate)
       case article if delegate.isArticle || delegate.isSudoku => new Article(delegate)
-      case d => new Content(d)
->>>>>>> 11a433a1
+      case _ => new Content(delegate)
     }
   }
 }
@@ -189,11 +157,6 @@
   lazy val body: String = delegate.safeFields("body")
   lazy val contentType = "Article"
   override lazy val analyticsName = s"GFE:$section:$contentType:${id.substring(id.lastIndexOf("/") + 1)}"
-<<<<<<< HEAD
-  override lazy val metaData: Map[String, Any] = super.metaData + ("content-type" -> contentType)
-=======
-  override lazy val inBodyPictureCount = body.split("class='gu-image'").size - 1
->>>>>>> 11a433a1
   lazy val isReview = tones.exists(_.id == "tone/reviews")
 
   lazy val hasVideoAtTop: Boolean = Jsoup.parseBodyFragment(body).body().children().headOption
@@ -221,11 +184,10 @@
   lazy val summary: Option[String] = Jsoup.parseBodyFragment(body).body().select(".is-summary").headOption.map(_.html)
 }
 
-class Video(private val delegate: ApiContent) extends Content(delegate) with Images {
+class Video(private val delegate: ApiContent) extends Content(delegate) {
 
   private implicit val ordering = EncodingOrdering
 
-<<<<<<< HEAD
   lazy val encodings: Seq[Encoding] = {
     videoAssets.toList.collect {
       case Asset(_,Some(mimeType),Some(file),_) => Encoding(file, mimeType)
@@ -234,17 +196,6 @@
 
   lazy val contentType = "Video"
   lazy val source: Option[String] = videoAssets.headOption.flatMap(_.typeData.get("source"))
-=======
-  lazy val videoAsset: Option[MediaAsset] = videoAssets.headOption
-  lazy val encodings: Seq[Encoding] = videoAsset.map(_.encodings.map(Encoding(_))).getOrElse(Nil).sorted
-  lazy val contentType = "Video"
-  lazy val source: Option[String] = videoAsset.flatMap(_.safeFields.get("source"))
-  lazy val duration: Int = videoAsset.map { videoAsset =>
-    videoAsset.fields.map { fields =>
-      fields.get("durationSeconds").getOrElse("0").toInt + (fields.get("durationMinutes").getOrElse("0").toInt * 60)
-    }.getOrElse(0)
-  }.getOrElse(0)
->>>>>>> 11a433a1
 
   override lazy val analyticsName = s"GFE:$section:$contentType:${id.substring(id.lastIndexOf("/") + 1)}"
   override lazy val metaData: Map[String, Any] = super.metaData +("content-type" -> contentType, "blockAds" -> blockAds, "source" -> source.getOrElse(""))
@@ -263,20 +214,12 @@
 
   lazy val size = images.size
   lazy val contentType = "Gallery"
-<<<<<<< HEAD
   lazy val landscapes = images.flatMap(_.imageCrops).filter(i => i.width > i.height)
-=======
-  lazy val landscapes = images.filter(i => i.width > i.height)
-  lazy val portraits = images.filter(i => i.width < i.height)
->>>>>>> 11a433a1
+  lazy val portraits = images.flatMap(_.imageCrops).filter(i => i.width < i.height)
   lazy val isInPicturesSeries = tags.exists(_.id == "lifeandstyle/series/in-pictures")
 
   override lazy val analyticsName = s"GFE:$section:$contentType:${id.substring(id.lastIndexOf("/") + 1)}"
   override lazy val metaData: Map[String, Any] = super.metaData + ("content-type" -> contentType, "gallerySize" -> size)
-<<<<<<< HEAD
-
-  override val relation = "gallery"
-=======
   override def openGraph: List[(String, Any)] = super.openGraph ++ List(
     "og:type" -> "article",
     "article:published_time" -> webPublicationDate,
@@ -285,7 +228,8 @@
     "og:image" -> images.head.path
   ) ++ tags.map("article:tag" -> _.name) ++
     tags.filter(_.isContributor).map("article:author" -> _.webUrl)
->>>>>>> 11a433a1
+
+  override val relation = "gallery"
 }
 
 class Interactive(private val delegate: ApiContent) extends Content(delegate) {
