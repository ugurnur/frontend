package model

import java.net.URL

import com.gu.contentapi.client.model.{v1 => contentapi}
import com.gu.facia.api.{utils => fapiutils}
import com.gu.facia.client.models.TrailMetaData
import common._
import common.dfp.DfpAgent
import conf.Configuration
import conf.switches.Switches.FacebookShareUseTrailPicFirstSwitch
import cricketPa.CricketTeams
import layout.ContentWidths.GalleryMedia
import model.content.{Atoms, Quiz}
import model.pressed._
import ophan.SurgingContentAgent
import org.joda.time.DateTime
import org.jsoup.Jsoup
import org.jsoup.safety.Whitelist
import org.scala_tools.time.Imports._
import play.api.libs.json._
import views.support._

import scala.collection.JavaConversions._
import scala.language.postfixOps
import scala.util.Try

sealed trait ContentType {
  def content: Content
  final def tags: Tags = content.tags
  final def elements: Elements = content.elements
  final def fields: Fields = content.fields
  final def trail: Trail = content.trail
  final def metadata: MetaData = content.metadata
  final def commercial: Commercial = content.commercial
  final def sharelinks: ShareLinks = content.sharelinks
}

final case class GenericContent(override val content: Content) extends ContentType

final case class Content(
  trail: Trail,
  metadata: MetaData,
  tags: Tags,
  commercial: Commercial,
  elements: Elements,
  fields: Fields,
  sharelinks: ShareLinks,
  atoms: Option[Atoms],
  publication: String,
  internalPageCode: String,
  contributorBio: Option[String],
  starRating: Option[Int],
  allowUserGeneratedContent: Boolean,
  isExpired: Boolean,
  productionOffice: Option[String],
  tweets: Seq[Tweet],
  showInRelated: Boolean,
  cardStyle: CardStyle,
  shouldHideAdverts: Boolean,
  witnessAssignment: Option[String],
  isbn: Option[String],
  imdb: Option[String],
  paFootballTeams: Seq[String],
  javascriptReferences: Seq[JsObject],
  wordCount: Int,
  showByline: Boolean,
  hasStoryPackage: Boolean,
  rawOpenGraphImage: String,
  showFooterContainers: Boolean = false
) {

  lazy val isSurging: Seq[Int] = SurgingContentAgent.getSurgingLevelsFor(metadata.id)
  lazy val isBlog: Boolean = tags.blogs.nonEmpty
  lazy val isSeries: Boolean = tags.series.nonEmpty
  lazy val isFromTheObserver: Boolean = publication == "The Observer"
  lazy val primaryKeyWordTag: Option[Tag] = tags.tags.find(!_.isSectionTag)
  lazy val keywordTags: Seq[Tag] = tags.keywords.filter(tag => !tag.isSectionTag)
  lazy val shortUrlId = fields.shortUrlId
  lazy val shortUrlPath = shortUrlId
<<<<<<< HEAD
  lazy val discussionId = Some(shortUrlPath)
  lazy val isImmersive = fields.displayHint.contains("immersive")
  lazy val showNewGalleryDesign = galleryRedesign.isSwitchedOn && metadata.contentType.toLowerCase == "gallery" && !trail.commercial.isAdvertisementFeature
=======
  lazy val discussionId = Some(shortUrlId)
  lazy val isImmersiveGallery = metadata.contentType.toLowerCase == "gallery" && !trail.commercial.isAdvertisementFeature
  lazy val isImmersive = fields.displayHint.contains("immersive") || isImmersiveGallery
>>>>>>> 0bf1c630

  lazy val hasSingleContributor: Boolean = {
    (tags.contributors.headOption, trail.byline) match {
      case (Some(t), Some(b)) => tags.contributors.length == 1 && t.name == b
      case _ => false
    }
  }

  lazy val hasTonalHeaderByline: Boolean = {
    (cardStyle == Comment || cardStyle == Editorial || (cardStyle == SpecialReport && tags.isComment)) &&
      hasSingleContributor &&
      metadata.contentType != GuardianContentTypes.ImageContent
  }

  lazy val hasBeenModified: Boolean =
    new Duration(trail.webPublicationDate, fields.lastModified).isLongerThan(Duration.standardSeconds(60))

  lazy val hasTonalHeaderIllustration: Boolean = tags.isLetters

  lazy val showCircularBylinePicAtSide: Boolean =
    cardStyle == Feature && tags.hasLargeContributorImage && tags.contributors.length == 1

  // read this before modifying: https://developers.facebook.com/docs/opengraph/howtos/maximizing-distribution-media-content#images
  lazy val openGraphImage: String = {
    ImgSrc(rawOpenGraphImage, FacebookOpenGraphImage)
  }

  lazy val syndicationType = {
    if(isBlog){
      "blog"
    } else if (tags.isGallery){
      "gallery"
    } else if(tags.isPodcast){
      "podcast"
    } else if (tags.isAudio){
      "audio"
    } else if(tags.isVideo){
      "video"
    } else {
      "article"
    }
  }

  lazy val contributorTwitterHandle: Option[String] = tags.contributors.headOption.flatMap(_.properties.twitterHandle)

  lazy val showSectionNotTag: Boolean = tags.tags.exists{ tag => tag.id == "childrens-books-site/childrens-books-site" && tag.properties.tagType == "Blog" }

  lazy val sectionLabelLink : String = {
    if (showSectionNotTag || DfpAgent.isAdvertisementFeature(tags.tags, Some(metadata.sectionId))) {
      metadata.sectionId
    } else tags.tags.find(_.isKeyword) match {
      case Some(tag) => tag.id
      case _ => ""
    }
  }

  lazy val sectionLabelName : String = {
    if(this.showSectionNotTag) trail.sectionName else tags.tags.find(_.isKeyword) match {
      case Some(tag) => tag.metadata.webTitle
      case _ => ""
    }
  }

  lazy val blogOrSeriesTag: Option[Tag] = {
    tags.tags.find( tag => tag.showSeriesInMeta && (tag.isBlog || tag.isSeries ))
  }

  lazy val seriesTag: Option[Tag] = {
    tags.blogs.find{tag => tag.id != "commentisfree/commentisfree"}.orElse(tags.series.headOption)
  }

  val seriesName: Option[String] = tags.series.filterNot(_.id == "commentisfree/commentisfree").headOption.map(_.name)

  lazy val linkCounts = LinkTo.countLinks(fields.body) + fields.standfirst.map(LinkTo.countLinks).getOrElse(LinkCounts.None)

  lazy val hasMultipleVideosInPage: Boolean = mainVideoCanonicalPath match {
    case Some(_) => numberOfVideosInTheBody > 0
    case None => numberOfVideosInTheBody > 1
  }

  lazy val mainVideoCanonicalPath: Option[String] = Jsoup.parseBodyFragment(fields.main).body.getElementsByClass("element-video").headOption.map { v =>
    new URL(v.attr("data-canonical-url")).getPath.stripPrefix("/")
  }

  lazy val numberOfVideosInTheBody: Int = Jsoup.parseBodyFragment(fields.body).body().children().select("video[class=gu-video]").size()

  val legallySensitive: Boolean = fields.legallySensitive.getOrElse(false)

  def javascriptConfig: Map[String, JsValue] = Map(
    ("publication", JsString(publication)),
    ("hasShowcaseMainElement", JsBoolean(elements.hasShowcaseMainElement)),
    ("hasStoryPackage", JsBoolean(hasStoryPackage)),
    ("pageCode", JsString(internalPageCode)),
    ("isContent", JsBoolean(true)),
    ("wordCount", JsNumber(wordCount)),
    ("references", JsArray(javascriptReferences)),
    ("showRelatedContent", JsBoolean(if (tags.isUSMinuteSeries) { false } else (showInRelated && !legallySensitive))),
    ("productionOffice", JsString(productionOffice.getOrElse(""))),
    ("isImmersive", JsBoolean(isImmersive))
  )

  // Dynamic Meta Data may appear on the page for some content. This should be used for conditional metadata.
  def conditionalConfig: Map[String, JsValue] = {
    val rugbyMeta = if (tags.isRugbyMatch && conf.switches.Switches.RugbyScoresSwitch.isSwitchedOn) {
      val teamIds = tags.keywords.map(_.id).collect(RugbyContent.teamNameIds)
      val (team1, team2) = (teamIds.headOption.getOrElse(""), teamIds.lift(1).getOrElse(""))
      val date = RugbyContent.timeFormatter.withZoneUTC().print(trail.webPublicationDate)
      Some(("rugbyMatch", JsString(s"/sport/rugby/api/score/$date/$team1/$team2")))
    } else None

    val cricketMeta = if (tags.isCricketLiveBlog && conf.switches.Switches.CricketScoresSwitch.isSwitchedOn) {
      List(
        CricketTeams.teamFor(this).map(_.wordsForUrl).map(wordsForUrl => "cricketTeam" -> JsString(wordsForUrl)),
        Some(("cricketMatchDate", JsString(trail.webPublicationDate.withZone(DateTimeZone.UTC).toString("yyyy-MM-dd"))))
      )
    } else Nil

    val seriesMeta = tags.series.filterNot{ _.id == "commentisfree/commentisfree"} match {
      case Nil => Nil
      case allTags@(mainSeries :: _) => List(
        Some("series", JsString(mainSeries.name)),
        Some("seriesId", JsString(mainSeries.id)),
        Some("seriesTags", JsString(allTags.map(_.name).mkString(",")))
      )
    }

    // Tracking tags are used for things like commissioning desks.
    val trackingMeta = tags.tracking match {
      case Nil => None
      case trackingTags => Some("trackingNames", JsString(trackingTags.map(_.name).mkString(",")))
    }

    val articleMeta = if (tags.isUSMinuteSeries) {
      Some("isMinuteArticle", JsBoolean(tags.isUSMinuteSeries))
    } else None

    val atomsMeta = atoms.map { atoms =>
      val atomIdentifiers = atoms.all.collect { case quiz: Quiz => JsString(quiz.id) }
      ("atoms", JsArray(atomIdentifiers))
    }

    val meta: List[Option[(String, JsValue)]] = List(
      rugbyMeta,
      articleMeta,
      trackingMeta,
      atomsMeta
    ) ++ cricketMeta ++ seriesMeta
    meta.flatten.toMap
  }

  val opengraphProperties = Map(
    "og:title" -> metadata.webTitle,
    "og:description" -> fields.trailText.map(StripHtmlTagsAndUnescapeEntities(_)).getOrElse(""),
    "og:image" -> openGraphImage
  )

  val twitterProperties = Map(
    "twitter:app:url:googleplay" -> metadata.webUrl.replaceFirst("^[a-zA-Z]*://", "guardian://"), //replace current scheme with guardian mobile app scheme
    "twitter:image" -> ImgSrc(rawOpenGraphImage, TwitterImage)
  ) ++ contributorTwitterHandle.map(handle => "twitter:creator" -> s"@$handle").toList

  val quizzes: Seq[Quiz] = atoms.map(_.quizzes).getOrElse(Nil)
}

object Content {

  def apply(apiContent: contentapi.Content): ContentType = {
    val content = make(apiContent)

    apiContent match {
      case article if apiContent.isLiveBlog || apiContent.isArticle || apiContent.isSudoku => Article.make(content)
      case gallery if apiContent.isGallery => Gallery.make(content)
      case video if apiContent.isVideo => Video.make(content)
      case audio if apiContent.isAudio => Audio.make(content)
      case picture if apiContent.isImageContent => ImageContent.make(content)
      case _ => GenericContent(content)
    }
  }

  def make(apiContent: contentapi.Content): Content = {

    val fields = Fields.make(apiContent)
    val metadata = MetaData.make(fields, apiContent)
    val elements = Elements.make(apiContent)
    val tags = Tags.make(apiContent)
    val commercial = Commercial.make(metadata, tags, apiContent)
    val trail = Trail.make(tags, fields, commercial, elements, metadata, apiContent)
    val sharelinks = ShareLinks(tags, fields, metadata)
    val atoms = Atoms.make(apiContent)
    val apifields = apiContent.fields
    val references: Map[String,String] = apiContent.references.map(ref => (ref.`type`, Reference.split(ref.id)._2)).toMap
    val cardStyle: fapiutils.CardStyle = fapiutils.CardStyle(apiContent, TrailMetaData.empty)

    Content(
      trail = trail,
      metadata = metadata,
      tags = tags,
      commercial = commercial,
      elements = elements,
      fields = fields,
      sharelinks = sharelinks,
      atoms = atoms,
      publication = apifields.flatMap(_.publication).getOrElse(""),
      internalPageCode = apifields.flatMap(_.internalPageCode).map(_.toString).getOrElse(""),
      contributorBio = apifields.flatMap(_.contributorBio),
      starRating = apifields.flatMap(_.starRating),
      allowUserGeneratedContent = apifields.flatMap(_.allowUgc).getOrElse(false),
      isExpired = apiContent.isExpired.getOrElse(false),
      productionOffice = apifields.flatMap(_.productionOffice.map(_.name)),
      tweets = apiContent.elements.getOrElse(Nil).filter(_.`type`.name == "Tweet").map{ tweet =>
        val images = tweet.assets.filter(_.`type`.name == "Image").flatMap(asset => asset.typeData.flatMap(_.secureFile).orElse(asset.file))
        Tweet(tweet.id, images)
      },
      showInRelated = apifields.flatMap(_.showInRelatedContent).getOrElse(false),
      cardStyle = CardStyle.make(cardStyle),
      shouldHideAdverts = apifields.flatMap(_.shouldHideAdverts).getOrElse(false),
      witnessAssignment = references.get("witness-assignment"),
      isbn = references.get("isbn"),
      imdb = references.get("imdb"),
      paFootballTeams = apiContent.references.filter(ref => ref.id.contains("pa-football-team")).map(ref => ref.id.split("/").last).distinct,
      javascriptReferences = apiContent.references.map(ref => Reference.toJavaScript(ref.id)),
      wordCount = {
        Jsoup.clean(fields.body, Whitelist.none()).split("\\s+").size
      },
      hasStoryPackage = apifields.flatMap(_.hasStoryPackage).getOrElse(false),
      showByline = fapiutils.ResolvedMetaData.fromContentAndTrailMetaData(apiContent, TrailMetaData.empty, cardStyle).showByline,
      rawOpenGraphImage = {
        val bestOpenGraphImage = if (FacebookShareUseTrailPicFirstSwitch.isSwitchedOn) {
          trail.trailPicture.flatMap(_.largestImageUrl)
        } else {
          None
        }
        bestOpenGraphImage
          .orElse(elements.mainPicture.flatMap(_.images.largestImageUrl))
          .orElse(trail.trailPicture.flatMap(_.largestImageUrl))
          .getOrElse(Configuration.images.fallbackLogo)
      }
    )
  }
}

private object ArticleSchemas {
  def apply(articleTags: Tags): String = {
    // http://schema.org/NewsArticle
    // http://schema.org/Review
    if (articleTags.isReview)
      "http://schema.org/Review"
    else if (articleTags.isLiveBlog)
      "http://schema.org/LiveBlogPosting"
    else
      "http://schema.org/NewsArticle"
  }
}

object Article {

  private def copyCommercial(content: Content) = {
    content.commercial.copy(
      hasInlineMerchandise = content.isbn.isDefined || content.commercial.hasInlineMerchandise)
  }

  private def copyMetaData(content: Content, commercial: Commercial, lightbox: GenericLightbox, trail: Trail, tags: Tags) = {

    val contentType = if (content.tags.isLiveBlog) GuardianContentTypes.LiveBlog else GuardianContentTypes.Article
    val section = content.metadata.sectionId
    val id = content.metadata.id
    val fields = content.fields
    val bookReviewIsbn = content.isbn.map { i: String => Map("isbn" -> JsString(i)) }.getOrElse(Map())

    // we don't serve pre-roll if there are multiple videos in an article
    // `headOption` as the video could be main media or a regular embed, so just get the first video
    val videoDuration = content.elements.videos.headOption.map { v => JsNumber(v.videos.duration) }.getOrElse(JsNull)

    val javascriptConfig: Map[String, JsValue] = Map(
      ("isLiveBlog", JsBoolean(content.tags.isLiveBlog)),
      ("inBodyInternalLinkCount", JsNumber(content.linkCounts.internal)),
      ("inBodyExternalLinkCount", JsNumber(content.linkCounts.external)),
      ("shouldHideAdverts", JsBoolean(content.shouldHideAdverts)),
      ("hasInlineMerchandise", JsBoolean(commercial.hasInlineMerchandise)),
      ("lightboxImages", lightbox.javascriptConfig),
      ("hasMultipleVideosInPage", JsBoolean(content.hasMultipleVideosInPage)),
      ("isImmersive", JsBoolean(content.isImmersive)),
      ("isSensitive", JsBoolean(fields.sensitive.getOrElse(false))),
      ("videoDuration" -> videoDuration)
    ) ++ bookReviewIsbn

    val opengraphProperties: Map[String, String] = Map(
      ("og:type", "article"),
      ("article:published_time", trail.webPublicationDate.toString()),
      ("article:modified_time", content.fields.lastModified.toString()),
      ("article:tag", tags.keywords.map(_.name).mkString(",")),
      ("article:section", trail.sectionName),
      ("article:publisher", "https://www.facebook.com/theguardian"),
      ("article:author", tags.contributors.map(_.metadata.webUrl).mkString(","))
    )

    val twitterProperties: Map[String, String] = if (content.tags.isLiveBlog) {
      Map("twitter:card" -> "summary_large_image", "twitter:card" -> "summary")
    } else {
      Map("twitter:card" -> "summary_large_image")
    }

    content.metadata.copy(
      contentType = contentType,
      analyticsName = s"GFE:$section:$contentType:${id.substring(id.lastIndexOf("/") + 1)}",
      adUnitSuffix = section + "/" + contentType.toLowerCase,
      schemaType = Some(ArticleSchemas(content.tags)),
      iosType = Some("Article"),
      javascriptConfigOverrides = javascriptConfig,
      opengraphPropertiesOverrides = opengraphProperties,
      twitterPropertiesOverrides = twitterProperties,
      shouldHideHeaderAndTopAds = content.tags.isUSMinuteSeries || content.isImmersive
    )
  }

  // Perform a copy of the content object to enable Article to override Content.
  def make(content: Content): Article = {

    val fields = content.fields
    val elements = content.elements
    val tags = content.tags
    val trail = content.trail
    val commercial = copyCommercial(content)
    val lightboxProperties = GenericLightboxProperties(
      lightboxableCutoffWidth = 620,
      includeBodyImages = !tags.isLiveBlog,
      id = content.metadata.id,
      headline = trail.headline,
      shouldHideAdverts = content.shouldHideAdverts,
      standfirst = fields.standfirst)
    val lightbox = GenericLightbox(elements, fields, trail, lightboxProperties)
    val metadata = copyMetaData(content, commercial, lightbox, trail, tags)
    val sharelinks = content.sharelinks

    val contentOverrides = content.copy(
      trail = trail,
      commercial = commercial,
      metadata = metadata,
      sharelinks = sharelinks,
      showFooterContainers = !tags.isLiveBlog && !content.shouldHideAdverts
    )

    Article(contentOverrides, lightboxProperties)
  }
}

final case class Article (
  override val content: Content,
  lightboxProperties: GenericLightboxProperties) extends ContentType {

  val lightbox = GenericLightbox(content.elements, content.fields, content.trail, lightboxProperties)

  val isLiveBlog: Boolean = content.tags.isLiveBlog && content.fields.blocks.nonEmpty
  val isUSMinute: Boolean = content.tags.isUSMinuteSeries
  val isImmersive: Boolean = content.isImmersive
  val isSixtyDaysModified: Boolean = fields.lastModified.isAfter(DateTime.now().minusDays(60))
  lazy val hasVideoAtTop: Boolean = soupedBody.body().children().headOption
    .exists(e => e.hasClass("gu-video") && e.tagName() == "video")

  lazy val hasSupporting: Boolean = {
    val supportingClasses = Set("element--showcase", "element--supporting", "element--thumbnail")
    val leftColElements = soupedBody.body().select("body > *").find(_.classNames.intersect(supportingClasses).nonEmpty)
    leftColElements.isDefined
  }

  lazy val chapterHeadings: Map[String, String] = {
    val jsoupChapterCleaner = ChaptersLinksCleaner.clean(soupedBody)
    val chapterElements = jsoupChapterCleaner.getElementsByClass("auto-chapter")
    chapterElements.flatMap { el =>
      val headingElOpt = el.getElementsByTag("h2").headOption
      headingElOpt.flatMap { headingEl =>
        val attributes = headingEl.attributes()
        if(attributes.hasKey("id")) {
          Some((attributes.get("id"), headingEl.text()))
        } else None
      }
    }.toMap
  }

  private lazy val soupedBody = Jsoup.parseBodyFragment(fields.body)
  lazy val hasKeyEvents: Boolean = soupedBody.body().select(".is-key-event").nonEmpty

  lazy val isSport: Boolean = tags.tags.exists(_.id == "sport/sport")
  lazy val blocks = content.fields.blocks
  lazy val mostRecentBlock: Option[String] = blocks.headOption.map(_.id)
}

object Audio {
  def make(content: Content): Audio = {

    val contentType = GuardianContentTypes.Audio
    val fields = content.fields
    val id = content.metadata.id
    val section = content.metadata.sectionId
    val javascriptConfig: Map[String, JsValue] = Map(
      "isPodcast" -> JsBoolean(content.tags.isPodcast))

    val metadata = content.metadata.copy(
      contentType = contentType,
      analyticsName = s"GFE:$section:$contentType:${id.substring(id.lastIndexOf("/") + 1)}",
      adUnitSuffix = section + "/" + contentType.toLowerCase,
      schemaType = Some("https://schema.org/AudioObject"),
      javascriptConfigOverrides = javascriptConfig
    )

    val contentOverrides = content.copy(
      metadata = metadata
    )

    Audio(contentOverrides)
  }
}

final case class Audio (override val content: Content) extends ContentType {

  lazy val downloadUrl: Option[String] = elements.mainAudio
    .flatMap(_.audio.encodings.find(_.format == "audio/mpeg").map(_.url))

  private lazy val podcastTag: Option[Tag] = tags.tags.find(_.properties.podcast.nonEmpty)
  lazy val iTunesSubscriptionUrl: Option[String] = podcastTag.flatMap(_.properties.podcast.flatMap(_.subscriptionUrl))
  lazy val seriesFeedUrl: Option[String] = podcastTag.map(tag => s"/${tag.id}/podcast.xml")
}

object Video {
  def make(content: Content): Video = {

    val contentType = GuardianContentTypes.Video
    val fields = content.fields
    val elements = content.elements
    val section = content.metadata.sectionId
    val id = content.metadata.id
    val source: Option[String] = elements.videos.find(_.properties.isMain).flatMap(_.videos.source)

    val javascriptConfig: Map[String, JsValue] = Map(
      "isPodcast" -> JsBoolean(content.tags.isPodcast),
      "source" -> JsString(source.getOrElse("")),
      "embeddable" -> JsBoolean(elements.videos.find(_.properties.isMain).map(_.videos.embeddable).getOrElse(false)),
      "videoDuration" -> elements.videos.find(_.properties.isMain).map{ v => JsNumber(v.videos.duration)}.getOrElse(JsNull))

    val optionalOpengraphProperties = if(content.metadata.webUrl.startsWith("https://")) Map("og:video:secure_url" -> content.metadata.webUrl) else Nil
    val opengraphProperties = Map(
      // Not using the og:video properties here because we want end-users to visit the guardian website
      // when they click the thumbnail in the FB feed rather than playing the video "in-place"
      "og:type" -> "article",
      "article:published_time" -> content.trail.webPublicationDate.toString,
      "article:modified_time" -> content.fields.lastModified.toString,
      "article:section" -> content.trail.sectionName,
      "article:tag" -> content.tags.keywords.map(_.name).mkString(",")
    ) ++ optionalOpengraphProperties

    val metadata = content.metadata.copy(
      contentType = contentType,
      analyticsName = s"GFE:$section:$contentType:${id.substring(id.lastIndexOf("/") + 1)}",
      adUnitSuffix = section + "/" + contentType.toLowerCase,
      schemaType = Some("http://schema.org/VideoObject"),
      javascriptConfigOverrides = javascriptConfig,
      opengraphPropertiesOverrides = opengraphProperties,
      twitterPropertiesOverrides = Map("twitter:card" -> "summary_large_image")
    )

    val contentOverrides = content.copy(
      metadata = metadata
    )

    Video(contentOverrides, source)
  }
}

final case class Video (
  override val content: Content,
  source: Option[String] ) extends ContentType {

  lazy val bylineWithSource: Option[String] = Some(Seq(
    trail.byline,
    source.map{
      case "guardian.co.uk" => "theguardian.com"
      case other => s"Source: $other"
    }
  ).flatten.mkString(", ")).filter(_.nonEmpty)

  lazy val videoLinkText: String = {
    val suffixVariations = List(
        " - video", " – video",
        " - video interview", " – video interview",
        " - video interviews"," – video interviews" )
    suffixVariations.fold(trail.headline.trim) { (str, suffix) => str.stripSuffix(suffix) }
  }
  def endSlatePath = EndSlateComponents.fromContent(content).toUriPath
}

object Gallery {
  def make(content: Content): Gallery = {

    val contentType = GuardianContentTypes.Gallery
    val fields = content.fields
    val elements = content.elements
    val tags = content.tags
    val section = content.metadata.sectionId
    val id = content.metadata.id
    val lightboxProperties = GalleryLightboxProperties(
      id = id,
      headline = content.trail.headline,
      shouldHideAdverts = content.shouldHideAdverts,
      standfirst = fields.standfirst)
    val lightbox = GalleryLightbox(elements, tags, lightboxProperties)
    val javascriptConfig: Map[String, JsValue] = Map(
      "gallerySize" -> JsNumber(lightbox.size),
      "lightboxImages" -> lightbox.javascriptConfig
    )
    val trail = content.trail.copy(
      trailPicture = elements.thumbnail.map(_.images))

    val openGraph: Map[String, String] = Map(
      "og:type" -> "article",
      "article:published_time" -> trail.webPublicationDate.toString,
      "article:modified_time" -> content.fields.lastModified.toString,
      "article:section" -> trail.sectionName,
      "article:tag" -> tags.keywords.map(_.name).mkString(","),
      "article:author" -> tags.contributors.map(_.metadata.webUrl).mkString(",")
    )

    val twitterProperties: Map[String, String] = Map(
      "twitter:card" -> "gallery",
      "twitter:title" -> fields.linkText
    ) ++ lightbox.largestCrops.sortBy(_.index).take(5).zipWithIndex.flatMap { case (image, index) =>
      image.path.map(i =>
        if (i.startsWith("//")) {
          s"twitter:image$index:src" -> s"https:$i"
        } else {
          s"twitter:image$index:src" -> i
        })
    }
    val metadata = content.metadata.copy(
      contentType = contentType,
      analyticsName = s"GFE:$section:$contentType:${id.substring(id.lastIndexOf("/") + 1)}",
      adUnitSuffix = section + "/" + contentType.toLowerCase,
      schemaType = Some("https://schema.org/ImageGallery"),
      openGraphImages = lightbox.openGraphImages,
      javascriptConfigOverrides = javascriptConfig,
      twitterPropertiesOverrides = twitterProperties,
      opengraphPropertiesOverrides = openGraph
    )

    val contentOverrides = content.copy(
      metadata = metadata,
      trail = trail,
      rawOpenGraphImage = {
        val bestOpenGraphImage = if (FacebookShareUseTrailPicFirstSwitch.isSwitchedOn) {
          trail.trailPicture.flatMap(_.largestImageUrl)
        } else {
          None
        }

        bestOpenGraphImage
          .orElse(lightbox.galleryImages.headOption.flatMap(_.images.largestImage.flatMap(_.url)))
          .getOrElse(conf.Configuration.images.fallbackLogo)
      }
    )

    Gallery(contentOverrides, lightboxProperties)
  }
}

final case class Gallery(
  override val content: Content,
  lightboxProperties: GalleryLightboxProperties) extends ContentType {

  val lightbox = GalleryLightbox(content.elements, content.tags, lightboxProperties)

  def apply(index: Int): ImageAsset = lightbox.galleryImages(index).images.largestImage.get
}

case class GalleryLightboxProperties(
  id: String,
  headline: String,
  shouldHideAdverts: Boolean,
  standfirst: Option[String])

case class GalleryLightbox(
  elements: Elements,
  tags: Tags,
  properties: GalleryLightboxProperties
){
  def imageContainer(index: Int): ImageElement = galleryImages(index)

  val galleryImages: Seq[ImageElement] = elements.images.filter(_.properties.isGallery)
  val largestCrops: Seq[ImageAsset] = galleryImages.flatMap(_.images.largestImage)
  val openGraphImages: Seq[String] = largestCrops.flatMap(_.url).map(ImgSrc(_, FacebookOpenGraphImage))
  val size = galleryImages.size
  val landscapes = largestCrops.filter(i => i.width > i.height).sortBy(_.index)
  val portraits = largestCrops.filter(i => i.width < i.height).sortBy(_.index)
  val isInPicturesSeries = tags.tags.exists(_.id == "lifeandstyle/series/in-pictures")

  val javascriptConfig: JsObject = {
    val imageJson = for {
      container <- galleryImages
      img <- container.images.largestEditorialCrop
    } yield {
      JsObject(Seq(
        "caption" -> JsString(img.caption.getOrElse("")),
        "credit" -> JsString(img.credit.getOrElse("")),
        "displayCredit" -> JsBoolean(img.displayCredit),
        "src" -> JsString(Item700.bestFor(container.images).getOrElse("")),
        "srcsets" -> JsString(ImgSrc.srcset(container.images, GalleryMedia.lightbox)),
        "sizes" -> JsString(GalleryMedia.lightbox.sizes),
        "ratio" -> Try(JsNumber(img.width.toDouble / img.height.toDouble)).getOrElse(JsNumber(1)),
        "role" -> JsString(img.role.toString)
      ))
    }
    JsObject(Seq(
      "id" -> JsString(properties.id),
      "headline" -> JsString(properties.headline),
      "shouldHideAdverts" -> JsBoolean(properties.shouldHideAdverts),
      "standfirst" -> JsString(properties.standfirst.getOrElse("")),
      "images" -> JsArray(imageJson)
    ))
  }
}

case class GenericLightboxProperties(
  id: String,
  headline: String,
  shouldHideAdverts: Boolean,
  standfirst: Option[String],
  lightboxableCutoffWidth: Int,
  includeBodyImages: Boolean)

case class GenericLightbox(
  elements: Elements,
  fields: Fields,
  trail: Trail,
  properties: GenericLightboxProperties
) {
  lazy val mainFiltered = elements.mainPicture
    .filter(_.images.largestEditorialCrop.map(_.ratioWholeNumber).getOrElse(0) > 0.7)
    .filter(_.images.largestEditorialCrop.map(_.width).getOrElse(1) > properties.lightboxableCutoffWidth).toSeq
  lazy val bodyFiltered: Seq[ImageElement] = elements.bodyImages.filter(_.images.largestEditorialCrop.map(_.width).getOrElse(1) > properties.lightboxableCutoffWidth).toSeq

  val lightboxImages = if (properties.includeBodyImages) mainFiltered ++ bodyFiltered else mainFiltered

  lazy val isMainMediaLightboxable = mainFiltered.nonEmpty

  lazy val javascriptConfig: JsObject = {
    val imageJson = for {
      container <- lightboxImages
      img <- container.images.largestEditorialCrop
    } yield {
      JsObject(Seq(
        "caption" -> JsString(img.caption.getOrElse("")),
        "credit" -> JsString(img.credit.getOrElse("")),
        "displayCredit" -> JsBoolean(img.displayCredit),
        "src" -> JsString(Item700.bestFor(container.images).getOrElse("")),
        "srcsets" -> JsString(ImgSrc.srcset(container.images, GalleryMedia.lightbox)),
        "sizes" -> JsString(GalleryMedia.lightbox.sizes),
        "ratio" -> Try(JsNumber(img.width.toDouble / img.height.toDouble)).getOrElse(JsNumber(1)),
        "role" -> JsString(img.role.toString)
      ))
    }
    JsObject(Seq(
      "id" -> JsString(properties.id),
      "headline" -> JsString(properties.headline),
      "shouldHideAdverts" -> JsBoolean(properties.shouldHideAdverts),
      "standfirst" -> JsString(properties.standfirst.getOrElse("")),
      "images" -> JsArray(imageJson)
    ))
  }
}

final case class Interactive(
  override val content: Content,
  maybeBody: Option[String]) extends ContentType {

  lazy val fallbackEl = {
    val noscriptEls = Jsoup.parseBodyFragment(fields.body).getElementsByTag("noscript")

    if (noscriptEls.length > 0) {
      noscriptEls.html()
    } else {
      Jsoup.parseBodyFragment(fields.body).getElementsByTag("figure").html()
    }
  }

  lazy val figureEl = maybeBody.map(Jsoup.parseBodyFragment(_).getElementsByTag("figure").html("").outerHtml())
}

object Interactive {
  def make(apiContent: contentapi.Content): Interactive = {
    val content = Content(apiContent).content
    val contentType = GuardianContentTypes.Interactive
    val fields = content.fields
    val elements = content.elements
    val tags = content.tags
    val section = content.metadata.sectionId
    val id = content.metadata.id
    val twitterProperties: Map[String, String] = Map(
      "twitter:title" -> fields.linkText,
      "twitter:card" -> "summary_large_image"
    )
    val metadata = content.metadata.copy(
      contentType = contentType,
      analyticsName = s"GFE:$section:$contentType:${id.substring(id.lastIndexOf("/") + 1)}",
      adUnitSuffix = section + "/" + contentType.toLowerCase,
      twitterPropertiesOverrides = twitterProperties
    )
    val contentOverrides = content.copy(
      metadata = metadata
    )
    Interactive(
      contentOverrides,
      maybeBody = apiContent.fields.flatMap(_.body))
  }
}

object ImageContent {
  def make(content: Content): ImageContent = {
    val contentType = GuardianContentTypes.ImageContent
    val fields = content.fields
    val section = content.metadata.sectionId
    val id = content.metadata.id
    val lightboxProperties = GenericLightboxProperties(
      lightboxableCutoffWidth = 940,
      includeBodyImages = false,
      id = id,
      headline = content.trail.headline,
      shouldHideAdverts = content.shouldHideAdverts,
      standfirst = fields.standfirst)
    val lightbox = GenericLightbox(content.elements, content.fields, content.trail, lightboxProperties)
    val javascriptConfig: Map[String, JsValue] = Map(
      "lightboxImages" -> lightbox.javascriptConfig
    )
    val metadata = content.metadata.copy(
      contentType = contentType,
      analyticsName = s"GFE:$section:$contentType:${id.substring(id.lastIndexOf("/") + 1)}",
      adUnitSuffix = section + "/" + contentType.toLowerCase,
      javascriptConfigOverrides = javascriptConfig,
      twitterPropertiesOverrides = Map("twitter:card" -> "photo")
    )

    val contentOverrides = content.copy(
      metadata = metadata
    )
    ImageContent(contentOverrides, lightboxProperties)
  }
}

final case class ImageContent(
  override val content: Content,
  lightboxProperties: GenericLightboxProperties ) extends ContentType {

  val lightBox = GenericLightbox(content.elements, content.fields, content.trail, lightboxProperties)
}

object CrosswordContent {
  def make(crossword: CrosswordData, apicontent: contentapi.Content) = {

    val content = Content(apicontent)
    val contentType= GuardianContentTypes.Crossword

    val metadata = content.metadata.copy(
      id = crossword.id,
      section = Some(SectionSummary.fromId("crosswords")),
      analyticsName = crossword.id,
      webTitle = crossword.name,
      contentType = contentType,
      iosType = None
    )

    val contentOverrides = content.content.copy(metadata = metadata)

    CrosswordContent(contentOverrides, crossword)
  }
}

final case class CrosswordContent(
  override val content: Content,
  crossword: CrosswordData ) extends ContentType

case class Tweet(id: String, images: Seq[String]) {
  val firstImage: Option[String] = images.headOption
}<|MERGE_RESOLUTION|>--- conflicted
+++ resolved
@@ -78,15 +78,9 @@
   lazy val keywordTags: Seq[Tag] = tags.keywords.filter(tag => !tag.isSectionTag)
   lazy val shortUrlId = fields.shortUrlId
   lazy val shortUrlPath = shortUrlId
-<<<<<<< HEAD
-  lazy val discussionId = Some(shortUrlPath)
-  lazy val isImmersive = fields.displayHint.contains("immersive")
-  lazy val showNewGalleryDesign = galleryRedesign.isSwitchedOn && metadata.contentType.toLowerCase == "gallery" && !trail.commercial.isAdvertisementFeature
-=======
   lazy val discussionId = Some(shortUrlId)
   lazy val isImmersiveGallery = metadata.contentType.toLowerCase == "gallery" && !trail.commercial.isAdvertisementFeature
   lazy val isImmersive = fields.displayHint.contains("immersive") || isImmersiveGallery
->>>>>>> 0bf1c630
 
   lazy val hasSingleContributor: Boolean = {
     (tags.contributors.headOption, trail.byline) match {
