--- conflicted
+++ resolved
@@ -42,12 +42,8 @@
     ("analytics-name", analyticsName),
     ("blockVideoAds", false),
     ("is-front", isFront),
-<<<<<<< HEAD
-    ("ad-unit", s"/${Configuration.commercial.dfpAccountId}/${Configuration.commercial.dfpAdUnitRoot}/$adUnitSuffix")
-=======
-    ("ad-unit-suffix", adUnitSuffix),
+    ("ad-unit", s"/${Configuration.commercial.dfpAccountId}/${Configuration.commercial.dfpAdUnitRoot}/$adUnitSuffix"),
     ("is-surging", isSurging)
->>>>>>> 57c18dda
   )
 
   def openGraph: Map[String, Any] = Map(
