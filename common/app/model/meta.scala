package model

import common.{Pagination, ManifestData}
import conf.Configuration
import dfp.DfpAgent

trait MetaData extends Tags {
  def id: String
  def section: String
  def webTitle: String
  def analyticsName: String
  def url: String  = s"/$id"
  def linkText: String = webTitle
  def pagination: Option[Pagination] = None
  def description: Option[String] = None
  def rssPath: Option[String] = None

  def title: String = webTitle
  // this is here so it can be included in analytics.
  // Basically it helps us understand the impact of changes and needs
  // to be an integral part of each page
  def buildNumber: String = ManifestData.build

  //must be one of... http://schema.org/docs/schemas.html
  def schemaType: Option[String] = None

  def metaData: Map[String, Any] = Map(
    "page-id" -> id,
    "section" -> section,
    "web-title" -> webTitle,
    "build-number" -> buildNumber,
    "analytics-name" -> analyticsName,
    "blockVideoAds" -> false
  )

  def openGraph: Map[String, Any] = Map(
    "og:site_name" -> "the Guardian",
    "fb:app_id"    -> Configuration.facebook.appId,
    "og:type"      -> "website",
    "og:url"       -> s"${Configuration.site.host}$url"
  )

  def cards: List[(String, Any)] = List(
    "twitter:site" -> "@guardian",
    "twitter:app:name:iphone" -> "The Guardian",
    "twitter:app:id:iphone" -> "409128287",
    "twitter:app:name:googleplay" -> "The Guardian",
    "twitter:app:id:googleplay" -> "com.guardian"
  )

  def cacheSeconds = 60
}

class Page(
  val id: String,
  val section: String,
  val webTitle: String,
  val analyticsName: String,
  override val pagination: Option[Pagination] = None,
  override val description: Option[String] = None) extends MetaData

object Page {
  def apply(
    id: String,
    section: String,
    webTitle: String,
    analyticsName: String,
    pagination: Option[Pagination] = None,
    description: Option[String] = None) = new Page(id, section, webTitle, analyticsName, pagination, description)
}

trait Elements {

  private val trailPicMinDesiredSize = 460

  // Find a main picture crop which matches this aspect ratio.
  def trailPicture(aspectWidth: Int, aspectHeight: Int): Option[ImageContainer] =
    (thumbnail.find(_.imageCrops.exists(_.width >= trailPicMinDesiredSize)) ++ mainPicture ++ thumbnail)
      .map{ image =>
        image.imageCrops.filter{ crop => crop.aspectRatioWidth == aspectWidth && crop.aspectRatioHeight == aspectHeight } match {
          case Nil   => None
          case crops => Option(ImageContainer(crops, image.delegate, image.index))
        }
      }
      .flatten
      .headOption

  // trail picture is used on index pages (i.e. Fronts and tag pages)
  def trailPicture: Option[ImageContainer] = thumbnail.find(_.imageCrops.exists(_.width >= trailPicMinDesiredSize))
    .orElse(mainPicture)
    .orElse(thumbnail)

  /*
  Now I know you might THINK that you want to change how we get the main picture.
  The people around you might have convinced you that there is some magic formula.
  There might even be a 'Business Stakeholder' involved...

  But know this... I WILL find you, I WILL hunt you down, and you WILL be sorry.

  If you need to express a hack, express it somewhere where you are not pretending it is the Main Picture

  You probably want the TRAIL PICTURE
*/
  // main picture is used on the content page (i.e. the article page or the video page)

  // if you change these rules make sure you update IMAGES.md (in this project)
  def mainPicture: Option[ImageContainer] = images.find(_.isMain)

  lazy val hasMainPicture = mainPicture.flatMap(_.imageCrops.headOption).isDefined
  lazy val hasShowcaseMainPicture = {
    val showcase = for {
      main  <- mainPicture
      image <- main.largestImage
      role  <- image.role
    } yield role == "showcase"
    showcase.getOrElse(false)
  }

  def mainVideo: Option[VideoElement] = videos.find(_.isMain).headOption
  lazy val hasMainVideo: Boolean = mainVideo.flatMap(_.videoAssets.headOption).isDefined

  lazy val bodyImages: Seq[ImageElement] = images.filter(_.isBody)
  lazy val bodyVideos: Seq[VideoElement] = videos.filter(_.isBody)
  lazy val videoAssets: Seq[VideoAsset] = videos.flatMap(_.videoAssets)
  lazy val thumbnail: Option[ImageElement] = images.find(_.isThumbnail)

  def elements: Seq[Element] = Nil

  protected lazy val images: Seq[ImageElement] = elements.filter(_.isImage)
    .map(e => new ImageElement(e.delegate, e.index))

  protected lazy val videos: Seq[VideoElement] = elements.filter(_.isVideo)
    .map(e => new VideoElement(e.delegate, e.index))

}

trait Tags {
  def tags: Seq[Tag] = Nil
  def contributorAvatar: Option[String] = tags.flatMap(_.contributorImagePath).headOption

  private def tagsOfType(tagType: String): Seq[Tag] = tags.filter(_.tagType == tagType)

  lazy val keywords: Seq[Tag] = tagsOfType("keyword")
  lazy val contributors: Seq[Tag] = tagsOfType("contributor")
  lazy val series: Seq[Tag] = tagsOfType("series")
  lazy val blogs: Seq[Tag] = tagsOfType("blog")
  lazy val tones: Seq[Tag] = tagsOfType("tone")
  lazy val types: Seq[Tag] = tagsOfType("type")

  def isSponsored = DfpAgent.isSponsored(keywords)
<<<<<<< HEAD

  lazy val isLive = tones.exists(t => Tags.liveMappings.contains(t.id))
  lazy val isComment = tones.exists(t => Tags.commentMappings.contains(t.id))
  lazy val isFeature = tones.exists(t => Tags.featureMappings.contains(t.id))
  lazy val isReview = tones.exists(t => Tags.reviewMappings.contains(t.id))

  // Tones are all considered to be 'News' it is the default so we do not list news tones explicitly
  lazy val visualTone: String =  if(isLive) Tags.VisualTone.Live
                                   else if(isComment) Tags.VisualTone.Comment
                                   else if(isFeature) Tags.VisualTone.Feature
                                   else Tags.VisualTone.News
}

object Tags {

  object VisualTone {
    val Live = "live"
    val Comment = "comment"
    val Feature = "feature"
    val News = "news"
  }

  private val liveMappings = Seq(
    "tone/minutebyminute"
  )

  private val commentMappings = Seq(
    "tone/comment",
    "tone/letters",
    "tone/profiles",
    "tone/editorials"
  )

  private val featureMappings = Seq(
    "tone/features",
    "tone/recipes",
    "tone/interview",
    "tone/performances",
    "tone/extract",
    "tone/reviews",
    "tone/albumreview",
    "tone/livereview",
    "tone/childrens-user-reviews"
  )

  private val reviewMappings = Seq(
    "tone/reviews"
  )
=======
  def isAdvertisementFeature = false
>>>>>>> a8df45f5
}<|MERGE_RESOLUTION|>--- conflicted
+++ resolved
@@ -148,7 +148,7 @@
   lazy val types: Seq[Tag] = tagsOfType("type")
 
   def isSponsored = DfpAgent.isSponsored(keywords)
-<<<<<<< HEAD
+  def isAdvertisementFeature = false
 
   lazy val isLive = tones.exists(t => Tags.liveMappings.contains(t.id))
   lazy val isComment = tones.exists(t => Tags.commentMappings.contains(t.id))
@@ -197,7 +197,4 @@
   private val reviewMappings = Seq(
     "tone/reviews"
   )
-=======
-  def isAdvertisementFeature = false
->>>>>>> a8df45f5
 }