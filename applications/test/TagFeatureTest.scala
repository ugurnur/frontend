package test

import org.scalatest.{ FeatureSpec, GivenWhenThen }
import org.scalatest.Matchers
import collection.JavaConversions._
import conf.{Switches, Configuration}
import common.UsesElasticSearch

class TagFeatureTest extends FeatureSpec with GivenWhenThen with Matchers with UsesElasticSearch {

  feature("Tag Pages trail size") {

    scenario("Tag pages should show at least 20 trails (includes  leadContent if present)") {

      Given("I visit a tag page")

      HtmlUnit("/technology/askjack") { browser =>
        import browser._
        val trails = $(".collection > li")
        trails.length should be(20)
      }

    }

  }

  feature("Contributor pages") {

    scenario("Should display the profile images") {

      Given("I visit the 'Jemima Kiss' contributor page")
      Switches.ImageServerSwitch.switchOn()
      Switches.ThirdPartyImageServiceSwitch.switchOff()
      Switches.NewImageServerSwitch.switchOn()

      HtmlUnit("/profile/jemimakiss") { browser =>
        import browser._
        Then("I should see her profile image")
<<<<<<< HEAD
        val profileImage = findFirst(".profile__img img")
        profileImage.getAttribute("src") should be(s"${Configuration.images.path}/c/sys-images/Media/Columnists/Columnists/2013/11/8/1383915783233/Jemima-Kiss-2-003.jpg")
=======
        val profileImage = findFirst(".profile-img img")
        profileImage.getAttribute("src") should be(s"${Configuration.images.path}/sys-images/Media/Columnists/Columnists/2013/11/8/1383915783233/Jemima-Kiss-2-003.jpg?width=140&height=140&quality=95")
>>>>>>> 059d7e94
      }
    }

    scenario("Should not not display profiles where they don't exist") {
      Given("I visit the 'Sam Jones' contributor page")
      HtmlUnit("/profile/samjones") { browser =>
        import browser._
        Then("I should not see her profile image")
        val profileImages = find(".profile__img img")
        profileImages.length should be(0)
      }

    }
  }

  feature("Tag Pages Football Nav") {

    scenario("Tags that are football competitions that have teams, link to that place on the teams page") {

      Given("I visit the 'Premier League' tag page")

      HtmlUnit("/football/premierleague") { browser =>
        import browser._
        val teamsPageLink = findFirst("ul.nav a[data-link-name='teams']")
        teamsPageLink.getAttribute("href") should endWith("/football/teams#premierleague")
      }

    }

    scenario("Tags that are football compeitions but don't have teams don't link to the teams page") {

      Given("I visit the 'Capital One Cup' tag page")

      HtmlUnit("/football/capital-one-cup") { browser =>
        import browser._
        val teamsPageLinks = $("ul.nav a[data-link-name='teams']")
        teamsPageLinks.length should be(0)
      }

      Given("I visit the 'Scottish League Cup' tag page")

      HtmlUnit("/football/cis-insurance-cup") { browser =>
        import browser._
        val teamsPageLinks = $("ul.nav a[data-link-name='teams']")
        teamsPageLinks.length should be(0)
      }

    }

  }

}<|MERGE_RESOLUTION|>--- conflicted
+++ resolved
@@ -36,13 +36,8 @@
       HtmlUnit("/profile/jemimakiss") { browser =>
         import browser._
         Then("I should see her profile image")
-<<<<<<< HEAD
         val profileImage = findFirst(".profile__img img")
-        profileImage.getAttribute("src") should be(s"${Configuration.images.path}/c/sys-images/Media/Columnists/Columnists/2013/11/8/1383915783233/Jemima-Kiss-2-003.jpg")
-=======
-        val profileImage = findFirst(".profile-img img")
         profileImage.getAttribute("src") should be(s"${Configuration.images.path}/sys-images/Media/Columnists/Columnists/2013/11/8/1383915783233/Jemima-Kiss-2-003.jpg?width=140&height=140&quality=95")
->>>>>>> 059d7e94
       }
     }
 
