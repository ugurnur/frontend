--- conflicted
+++ resolved
@@ -34,17 +34,13 @@
     header("Location", result).head should endWith ("/sport/cycling/2013/dec/23/all")
   }
 
-<<<<<<< HEAD
-  it should "redirect without getting into a redirect loop for the US edition" in Fake {
+  it should "redirect without getting into a redirect loop for the US edition" in {
     val result = controllers.AllIndexController.allOn("sport/surfing", "16", "aug", "2014")(TestRequest().withHeaders("X-Gu-Edition" -> "US"))
     status(result) should be(TemporaryRedirect)
     header("Location", result).head should endWith ("/sport/surfing/2014/aug/14/all")
   }
 
-  it should "correctly parse the date" in Fake {
-=======
   it should "correctly parse the date" in {
->>>>>>> a53ccb85
     //this would only error in UTC
     val oldTimezone = DateTimeZone.getDefault
     DateTimeZone.setDefault(DateTimeZone.UTC)
