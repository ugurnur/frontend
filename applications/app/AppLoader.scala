--- conflicted
+++ resolved
@@ -30,27 +30,7 @@
   lazy val healthCheck = wire[HealthCheck]
   lazy val assets = wire[Assets]
   lazy val emailSignupController = wire[EmailSignupController]
-<<<<<<< HEAD
-  lazy val tagIndexController = wire[TagIndexController]
-  lazy val embedController = wire[EmbedController]
-  lazy val preferencesController = wire[PreferencesController]
-  lazy val optInController = wire[OptInController]
-  lazy val webAppController = wire[WebAppController]
-  lazy val newspaperController = wire[NewspaperController]
-  lazy val quizController = wire[QuizController]
-  lazy val allIndexController = wire[AllIndexController]
-  lazy val latestIndexController = wire[LatestIndexController]
-  lazy val sudokuController = wire[SudokusController]
-  lazy val galleryController = wire[GalleryController]
-  lazy val imageContentController = wire[ImageContentController]
-  lazy val mediaController = wire[MediaController]
-  lazy val interactiveController = wire[InteractiveController]
-  lazy val shortUrlsController = wire[ShortUrlsController]
-  lazy val indexController = wire[IndexController]
-  lazy val siteVerificationController = wire[SiteVerificationController]
   lazy val surveyPageController = wire[SurveyPageController]
-=======
->>>>>>> 53abfd3f
 }
 
 trait AppLifecycleComponents {
