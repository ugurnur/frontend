package controllers

import com.gu.openplatform.contentapi.model.ItemResponse
import common._
import conf._
import model._
<<<<<<< HEAD
import play.api.mvc._
=======
>>>>>>> 0dadd38d
import org.joda.time.DateTime
import org.scala_tools.time.Implicits._
import play.api.mvc.{ RequestHeader, Controller, Action }
import play.api.libs.json._

import contentapi.QueryDefaults
import play.api.templates.Html
import com.gu.openplatform.contentapi.model.ItemResponse
import model.Tag
import model.Content

case class TagAndTrails(tag: Tag, trails: Seq[Trail], leadContent: Seq[Trail])

object TagController extends Controller with Logging with JsonTrails with ExecutionContexts with implicits.Collections with QueryDefaults {

<<<<<<< HEAD
  def getTemplate(implicit request: RequestHeader): (TagAndTrails) => Result = IsFacia(request) match {
    case Some(v) if Switches.FaciaSwitch.isSwitchedOn => renderTagFaciaStyle
    case _ => renderTag
  }

  def render(path: String) = Action { implicit request =>
    val promiseOfTag = lookup(path)
    Async {
      promiseOfTag.map {
        case Left(model) => getTemplate(request)(model)
        case Right(notFound) => notFound
      }
=======
  def renderJson(path: String) = render(path)
  def render(path: String) = Action.async { implicit request =>
    lookup(path) map {
      case Left(model) => renderTag(model)
      case Right(notFound) => notFound
>>>>>>> 0dadd38d
    }
  }

  def renderTrailsJson(path: String) = renderTrails(path)
  def renderTrails(path: String) = Action.async { implicit request =>
    lookup(path) map {
      case Left(model) => renderTrailsFragment(model)
      case Right(notFound) => notFound
    }
  }

  private def lookup(path: String)(implicit request: RequestHeader) = {
    val edition = Edition(request)
    log.info(s"Fetching tag: $path for edition $edition")

    ContentApi.item(path, edition)
      .showEditorsPicks(true)
      .pageSize(20)
      .response.map{ response: ItemResponse =>

      val tag = response.tag map { new Tag(_) }

      val leadContentCutOff = DateTime.now - leadContentMaxAge
      val editorsPicks: Seq[Content] = response.editorsPicks.map(Content(_))

      val leadContent: Seq[Content] = if (editorsPicks.isEmpty)
        response.leadContent.take(1).map {Content(_) }.filter(_.webPublicationDate > leadContentCutOff)
      else
        Nil

      val latest: Seq[Content] = response.results.map(Content(_)).filterNot(c => leadContent.map(_.id).exists(_ == c.id))

      val allTrails = (editorsPicks ++ latest).distinctBy(_.id).take(20)

      val model = tag map { TagAndTrails(_, allTrails, leadContent) }
      ModelOrResult(model, response)

    }.recover{suppressApiNotFound}
  }

  private def renderTag(model: TagAndTrails)(implicit request: RequestHeader): Result =
    renderTag(model, views.html.tag.apply)

  private def renderTagFaciaStyle(mode: TagAndTrails)(implicit request: RequestHeader): Result =
    renderTag(mode, views.html.tagFacia.apply)

  private def renderTag(model: TagAndTrails, template: (Tag, Seq[Trail], Seq[Trail]) => Html)(implicit request: RequestHeader) = {
    Cached(model.tag){
      if (request.isJson)
        JsonComponent(
          "html" -> views.html.fragments.tagBody(model.tag, model.trails, model.leadContent),
          "trails" -> (model.leadContent ++ model.trails).map(_.url),
          "config" -> Json.parse(views.html.fragments.javaScriptConfig(model.tag, Switches.all).body)
        )
      else {
        Ok(template(model.tag, model.trails, model.leadContent))
      }
    }
  }
  
  private def renderTrailsFragment(model: TagAndTrails)(implicit request: RequestHeader) = {
    val response = () => views.html.fragments.trailblocks.headline(model.trails, numItemsVisible = model.trails.size)
    renderFormat(response, response, model.tag)
  }
  
}<|MERGE_RESOLUTION|>--- conflicted
+++ resolved
@@ -4,10 +4,7 @@
 import common._
 import conf._
 import model._
-<<<<<<< HEAD
 import play.api.mvc._
-=======
->>>>>>> 0dadd38d
 import org.joda.time.DateTime
 import org.scala_tools.time.Implicits._
 import play.api.mvc.{ RequestHeader, Controller, Action }
@@ -23,26 +20,16 @@
 
 object TagController extends Controller with Logging with JsonTrails with ExecutionContexts with implicits.Collections with QueryDefaults {
 
-<<<<<<< HEAD
-  def getTemplate(implicit request: RequestHeader): (TagAndTrails) => Result = IsFacia(request) match {
+  def getTemplate(implicit request: RequestHeader): (TagAndTrails) => SimpleResult = IsFacia(request) match {
     case Some(v) if Switches.FaciaSwitch.isSwitchedOn => renderTagFaciaStyle
     case _ => renderTag
   }
 
-  def render(path: String) = Action { implicit request =>
-    val promiseOfTag = lookup(path)
-    Async {
-      promiseOfTag.map {
-        case Left(model) => getTemplate(request)(model)
-        case Right(notFound) => notFound
-      }
-=======
   def renderJson(path: String) = render(path)
   def render(path: String) = Action.async { implicit request =>
     lookup(path) map {
-      case Left(model) => renderTag(model)
+      case Left(model) => getTemplate(request)(model)
       case Right(notFound) => notFound
->>>>>>> 0dadd38d
     }
   }
 
@@ -83,10 +70,10 @@
     }.recover{suppressApiNotFound}
   }
 
-  private def renderTag(model: TagAndTrails)(implicit request: RequestHeader): Result =
+  private def renderTag(model: TagAndTrails)(implicit request: RequestHeader): SimpleResult =
     renderTag(model, views.html.tag.apply)
 
-  private def renderTagFaciaStyle(mode: TagAndTrails)(implicit request: RequestHeader): Result =
+  private def renderTagFaciaStyle(mode: TagAndTrails)(implicit request: RequestHeader): SimpleResult =
     renderTag(mode, views.html.tagFacia.apply)
 
   private def renderTag(model: TagAndTrails, template: (Tag, Seq[Trail], Seq[Trail]) => Html)(implicit request: RequestHeader) = {
