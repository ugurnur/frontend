package controllers

import com.gu.contentapi.client.model.Crossword
import common.{JsonComponent, Edition, ExecutionContexts, Logging}
import conf.{Static, LiveContentApi}
import model._
import play.api.mvc.{Action, Controller, RequestHeader, Result}
import play.api.libs.json.{JsArray, JsString, JsObject}

import scala.concurrent.Future

case class OfflinePage(crossword: CrosswordData) extends StandalonePage {

  override val metadata = MetaData.make(
      id = "offline-page",
      section = "",
      analyticsName = "offline-page",
      webTitle = "Unable to connect to the Internet")
}

object WebAppController extends Controller with ExecutionContexts with Logging {

  def serviceWorker() = Action { implicit request =>
    Cached(3600) { Ok(templates.js.serviceWorker()) }
  }

  def manifest() = Action {
    Cached(3600) { Ok(templates.js.webAppManifest()) }
  }


  protected def withCrossword(crosswordType: String)(f: (Crossword) => Result)(implicit request: RequestHeader): Future[Result] = {
    LiveContentApi.getResponse(LiveContentApi.item(s"crosswords/series/quick", Edition(request)).showFields("all")).map { response =>
      val maybeCrossword = for {
        content <- response.results.headOption
        crossword <- content.crossword }
        yield f(crossword)
      maybeCrossword getOrElse InternalServerError("Crossword response from Content API invalid.")
    } recover { case e =>
      log.error("Content API query returned an error.", e)
      InternalServerError("Content API query returned an error.")
    }
  }

  def offlinePage() = Action.async { implicit request =>
<<<<<<< HEAD
    if (conf.switches.Switches.OfflinePageSwitch.isSwitchedOn) {
      withCrossword("quick") { crossword =>
        val crosswordHtml = views.html.offlinePage(OfflinePage(CrosswordData.fromCrossword(crossword)))
        Cached(60)(JsonComponent(JsObject(Map(
          "html" -> JsString(crosswordHtml.body),
          "assets" -> JsArray(Seq(
            Static("stylesheets/head.content.css"),
            Static("stylesheets/content.css"),
            Static("stylesheets/print.css"),
            Static("javascripts/core.js"),
            Static("javascripts/bootstraps/standard.js"),
            Static("javascripts/bootstraps/enhanced.js"),
            Static("javascripts/bootstraps/crosswords.js")
          ).map(asset => JsString(asset.toString)))
        ))))
      }
    } else {
      Future(NotFound)
=======
    withCrossword("quick") { crossword =>
      val crosswordHtml = views.html.offlinePage(new OfflinePage(CrosswordData.fromCrossword(crossword)))
      Cached(60)(JsonComponent(JsObject(Map(
        "html" -> JsString(crosswordHtml.body),
        "assets" -> JsArray(Seq(
          Static("stylesheets/head.content.css"),
          Static("stylesheets/content.css"),
          Static("stylesheets/print.css"),
          Static("javascripts/core.js"),
          Static("javascripts/bootstraps/standard.js"),
          Static("javascripts/bootstraps/enhanced.js"),
          Static("javascripts/bootstraps/crosswords.js")
        ).map(asset => JsString(asset.toString)))
      ))))
>>>>>>> a52fe38a
    }
  }
}<|MERGE_RESOLUTION|>--- conflicted
+++ resolved
@@ -43,28 +43,8 @@
   }
 
   def offlinePage() = Action.async { implicit request =>
-<<<<<<< HEAD
-    if (conf.switches.Switches.OfflinePageSwitch.isSwitchedOn) {
-      withCrossword("quick") { crossword =>
-        val crosswordHtml = views.html.offlinePage(OfflinePage(CrosswordData.fromCrossword(crossword)))
-        Cached(60)(JsonComponent(JsObject(Map(
-          "html" -> JsString(crosswordHtml.body),
-          "assets" -> JsArray(Seq(
-            Static("stylesheets/head.content.css"),
-            Static("stylesheets/content.css"),
-            Static("stylesheets/print.css"),
-            Static("javascripts/core.js"),
-            Static("javascripts/bootstraps/standard.js"),
-            Static("javascripts/bootstraps/enhanced.js"),
-            Static("javascripts/bootstraps/crosswords.js")
-          ).map(asset => JsString(asset.toString)))
-        ))))
-      }
-    } else {
-      Future(NotFound)
-=======
     withCrossword("quick") { crossword =>
-      val crosswordHtml = views.html.offlinePage(new OfflinePage(CrosswordData.fromCrossword(crossword)))
+      val crosswordHtml = views.html.offlinePage(OfflinePage(CrosswordData.fromCrossword(crossword)))
       Cached(60)(JsonComponent(JsObject(Map(
         "html" -> JsString(crosswordHtml.body),
         "assets" -> JsArray(Seq(
@@ -77,7 +57,6 @@
           Static("javascripts/bootstraps/crosswords.js")
         ).map(asset => JsString(asset.toString)))
       ))))
->>>>>>> a52fe38a
     }
   }
 }