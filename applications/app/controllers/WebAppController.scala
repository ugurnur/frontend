package controllers

<<<<<<< HEAD
import com.gu.contentapi.client.model.v1.Crossword
import common.{Edition, ExecutionContexts, JsonComponent, Logging}
=======
import common.{JsonComponent, Edition, ExecutionContexts, Logging}
>>>>>>> 2f4bcc2b
import conf.Static
import contentapi.ContentApiClient
import model.Cached.RevalidatableResult
import model._
import play.api.libs.json.{JsArray, JsObject, JsString}
import play.api.mvc.{Action, Controller, RequestHeader, Result}

import scala.concurrent.Future

<<<<<<< HEAD
case class OfflineCrossword(crossword: CrosswordData) extends StandalonePage {

  override val metadata = MetaData.make(
      id = "offline-crossword",
      section = None,
      analyticsName = "offline-crossword",
      webTitle = "Unable to connect to the Internet")
}

=======
>>>>>>> 2f4bcc2b
object WebAppController extends Controller with ExecutionContexts with Logging {

  def serviceWorker() = Action { implicit request =>
    Cached(60) { RevalidatableResult.Ok(templates.js.serviceWorker()) }
  }

  def manifest() = Action { implicit request =>
    Cached(3600) { RevalidatableResult.Ok(templates.js.webAppManifest()) }
  }
}<|MERGE_RESOLUTION|>--- conflicted
+++ resolved
@@ -1,32 +1,14 @@
 package controllers
 
-<<<<<<< HEAD
-import com.gu.contentapi.client.model.v1.Crossword
-import common.{Edition, ExecutionContexts, JsonComponent, Logging}
-=======
 import common.{JsonComponent, Edition, ExecutionContexts, Logging}
->>>>>>> 2f4bcc2b
 import conf.Static
-import contentapi.ContentApiClient
 import model.Cached.RevalidatableResult
 import model._
-import play.api.libs.json.{JsArray, JsObject, JsString}
 import play.api.mvc.{Action, Controller, RequestHeader, Result}
+import play.api.libs.json.{JsArray, JsString, JsObject}
 
 import scala.concurrent.Future
 
-<<<<<<< HEAD
-case class OfflineCrossword(crossword: CrosswordData) extends StandalonePage {
-
-  override val metadata = MetaData.make(
-      id = "offline-crossword",
-      section = None,
-      analyticsName = "offline-crossword",
-      webTitle = "Unable to connect to the Internet")
-}
-
-=======
->>>>>>> 2f4bcc2b
 object WebAppController extends Controller with ExecutionContexts with Logging {
 
   def serviceWorker() = Action { implicit request =>
