package controllers

import common._
import conf._
import model._
import play.api.mvc._
import play.api.libs.json._

import play.api.templates.Html


case class IndexPage(section: MetaData, editorsPicks: Seq[Trail], latestContent: Seq[Trail])

object SectionController extends Controller with Logging with Paging with JsonTrails with ExecutionContexts {

  def renderJson(path: String) = render(path)

  def getTemplate(implicit request: RequestHeader): (SectionFrontPage) => SimpleResult = IsFacia(request) match {
    case Some(v) if Switches.FaciaSwitch.isSwitchedOn => renderSectionFrontFaciaStyle
    case _  => renderSectionFront
  }

  def render(path: String) = Action.async { implicit request =>
    lookup(path) map {
      case Left(model) => getTemplate(request)(model)
      case Right(notFound) => notFound
    }
  }

  def renderTrailsJson(path: String) = renderTrails(path)
  def renderTrails(path: String) = Action.async { implicit request =>
    lookup(path) map {
      case Left(model) => renderTrailsFragment(model)
      case Right(notFound) => notFound
    }
  }

  private def lookup(path: String)(implicit request: RequestHeader) = {
    val edition = Edition(request)
    log.info(s"Fetching front: $path for edition $edition")

    ContentApi.item(path, edition)
      .pageSize(20)
      .showEditorsPicks(true)
      .response.map {response =>
        val section = response.section map { Section(_) }
        val editorsPicks = response.editorsPicks map { Content(_) }
        val editorsPicksIds = editorsPicks map { _.id }
        val latestContent = response.results map { Content(_) } filterNot { c => editorsPicksIds contains (c.id) }
        val model = section map { IndexPage(_, editorsPicks, latestContent) }
        ModelOrResult(model, response)
    }.recover{suppressApiNotFound}
  }

<<<<<<< HEAD
  private def renderSectionFront(model: IndexPage)(implicit request: RequestHeader) = {
=======
  private def renderSectionFront(model: SectionFrontPage)(implicit request: RequestHeader): SimpleResult =
    renderSectionFront(model, views.html.section.apply)

  private def renderSectionFrontFaciaStyle(mode: SectionFrontPage)(implicit request: RequestHeader): SimpleResult =
    renderSectionFront(mode, views.html.sectionFacia.apply)

  private def renderSectionFront(model: SectionFrontPage, template: (Section, Seq[Trail]) => Html)(implicit request: RequestHeader) = {
>>>>>>> 5c318f12
    val numTrails = math.max(model.editorsPicks.length, 15)
    val trails = (model.editorsPicks ++ model.latestContent).take(numTrails)
    Cached(model.section){
      if (request.isJson)
        JsonComponent(
          "html" -> views.html.fragments.indexBody(model.section, trails, Nil),
          "trails" -> trails.map(_.url),
          "config" -> Json.parse(views.html.fragments.javaScriptConfig(model.section, Switches.all).body)
        )
      else
<<<<<<< HEAD
        Ok(views.html.index(model.section, trails, Nil))
=======
        Ok(template(model.section, trails))
>>>>>>> 5c318f12
    }
  }
  
  private def renderTrailsFragment(model: IndexPage)(implicit request: RequestHeader) = {
    val trails: Seq[Trail] = model.editorsPicks ++ model.latestContent
    val response = () => views.html.fragments.trailblocks.headline(trails, numItemsVisible = trails.size)
    renderFormat(response, response, model.section)
  }
  
}<|MERGE_RESOLUTION|>--- conflicted
+++ resolved
@@ -5,86 +5,57 @@
 import model._
 import play.api.mvc._
 import play.api.libs.json._
-
-import play.api.templates.Html
+import services.{IndexPage, Concierge}
 
 
-case class IndexPage(section: MetaData, editorsPicks: Seq[Trail], latestContent: Seq[Trail])
-
-object SectionController extends Controller with Logging with Paging with JsonTrails with ExecutionContexts {
+object IndexController extends Controller with Logging with Paging with JsonTrails with ExecutionContexts {
 
   def renderJson(path: String) = render(path)
 
-  def getTemplate(implicit request: RequestHeader): (SectionFrontPage) => SimpleResult = IsFacia(request) match {
-    case Some(v) if Switches.FaciaSwitch.isSwitchedOn => renderSectionFrontFaciaStyle
-    case _  => renderSectionFront
-  }
-
   def render(path: String) = Action.async { implicit request =>
-    lookup(path) map {
-      case Left(model) => getTemplate(request)(model)
+    Concierge.index(Edition(request), path) map {
+      case Left(model) => if (IsFacia(request)) renderFaciaFront(model) else renderFront(model)
       case Right(notFound) => notFound
     }
   }
 
   def renderTrailsJson(path: String) = renderTrails(path)
   def renderTrails(path: String) = Action.async { implicit request =>
-    lookup(path) map {
+    Concierge.index(Edition(request), path) map {
       case Left(model) => renderTrailsFragment(model)
       case Right(notFound) => notFound
     }
   }
 
-  private def lookup(path: String)(implicit request: RequestHeader) = {
-    val edition = Edition(request)
-    log.info(s"Fetching front: $path for edition $edition")
-
-    ContentApi.item(path, edition)
-      .pageSize(20)
-      .showEditorsPicks(true)
-      .response.map {response =>
-        val section = response.section map { Section(_) }
-        val editorsPicks = response.editorsPicks map { Content(_) }
-        val editorsPicksIds = editorsPicks map { _.id }
-        val latestContent = response.results map { Content(_) } filterNot { c => editorsPicksIds contains (c.id) }
-        val model = section map { IndexPage(_, editorsPicks, latestContent) }
-        ModelOrResult(model, response)
-    }.recover{suppressApiNotFound}
+  // TODO delete after Facia release
+  private def renderFront(model: IndexPage)(implicit request: RequestHeader) = {
+    Cached(model.page){
+      if (request.isJson)
+        JsonComponent(
+          "html" -> views.html.fragments.indexBody(model.page, model.trails, Nil),
+          "trails" -> model.trails.map(_.url),
+          "config" -> Json.parse(views.html.fragments.javaScriptConfig(model.page, Switches.all).body)
+        )
+      else
+        Ok(views.html.index(model))
+    }
   }
 
-<<<<<<< HEAD
-  private def renderSectionFront(model: IndexPage)(implicit request: RequestHeader) = {
-=======
-  private def renderSectionFront(model: SectionFrontPage)(implicit request: RequestHeader): SimpleResult =
-    renderSectionFront(model, views.html.section.apply)
-
-  private def renderSectionFrontFaciaStyle(mode: SectionFrontPage)(implicit request: RequestHeader): SimpleResult =
-    renderSectionFront(mode, views.html.sectionFacia.apply)
-
-  private def renderSectionFront(model: SectionFrontPage, template: (Section, Seq[Trail]) => Html)(implicit request: RequestHeader) = {
->>>>>>> 5c318f12
-    val numTrails = math.max(model.editorsPicks.length, 15)
-    val trails = (model.editorsPicks ++ model.latestContent).take(numTrails)
-    Cached(model.section){
+  private def renderFaciaFront(model: IndexPage)(implicit request: RequestHeader) = {
+    Cached(model.page){
       if (request.isJson)
         JsonComponent(
-          "html" -> views.html.fragments.indexBody(model.section, trails, Nil),
-          "trails" -> trails.map(_.url),
-          "config" -> Json.parse(views.html.fragments.javaScriptConfig(model.section, Switches.all).body)
+          "html" -> views.html.fragments.indexBody(model.page, model.trails, Nil),
+          "trails" -> model.trails.map(_.url),
+          "config" -> Json.parse(views.html.fragments.javaScriptConfig(model.page, Switches.all).body)
         )
       else
-<<<<<<< HEAD
-        Ok(views.html.index(model.section, trails, Nil))
-=======
-        Ok(template(model.section, trails))
->>>>>>> 5c318f12
+        Ok(views.html.indexFacia(model))
     }
   }
-  
+
   private def renderTrailsFragment(model: IndexPage)(implicit request: RequestHeader) = {
-    val trails: Seq[Trail] = model.editorsPicks ++ model.latestContent
-    val response = () => views.html.fragments.trailblocks.headline(trails, numItemsVisible = trails.size)
-    renderFormat(response, response, model.section)
+    val response = () => views.html.fragments.trailblocks.headline(model.trails, numItemsVisible = model.trails.size)
+    renderFormat(response, response, model.page)
   }
-  
 }