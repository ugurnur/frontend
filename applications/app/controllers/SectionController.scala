package controllers

import common._
import conf._
import model._
import play.api.mvc._
import play.api.libs.json._

<<<<<<< HEAD
import play.api.templates.Html

=======
>>>>>>> 0dadd38d

case class SectionFrontPage(section: Section, editorsPicks: Seq[Trail], latestContent: Seq[Trail])

object SectionController extends Controller with Logging with Paging with JsonTrails with ExecutionContexts {

  def renderJson(path: String) = render(path)
<<<<<<< HEAD

  def getTemplate(implicit request: RequestHeader): (SectionFrontPage) => Result = IsFacia(request) match {
    case Some(v) if Switches.FaciaSwitch.isSwitchedOn => renderSectionFrontFaciaStyle
    case _  => renderSectionFront
  }

  def render(path: String) = Action { implicit request =>
    val promiseOfSection = lookup(path)
    Async {
      promiseOfSection.map {
        case Left(model) => getTemplate(request)(model)
        case Right(notFound) => notFound
      }
=======
  def render(path: String) = Action.async { implicit request =>
    lookup(path) map {
      case Left(model) => renderSectionFront(model)
      case Right(notFound) => notFound
>>>>>>> 0dadd38d
    }
  }

  def renderTrailsJson(path: String) = renderTrails(path)
  def renderTrails(path: String) = Action.async { implicit request =>
    lookup(path) map {
      case Left(model) => renderTrailsFragment(model)
      case Right(notFound) => notFound
    }
  }

  private def lookup(path: String)(implicit request: RequestHeader) = {
    val edition = Edition(request)
    log.info(s"Fetching front: $path for edition $edition")

    ContentApi.item(path, edition)
      .pageSize(20)
      .showEditorsPicks(true)
      .response.map {response =>
        val section = response.section map { Section(_) }
        val editorsPicks = response.editorsPicks map { Content(_) }
        val editorsPicksIds = editorsPicks map { _.id }
        val latestContent = response.results map { Content(_) } filterNot { c => editorsPicksIds contains (c.id) }
        val model = section map { SectionFrontPage(_, editorsPicks, latestContent) }
        ModelOrResult(model, response)
    }.recover{suppressApiNotFound}
  }

  private def renderSectionFront(model: SectionFrontPage)(implicit request: RequestHeader): Result =
    renderSectionFront(model, views.html.section.apply)

  private def renderSectionFrontFaciaStyle(mode: SectionFrontPage)(implicit request: RequestHeader): Result =
    renderSectionFront(mode, views.html.sectionFacia.apply)

  private def renderSectionFront(model: SectionFrontPage, template: (Section, Seq[Trail]) => Html)(implicit request: RequestHeader) = {
    val numTrails = math.max(model.editorsPicks.length, 15)
    val trails = (model.editorsPicks ++ model.latestContent).take(numTrails)
    Cached(model.section){
      if (request.isJson)
        JsonComponent(
          "html" -> views.html.fragments.sectionBody(model.section, trails),
          "trails" -> trails.map(_.url),
          "config" -> Json.parse(views.html.fragments.javaScriptConfig(model.section, Switches.all).body)
        )
      else
        Ok(template(model.section, trails))
    }
  }
  
  private def renderTrailsFragment(model: SectionFrontPage)(implicit request: RequestHeader) = {
    val trails: Seq[Trail] = model.editorsPicks ++ model.latestContent
    val response = () => views.html.fragments.trailblocks.headline(trails, numItemsVisible = trails.size)
    renderFormat(response, response, model.section)
  }
  
}<|MERGE_RESOLUTION|>--- conflicted
+++ resolved
@@ -6,37 +6,24 @@
 import play.api.mvc._
 import play.api.libs.json._
 
-<<<<<<< HEAD
 import play.api.templates.Html
 
-=======
->>>>>>> 0dadd38d
 
 case class SectionFrontPage(section: Section, editorsPicks: Seq[Trail], latestContent: Seq[Trail])
 
 object SectionController extends Controller with Logging with Paging with JsonTrails with ExecutionContexts {
 
   def renderJson(path: String) = render(path)
-<<<<<<< HEAD
 
-  def getTemplate(implicit request: RequestHeader): (SectionFrontPage) => Result = IsFacia(request) match {
+  def getTemplate(implicit request: RequestHeader): (SectionFrontPage) => SimpleResult = IsFacia(request) match {
     case Some(v) if Switches.FaciaSwitch.isSwitchedOn => renderSectionFrontFaciaStyle
     case _  => renderSectionFront
   }
 
-  def render(path: String) = Action { implicit request =>
-    val promiseOfSection = lookup(path)
-    Async {
-      promiseOfSection.map {
-        case Left(model) => getTemplate(request)(model)
-        case Right(notFound) => notFound
-      }
-=======
   def render(path: String) = Action.async { implicit request =>
     lookup(path) map {
-      case Left(model) => renderSectionFront(model)
+      case Left(model) => getTemplate(request)(model)
       case Right(notFound) => notFound
->>>>>>> 0dadd38d
     }
   }
 
@@ -65,10 +52,10 @@
     }.recover{suppressApiNotFound}
   }
 
-  private def renderSectionFront(model: SectionFrontPage)(implicit request: RequestHeader): Result =
+  private def renderSectionFront(model: SectionFrontPage)(implicit request: RequestHeader): SimpleResult =
     renderSectionFront(model, views.html.section.apply)
 
-  private def renderSectionFrontFaciaStyle(mode: SectionFrontPage)(implicit request: RequestHeader): Result =
+  private def renderSectionFrontFaciaStyle(mode: SectionFrontPage)(implicit request: RequestHeader): SimpleResult =
     renderSectionFront(mode, views.html.sectionFacia.apply)
 
   private def renderSectionFront(model: SectionFrontPage, template: (Section, Seq[Trail]) => Html)(implicit request: RequestHeader) = {
