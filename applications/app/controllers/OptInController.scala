--- conflicted
+++ resolved
@@ -31,20 +31,14 @@
     Cached(60)(WithoutRevalidationResult(feature match {
       case "headerseven" => headerSeven.opt(choice)
       case "youtubeposter" => youtubePosterOverride.opt(choice)
-<<<<<<< HEAD
+      case "newrecipedesign" => newRecipeDesignOverride.opt(choice)
       case "polyfill-io" => polyfillIO.opt(choice)
-=======
-      case "newrecipedesign" => newRecipeDesignOverride.opt(choice)
->>>>>>> c0260d6f
       case _ => NotFound
     }))
   }
 //cookies should correspond with those checked by fastly-edge-cache
   val headerSeven = OptInFeature("new_header_seven_opt_in")
   val youtubePosterOverride = OptInFeature("you_tube_poster_override_opt_in")
-<<<<<<< HEAD
+  val newRecipeDesignOverride = OptInFeature("new_recipe_design_opt_in")
   val polyfillIO = OptInFeature("polyfill_io")
-=======
-  val newRecipeDesignOverride = OptInFeature("new_recipe_design_opt_in")
->>>>>>> c0260d6f
 }