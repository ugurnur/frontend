--- conflicted
+++ resolved
@@ -31,20 +31,12 @@
     Cached(60)(WithoutRevalidationResult(feature match {
       case "hsts" => hsts.opt(choice)
       case "header" => header.opt(choice)
-<<<<<<< HEAD
-=======
       case "headertwo" => headerTwo.opt(choice)
-      case "gallery" => gallery.opt(choice)
->>>>>>> cc634673
       case _ => NotFound
     }))
   }
 
   val hsts = OptInFeature("hsts_opt_in")
   val header = OptInFeature("new_header_opt_in")
-<<<<<<< HEAD
-=======
   val headerTwo = OptInFeature("new_header_two_opt_in")
-  val gallery = OptInFeature("gallery_redesign_opt_in")
->>>>>>> cc634673
 }