package controllers

import common.{LinkTo, Logging, ExecutionContexts}
import conf.Configuration
import model._
import play.api.Play.current
import play.api.data._
import play.api.data.validation.Constraints.emailAddress
import play.api.data.Forms._
import play.api.libs.ws.{WSResponse, WS}
import play.api.libs.json._
import play.api.mvc.{Result, Action, Controller}
import metrics.EmailSubsciptionMetrics._
import model.MetaData

import scala.concurrent.Future
import scala.concurrent.duration._

object emailLandingPage extends MetaData {
  lazy val id: String = "email-landing-page"
  lazy val section: String = ""
  lazy val analyticsName: String = id
  lazy val webTitle: String = "Email Landing Page"
}

case class EmailPage(interactive: Interactive, related: RelatedContent)

case class EmailForm(email: String)

object listIds {
  val testList = 3485
  val guardianTodayUk = 37
}

object EmailForm {
  /**
    * Associate lists with triggered send keys in ExactTarget. In our case these have a 1:1 relationship.
    */
  val listTriggers = Map(
    listIds.testList -> 2529,
    listIds.guardianTodayUk -> 2529
  )

  def submit(form: EmailForm, listId: Int): Option[Future[WSResponse]] = {
    listTriggers.get(listId).map { triggeredSendKey =>
      WS.url(Configuration.emailSignup.url).post(Json.obj(
        "email" -> form.email,
        "listId" -> listId,
        "triggeredSendKey" -> triggeredSendKey,
        "emailGroup" -> "email-footer-test"
      ))
    }
  }
}

object EmailController extends Controller with ExecutionContexts with Logging {
  val emailForm: Form[EmailForm] = Form(
    mapping(
      "email" -> nonEmptyText.verifying(emailAddress)
    )(EmailForm.apply)(EmailForm.unapply)
  )

  def renderPage() = Action { implicit request =>
    Cached(60)(Ok(views.html.emailLanding(emailLandingPage)))
  }

<<<<<<< HEAD
  def renderForm(formType: String) = Action { implicit request =>
    Ok(views.html.emailFragment(emailLandingPage, None, formType))
=======
  def renderForm() = Action { implicit request =>
    Cached(60)(Ok(views.html.emailFragment(emailLandingPage)))
>>>>>>> d7c532ee
  }

  def subscriptionResult(result: String) = Action { implicit request =>
    Cached(7.days)(result match {
      case "success" => Ok(views.html.emailFragment(emailLandingPage, Some(Subscribed)))
      case "invalid" => Ok(views.html.emailFragment(emailLandingPage, Some(InvalidEmail)))
      case "error"   => Ok(views.html.emailFragment(emailLandingPage, Some(OtherError)))
      case _         => NotFound
    })
  }

  def submit() = Action.async { implicit request =>
    AllEmailSubmission.increment()
    val listId = listIds.guardianTodayUk

    def respond(result: SubscriptionResult): Result = {
      render {
        case Accepts.Html() => result match {
          case Subscribed   => SeeOther(LinkTo("/email/success"))
          case InvalidEmail => SeeOther(LinkTo("/email/invalid"))
          case OtherError   => SeeOther(LinkTo("/email/error"))
        }

        case Accepts.Json() => Cors(NoCache(result match {
          case Subscribed   => Created("Subscribed")
          case InvalidEmail => BadRequest("Invalid email")
          case OtherError   => InternalServerError("Internal error")
        }))
      }
    }

    emailForm.bindFromRequest.fold(
      formWithErrors => Future.successful(respond(InvalidEmail)),

      form => EmailForm.submit(form, listId) match {
        case Some(future) => future.map(_.status match {
          case 200 | 201 =>
            EmailSubmission.increment()
            respond(Subscribed)

          case status    =>
            log.error(s"Error posting to ExactTarget: HTTP $status")
            APIHTTPError.increment()
            respond(OtherError)

        }) recover {
          case e: Exception =>
            log.error(s"Error posting to ExactTarget: ${e.getMessage}")
            APINetworkError.increment()
            respond(OtherError)
        }

        case None =>
          log.error(s"Unable to find a trigger for list ID $listId")
          ListIDError.increment()
          Future.successful(respond(OtherError))
      })
  }

  def options() = Action { implicit request =>
    TinyResponse.noContent(Some("GET, POST, OPTIONS"))
  }
}<|MERGE_RESOLUTION|>--- conflicted
+++ resolved
@@ -64,13 +64,8 @@
     Cached(60)(Ok(views.html.emailLanding(emailLandingPage)))
   }
 
-<<<<<<< HEAD
   def renderForm(formType: String) = Action { implicit request =>
-    Ok(views.html.emailFragment(emailLandingPage, None, formType))
-=======
-  def renderForm() = Action { implicit request =>
-    Cached(60)(Ok(views.html.emailFragment(emailLandingPage)))
->>>>>>> d7c532ee
+    Cached(60)(Ok(views.html.emailFragment(emailLandingPage, None, formType)))
   }
 
   def subscriptionResult(result: String) = Action { implicit request =>
