--- conflicted
+++ resolved
@@ -49,9 +49,6 @@
 
   def submit() = Action.async { implicit request =>
     emailForm.bindFromRequest.fold(
-<<<<<<< HEAD
-      formWithErrors => Future(BadRequest("Invalid email address")),
-=======
       formWithErrors => {
         val result = FailedToSubscribe("Invalid email address")
 
@@ -60,7 +57,6 @@
           case Accepts.Json() => BadRequest(result.message)
         })
       },
->>>>>>> ca2a4acd
 
       form => EmailForm.submit(form).map(res => res.status match {
         case 200 | 201 => render {
