--- conflicted
+++ resolved
@@ -16,14 +16,6 @@
 
         @if(gallery.item.fields.standfirst.isDefined) {
             <div class="content__wrapper--standfirst">
-<<<<<<< HEAD
-                @if(gallery.showBadge && gallery.item.commercial.isAdvertisementFeature) {
-                    <div class="content__meta-container js-content-meta js-football-meta">
-                        @fragments.commercial.badge(gallery.item, gallery)
-                    </div>
-                }
-=======
->>>>>>> 1053de27
                 @fragments.standfirst(gallery.item)
             </div>
         }
