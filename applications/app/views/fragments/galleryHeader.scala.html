--- conflicted
+++ resolved
@@ -16,13 +16,9 @@
         @fragments.contentMeta(gallery.item, gallery)
 
         @if(gallery.item.fields.standfirst.isDefined) {
-<<<<<<< HEAD
-            @fragments.standfirst(gallery.item)
-=======
             <div class="content__wrapper--standfirst tonal__standfirst">
                 @fragments.standfirst(gallery.item)
             </div>
->>>>>>> 0bf1c630
         }
 
             <div class="content__meta-container gallery__meta-container">
