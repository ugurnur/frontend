@(item: model.ContentType, showBadge: Boolean = false, showMeta: Boolean = true)(implicit request: RequestHeader)

@import views.support.TrailCssClasses.toneClass
@import views.support.ContributorLinks

<header class="content__head is-fixed-height tonal__head tonal__head--@toneClass(item)">

    <style>
        @defining(
            item.content.trail.trailPicture.head
        ) { picture =>

            .content__header__background-image {
                background-image: url('http:@Html(ImgSrc.findNearestSrc(picture, Profile(width = Some(1000))).getOrElse(""))');
            }
            @@media (min-width: @{layout.Phablet.minWidth}px) {
                .content__header__background-image {
                    background-image: url('http:@Html(ImgSrc.findNearestSrc(picture, Profile(width = Some(1300))).getOrElse(""))');
                }
            }
            @@media (min-width: @{layout.Wide.minWidth}px) {
                .content__header__background-image {
                    background-image: url('http:@Html(ImgSrc.findNearestSrc(picture, Profile(width = Some(2200))).getOrElse(""))');
                }
            }
        }
    </style>

    <div class="content__header tonal__header">
        <div class="content__header__background-image">
            <div class="content__wrapper content__wrapper--headline">
                <div class="gs-container">

                    @if(showMeta) {
                        @fragments.meta.metaInline(item)
                    }

                    <h1 class="content__headline" itemprop="headline">
                        @fragments.inlineSvg("camera", "icon", List("inline-tone-fill")) @Html(item.trail.headline)
                    </h1>

                    @if(item.content.hasTonalHeaderByline) {
                        @item.trail.byline.map { text =>
                            <span class="content__headline content__headline--byline">@ContributorLinks(text, item.tags.contributors)</span>
                        }
                    }

                    @if(showBadge && !item.commercial.isAdvertisementFeature) {
                        @fragments.commercial.badge(item)
                    }
                </div>
            </div>
        </div>
    </div>

    <div class="gs-container">

        @fragments.contentMeta(item)

        @if(item.fields.standfirst.isDefined) {
            <div class="content__wrapper--standfirst">
                @if(showBadge && item.commercial.isAdvertisementFeature) {
                    <div class="content__meta-container js-content-meta js-football-meta">
                        @fragments.commercial.badge(item)
                    </div>
                }
                @fragments.standfirst(item)
            </div>
        }

<<<<<<< HEAD
        <div class="gs-container">
            <div class="content__meta-container content__meta-container--info">

                @if(!item.content.hasTonalHeaderByline) {
                    @fragments.meta.byline(item.trail.byline, item.tags)
                }

                @if(item.content.tags.contributors.length == 1) {
                    @if(item.content.hasTonalHeaderByline && (item.tags.contributors.headOption.exists(_.properties.twitterHandle.nonEmpty) || item.tags.contributors.headOption.exists(_.properties.emailAddress.nonEmpty))) { <p class="meta__contact-header hide-until-leftcol">Contact author</p> }
                    @fragments.meta.contactAuthor(item.tags)
                }

                @if(!item.trail.shouldHidePublicationDate) {
                    @fragments.meta.dateline(item.trail.webPublicationDate, item.fields.lastModified, item.content.hasBeenModified, item.tags.isLiveBlog, item.fields.isLive)
                }

                <div class="meta__save-for-later js-save-for-later" data-position="top"></div>
            </div>
        </div>
=======
        <span class="meta__break"></span>

        @if(!item.content.hasTonalHeaderByline) {
            @fragments.meta.byline(item.trail.byline, item.tags)
        }

        @if(item.content.tags.contributors.length == 1) {
            @if(item.content.hasTonalHeaderByline && (item.tags.contributors.headOption.exists(_.properties.twitterHandle.nonEmpty) || item.tags.contributors.headOption.exists(_.properties.emailAddress.nonEmpty))) { <p class="meta__contact-header hide-until-leftcol">Contact author</p> }
            @fragments.meta.contactAuthor(item.tags)
        }

        @if(!item.trail.shouldHidePublicationDate) {
            @fragments.meta.dateline(item.trail.webPublicationDate, item.fields.lastModified, item.content.hasBeenModified, item.tags.isLiveBlog, item.fields.isLive)
        }

        <div class="meta__save-for-later js-save-for-later" data-position="top"></div>
>>>>>>> 113bb010

    </div>
</header><|MERGE_RESOLUTION|>--- conflicted
+++ resolved
@@ -68,7 +68,6 @@
             </div>
         }
 
-<<<<<<< HEAD
         <div class="gs-container">
             <div class="content__meta-container content__meta-container--info">
 
@@ -88,24 +87,5 @@
                 <div class="meta__save-for-later js-save-for-later" data-position="top"></div>
             </div>
         </div>
-=======
-        <span class="meta__break"></span>
-
-        @if(!item.content.hasTonalHeaderByline) {
-            @fragments.meta.byline(item.trail.byline, item.tags)
-        }
-
-        @if(item.content.tags.contributors.length == 1) {
-            @if(item.content.hasTonalHeaderByline && (item.tags.contributors.headOption.exists(_.properties.twitterHandle.nonEmpty) || item.tags.contributors.headOption.exists(_.properties.emailAddress.nonEmpty))) { <p class="meta__contact-header hide-until-leftcol">Contact author</p> }
-            @fragments.meta.contactAuthor(item.tags)
-        }
-
-        @if(!item.trail.shouldHidePublicationDate) {
-            @fragments.meta.dateline(item.trail.webPublicationDate, item.fields.lastModified, item.content.hasBeenModified, item.tags.isLiveBlog, item.fields.isLive)
-        }
-
-        <div class="meta__save-for-later js-save-for-later" data-position="top"></div>
->>>>>>> 113bb010
-
     </div>
 </header>