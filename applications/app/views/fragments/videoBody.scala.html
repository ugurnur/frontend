@(page: VideoPage)(implicit request: RequestHeader)
@import conf.Switches._

@defining(page.video){ video =>
    <h2 class="article-zone tone-@VisualTone(video) tone-accent-border">
        <a class="tone-colour tone-border" data-link-name="article section" href="/@LinkTo(video.section)">@Html(video.sectionName.toLowerCase)</a>
    </h2>
    <div class="article-wrapper monocolumn-wrapper tone-@VisualTone(video)">

        <article id="article" class="article video @if(video.isLive){is-live}" itemprop="mainContentOfPage"
                 itemscope itemtype="@video.schemaType" role="main">
            <div class="article-v2__inner">
                <header class="article__head">
                    @fragments.headline(video.headline)

                    @fragments.article.dateline(video.webPublicationDate, video.isLive)
                </header>
            </div>
            <div class="article-v2__columning-wrapper">
                <div class="article-v2__main-column">

                    <div class="player media-content">

                        <div class="media-proportional-container">
<<<<<<< HEAD
                            <video controls="controls" preload="none" @video.mainPicture.map{ img =>  poster="@ArticleMainPicture.bestFor(img)" }>
=======
                            <video controls="controls" poster="@video.imageOfWidth(640).map{image=>@image.path}.getOrElse("")">
>>>>>>> 0e09e9a1
                                @video.encodings.map{ encoding =>
                                    <source src="@encoding.url" />
                                }

                                @video.encodings.find(_.format == "video/mp4").map{ encoding =>
                                    <object type="application/x-shockwave-flash" data="@Static("flash/flashmediaelement.swf")" width="620" height="350">
                                        <param name="allowFullScreen" value="true" />
                                        <param name="movie" value="@Static("flash/flashmediaelement.swf")" />
                                        <param name="flashvars" value="controls=true&amp;file=@encoding.url" />
                                        <img @video.mainPicture.map{ img =>  src="@ArticleMainPicture.bestFor(img)" } alt="" width="620" height="350" />
                                        Sorry, your browser is unable to play this video.
                                    </object>
                                }
                            </video>
                        </div>

                    </div>

                    <div class="article__meta-container">
                        @fragments.byline(video.byline, video)
                        @fragments.article.dateline(video.webPublicationDate, secondary=true)
                        <div class="js-comment-count"></div>
                    </div>

                    <div class="video-standfirst">
                        @fragments.standfirst(video)
                    </div>

                    @if(ArticleKeywordsSwitch.isSwitchedOn){
                        <div class="article__keywords" data-link-name="video keywords">
                            @fragments.keywordList(video.keywords)
                        </div>
                    }

                    <div class="social-wrapper">
                        @fragments.social(video)
                    </div>
                </div>
                <div class="article-v2__secondary-column" aria-hidden="true">
                    <h2 class="article__meta-heading tone-colour">Share this video</h2>
                    @fragments.social(video, "next to content")
                </div>
            </div>
        </article>
        <div class="article-v2__inner">
            @if(page.storyPackage.nonEmpty) {
                <aside role="complementary">
                    @fragments.relatedTrails(page.storyPackage, heading = "More on this story", visibleTrails = 5)
                </aside>
            } else {
                <aside class="js-related" role="complementary"></aside>
            }

            @fragments.mostPopularPlaceholder(video.section)
        </div>
    </div>

}<|MERGE_RESOLUTION|>--- conflicted
+++ resolved
@@ -22,11 +22,7 @@
                     <div class="player media-content">
 
                         <div class="media-proportional-container">
-<<<<<<< HEAD
-                            <video controls="controls" preload="none" @video.mainPicture.map{ img =>  poster="@ArticleMainPicture.bestFor(img)" }>
-=======
-                            <video controls="controls" poster="@video.imageOfWidth(640).map{image=>@image.path}.getOrElse("")">
->>>>>>> 0e09e9a1
+                            <video controls="controls" @video.mainPicture.map{ img =>  poster="@ArticleMainPicture.bestFor(img)" }>
                                 @video.encodings.map{ encoding =>
                                     <source src="@encoding.url" />
                                 }
