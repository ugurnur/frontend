--- conflicted
+++ resolved
@@ -54,22 +54,16 @@
 
 @fragments.storyPackagePlaceholder(page.storyPackage)
 
-<<<<<<< HEAD
 @fragments.onwardPlaceholder(video.visualTone)
 
 <div class="facia-container facia-container--layout-article">
     @fragments.mostPopularPlaceholder(video.section, video.visualTone)
 </div>
-=======
-    <div class="facia-container facia-container--layout-article">
-        @fragments.mostPopularPlaceholder(video.section, VisualTone(video))
+
+<div class="gs-container">
+    <div class="content__breadcrumb" itemscope itemtype="http://schema.org/Organization" data-link-name="article breadcrumbs">
+        @fragments.breadcrumb(video)
     </div>
+</div>
 
-    <div class="gs-container">
-        <div class="article-wrapper article__breadcrumb" itemscope itemtype="http://schema.org/Organization" data-link-name="video breadcrumbs">
-            @fragments.breadcrumb(video)
-        </div>
-    </div>
-
->>>>>>> d2f1ecf1
 }