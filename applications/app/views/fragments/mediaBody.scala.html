--- conflicted
+++ resolved
@@ -14,10 +14,6 @@
                 <div class="content__main-column content__main-column--media content__main-column--@mediaType">
 
                     @media match {
-<<<<<<< HEAD
-                        case audio: Audio if audio.mainAudio.exists(_.imageCrops.nonEmpty) => {
-                            @fragments.img(media.mainAudio, false, false)
-=======
                         case audio: Audio => {
                             <figure itemprop="audio" itemscope itemtype="http://schema.org/AudioObject" data-component="main audio">
                             @fragments.media.audio(audio.mainAudio, audio.headline)
@@ -48,7 +44,6 @@
                                     @fragments.media.video(videoElement, Item620, video.headline, 620, 350)
                                 }
                             </figure>
->>>>>>> 7fbb3d5d
                         }
                         case _ => { }
                     }
