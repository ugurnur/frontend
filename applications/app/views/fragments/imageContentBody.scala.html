@(page: ImageContentPage)(implicit request: RequestHeader)
@import conf.Switches._

@defining((page.image, page.storyPackage)) { case (image, storyPackage) =>

<div class="content content--image tone-@image.visualTone">

    @fragments.headDefault(image)

    <div class="gs-container">
        <div class="content__main-column content__main-column--image">

            @fragments.img(image.mainPicture)

            @fragments.contentMeta(image)


            <div class="content__keywords" data-link-name="article keywords">
                @fragments.keywordList(image.keywords)
            </div>

            <div class="social-wrapper" data-component="share">
                @fragments.social(image)
            </div>
        </div>


        <div class="content__secondary-column" aria-hidden="true">
            <div class="mpu-container js-mpu-ad-slot"></div>
            <div class="js-components-container"></div>
        </div>

    </div>
<<<<<<< HEAD
    <div class="gs-container">
        <div class="article-wrapper monocolumn-wrapper article__breadcrumb" itemscope itemtype="http://schema.org/Organization" data-link-name="image breadcrumbs">
            @fragments.breadcrumb(image)
=======
</div>

@if(DiscussionSwitch.isSwitchedOn && image.isCommentable) {
    <div class="gs-container js-comments">
        <div class="content__main-column" data-component="discussion">
        @fragments.discussion(image.isClosedForComments, image.shortUrlId)
>>>>>>> 6fca2271
        </div>
    </div>
}

@fragments.storyPackagePlaceholder(storyPackage)
@fragments.onwardPlaceholder(image.visualTone)

<div class="facia-container facia-container--layout-article">
    @fragments.mostPopularPlaceholder(image.section, image.visualTone)
</div>

<div class="gs-container">
    <div class="content__breadcrumb" itemscope itemtype="http://schema.org/Organization" data-link-name="article breadcrumbs">
        @fragments.breadcrumb(image)
    </div>
</div>
}<|MERGE_RESOLUTION|>--- conflicted
+++ resolved
@@ -31,18 +31,12 @@
         </div>
 
     </div>
-<<<<<<< HEAD
-    <div class="gs-container">
-        <div class="article-wrapper monocolumn-wrapper article__breadcrumb" itemscope itemtype="http://schema.org/Organization" data-link-name="image breadcrumbs">
-            @fragments.breadcrumb(image)
-=======
 </div>
 
 @if(DiscussionSwitch.isSwitchedOn && image.isCommentable) {
     <div class="gs-container js-comments">
         <div class="content__main-column" data-component="discussion">
         @fragments.discussion(image.isClosedForComments, image.shortUrlId)
->>>>>>> 6fca2271
         </div>
     </div>
 }
@@ -55,7 +49,7 @@
 </div>
 
 <div class="gs-container">
-    <div class="content__breadcrumb" itemscope itemtype="http://schema.org/Organization" data-link-name="article breadcrumbs">
+    <div class="article-wrapper monocolumn-wrapper content__breadcrumb" data-link-name="article breadcrumbs">
         @fragments.breadcrumb(image)
     </div>
 </div>
