--- conflicted
+++ resolved
@@ -1,6 +1,6 @@
 @(index: services.IndexPage)(implicit request: RequestHeader, templateDeduping: views.support.TemplateDeduping)
 
-@import common.Edition
+
 @import model.{Collection, Config}
 @import views.support.RenderClasses
 
@@ -16,15 +16,7 @@
         }
         role="main">
 
-<<<<<<< HEAD
-        @if(index.page.hasPageSkin(Edition(request))) {
-            @fragments.commercial.pageSkin()
-        }
-
         @fragments.containers.tag(index.page, Collection(index.trails), layout.ContainerLayout(slices.TagContainers.keywordPage, model.Collection(index.trails), Some(templateDeduping)), containerIndex = 0, pagination = index.page.pagination)(request, templateDeduping, Config(s"${index.page.id}/news/regular-stories", displayName = Some(index.page.webTitle)))
-=======
-        @fragments.containers.tag(index.page, Collection(index.trails), NewsContainer(showMore = false), containerIndex = 0, pagination = index.page.pagination)(request, templateDeduping, Config(s"${index.page.id}/news/regular-stories", displayName = Some(index.page.webTitle)))
->>>>>>> ca46160e
 
         @fragments.footballNav(index.page)
 
