@(index: services.IndexPage)(implicit request: RequestHeader)
@import common.{Edition, PagePaths}
@import model.FrontProperties.empty
@import services.IndexPage
@import views.html.fragments.containers.facia_cards.container
@import views.html.fragments.containers.facia_cards.containerScaffold
@import views.html.fragments.pagination
@import views.support.RenderClasses

@if(index.page.metadata.id == "help/accessibility-help") {
    @containerScaffold("Preferences", "accesibility preferences") {
        <div id="js-accessibility-preferences">Loading&hellip;</div>
    }
}

<div class="l-side-margins">
<<<<<<< HEAD

    @if(!(index.page.metadata.id.endsWith("crosswords/series/crossword-editor-update") || index.page.metadata.id.endsWith("crosswords/crossword-blog"))) {
        @if(index.page.metadata.id.contains("crosswords")) {
            @fragments.crosswordsOptOutBanner()
        }
    }

=======
>>>>>>> c58d33c7
    <div class="@RenderClasses(Map(
        "u-cf" -> true,
        "index-page" -> true,
        "js-sponsored-front" -> (index.commercial.isSponsored(Some(Edition(request))) ||
            index.commercial.isAdvertisementFeature ||
            index.commercial.isFoundationSupported),
        "fc-container--advertisement-feature" -> index.commercial.isAdvertisementFeature)
        )"
        data-link-name="Front | @request.path"
        @index.tags.sponsor.map { sponsor =>
            data-sponsor="@sponsor"
        }
        @index.commercial.sponsorshipType.map { sponsorshipType =>
            data-sponsorship="@sponsorshipType"
        }
        role="main">

        @defining(IndexPage.makeFront(index, Edition(request)).containers) { containers =>
            @containers.map { containerDefinition =>
                @container(containerDefinition, empty)
            }
        }

        @index.page.metadata.pagination.map { paginationInstance =>
            <div class="fc-container__pagination">
                @pagination(index.page.metadata.webTitle, paginationInstance, PagePaths.fromId(index.idWithoutEdition))
            </div>
        }

        @fragments.trendingTopics(index.faciaTrails, index.page.metadata.id, None)
        <div class="fc-container fc-container--commercial">
            @fragments.commercial.commercialComponent()
        </div>

        @defining(IndexPage.makeLinkedData(index)) { linkedData =>
            <script data-schema="@{linkedData.`@type`}" type="application/ld+json">
                @Html(model.meta.LinkedData.toJson(linkedData))
            </script>
        }

    </div>
</div><|MERGE_RESOLUTION|>--- conflicted
+++ resolved
@@ -14,16 +14,6 @@
 }
 
 <div class="l-side-margins">
-<<<<<<< HEAD
-
-    @if(!(index.page.metadata.id.endsWith("crosswords/series/crossword-editor-update") || index.page.metadata.id.endsWith("crosswords/crossword-blog"))) {
-        @if(index.page.metadata.id.contains("crosswords")) {
-            @fragments.crosswordsOptOutBanner()
-        }
-    }
-
-=======
->>>>>>> c58d33c7
     <div class="@RenderClasses(Map(
         "u-cf" -> true,
         "index-page" -> true,
