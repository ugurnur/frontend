--- conflicted
+++ resolved
@@ -9,33 +9,20 @@
 
             @fragments.headTonal(gallery)
 
-<<<<<<< HEAD
-        <div class="gs-container">
-            <div class="content__main-column content__main-column--gallery js-content-main-column">
-=======
             <div class="content__main tonal__main tonal__main--@articleToneClass(gallery)">
                 <div class="gs-container">
                     <div class="content__main-column content__main-column--gallery">
                         @fragments.contentMeta(gallery)
->>>>>>> 0aa52a91
 
                         <ul class="gallery2">
                             @defining(Seq("inline1", "inline2"), 4) { case(adSlots, adInterval) =>
                                 @gallery.largestCrops.zipWithRowInfo.map{ case(image, row) =>
-                                    <li class="gallery2__item js-gallery-item" data-link-name="Gallery item | @row.rowNum">
+                                    <li id="@row.rowNum" class="gallery2__item js-gallery-item" data-link-name="Gallery item | @row.rowNum">
                                         <figure itemscope itemtype="http://schema.org/ImageObject">
 
                                             @ImgSrc.imager(gallery.imageContainer(row.rowNum-1), GalleryUpgradedImage).map { imgSrc =>
 
-<<<<<<< HEAD
-                <ul class="gallery2">
-                    @defining(Seq("inline1", "inline2"), 4) { case(adSlots, adInterval) =>
-                        @gallery.largestCrops.zipWithRowInfo.map{ case(image, row) =>
-                            <li id="@row.rowNum" class="gallery2__item js-gallery-item" data-link-name="Gallery item | @row.rowNum">
-                                <figure itemscope itemtype="http://schema.org/ImageObject">
-=======
                                                 @GalleryInitialImage.bestFor(gallery.imageContainer(row.rowNum-1)).map { url =>
->>>>>>> 0aa52a91
 
                                                     <a class="gallery2__img-container js-gallerythumbs js-delayed-image-upgrade @if(image.width >= image.height) {gallery2__img-container--landscape} else {gallery2__img-container--portrait}"
                                                         href="@LinkTo{@gallery.url?index=@row.rowNum}"
@@ -69,6 +56,8 @@
                                                         <p class="gallery2__credit" itemprop="author">@credit</p>
                                                     }
                                                 }
+
+                                                @fragments.share.blockLevelSharing(row.rowNum.toString, gallery.shareOptions(row.rowNum.toString), s"${gallery.shortUrl}#${row.rowNum.toString}", Some("gallery"))
                                             </div>
 
                                         </figure>
@@ -89,39 +78,6 @@
                                             </li>
                                         }
                                     }
-<<<<<<< HEAD
-
-                                    <div class="gallery2__figcaption">
-                                        @image.caption.map { caption =>
-                                            <p class="gallery2__caption" itemprop="caption">@Html(caption)</p>
-                                        }
-                                        @if(image.displayCredit) {
-                                            @image.credit.map { credit =>
-                                                <p class="gallery2__credit" itemprop="author">@credit</p>
-                                            }
-                                        }
-
-                                        @fragments.share.blockLevelSharing(row.rowNum.toString, gallery.shareOptions(row.rowNum.toString), s"${gallery.shortUrl}#${row.rowNum.toString}", Some("gallery"))
-                                    </div>
-
-                                </figure>
-                            </li>
-
-                            @if(row.rowNum % adInterval == 0) {
-                                @adSlots.lift((row.rowNum / adInterval) - 1).map { adSlot =>
-                                    <li class="gallery2__item gallery2__item--advert">
-                                        @fragments.commercial.standardAd(
-                                            adSlot,
-                                            Seq("gallery-inline", "dark"),
-                                            Map(
-                                                "mobile" -> Seq("300,50"),
-                                                "mobile-landscape" -> Seq("300,50", "320,50"),
-                                                "tablet" -> Seq("300,250")
-                                            )
-                                        )
-                                    </li>
-=======
->>>>>>> 0aa52a91
                                 }
                             }
                         </ul>
