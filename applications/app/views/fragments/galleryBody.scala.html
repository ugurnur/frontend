@(gallery: model.Gallery, related: model.RelatedContent, index: Int)(implicit request: RequestHeader)
<div class="l-side-margins l-side-margins--layout-content">
    <article class="content content--media content--gallery tone-@gallery.visualTone"
        itemprop="mainContentOfPage" itemscope itemtype="@gallery.schemaType" role="main">

        @fragments.headDefault(gallery)

        <div class="gs-container">
            <div class="content__main-column content__main-column--gallery">

                @fragments.standfirst(gallery)

                @fragments.contentMeta(gallery)

                <ul class="gallery2">
                    @defining(Seq("inline1", "inline2"), 4) { case(adSlots, adInterval) =>
                        @gallery.largestCrops.zipWithRowInfo.map{ case(image, row) =>
                            <li class="gallery2__item js-gallery-item" data-link-name="Gallery item | @row.rowNum">
                                <figure itemscope itemtype="http://schema.org/ImageObject">

                                    @ImgSrc.imager(gallery.imageContainer(row.rowNum-1), GalleryUpgradedImage).map { imgSrc =>

                                        <a  class="gallery2__img-container js-gallerythumbs js-delayed-image-upgrade"
                                            href="@LinkTo{@gallery.url?index=@row.rowNum}"
                                            data-src="@imgSrc"
                                            data-link-name="Launch Gallery Lightbox" data-is-ajax>

                                            @GalleryInitialImage.bestFor(gallery.imageContainer(row.rowNum-1)).map { url =>

                                                <img class="gallery2__img js-gallery-img responsive-img @if(image.width >= image.height) {gallery2__img--landscape} else {gallery2__img--portrait}"
                                                    src="@url"
                                                    alt="@image.altText.getOrElse("")"
                                                    itemprop="contentUrl" />

                                            }

                                            <span class="gallery2__fullscreen">
                                                <i class="i i-expand-white"></i>
                                                <i class="i i-expand-black"></i>
                                            </span>

                                        </a>
                                    }

                                    <div class="gallery2__figcaption">
                                        @image.caption.map { caption =>
                                            <p class="gallery2__caption" itemprop="caption">@Html(caption)</p>
                                        }
                                        @if(image.displayCredit) {
                                            @image.credit.map { credit =>
                                                <p class="gallery2__credit" itemprop="author">@credit</p>
                                            }
                                        }
                                    </div>

                                </figure>
                            </li>

                            @if(row.rowNum % adInterval == 0) {
                                @adSlots.lift((row.rowNum / adInterval) - 1).map { adSlot =>
                                    <li class="gallery2__item gallery2__item--advert">
                                        @fragments.commercial.standardAd(
                                            adSlot,
                                            Seq("gallery-inline"),
                                            Map(
                                                "mobile" -> Seq("300,50"),
                                                "mobile-landscape" -> Seq("300,50", "320,50"),
                                                "tablet" -> Seq("300,250")
                                            )
                                        )
                                    </li>
                                }
                            }
                        }
                    }
                </ul>
<<<<<<< HEAD
                <div class="tag-wrapper">
                    <div class="social-wrapper social-wrapper--aside social-wrapper--tags" data-link-name="keywords">
                        <h2 class="social__head u-h--up-to-left-col">Tags</h2>
                        @fragments.keywordList(gallery.keywords, tone = "media")
                    </div>
                    <div class="social-wrapper social-wrapper--aside social-wrapper--tags" data-component="share">
                        <h2 class="social__head u-h--up-to-left-col">Share this article</h2>
                        @fragments.social(gallery, iconModifier = "white")
                    </div>
=======

                <div class="social-wrapper social-wrapper--bottom" data-component="share">
                    @fragments.social(gallery, iconModifier = "white")
>>>>>>> cafb3678
                </div>
            </div>
        </div>
    </article>

    <div class="js-gallery-most-popular facia-container facia-container--layout-content facia-container--default-heading">
        <div class="container container--popular">
            <div class="facia-container__inner">
                <h2 class="container__title">
                    <a class="most-viewed-no-js tone-colour" href="@LinkTo{"/gallery/most-viewed"}" data-link-name="Most viewed galleries">More galleries</a>
                </h2>
            </div>
        </div>
    </div>

    @fragments.contentFooter(gallery, related, "media")
</div><|MERGE_RESOLUTION|>--- conflicted
+++ resolved
@@ -74,7 +74,6 @@
                         }
                     }
                 </ul>
-<<<<<<< HEAD
                 <div class="tag-wrapper">
                     <div class="social-wrapper social-wrapper--aside social-wrapper--tags" data-link-name="keywords">
                         <h2 class="social__head u-h--up-to-left-col">Tags</h2>
@@ -84,11 +83,6 @@
                         <h2 class="social__head u-h--up-to-left-col">Share this article</h2>
                         @fragments.social(gallery, iconModifier = "white")
                     </div>
-=======
-
-                <div class="social-wrapper social-wrapper--bottom" data-component="share">
-                    @fragments.social(gallery, iconModifier = "white")
->>>>>>> cafb3678
                 </div>
             </div>
         </div>
