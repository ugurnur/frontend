@(gallery: model.Gallery, related: model.RelatedContent, index: Int)(implicit request: RequestHeader)
@import views.support.TrailCssClasses.articleToneClass

<div class="l-side-margins l-side-margins--layout-content l-side-margins--media">

<<<<<<< HEAD
    <article class="content content--media content--gallery tonal tonal--@articleToneClass(gallery)"
        itemprop="mainContentOfPage" itemscope itemtype="@gallery.schemaType" role="main">

        @fragments.headTonal(gallery)

        <div class="content__main tonal__main tonal__main--@articleToneClass(gallery)">
            <div class="gs-container">
                <div class="content__main-column content__main-column--gallery">
                    @fragments.contentMeta(gallery)
                    <ul class="gallery2">
                        @gallery.largestCrops.zipWithRowInfo.map { case (image, row) =>
                            @galleryItem(Seq("inline1", "inline2"), 4, image, row.rowNum)
                        }
                    </ul>
                    <div class="submeta-container submeta-container--break-at-leftcol">
                        @if(gallery.keywords.filterNot(_.isSectionTag).nonEmpty) {
                            <div class="submeta" data-link-name="keywords">
                                <h2 class="submeta__head">Topics</h2>
                                @fragments.keywordList(gallery.keywords, tone = Some("media"))
=======
    <div class="l-side-margins l-side-margins--layout-content l-side-margins--media">
        <article class="content content--media content--gallery tonal tonal--@articleToneClass(gallery)"
            itemprop="mainContentOfPage" itemscope itemtype="@gallery.schemaType" role="main">

            @fragments.headTonal(gallery)

            <div class="content__main tonal__main tonal__main--@articleToneClass(gallery)">
                <div class="gs-container">
                    <div class="content__main-column content__main-column--gallery">
                        @fragments.contentMeta(gallery)
                        <ul class="gallery2">
                            @gallery.largestCrops.zipWithRowInfo.map { case (image, row) =>
                                @galleryItem(Seq("inline1", "inline2"), 4, image, row.rowNum)
                            }
                        </ul>
                        <div class="submeta-container submeta-container--break-at-leftcol">
                            @if(gallery.keywords.filterNot(_.isSectionTag).nonEmpty) {
                                <div class="submeta" data-link-name="keywords">
                                    <h2 class="submeta__head">Topics</h2>
                                    @fragments.keywordList(gallery.keywords, tone = Some("media"))
                                </div>
                            }
                            <div class="submeta" data-component="share">
                                @fragments.social(gallery)
>>>>>>> fdcae0b9
                            </div>
                        }
                        <div class="submeta" data-component="share">
                            <h2 class="submeta__head hide-until-leftcol">Share this article</h2>
                            @fragments.social(gallery, iconModifier = "white")
                        </div>
                    </div>
                </div>
            </div>
        </div>
    </article>

    <div class="gallery__most-popular facia-container fc-container--media facia-container--layout-content facia-container--default-heading hide-on-childrens-books-site">
        <div class="js-gallery-most-popular tonal--@articleToneClass(gallery)">
            <div class="container container--popular">
                <div class="facia-container__inner">
                    <h2 class="container__title">
                        <a class="most-viewed-no-js tone-colour" href="@LinkTo{/gallery/most-viewed}" data-link-name="Most viewed galleries">More galleries</a>
                    </h2>
                </div>
            </div>
        </div>
    </div>
    @fragments.contentFooter(gallery, related, "media")
</div>

@galleryItem(adSlots: Seq[String], adInterval: Int, image: model.ImageAsset, rowNum: Int) = {

    <li id="@rowNum" class="gallery2__item js-gallery-item" data-link-name="Gallery item | @rowNum">
        <figure itemscope itemtype="http://schema.org/ImageObject">

            @ImgSrc.imager(gallery.imageContainer(rowNum - 1), GalleryUpgradedImage).map { imgSrc =>

                @GalleryInitialImage.bestFor(gallery.imageContainer(rowNum - 1)).map { url =>

                    <a class="gallery2__img-container js-gallerythumbs js-delayed-image-upgrade @if(image.width >= image.height) {gallery2__img-container--landscape} else {gallery2__img-container--portrait}"
                        href="@LinkTo{@gallery.url?index=@rowNum}"
                        data-src="@imgSrc"
                        data-link-name="Launch Gallery Lightbox" data-is-ajax>

                        <img class="gallery2__img js-gallery-img gallery2__img-initial @if(image.width >= image.height) {gallery2__img--landscape} else {gallery2__img--portrait}"
                            src="@url"
                            alt="@image.altText.getOrElse("")"
                            itemprop="contentUrl" />

                        <img class="gallery2__img js-gallery-img responsive-img u-h @if(image.width >= image.height) {gallery2__img--landscape} else {gallery2__img--portrait}"
                            alt="@image.altText.getOrElse("")"
                            itemprop="contentUrl" />

                        <span class="gallery2__fullscreen">
                            <i class="i i-expand-white"></i>
                            <i class="i i-expand-black"></i>
                        </span>

                    </a>
                }
            }

            <div class="gallery2__figcaption">
                @image.caption.map { caption =>
                    <p class="gallery2__caption" itemprop="caption">@Html(caption)</p>
                }
                @if(image.displayCredit) {
                    @image.credit.map { credit =>
                        <p class="gallery2__credit" itemprop="author">@credit</p>
                    }
                }

                @fragments.share.blockLevelSharing(rowNum.toString, gallery.blockLevelShares(rowNum.toString), gallery.blockLevelLink(rowNum.toString), gallery.contentType)
            </div>

        </figure>
    </li>

    @if(rowNum % adInterval == 0) {
        @adSlots.lift((rowNum / adInterval) - 1).map { adSlot =>
            <li class="gallery2__item gallery2__item--advert">
                @fragments.commercial.standardAd(
                    adSlot,
                    Seq("gallery-inline", "dark"),
                    Map(
                        "mobile" -> Seq("300,50"),
                        "mobile-landscape" -> Seq("300,50", "320,50"),
                        "tablet" -> Seq("300,250")
                    )
                )
            </li>
        }
    }
}<|MERGE_RESOLUTION|>--- conflicted
+++ resolved
@@ -3,7 +3,6 @@
 
 <div class="l-side-margins l-side-margins--layout-content l-side-margins--media">
 
-<<<<<<< HEAD
     <article class="content content--media content--gallery tonal tonal--@articleToneClass(gallery)"
         itemprop="mainContentOfPage" itemscope itemtype="@gallery.schemaType" role="main">
 
@@ -18,44 +17,7 @@
                             @galleryItem(Seq("inline1", "inline2"), 4, image, row.rowNum)
                         }
                     </ul>
-                    <div class="submeta-container submeta-container--break-at-leftcol">
-                        @if(gallery.keywords.filterNot(_.isSectionTag).nonEmpty) {
-                            <div class="submeta" data-link-name="keywords">
-                                <h2 class="submeta__head">Topics</h2>
-                                @fragments.keywordList(gallery.keywords, tone = Some("media"))
-=======
-    <div class="l-side-margins l-side-margins--layout-content l-side-margins--media">
-        <article class="content content--media content--gallery tonal tonal--@articleToneClass(gallery)"
-            itemprop="mainContentOfPage" itemscope itemtype="@gallery.schemaType" role="main">
-
-            @fragments.headTonal(gallery)
-
-            <div class="content__main tonal__main tonal__main--@articleToneClass(gallery)">
-                <div class="gs-container">
-                    <div class="content__main-column content__main-column--gallery">
-                        @fragments.contentMeta(gallery)
-                        <ul class="gallery2">
-                            @gallery.largestCrops.zipWithRowInfo.map { case (image, row) =>
-                                @galleryItem(Seq("inline1", "inline2"), 4, image, row.rowNum)
-                            }
-                        </ul>
-                        <div class="submeta-container submeta-container--break-at-leftcol">
-                            @if(gallery.keywords.filterNot(_.isSectionTag).nonEmpty) {
-                                <div class="submeta" data-link-name="keywords">
-                                    <h2 class="submeta__head">Topics</h2>
-                                    @fragments.keywordList(gallery.keywords, tone = Some("media"))
-                                </div>
-                            }
-                            <div class="submeta" data-component="share">
-                                @fragments.social(gallery)
->>>>>>> fdcae0b9
-                            </div>
-                        }
-                        <div class="submeta" data-component="share">
-                            <h2 class="submeta__head hide-until-leftcol">Share this article</h2>
-                            @fragments.social(gallery, iconModifier = "white")
-                        </div>
-                    </div>
+                    @fragments.submeta(gallery)
                 </div>
             </div>
         </div>
