@(gallery: Gallery, storyPackage: List[Trail], index: Int, trail: Boolean)(implicit request: RequestHeader)

<div class="article-wrapper monocolumn-wrapper">
    <div class="article__main-column">
        <h2 class="article-zone type-1">
            <a class="zone-color" data-link-name="article section" href="/@gallery.section">@Html(gallery.sectionName)</a>
        </h2>
    </div>

    <article class="js-gallery article gallery-page" itemprop="mainContentOfPage"
         itemscope itemtype="@gallery.schemaType" role="main">
        <div class="article__main-column">
            <header class="article-head">
                @fragments.dateline(gallery.webPublicationDate, gallery.isLive)
                @fragments.headline(gallery.headline)
            </header>
        </div>
        <div class="article__main-column">
            <div class="article__secondary-column" aria-hidden="true">
                @fragments.social(gallery, "next to content")
            </div>

            <div class="ab-gallerytest--control">
                <p class="js-gallery-nav gallery-nav type-11">

                    @if(index > 1) {
                        <a class="js-gallery-prev gallery-prev control" data-link-name="Gallery Previous" data-is-ajax="true"
                        href="?index=@(index - 1)">Previous</a>
                    } else {
                        <a class="js-gallery-prev gallery-prev is-off control" data-link-name="Gallery Previous" data-is-ajax="true"
                        href="javascript://">Previous</a>
                    }

                    Image <span class="js-gallery-index">@index</span> of @gallery.size

                    <span class="js-toggle-fullscreen gallery-fullscreen-toggle js-visible is-off">
                        Fullscreen <i class="i i-fullscreen-toggle"></i>
                    </span>

<<<<<<< HEAD
            <p class="js-gallery-nav box-indent gallery-nav type-11">

                @if(index > 1) {
                <a class="js-gallery-prev gallery-prev control" data-link-name="Gallery Previous" data-is-ajax="true"
                   href="?index=@(index - 1)">Previous</a>
                } else {
                <a class="js-gallery-prev gallery-prev is-off control" data-link-name="Gallery Previous" data-is-ajax="true"
                   href="javascript://">Previous</a>
                }

                Image <span class="js-gallery-index">@index</span> of @gallery.size

                <span class="js-toggle-fullscreen gallery-fullscreen-toggle js-visible is-off">
                    Fullscreen <i class="i i-fullscreen-toggle"></i>
                </span>

                @if(index < gallery.size) {
                <a class="gallery-next js-gallery-next control" data-link-name="Gallery Next" data-is-ajax="true"
                   href="?index=@(index + 1)">Next</a>
                } else {
                <a class="js-gallery-next gallery-next control" data-link-name="Gallery Next" data-is-ajax="true" data-next="trail"
                   href="?trail=true">Next</a>
                }
            </p>

            <div class="js-gallery-holder gallery-container">
                <ul class="unstyled">
                    @gallery.crops.zipWithRowInfo.map{ case(image, row) =>
                    @if(row.rowNum == index) {
                    <li class="js-gallery-item-@row.rowNum js-current-gallery-slide" data-image="true"
                        data-index="@row.rowNum" data-total="@gallery.size">
                        <img class="js-gallery-img maxed @if(image.width >= image.height){landscape} else {portrait}"
                             src="@image.path" data-width="@image.width" data-height="@image.height" />
                        } else {
                    <li class="js-gallery-item-@row.rowNum is-off" data-image="false" data-index="@row.rowNum"
                        data-total="@gallery.size" data-src="@image.path" data-fullsrc='@image.path'

                        data-orientation="@if(image.width >= image.height){landscape} else {portrait}"
                        data-width="@image.width" data-height="@image.height">
                        }

                        <div class="gallery-caption">
                            <p class="caption type-12">@Html(image.caption.getOrElse(""))</p>
                            <p class="caption-credit type-12">@image.credit</p>
                        </div>
                    </li>
=======
                    @if(index < gallery.size) {
                        <a class="gallery-next js-gallery-next control" data-link-name="Gallery Next" data-is-ajax="true"
                        href="?index=@(index + 1)">Next</a>
                    } else {
                        <a class="js-gallery-next gallery-next control" data-link-name="Gallery Next" data-is-ajax="true" data-next="trail"
                        href="?trail=true">Next</a>
                    }
                </p>

                <div class="js-gallery-holder gallery-container">
                    <ul class="unstyled">
                    @gallery.images.zipWithRowInfo.map{ case(image, row) =>
                        @if(row.rowNum == index) {
                            <li class="js-gallery-item-@row.rowNum js-current-gallery-slide" data-image="true"
                            data-index="@row.rowNum" data-total="@gallery.size">
                                <img class="js-gallery-img maxed @if(image.width >= image.height){landscape} else {portrait}"
                                src="@image.path" data-width="@image.width" data-height="@image.height" />
                                } else {
                            <li class="js-gallery-item-@row.rowNum is-off" data-image="false" data-index="@row.rowNum"
                            data-total="@gallery.size" data-src="@image.path" data-fullsrc='@image.path'

                            data-orientation="@if(image.width >= image.height){landscape} else {portrait}"
                            data-width="@image.width" data-height="@image.height">
                            }

                            <div class="gallery-caption">
                                <p class="caption type-12">@Html(image.caption.getOrElse(""))</p>
                                <p class="caption-credit type-12">@image.credit</p>
                            </div>
                        </li>
>>>>>>> 11a433a1
                    }
                    </ul>
                </div>
            </div>

            <div class="ab-gallerytest--newstyle" data-link-name="Gallery thumbnail sheet">
                @fragments.galleryThumbs(gallery)
            </div>
            @fragments.byline(gallery.byline, gallery)

            @fragments.standfirst(gallery)

            <div class="social-wrapper">
                @fragments.social(gallery)
            </div>
        </div>
    </article>
    <div class="article__main-column">
        @if(storyPackage.nonEmpty) {
            <aside role="complementary">
                @fragments.relatedTrails(storyPackage, heading = "More on this story", visibleTrails = 5)
            </aside>
        } else {
            <aside class="js-related" role="complementary"></aside>
        }

        @fragments.mostPopularPlaceholder(gallery.section)

    </div>
</div>


<div class="gallery-overlay-bg"></div><|MERGE_RESOLUTION|>--- conflicted
+++ resolved
@@ -37,54 +37,6 @@
                         Fullscreen <i class="i i-fullscreen-toggle"></i>
                     </span>
 
-<<<<<<< HEAD
-            <p class="js-gallery-nav box-indent gallery-nav type-11">
-
-                @if(index > 1) {
-                <a class="js-gallery-prev gallery-prev control" data-link-name="Gallery Previous" data-is-ajax="true"
-                   href="?index=@(index - 1)">Previous</a>
-                } else {
-                <a class="js-gallery-prev gallery-prev is-off control" data-link-name="Gallery Previous" data-is-ajax="true"
-                   href="javascript://">Previous</a>
-                }
-
-                Image <span class="js-gallery-index">@index</span> of @gallery.size
-
-                <span class="js-toggle-fullscreen gallery-fullscreen-toggle js-visible is-off">
-                    Fullscreen <i class="i i-fullscreen-toggle"></i>
-                </span>
-
-                @if(index < gallery.size) {
-                <a class="gallery-next js-gallery-next control" data-link-name="Gallery Next" data-is-ajax="true"
-                   href="?index=@(index + 1)">Next</a>
-                } else {
-                <a class="js-gallery-next gallery-next control" data-link-name="Gallery Next" data-is-ajax="true" data-next="trail"
-                   href="?trail=true">Next</a>
-                }
-            </p>
-
-            <div class="js-gallery-holder gallery-container">
-                <ul class="unstyled">
-                    @gallery.crops.zipWithRowInfo.map{ case(image, row) =>
-                    @if(row.rowNum == index) {
-                    <li class="js-gallery-item-@row.rowNum js-current-gallery-slide" data-image="true"
-                        data-index="@row.rowNum" data-total="@gallery.size">
-                        <img class="js-gallery-img maxed @if(image.width >= image.height){landscape} else {portrait}"
-                             src="@image.path" data-width="@image.width" data-height="@image.height" />
-                        } else {
-                    <li class="js-gallery-item-@row.rowNum is-off" data-image="false" data-index="@row.rowNum"
-                        data-total="@gallery.size" data-src="@image.path" data-fullsrc='@image.path'
-
-                        data-orientation="@if(image.width >= image.height){landscape} else {portrait}"
-                        data-width="@image.width" data-height="@image.height">
-                        }
-
-                        <div class="gallery-caption">
-                            <p class="caption type-12">@Html(image.caption.getOrElse(""))</p>
-                            <p class="caption-credit type-12">@image.credit</p>
-                        </div>
-                    </li>
-=======
                     @if(index < gallery.size) {
                         <a class="gallery-next js-gallery-next control" data-link-name="Gallery Next" data-is-ajax="true"
                         href="?index=@(index + 1)">Next</a>
@@ -96,7 +48,7 @@
 
                 <div class="js-gallery-holder gallery-container">
                     <ul class="unstyled">
-                    @gallery.images.zipWithRowInfo.map{ case(image, row) =>
+                    @gallery.crops.zipWithRowInfo.map{ case(image, row) =>
                         @if(row.rowNum == index) {
                             <li class="js-gallery-item-@row.rowNum js-current-gallery-slide" data-image="true"
                             data-index="@row.rowNum" data-total="@gallery.size">
@@ -115,7 +67,6 @@
                                 <p class="caption-credit type-12">@image.credit</p>
                             </div>
                         </li>
->>>>>>> 11a433a1
                     }
                     </ul>
                 </div>
