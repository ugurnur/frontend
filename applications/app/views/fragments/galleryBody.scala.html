@(gallery: Gallery, storyPackage: List[Trail], index: Int, trail: Boolean)(implicit request: RequestHeader)
@import conf.Switches._

<h2 class="article-zone tone-@VisualTone(gallery) tone-accent-border">
    <a class="tone-colour" data-link-name="article section" href="/@gallery.section">@Html(gallery.sectionName.toLowerCase)</a>
</h2>

<div class="article-wrapper monocolumn-wrapper tone-@VisualTone(gallery)">
    <article class="js-gallery article gallery-page" itemprop="mainContentOfPage"
         itemscope itemtype="@gallery.schemaType" role="main">
        <div class="article-v2__inner">
            <header class="article__head">
                @fragments.headline(gallery.headline)
                @fragments.standfirst(gallery)
                @fragments.article.dateline(gallery.webPublicationDate, gallery.isLive)
            </header>
        </div>
        <div class="article-v2__columning-wrapper">
            <div class="article-v2__main-column">

                <div class="article__meta-container">
                    @fragments.byline(gallery.byline, gallery)
                    @fragments.article.dateline(gallery.webPublicationDate, secondary=true)
                    <div class="js-comment-count"></div>
                </div>


                <!-- Lightbox JS Gallery -->
                @if(LightboxGalleriesSwitch.isSwitchedOn) {
                    @fragments.galleryThumbs(gallery)
                }

                <!-- Non-JS Gallery / LightboxSwitch off mode -->
                <div class="@if(LightboxGalleriesSwitch.isSwitchedOn) { js-hidden }">
                    <p class="gallery-nav type-11">

                        @if(index > 1) {
<<<<<<< HEAD
                            <a class="gallery-prev control" href="?index=@(index - 1)">Previous</a>
=======
                            <a class="js-gallery-prev gallery-prev control tone-colour" data-link-name="Gallery Previous" data-is-ajax="true"
                            href="?index=@(index - 1)">Previous</a>
                        } else {
                            <a class="js-gallery-prev gallery-prev is-off control tone-colour" data-link-name="Gallery Previous" data-is-ajax="true"
                            href="javascript://">Previous</a>
>>>>>>> c9fa2e9b
                        }

                        Image @index of @gallery.size

                        @if(index < gallery.size) {
<<<<<<< HEAD
                            <a class="gallery-next control" href="?index=@(index + 1)">Next</a>
                        } else {
                            <a class="gallery-next control" href="?index=1">Next</a>
=======
                            <a class="gallery-next js-gallery-next control tone-colour" data-link-name="Gallery Next" data-is-ajax="true"
                            href="?index=@(index + 1)">Next</a>
                        } else {
                            <a class="js-gallery-next gallery-next control tone-colour" data-link-name="Gallery Next" data-is-ajax="true" data-next="trail"
                            href="?trail=true">Next</a>
>>>>>>> c9fa2e9b
                        }
                    </p>

                    <div class="gallery-container">
                        @gallery.crops.zipWithRowInfo.map{ case(image, row) =>
                            @if(row.rowNum == index) {
                                <img class="maxed @if(image.width >= image.height){landscape} else {portrait}"
                                src="@image.path" />

                                <div class="gallery-caption">
                                    <p class="caption type-12">@Html(image.caption.getOrElse(""))</p>
                                    <p class="caption-credit type-12">@image.credit</p>
                                </div>
                            }
                        }
                    </div>
                </div>

                <div class="social-wrapper">
                    @fragments.social(gallery)
                </div>
            </div>
            <div class="article-v2__secondary-column" aria-hidden="true">
                <h2 class="article__meta-heading tone-colour">Share this gallery</h2>
                @fragments.social(gallery, "next to content")
            </div>
        </div>
    </article>
    <div class="article-v2__inner">
        @if(storyPackage.nonEmpty) {
            <aside role="complementary">
                @fragments.relatedTrails(storyPackage, heading = "More on this story", visibleTrails = 5)
            </aside>
        } else {
            <aside class="js-related" role="complementary"></aside>
        }

        @fragments.mostPopularPlaceholder(gallery.section)

    </div>
</div>


<div class="gallery-overlay-bg"></div><|MERGE_RESOLUTION|>--- conflicted
+++ resolved
@@ -35,31 +35,15 @@
                     <p class="gallery-nav type-11">
 
                         @if(index > 1) {
-<<<<<<< HEAD
-                            <a class="gallery-prev control" href="?index=@(index - 1)">Previous</a>
-=======
-                            <a class="js-gallery-prev gallery-prev control tone-colour" data-link-name="Gallery Previous" data-is-ajax="true"
-                            href="?index=@(index - 1)">Previous</a>
-                        } else {
-                            <a class="js-gallery-prev gallery-prev is-off control tone-colour" data-link-name="Gallery Previous" data-is-ajax="true"
-                            href="javascript://">Previous</a>
->>>>>>> c9fa2e9b
+                            <a class="gallery-prev control tone-colour" href="?index=@(index - 1)">Previous</a>
                         }
 
                         Image @index of @gallery.size
 
                         @if(index < gallery.size) {
-<<<<<<< HEAD
-                            <a class="gallery-next control" href="?index=@(index + 1)">Next</a>
+                            <a class="gallery-next control tone-colour" href="?index=@(index + 1)">Next</a>
                         } else {
-                            <a class="gallery-next control" href="?index=1">Next</a>
-=======
-                            <a class="gallery-next js-gallery-next control tone-colour" data-link-name="Gallery Next" data-is-ajax="true"
-                            href="?index=@(index + 1)">Next</a>
-                        } else {
-                            <a class="js-gallery-next gallery-next control tone-colour" data-link-name="Gallery Next" data-is-ajax="true" data-next="trail"
-                            href="?trail=true">Next</a>
->>>>>>> c9fa2e9b
+                            <a class="gallery-next control tone-colour" href="?index=1">Next</a>
                         }
                     </p>
 
