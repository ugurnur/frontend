--- conflicted
+++ resolved
@@ -61,10 +61,5 @@
             </div>
         </div>
     </article>
-
-<<<<<<< HEAD
     @fragments.contentFooter(gallery, storyPackage, "media")
-=======
-    @fragments.contentFooter(gallery, related)
->>>>>>> 29d895a9
 </div>