@(gallery: Gallery, storyPackage: List[Trail], index: Int, trail: Boolean)(implicit request: RequestHeader)
@import conf.Switches._

<div class="article-wrapper monocolumn-wrapper">
    <div class="article-v2__inner">
        <h2 class="article-zone type-1">
            <a class="zone-color" data-link-name="article section" href="/@gallery.section">@Html(gallery.sectionName)</a>
        </h2>
    </div>

    <article class="js-gallery article gallery-page" itemprop="mainContentOfPage"
         itemscope itemtype="@gallery.schemaType" role="main">
        <div class="article-v2__inner">
            <header class="article__head">
                @fragments.headline(gallery.headline)

                @fragments.article.dateline(gallery.webPublicationDate, gallery.isLive)
            </header>
        </div>
        <div class="article-v2__columning-wrapper">
            <div class="article-v2__main-column">

                <div class="ab-gallerytest--control media-content">
                    <p class="js-gallery-nav gallery-nav type-11">

                        @if(index > 1) {
                            <a class="js-gallery-prev gallery-prev control" data-link-name="Gallery Previous" data-is-ajax="true"
                            href="?index=@(index - 1)">Previous</a>
                        } else {
                            <a class="js-gallery-prev gallery-prev is-off control" data-link-name="Gallery Previous" data-is-ajax="true"
                            href="javascript://">Previous</a>
                        }

                        Image <span class="js-gallery-index">@index</span> of @gallery.size

                        <span class="js-toggle-fullscreen gallery-fullscreen-toggle js-visible is-off">
                            Fullscreen <i class="i i-fullscreen-toggle"></i>
                        </span>

                        @if(index < gallery.size) {
                            <a class="gallery-next js-gallery-next control" data-link-name="Gallery Next" data-is-ajax="true"
                            href="?index=@(index + 1)">Next</a>
                        } else {
                            <a class="js-gallery-next gallery-next control" data-link-name="Gallery Next" data-is-ajax="true" data-next="trail"
                            href="?trail=true">Next</a>
                        }
                    </p>

                    <div class="js-gallery-holder gallery-container">
                        <ul class="unstyled">
                        @gallery.crops.zipWithRowInfo.map{ case(image, row) =>
                            @if(row.rowNum == index) {
                                <li class="js-gallery-item-@row.rowNum js-current-gallery-slide" data-image="true"
                                data-index="@row.rowNum" data-total="@gallery.size">
                                    <img class="js-gallery-img maxed @if(image.width >= image.height){landscape} else {portrait}"
                                    src="@image.path" data-width="@image.width" data-height="@image.height" />
                                    } else {
                                <li class="js-gallery-item-@row.rowNum is-off" data-image="false" data-index="@row.rowNum"
                                data-total="@gallery.size" data-src="@image.path" data-fullsrc='@image.path'

                                data-orientation="@if(image.width >= image.height){landscape} else {portrait}"
                                data-width="@image.width" data-height="@image.height">
                                }

                                <div class="gallery-caption">
                                    <p class="caption type-12">@Html(image.caption.getOrElse(""))</p>
                                    <p class="caption-credit type-12">@image.credit</p>
                                </div>
                            </li>
                        }
                        </ul>
                    </div>
                </div>

<<<<<<< HEAD

            <!-- Lightbox JS Gallery -->
            @if(LightboxGalleriesSwitch.isSwitchedOn) {
                @fragments.galleryThumbs(gallery)
            }

            <!-- Non-JS Gallery / LightboxSwitch off mode -->
            <div class="@if(LightboxGalleriesSwitch.isSwitchedOn) { js-hidden }">
                <p class="gallery-nav type-11">

                    @if(index > 1) {
                        <a class="gallery-prev control" href="?index=@(index - 1)">Previous</a>
                    }

                    Image @index of @gallery.size

                    @if(index < gallery.size) {
                        <a class="gallery-next control" href="?index=@(index + 1)">Next</a>
                    } else {
                        <a class="gallery-next control" href="?index=1">Next</a>
                    }
                </p>

                <div class="gallery-container">
                    @gallery.crops.zipWithRowInfo.map{ case(image, row) =>
                        @if(row.rowNum == index) {
                            <img class="maxed @if(image.width >= image.height){landscape} else {portrait}"
                            src="@image.path" />

                            <div class="gallery-caption">
                                <p class="caption type-12">@Html(image.caption.getOrElse(""))</p>
                                <p class="caption-credit type-12">@image.credit</p>
                            </div>
                        }
                    }
=======
                <div class="article__meta-container">
                    @fragments.byline(gallery.byline, gallery)
                    @fragments.article.dateline(gallery.webPublicationDate, secondary=true)
                    <div class="js-comment-count"></div>
>>>>>>> 5a537bb3
                </div>

<<<<<<< HEAD
            @fragments.byline(gallery.byline, gallery)
=======
                <div class="ab-gallerytest--newstyle" data-link-name="Gallery thumbnail sheet">
                    @fragments.galleryThumbs(gallery)
                </div>
>>>>>>> 5a537bb3

                @fragments.standfirst(gallery)

                <div class="social-wrapper">
                    @fragments.social(gallery)
                </div>
            </div>
            <div class="article-v2__secondary-column" aria-hidden="true">
                <div class="article-v2__secondary-column__inner">
                @fragments.social(gallery, "next to content")
                </div>
            </div>
        </div>
    </article>
    <div class="article-v2__inner">
        @if(storyPackage.nonEmpty) {
            <aside role="complementary">
                @fragments.relatedTrails(storyPackage, heading = "More on this story", visibleTrails = 5)
            </aside>
        } else {
            <aside class="js-related" role="complementary"></aside>
        }

        @fragments.mostPopularPlaceholder(gallery.section)

    </div>
</div>


<div class="gallery-overlay-bg"></div><|MERGE_RESOLUTION|>--- conflicted
+++ resolved
@@ -13,118 +13,56 @@
         <div class="article-v2__inner">
             <header class="article__head">
                 @fragments.headline(gallery.headline)
-
+                @fragments.standfirst(gallery)
                 @fragments.article.dateline(gallery.webPublicationDate, gallery.isLive)
             </header>
         </div>
         <div class="article-v2__columning-wrapper">
             <div class="article-v2__main-column">
 
-                <div class="ab-gallerytest--control media-content">
-                    <p class="js-gallery-nav gallery-nav type-11">
+                <div class="article__meta-container">
+                    @fragments.byline(gallery.byline, gallery)
+                    @fragments.article.dateline(gallery.webPublicationDate, secondary=true)
+                    <div class="js-comment-count"></div>
+                </div>
+
+
+                <!-- Lightbox JS Gallery -->
+                @if(LightboxGalleriesSwitch.isSwitchedOn) {
+                    @fragments.galleryThumbs(gallery)
+                }
+
+                <!-- Non-JS Gallery / LightboxSwitch off mode -->
+                <div class="@if(LightboxGalleriesSwitch.isSwitchedOn) { js-hidden }">
+                    <p class="gallery-nav type-11">
 
                         @if(index > 1) {
-                            <a class="js-gallery-prev gallery-prev control" data-link-name="Gallery Previous" data-is-ajax="true"
-                            href="?index=@(index - 1)">Previous</a>
-                        } else {
-                            <a class="js-gallery-prev gallery-prev is-off control" data-link-name="Gallery Previous" data-is-ajax="true"
-                            href="javascript://">Previous</a>
+                            <a class="gallery-prev control" href="?index=@(index - 1)">Previous</a>
                         }
 
-                        Image <span class="js-gallery-index">@index</span> of @gallery.size
-
-                        <span class="js-toggle-fullscreen gallery-fullscreen-toggle js-visible is-off">
-                            Fullscreen <i class="i i-fullscreen-toggle"></i>
-                        </span>
+                        Image @index of @gallery.size
 
                         @if(index < gallery.size) {
-                            <a class="gallery-next js-gallery-next control" data-link-name="Gallery Next" data-is-ajax="true"
-                            href="?index=@(index + 1)">Next</a>
+                            <a class="gallery-next control" href="?index=@(index + 1)">Next</a>
                         } else {
-                            <a class="js-gallery-next gallery-next control" data-link-name="Gallery Next" data-is-ajax="true" data-next="trail"
-                            href="?trail=true">Next</a>
+                            <a class="gallery-next control" href="?index=1">Next</a>
                         }
                     </p>
 
-                    <div class="js-gallery-holder gallery-container">
-                        <ul class="unstyled">
+                    <div class="gallery-container">
                         @gallery.crops.zipWithRowInfo.map{ case(image, row) =>
                             @if(row.rowNum == index) {
-                                <li class="js-gallery-item-@row.rowNum js-current-gallery-slide" data-image="true"
-                                data-index="@row.rowNum" data-total="@gallery.size">
-                                    <img class="js-gallery-img maxed @if(image.width >= image.height){landscape} else {portrait}"
-                                    src="@image.path" data-width="@image.width" data-height="@image.height" />
-                                    } else {
-                                <li class="js-gallery-item-@row.rowNum is-off" data-image="false" data-index="@row.rowNum"
-                                data-total="@gallery.size" data-src="@image.path" data-fullsrc='@image.path'
-
-                                data-orientation="@if(image.width >= image.height){landscape} else {portrait}"
-                                data-width="@image.width" data-height="@image.height">
-                                }
+                                <img class="maxed @if(image.width >= image.height){landscape} else {portrait}"
+                                src="@image.path" />
 
                                 <div class="gallery-caption">
                                     <p class="caption type-12">@Html(image.caption.getOrElse(""))</p>
                                     <p class="caption-credit type-12">@image.credit</p>
                                 </div>
-                            </li>
+                            }
                         }
-                        </ul>
                     </div>
                 </div>
-
-<<<<<<< HEAD
-
-            <!-- Lightbox JS Gallery -->
-            @if(LightboxGalleriesSwitch.isSwitchedOn) {
-                @fragments.galleryThumbs(gallery)
-            }
-
-            <!-- Non-JS Gallery / LightboxSwitch off mode -->
-            <div class="@if(LightboxGalleriesSwitch.isSwitchedOn) { js-hidden }">
-                <p class="gallery-nav type-11">
-
-                    @if(index > 1) {
-                        <a class="gallery-prev control" href="?index=@(index - 1)">Previous</a>
-                    }
-
-                    Image @index of @gallery.size
-
-                    @if(index < gallery.size) {
-                        <a class="gallery-next control" href="?index=@(index + 1)">Next</a>
-                    } else {
-                        <a class="gallery-next control" href="?index=1">Next</a>
-                    }
-                </p>
-
-                <div class="gallery-container">
-                    @gallery.crops.zipWithRowInfo.map{ case(image, row) =>
-                        @if(row.rowNum == index) {
-                            <img class="maxed @if(image.width >= image.height){landscape} else {portrait}"
-                            src="@image.path" />
-
-                            <div class="gallery-caption">
-                                <p class="caption type-12">@Html(image.caption.getOrElse(""))</p>
-                                <p class="caption-credit type-12">@image.credit</p>
-                            </div>
-                        }
-                    }
-=======
-                <div class="article__meta-container">
-                    @fragments.byline(gallery.byline, gallery)
-                    @fragments.article.dateline(gallery.webPublicationDate, secondary=true)
-                    <div class="js-comment-count"></div>
->>>>>>> 5a537bb3
-                </div>
-
-<<<<<<< HEAD
-            @fragments.byline(gallery.byline, gallery)
-=======
-                <div class="ab-gallerytest--newstyle" data-link-name="Gallery thumbnail sheet">
-                    @fragments.galleryThumbs(gallery)
-                </div>
->>>>>>> 5a537bb3
-
-                @fragments.standfirst(gallery)
 
                 <div class="social-wrapper">
                     @fragments.social(gallery)
