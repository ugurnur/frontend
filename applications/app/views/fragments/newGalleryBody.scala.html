@(gallery: model.Gallery, related: model.RelatedContent, index: Int)(implicit request: RequestHeader)

@import common.{Edition, LinkTo}
@import layout.ContentWidths.GalleryMedia
@import views.support.TrailCssClasses.toneClass
@import views.support.{ImgSrc, RenderClasses}

<div class="l-side-margins l-side-margins--media l-side-margins--new-gallery">

    <article id="article" class="@RenderClasses(
            Map("content--advertisement-feature" -> gallery.commercial.isAdvertisementFeature,
                "paid-content--advertisement-feature" -> gallery.commercial.isAdvertisementFeature
            ),
            "content", "content--media", "content--gallery", "tonal", "new-gallery", "content--immersive", s"tonal--${toneClass(gallery)}"
        )"
        itemscope itemtype="@gallery.metadata.schemaType" role="main">

        @if(gallery.commercial.isAdvertisementFeature){
            @fragments.guBand()
        }

        @fragments.galleryHeader(gallery, gallery.commercial.isSponsored(Some(Edition(request))) || gallery.commercial.isFoundationSupported || gallery.commercial.isAdvertisementFeature)

        <div class="content__main tonal__main tonal__main--@toneClass(gallery)">
            <div class="gs-container">
                <div class="content__main-column content__main-column--gallery">
                    @fragments.witnessCallToAction(gallery.content)
                    <ul class="gallery">
                        @gallery.lightbox.largestCrops.zipWithRowInfo.map { case (image, row) =>
                            @galleryItem(Seq("inline1", "inline2"), 4, image, row.rowNum, gallery.lightbox.imageContainer(row.rowNum - 1))
                        }
                    </ul>
                    @fragments.witnessCallToAction(gallery.content)
                    @fragments.submeta(gallery)
                </div>
            </div>
        </div>
    </article>

    @if(gallery.content.showInRelated &&
        !gallery.commercial.isAdvertisementFeature ) {
<<<<<<< HEAD
        <div class="gallery__most-popular fc-container--media hide-on-childrens-books-site">
            <div class="js-gallery-most-popular tonal--@toneClass(gallery)">
                <div class="fc-container">
                    <div class="fc-container__inner">
                        <div class="fc-container__header">
                            <h2 class="fc-container__header__title">
                                <a class="most-viewed-no-js tone-colour" href="@LinkTo{/gallery/most-viewed}" data-link-name="Most viewed galleries">More galleries</a>
                            </h2>
                        </div>
                    </div>
=======
        <div class="gallery__most-popular facia-container fc-container fc-container--media hide-on-childrens-books-site js-gallery-most-popular tonal--@toneClass(gallery)">
            <div class="fc-container__inner">
                <div class="fc-container__header">
                    <h2 class="fc-container__header__title">
                        <a class="most-viewed-no-js tone-colour" href="@LinkTo{/gallery/most-viewed}" data-link-name="Most viewed galleries">More galleries</a>
                    </h2>
>>>>>>> 113bb010
                </div>
            </div>
        </div>
    }
</div>
<div class="l-side-margins">
    @fragments.contentFooter(gallery, related, "media")
</div>

@galleryItem(adSlots: Seq[String], adInterval: Int, image: model.ImageAsset, rowNum: Int, imageElement: model.ImageElement) = {

    <li id="img-@rowNum" class="gallery__item js-gallery-item" data-link-name="Gallery item | @rowNum">
        <figure itemscope itemtype="http://schema.org/ImageObject">

            <div class="gallery__figcaption">
                @image.caption.map { caption =>
                    <p class="gallery__caption" itemprop="caption">@Html(caption)</p>
                }
                @if(image.displayCredit) {
                    @image.credit.map { credit =>
                        <p class="gallery__credit" itemprop="author">@credit</p>
                    }
                }

                @fragments.share.blockLevelSharing("img-" + rowNum.toString, gallery.sharelinks.elementShares("img-" + rowNum.toString, image.path), gallery.metadata.contentType, isNewGallery = true)
            </div>

            <a class="gallery__img-container gallery__img-container@if(image.width >= image.height) {--landscape} else {--portrait} js-gallerythumbs"
                href="@LinkTo{@gallery.metadata.url#img-@rowNum}"
                data-link-name="Launch Gallery Lightbox" data-is-ajax>

                <picture>
                    @* IE 9 needs this workaround as per https://scottjehl.github.io/picturefill/ *@
                        <!--[if IE 9]><video style="display: none;"><![endif]-->
                    @defining({
                        GalleryMedia.inline
                    }) { widths =>
                        @widths.breakpoints.map { breakpointWidth =>
                            <source media="(min-width: @breakpointWidth.breakpoint.minWidth.getOrElse("0")px) and (-webkit-min-device-pixel-ratio: 1.25), (min-resolution: 120dpi)"
                            sizes="@breakpointWidth.width"
                            srcset="@ImgSrc.srcsetForBreakpoint(breakpointWidth, widths.breakpoints, maybePath = None, maybeImageMedia = Some(imageElement.images), hidpi = true)" />
                            <source media="(min-width: @breakpointWidth.breakpoint.minWidth.getOrElse("0")px)"
                            sizes="@breakpointWidth.width"
                            srcset="@ImgSrc.srcsetForBreakpoint(breakpointWidth, widths.breakpoints, maybePath = None, maybeImageMedia = Some(imageElement.images))" />
                        }
                    }

                    <!--[if IE 9]></video><![endif]-->

                    <img class="gallery__img gallery__img@if(image.width >= image.height) {--landscape} else {--portrait}"
                    itemprop="contentUrl"
                        style="max-width: calc(@{image.width.toFloat/image.height} * 96vh)"
                    alt="@image.altText.getOrElse("")"
                    src="@ImgSrc.getFallbackUrl(imageElement.images)" />
                </picture>
            </a>
        </figure>
    </li>

    @if(!gallery.content.shouldHideAdverts && rowNum % adInterval == 0) {
        @adSlots.lift((rowNum / adInterval) - 1).map { adSlot =>
            <li class="gallery__item gallery__item--advert">
                <div class="gallery__img-container">
                    @defining(if(adSlot == "inline1") Option("300,250") else None) { mpuSlotSize =>
                        @fragments.commercial.standardAd(
                            adSlot,
                            Seq("gallery-inline", "dark"),
                            Map(
                                "mobile" -> (Seq("1,1", "300,50") ++ mpuSlotSize),
                                "mobile-landscape" -> (Seq("1,1", "300,50", "320,50") ++ mpuSlotSize),
                                "tablet" -> Seq("1,1", "300,250")
                            )
                        )
                    }
                </div>
            </li>
        }
    }
}<|MERGE_RESOLUTION|>--- conflicted
+++ resolved
@@ -39,25 +39,12 @@
 
     @if(gallery.content.showInRelated &&
         !gallery.commercial.isAdvertisementFeature ) {
-<<<<<<< HEAD
-        <div class="gallery__most-popular fc-container--media hide-on-childrens-books-site">
-            <div class="js-gallery-most-popular tonal--@toneClass(gallery)">
-                <div class="fc-container">
-                    <div class="fc-container__inner">
-                        <div class="fc-container__header">
-                            <h2 class="fc-container__header__title">
-                                <a class="most-viewed-no-js tone-colour" href="@LinkTo{/gallery/most-viewed}" data-link-name="Most viewed galleries">More galleries</a>
-                            </h2>
-                        </div>
-                    </div>
-=======
         <div class="gallery__most-popular facia-container fc-container fc-container--media hide-on-childrens-books-site js-gallery-most-popular tonal--@toneClass(gallery)">
             <div class="fc-container__inner">
                 <div class="fc-container__header">
                     <h2 class="fc-container__header__title">
                         <a class="most-viewed-no-js tone-colour" href="@LinkTo{/gallery/most-viewed}" data-link-name="Most viewed galleries">More galleries</a>
                     </h2>
->>>>>>> 113bb010
                 </div>
             </div>
         </div>
