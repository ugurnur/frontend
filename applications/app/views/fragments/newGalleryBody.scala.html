@(gallery: model.GalleryPage, related: model.RelatedContent, index: Int)(implicit request: RequestHeader)

@import common.{Edition, LinkTo}
@import layout.ContentWidths.GalleryMedia
@import views.support.TrailCssClasses.toneClass
@import views.support.{ImgSrc, RenderClasses}

<div class="l-side-margins l-side-margins--media l-side-margins--new-gallery">

    <article id="article" class="@RenderClasses(
            Map("content--advertisement-feature" -> gallery.item.commercial.isAdvertisementFeature,
                "paid-content--advertisement-feature" -> gallery.item.commercial.isAdvertisementFeature
            ),
            "content", "content--media", "content--gallery", "tonal", "new-gallery", "content--immersive", s"tonal--${toneClass(gallery.item)}"
        )"
        itemscope itemtype="@gallery.item.metadata.schemaType" role="main">

        @if(gallery.item.commercial.isAdvertisementFeature){
            @fragments.guBand()
        }

        @fragments.galleryHeader(gallery)

<<<<<<< HEAD
        <div class="content__main tonal__main tonal__main--@toneClass(gallery)">
            <div class="gs-container content-divider-gallery">
=======
        <div class="content__main tonal__main tonal__main--@toneClass(gallery.item)">
            <div class="gs-container">
>>>>>>> 7c5c88f0
                <div class="content__main-column content__main-column--gallery">
                    @fragments.witnessCallToAction(gallery.item.content)
                    <ul class="gallery">
                        @gallery.item.lightbox.largestCrops.zipWithRowInfo.map { case (image, row) =>
                            @galleryItem(Seq("inline1", "inline2"), 4, image, row.rowNum, gallery.item.lightbox.imageContainer(row.rowNum - 1))
                        }
                    </ul>
                    @fragments.witnessCallToAction(gallery.item.content)
                    @fragments.submeta(gallery.item)
                </div>
            </div>
        </div>
    </article>

    @if(gallery.item.content.showInRelated &&
        !gallery.item.commercial.isAdvertisementFeature ) {
        <div class="gallery__most-popular facia-container fc-container fc-container--media hide-on-childrens-books-site js-gallery-most-popular tonal--@toneClass(gallery.item)">
            <div class="fc-container__inner">
                <div class="fc-container__header">
                    <h2 class="fc-container__header__title">
                        <a class="most-viewed-no-js tone-colour" href="@LinkTo{/gallery/most-viewed}" data-link-name="Most viewed galleries">More galleries</a>
                    </h2>
                </div>
            </div>
        </div>
    }
<<<<<<< HEAD
</div>
<div class="l-side-margins">
    @fragments.contentFooter(gallery, related, "media")
=======
    @fragments.contentFooter(gallery.item, related, "media")
>>>>>>> 7c5c88f0
</div>

@galleryItem(adSlots: Seq[String], adInterval: Int, image: model.ImageAsset, rowNum: Int, imageElement: model.ImageElement) = {

    <li id="img-@rowNum" class="gallery__item js-gallery-item" data-link-name="Gallery item | @rowNum">
        <figure itemscope itemtype="http://schema.org/ImageObject">

            <div class="gallery__figcaption">
                @image.caption.map { caption =>
                    <p class="gallery__caption" itemprop="caption">@Html(caption)</p>
                }
                @if(image.displayCredit) {
                    @image.credit.map { credit =>
                        <p class="gallery__credit" itemprop="author">@credit</p>
                    }
                }

                @fragments.share.blockLevelSharing("img-" + rowNum.toString, gallery.item.sharelinks.elementShares("img-" + rowNum.toString, image.path), gallery.item.metadata.contentType, isNewGallery = true)
            </div>

            <a class="gallery__img-container gallery__img-container@if(image.width >= image.height) {--landscape} else {--portrait} js-gallerythumbs"
                href="@LinkTo{@gallery.item.metadata.url#img-@rowNum}"
                data-link-name="Launch Gallery Lightbox" data-is-ajax>

                <picture>
                    @* IE 9 needs this workaround as per https://scottjehl.github.io/picturefill/ *@
                        <!--[if IE 9]><video style="display: none;"><![endif]-->
                    @defining({
                        GalleryMedia.inline
                    }) { widths =>
                        @widths.breakpoints.map { breakpointWidth =>
                            <source media="(min-width: @breakpointWidth.breakpoint.minWidth.getOrElse("0")px) and (-webkit-min-device-pixel-ratio: 1.25), (min-width: @breakpointWidth.breakpoint.minWidth.getOrElse("0")px) and (min-resolution: 120dpi)"
                            sizes="@breakpointWidth.width"
                            srcset="@ImgSrc.srcsetForBreakpoint(breakpointWidth, widths.breakpoints, maybePath = None, maybeImageMedia = Some(imageElement.images), hidpi = true)" />
                            <source media="(min-width: @breakpointWidth.breakpoint.minWidth.getOrElse("0")px)"
                            sizes="@breakpointWidth.width"
                            srcset="@ImgSrc.srcsetForBreakpoint(breakpointWidth, widths.breakpoints, maybePath = None, maybeImageMedia = Some(imageElement.images))" />
                        }
                    }

                    <!--[if IE 9]></video><![endif]-->

                    <img class="gallery__img gallery__img@if(image.width >= image.height) {--landscape} else {--portrait}"
                    itemprop="contentUrl"
                        style="max-width: calc(@{image.width.toFloat/image.height} * 96vh)"
                    alt="@image.altText.getOrElse("")"
                    src="@ImgSrc.getFallbackUrl(imageElement.images)" />
                </picture>
            </a>
        </figure>
    </li>

    @if(!gallery.item.content.shouldHideAdverts && rowNum % adInterval == 0) {
        @adSlots.lift((rowNum / adInterval) - 1).map { adSlot =>
            <li class="gallery__item gallery__item--advert">
                <div class="gallery__img-container">
                    @defining(if(adSlot == "inline1") Option("300,250") else None) { mpuSlotSize =>
                        @fragments.commercial.standardAd(
                            adSlot,
                            Seq("gallery-inline", "dark"),
                            Map(
                                "mobile" -> (Seq("1,1", "300,50") ++ mpuSlotSize),
                                "mobile-landscape" -> (Seq("1,1", "300,50", "320,50") ++ mpuSlotSize),
                                "tablet" -> Seq("1,1", "300,250")
                            )
                        )
                    }
                </div>
            </li>
        }
    }
}<|MERGE_RESOLUTION|>--- conflicted
+++ resolved
@@ -21,13 +21,8 @@
 
         @fragments.galleryHeader(gallery)
 
-<<<<<<< HEAD
-        <div class="content__main tonal__main tonal__main--@toneClass(gallery)">
+        <div class="content__main tonal__main tonal__main--@toneClass(gallery.item)">
             <div class="gs-container content-divider-gallery">
-=======
-        <div class="content__main tonal__main tonal__main--@toneClass(gallery.item)">
-            <div class="gs-container">
->>>>>>> 7c5c88f0
                 <div class="content__main-column content__main-column--gallery">
                     @fragments.witnessCallToAction(gallery.item.content)
                     <ul class="gallery">
@@ -54,13 +49,9 @@
             </div>
         </div>
     }
-<<<<<<< HEAD
 </div>
 <div class="l-side-margins">
-    @fragments.contentFooter(gallery, related, "media")
-=======
     @fragments.contentFooter(gallery.item, related, "media")
->>>>>>> 7c5c88f0
 </div>
 
 @galleryItem(adSlots: Seq[String], adInterval: Int, image: model.ImageAsset, rowNum: Int, imageElement: model.ImageElement) = {
