@(crosswordPage: crosswords.CrosswordPage, svg: Seq[scala.xml.Node])(implicit request: RequestHeader)

@import common.LinkTo
@import play.api.libs.json._
@import views.html.fragments.crosswordEntries

@main(crosswordPage) { } {
    <div class="l-side-margins">
        <article id="crossword" class="content content--article tonal tonal--tone-news" role="main">
            <header class="content__head tonal__head tonal__head--tone-news">
                <div class="gs-container">
                    <div class="content__main-column">
                        <div class="content__labels">
                            <div class="content__section-label">
                                <a class="tone-colour" data-link-name="article section" href="@LinkTo("/crosswords")">Crosswords</a>
                            </div>
                        </div>
                        <h1 itemprop="headline" class="content__headline js-score">@Html(crosswordPage.crossword.name)</h1>
                    </div>
                </div>
            </header>

            <div class="content__main tonal__main tonal__main--tone-news">
                <div class="gs-container">
                    <div class="js-content-main-column">

                        <div class="js-crossword"
                             data-crossword-data="@Json.stringify(Json.toJson(crosswordPage.crossword))">

                            <div class="crossword__container crossword__container--@crosswordPage.crossword.crosswordType.toString.toLowerCase()">

                                @* The following is a fallback for when JavaScript is not enabled *@
                                <div class="crossword__grid-wrapper">
                                    <noscript>@svg</noscript>
                                </div>
                                <noscript>
                                <div class="crossword__clues">
                                    <div class="crossword__clues--across">
                                        <h3 class="crossword__clues-header">Across</h3>
                                        @crosswordEntries(crosswordPage.crossword.entries.filter(_.direction == "across"))
                                    </div>

                                    <div class="crossword__clues--down">
                                        <h3 class="crossword__clues-header">Down</h3>
<<<<<<< HEAD
                                        <noscript>@crosswordEntries(crosswordPage.crossword.entries.filter(_.direction == "down"))
=======
                                        @crosswordEntries(crosswordPage.crossword.entries.filter(_.direction == Down))
>>>>>>> f36c3e0b
                                    </div>
                                </div>
                                </noscript>
                            </div>
                        </div>
                    </div>
                </div>
            </div>
        </article>
    </div>
}<|MERGE_RESOLUTION|>--- conflicted
+++ resolved
@@ -42,11 +42,7 @@
 
                                     <div class="crossword__clues--down">
                                         <h3 class="crossword__clues-header">Down</h3>
-<<<<<<< HEAD
-                                        <noscript>@crosswordEntries(crosswordPage.crossword.entries.filter(_.direction == "down"))
-=======
-                                        @crosswordEntries(crosswordPage.crossword.entries.filter(_.direction == Down))
->>>>>>> f36c3e0b
+                                        @crosswordEntries(crosswordPage.crossword.entries.filter(_.direction == "down"))
                                     </div>
                                 </div>
                                 </noscript>
