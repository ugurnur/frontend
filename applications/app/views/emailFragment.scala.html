--- conflicted
+++ resolved
@@ -1,9 +1,5 @@
 @import model.SubscriptionResult
-<<<<<<< HEAD
-@(page: model.MetaData, result: Option[SubscriptionResult] = None, formType: String = "footer")(implicit request: RequestHeader)
-=======
-@(page: model.Page, result: Option[SubscriptionResult] = None)(implicit request: RequestHeader)
->>>>>>> ee1f6b7a
+@(page: model.Page, result: Option[SubscriptionResult] = None, formType: String = "footer")(implicit request: RequestHeader)
 
 @mainEmail(page){ }{
     @(result match {
