@import model.SubscriptionResult
@(page: model.MetaData, result: Option[SubscriptionResult] = None, formType: String = "footer")(implicit request: RequestHeader)

@mainEmail(page){ }{
    @(result match {
        case Some(result) => fragments.email.subscriptionResult(result)
<<<<<<< HEAD
        case None => fragments.email.emailSignUp(formType, "The Guardian Today email")
=======
        case None => fragments.email.emailSignUp("footer", "Subscribe to our daily email")
>>>>>>> d7c532ee
    })
}<|MERGE_RESOLUTION|>--- conflicted
+++ resolved
@@ -4,10 +4,6 @@
 @mainEmail(page){ }{
     @(result match {
         case Some(result) => fragments.email.subscriptionResult(result)
-<<<<<<< HEAD
-        case None => fragments.email.emailSignUp(formType, "The Guardian Today email")
-=======
-        case None => fragments.email.emailSignUp("footer", "Subscribe to our daily email")
->>>>>>> d7c532ee
+        case None => fragments.email.emailSignUp(formType, "Subscribe to our daily email")
     })
 }