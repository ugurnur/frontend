--- conflicted
+++ resolved
@@ -3,11 +3,7 @@
 @main(index.page, projectName = Option("facia")){ }{
     <div class="facia-container monocolumn-wrapper monocolumn-wrapper--no-limit" data-link-name="Front" role="main">
 
-<<<<<<< HEAD
-        @fragments.containers.sport(index.page, Config("uk/" + index.page.id + "/regular-stories", None, Some(index.page.webTitle), collectionTone = None, groups = Nil, roleName = None), Collection(index.trails, None), SportContainer(showMore = false), containerIndex = 0)
-=======
         @fragments.containers.sport(index.page, Config("uk/" + index.page.id + "/regular-stories", displayName = Some(index.page.webTitle)), Collection(index.trails, None), SportContainer(showMore = false), containerIndex = 0)
->>>>>>> 6a7c7ab6
 
         <section class="article-zone-no-indent">
             @fragments.footballNav(index.page)
