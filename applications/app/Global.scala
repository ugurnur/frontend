import common.CloudWatchApplicationMetrics
import conf.{Configuration, Filters}
import dev.DevParametersLifecycle
import dfp.DfpAgentLifecycle
import ophan.SurgingContentAgentLifecycle
import play.api.Application
import play.api.mvc.WithFilters
import services.{ContributorAlphaIndexAutoRefresh, KeywordSectionIndexAutoRefresh, KeywordAlphaIndexAutoRefresh}

object Global extends WithFilters(Filters.common: _*)
                      with DevParametersLifecycle
                      with CloudWatchApplicationMetrics
                      with DfpAgentLifecycle
                      with SurgingContentAgentLifecycle{
<<<<<<< HEAD
  override lazy val applicationName = "frontend-applications"
=======
  override lazy val applicationName = Management.applicationName

  override def onStart(app: Application): Unit = {
    super.onStart(app)

    KeywordSectionIndexAutoRefresh.start()
    KeywordAlphaIndexAutoRefresh.start()
    ContributorAlphaIndexAutoRefresh.start()
  }
>>>>>>> 0ffd9e58
}<|MERGE_RESOLUTION|>--- conflicted
+++ resolved
@@ -12,17 +12,12 @@
                       with CloudWatchApplicationMetrics
                       with DfpAgentLifecycle
                       with SurgingContentAgentLifecycle{
-<<<<<<< HEAD
   override lazy val applicationName = "frontend-applications"
-=======
-  override lazy val applicationName = Management.applicationName
 
   override def onStart(app: Application): Unit = {
     super.onStart(app)
-
     KeywordSectionIndexAutoRefresh.start()
     KeywordAlphaIndexAutoRefresh.start()
     ContributorAlphaIndexAutoRefresh.start()
   }
->>>>>>> 0ffd9e58
 }