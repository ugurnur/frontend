--- conflicted
+++ resolved
@@ -95,15 +95,11 @@
         customHeader = Some(header),
         customClasses = Some(Seq("fc-container--tag")),
         hideToggle = true,
-<<<<<<< HEAD
-        showTimestamps = true
+        showTimestamps = true,
+        dateLinkPath = Some(s"/${indexPage.page.id}")
       ).transformCards({ card =>
         card.copy(timeStampDisplay = Some(timeStampDisplay))
       })
-=======
-        dateLinkPath = Some(s"/${indexPage.page.id}")
-      )
->>>>>>> 69e6b7bd
     }))
   }
 }
