package services

import com.gu.facia.client.models.CollectionConfig
import layout._
import model._
import conf.{Switches, InlineRelatedContentSwitch, LiveContentApi}
import model.Section
import common._
import com.gu.contentapi.client.model.{SearchResponse, ItemResponse}
import org.joda.time.DateTime
import org.scala_tools.time.Implicits._
import contentapi.QueryDefaults
import slices._
import views.support.{ReviewKicker, TagKicker, CartoonKicker}
import scala.concurrent.Future
import play.api.mvc.{RequestHeader, Result => PlayResult}
import com.gu.contentapi.client.GuardianContentApiError
import controllers.ImageContentPage
import implicits.Dates._
import common.JodaTime._
import common.Seqs._
import scalaz.syntax.traverse._
import scalaz.std.list._
import Function.const
import DateHeadline.cardTimestampDisplay

object IndexPagePagination {
  def pageSize: Int = if (Switches.TagPageSizeSwitch.isSwitchedOn) {
    35
  } else {
    20
  }

  def rssPageSize: Int = 20
}

case class MpuState(injected: Boolean)

object IndexPage {
  def containerWithMpu(numberOfItems: Int): Option[ContainerDefinition] = numberOfItems match {
    case 2 => Some(FixedContainers.indexPageMpuII)
    case 4 => Some(FixedContainers.indexPageMpuIV)
    case 6 => Some(FixedContainers.indexPageMpuVI)
    case n if n >= 9 => Some(FixedContainers.indexPageMpuIX)
    case _ => None
  }

  def makeFront(indexPage: IndexPage, edition: Edition) = {
    val isCartoonPage = indexPage.isTagWithId("type/cartoon")
    val isReviewPage = indexPage.isTagWithId("tone/reviews")

    val grouped = IndexPageGrouping.fromContent(indexPage.trails, edition.timezone)

    val containerDefinitions = grouped.toList.mapAccumL(MpuState(injected = false)) {
      case (mpuState, grouping) =>
        val collection = CollectionEssentials.fromTrails(
          grouping.items
        )

        val (container, newMpuState) = containerWithMpu(grouping.items.length).filter(const(!mpuState.injected)) map { mpuContainer =>
          (mpuContainer, mpuState.copy(injected = true))
        } getOrElse {
          (ContainerDefinition.forNumberOfItems(grouping.items.length), mpuState)
        }

        (newMpuState, ((CollectionConfigWithId(grouping.dateHeadline.displayString, CollectionConfig.emptyConfig.copy(
          displayName = Some(grouping.dateHeadline.displayString)
        )), collection),
          Fixed(container)))
    }._2.toSeq

    val front = Front.fromConfigsAndContainers(
      containerDefinitions,
      ContainerLayoutContext(Set.empty, hideCutOuts = indexPage.page.isContributorPage)
    )

    val headers = grouped.map(_.dateHeadline).zipWithIndex map { case (headline, index) =>
      if (index == 0) {
        indexPage.page match {
          case tag: Tag => FaciaContainerHeader.fromTagPage(tag, headline)
          case section: Section => FaciaContainerHeader.fromSection(section, headline)
          case page: Page => FaciaContainerHeader.fromPage(page, headline)
          case _ =>
            // should never happen
            LoneDateHeadline(headline)
        }
      } else {
        LoneDateHeadline(headline)
      }
    }

    front.copy(containers = front.containers.zip(headers).map({ case (container, header) =>
      val timeStampDisplay = header match {
        case MetaDataHeader(_, _, _, dateHeadline) => cardTimestampDisplay(dateHeadline)
        case LoneDateHeadline(dateHeadline) => cardTimestampDisplay(dateHeadline)
      }

      container.copy(
        customHeader = Some(header),
        customClasses = Some(Seq("fc-container--tag")),
        hideToggle = true,
        showTimestamps = true,
        dateLinkPath = Some(s"/${indexPage.page.id}")
      ).transformCards({ card =>
        card.copy(
<<<<<<< HEAD
          timeStampDisplay = Some(timeStampDisplay),
          byline = if (indexPage.page.isContributorPage) None else card.byline
        )
=======
          timeStampDisplay = Some(timeStampDisplay)
        ).setKicker(card.header.kicker flatMap {
          case ReviewKicker if isReviewPage => None
          case CartoonKicker if isCartoonPage => None
          case otherKicker => Some(otherKicker)
        })
>>>>>>> 7d34973e
      })
    }))
  }
}

case class IndexPage(page: MetaData, trails: Seq[Content],
                     date: DateTime = DateTime.now) {
  def isTagWithId(id: String) = page match {
    case tag: Tag => tag.id == id

    case combiner: TagCombiner =>
      combiner.leftTag.id == id || combiner.rightTag.id == id

    case _ => false
  }
}

trait Index extends ConciergeRepository with QueryDefaults {

  private val rssFields = s"$trailFields,byline,body,standfirst"

  def normaliseTag(tag: String): String = {
    val conversions: Map[String, String] =
      Map("content" -> "type")

    val convertedTag = conversions.foldLeft(tag){
      case (newTag, (from, to)) =>
        if (newTag.startsWith(s"$from/"))
          newTag.replace(from, to)
        else
          newTag
    }

    convertedTag match {
      // under the hoods some uk-news/... tags are actually uk/... Fixes loads of Googlebot 404s
      // this just is an or statement e.g. uk-news/foo OR uk/foo
      case UkNewsSection(lastPart) => s"($convertedTag|uk/$lastPart)"
      case other => other
    }

  }

  def index(edition: Edition, leftSide: String, rightSide: String, page: Int, isRss: Boolean): Future[Either[IndexPage, PlayResult]] = {

    val section = leftSide.split('/').head

    // if the first tag is just one part then change it to a section tag...
    val firstTag = normaliseTag(
      leftSide match {
        case SinglePart(wordsForUrl) => s"$wordsForUrl/$wordsForUrl"
        case other => other
      }
    )

    // if the second tag is just one part then it is in the same section as the first tag...
    val secondTag = normaliseTag(
      rightSide match {
        case SinglePart(wordsForUrl) => s"$section/$wordsForUrl"
        case SeriesInSameSection(series) => s"$section/$series"
        case other => other
      }
    )

    val promiseOfResponse = LiveContentApi.search(edition)
      .tag(s"$firstTag,$secondTag")
      .page(page)
      .pageSize(if (isRss) IndexPagePagination.rssPageSize else IndexPagePagination.pageSize)
      .showFields(if (isRss) rssFields else trailFields)
      .response.map {response =>
      val trails = response.results map { Content(_) }
      trails match {
        case Nil => Right(NotFound)
        case head :: _ =>
          //we can use .head here as the query is guaranteed to return the 2 tags
          val tag1 = findTag(head, firstTag)
          val tag2 = findTag(head, secondTag)

          val page = new TagCombiner(s"$leftSide+$rightSide", tag1, tag2, pagination(response))

          Left(IndexPage(page, trails))
      }
    }

    promiseOfResponse.recover(convertApiExceptions)
      //this is the best handle we have on a wrong 'page' number
      .recover{ case GuardianContentApiError(400, _) => Right(Found(s"/$leftSide+$rightSide")) }
  }

  private def findTag(content: Content, tagId: String) = content.tags.filter(tag =>
    tagId.contains(tag.id))
    .sortBy(tag => tagId.replace(tag.id, "")) //effectively sorts by best match
    .head


  private def pagination(response: ItemResponse) = Some(Pagination(
    response.currentPage.getOrElse(1),
    response.pages.getOrElse(1),
    response.total.getOrElse(0)
  ))

  private def pagination(response: SearchResponse) = Some(Pagination(
    response.currentPage,
    response.pages,
    response.total
  ))

  def index(edition: Edition, path: String, pageNum: Int, isRss: Boolean)(implicit request: RequestHeader): Future[Either[IndexPage, PlayResult]] = {

    val promiseOfResponse = LiveContentApi.item(path, edition)
      .page(pageNum)
      .pageSize(if (isRss) IndexPagePagination.rssPageSize else IndexPagePagination.pageSize)
      .showEditorsPicks(pageNum == 1) //only show ed pics on first page
      .showFields(if (isRss) rssFields else trailFields)
      .response.map {
      response =>
        val page = response.tag.flatMap(t => tag(response, pageNum))
          .orElse(response.section.flatMap(t => section(response)))
        ModelOrResult(page, response)
    }
    promiseOfResponse.recover(convertApiExceptions)
      //this is the best handle we have on a wrong 'page' number
      .recover{ case GuardianContentApiError(400, _) if pageNum != 1 => Right(Found(s"/$path")) }
  }



  private def section(response: ItemResponse) = {
      val section = response.section.map{Section(_, pagination(response))}
      val editorsPicks = response.editorsPicks.map(Content(_))
      val editorsPicksIds = editorsPicks.map(_.id)
      val latestContent = response.results.map(Content(_)).filterNot(c => editorsPicksIds contains c.id)
      val trails = editorsPicks ++ latestContent
      section.map(IndexPage(_, trails))
  }

  private def tag(response: ItemResponse, page: Int) = {
    val tag = response.tag map { new Tag(_, pagination(response)) }
    val leadContentCutOff = DateTime.now - leadContentMaxAge
    val editorsPicks = response.editorsPicks.map(Content(_))
    val leadContent = if (editorsPicks.isEmpty && page == 1) //only promote lead content on first page
      response.leadContent.take(1).map(Content(_)).filter(_.webPublicationDate > leadContentCutOff)
    else
      Nil

    val latest: Seq[Content] = response.results.map(Content(_)).filterNot(c => leadContent.map(_.id).contains(c.id))
    val allTrails = (leadContent ++ editorsPicks ++ latest).distinctBy(_.id)
    tag map { IndexPage(_, allTrails) }
  }

  // for some reason and for the life of me I cannot figure it out, this does not compile if these
  // are at the top of the file :(
  val SinglePart = """([\w\d\.-]+)""".r
  val SeriesInSameSection = """(series/[\w\d\.-]+)""".r
  val UkNewsSection = """^uk-news/(.+)$""".r
}

object Index extends Index

trait ImageQuery extends ConciergeRepository {

  def image(edition: Edition, path: String): Future[Either[ImageContentPage, PlayResult]]= {
    log.info(s"Fetching image content: $path for edition ${edition.id}")
    val response = LiveContentApi.item(path, edition)
      .showFields("all")
      .showRelated(InlineRelatedContentSwitch.isSwitchedOn)
      .response.map { response:ItemResponse =>
      val mainContent: Option[Content] = response.content.filter { c => c.isImageContent } map {Content(_)}
      val storyPackage: List[Trail] = response.storyPackage map { Content(_) }
      mainContent.map { content => Left(ImageContentPage(content, RelatedContent(content, response))) }.getOrElse(Right(NotFound))
    }

    response recover convertApiExceptions
  }
}<|MERGE_RESOLUTION|>--- conflicted
+++ resolved
@@ -103,18 +103,13 @@
         dateLinkPath = Some(s"/${indexPage.page.id}")
       ).transformCards({ card =>
         card.copy(
-<<<<<<< HEAD
           timeStampDisplay = Some(timeStampDisplay),
           byline = if (indexPage.page.isContributorPage) None else card.byline
-        )
-=======
-          timeStampDisplay = Some(timeStampDisplay)
         ).setKicker(card.header.kicker flatMap {
           case ReviewKicker if isReviewPage => None
           case CartoonKicker if isCartoonPage => None
           case otherKicker => Some(otherKicker)
         })
->>>>>>> 7d34973e
       })
     }))
   }
