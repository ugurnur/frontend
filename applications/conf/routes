--- conflicted
+++ resolved
@@ -10,12 +10,8 @@
 GET        /sitemaps/news.xml                                                   controllers.SiteMapController.renderNewsSiteMap()
 GET        /sitemaps/video.xml                                                  controllers.SiteMapController.renderVideoSiteMap()
 
-<<<<<<< HEAD
-GET        /survey  controllers.SurveyPageController.renderSimpleSurveyPage()
-=======
 GET        /survey                                                              controllers.SurveyPageController.renderSimpleSurveyPage()
 GET        /survey/:formName                                                    controllers.SurveyPageController.renderFormStackSurvey(formName)
->>>>>>> 4bca9846
 
 GET        /surveys/*file                                                       controllers.Assets.at(path="/public/surveys", file)
 
