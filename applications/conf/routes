--- conflicted
+++ resolved
@@ -7,12 +7,8 @@
 
 GET        /_healthcheck                                                        conf.HealthCheck.healthcheck()
 
-<<<<<<< HEAD
-GET        /humans.txt                                                          controllers.Assets.at(path="/public", file="humans.txt")
 GET        /surveys/*file                                                       controllers.Assets.at(path="/public/surveys", file)
 
-=======
->>>>>>> 2d041aa8
 GET        /index/keywords                                                      controllers.TagIndexController.keywords()
 GET        /index/keywords/*index                                               controllers.TagIndexController.keyword(index)
 GET        /index/contributors                                                  controllers.TagIndexController.contributors()
