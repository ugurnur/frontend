# Routes
# This file defines all application routes (Higher priority routes first)
# ~~~~

# For dev machines
GET         /assets/*path                                                       dev.DevAssetsController.at(path)

GET        /_healthcheck                                                        conf.HealthCheck.healthcheck()

GET        /sitemaps/news.xml                                                   controllers.SiteMapController.renderNewsSiteMap()
GET        /sitemaps/video.xml                                                  controllers.SiteMapController.renderVideoSiteMap()

<<<<<<< HEAD
GET        /surveys/*file                                                       controllers.Assets.at(path="/public/surveys", file)
=======
GET        /surveys/404-test/next-in-series/$seriesName<experience|alanis|blind-date|what-im-really-thinking|yotam> controllers.SurveysController.render404TestNextInSeries(seriesName: String)
>>>>>>> df14375a

# NOTE: Leave this as it is, otherwise we don't render /crosswords/series/prize, for example.
GET        /crosswords/$crosswordType<cryptic|quick|quiptic|prize|everyman|azed|special|genius|speedy>/:id.svg       controllers.CrosswordPageController.thumbnail(crosswordType: String, id: Int)
GET        /crosswords/$crosswordType<cryptic|quick|quiptic|prize|everyman|azed|special|genius|speedy>/:id           controllers.CrosswordPageController.crossword(crosswordType: String, id: Int)
GET        /crosswords/$crosswordType<cryptic|quick|quiptic|prize|everyman|special|genius|speedy>/:id/print          controllers.CrosswordPageController.printableCrossword(crosswordType: String, id: Int)
GET        /crosswords/accessible/$crosswordType<cryptic|quick|quiptic|prize|everyman|azed|special|genius|speedy>/:id     controllers.CrosswordPageController.accessibleCrossword(crosswordType: String, id: Int)

# Crosswords search
GET            /crosswords/search                                                                                                controllers.CrosswordSearchController.search()
GET            /crosswords/lookup                                                                                                controllers.CrosswordSearchController.lookup()

#Notifications Store
POST           /notification/store                                              controllers.NotificationsController.saveSubscription()
POST           /notification/delete                                             controllers.NotificationsController.deleteSubscription()

# Email paths
GET        /email                                                               controllers.EmailSignupController.renderPage()
GET        /email/form/$emailType<article|footer|plain>/:listId                       controllers.EmailSignupController.renderForm(emailType: String, listId: Int)
GET        /email/:result                                                       controllers.EmailSignupController.subscriptionResult(result: String)
POST       /email                                                               controllers.EmailSignupController.submit()
OPTIONS    /email                                                               controllers.EmailSignupController.options()

GET        /index/subjects                                                      controllers.TagIndexController.keywords()
GET        /index/subjects/*index                                               controllers.TagIndexController.keyword(index)
GET        /index/contributors                                                  controllers.TagIndexController.contributors()
GET        /index/contributors/*contributor                                     controllers.TagIndexController.contributor(contributor)

GET        /embed/video/*path                                                   controllers.EmbedController.render(path)


# Preferences
GET        /preferences                                                         controllers.PreferencesController.indexPrefs()

GET        /crosswords/optin                                                    controllers.CrosswordPreferencesController.crosswordsOptIn
GET        /crosswords/optout                                                   controllers.CrosswordPreferencesController.crosswordsOptOut

GET        /https/optin                                                         controllers.HTTPSCookieController.optIn()
GET        /https/optout                                                        controllers.HTTPSCookieController.optOut()

# Web App paths
GET        /offline-page.json                                                   controllers.WebAppController.offlinePage()
GET        /service-worker.js                                                   controllers.WebAppController.serviceWorker()
GET        /2015-06-24-manifest.json                                            controllers.WebAppController.manifest()

# Newspaper pages
GET        /theguardian                                                                     controllers.NewspaperController.latestGuardianNewspaper()
GET        /theobserver                                                                     controllers.NewspaperController.latestObserverNewspaper()
GET        /$path<theguardian|theobserver>/$year<\d\d\d\d>/$month<\w\w\w>/$day<\d\d>        controllers.NewspaperController.newspaperForDate(path, day, month, year)
GET        /$path<theguardian|theobserver>/$year<\d\d\d\d>/$month<\w\w\w>/$day<\d\d>/all    controllers.NewspaperController.allOn(path, day, month, year)

# Atoms
POST       /atom/quiz/:id/*path                                                 controllers.QuizController.submit(id, path)

GET        /$path<.+/\d\d\d\d/\w\w\w/\d\d>                                      controllers.AllIndexController.on(path)
GET        /$path<.+>/latest                                                    controllers.LatestIndexController.latest(path)
GET        /$path<.+>/latest/email                                              controllers.LatestIndexController.latest(path)
GET        /$path<.+>/$year<\d\d\d\d>/$month<\w\w\w>/$day<\d\d>/all             controllers.AllIndexController.allOn(path, day, month, year)
GET        /$path<.+>/$year<\d\d\d\d>/$month<\w\w\w>/$day<\d\d>/altdate         controllers.AllIndexController.altDate(path, day, month, year)
GET        /$path<.+>/all                                                       controllers.AllIndexController.all(path)

# Sudokus
GET        /sudokus/:id                                                         controllers.SudokusController.render(id)

# Gallery paths
GET        /$path<[\w\d-]*(/[\w\d-]*)?/gallery/.*>/lightbox.json                controllers.GalleryController.lightboxJson(path)
GET        /$path<[\w\d-]*(/[\w\d-]*)?/gallery/.*>.json                         controllers.GalleryController.renderJson(path)
GET        /$path<[\w\d-]*(/[\w\d-]*)?/gallery/.*>                              controllers.GalleryController.render(path)

# Image Content paths
GET        /$path<[\w\d-]*(/[\w\d-]*)?/(cartoon|picture|graphic)/.*>.json       controllers.ImageContentController.renderJson(path)
GET        /$path<[\w\d-]*(/[\w\d-]*)?/(cartoon|picture|graphic)/.*>            controllers.ImageContentController.render(path)

# Audio and Video paths
GET        /$path<[\w\d-]*(/[\w\d-]*)?/(video|audio)/.*>.json                   controllers.MediaController.renderJson(path)
GET        /$path<[\w\d-]*(/[\w\d-]*)?/(video|audio)/.*>                        controllers.MediaController.render(path)


# Interactive paths
GET        /$path<[\w\d-]*(/[\w\d-]*)?/(interactive|ng-interactive)/.*>.json    controllers.InteractiveController.renderInteractiveJson(path)
GET        /$path<[\w\d-]*(/[\w\d-]*)?/(interactive|ng-interactive)/.*>         controllers.InteractiveController.renderInteractive(path)

# Short urls with campaign codes
GET        /$shortCode<p/[\w]+>                                                 controllers.ShortUrlsController.redirectShortUrl(shortCode)
GET        /$shortCode<p/[\w]+>/:campaignCode                                   controllers.ShortUrlsController.fetchCampaignAndRedirectShortCode(shortCode, campaignCode)

# Index pages for tags
GET        /$path<[\w\d-]*(/[\w\d-]*)?(/[\w\d-]*)?>/trails.json                 controllers.IndexController.renderTrailsJson(path)
GET        /$path<[\w\d-]*(/[\w\d-]*)?(/[\w\d-]*)?>/trails                      controllers.IndexController.renderTrails(path)
GET        /$path<[\w\d-]*(/[\w\d-]*)?(/[\w\d-]*)?>.json                        controllers.IndexController.renderJson(path)
GET        /$path<[\w\d-]*(/[\w\d-]*)?(/[\w\d-]*)?>                             controllers.IndexController.render(path)

# Tag combiners
GET        /$leftSide<[^+]+>+*rightSide                                         controllers.IndexController.renderCombiner(leftSide, rightSide)

# Google site verification
GET        /google$account<[\w\d-]*>.html                                       controllers.SiteVerificationController.googleSiteVerify(account)<|MERGE_RESOLUTION|>--- conflicted
+++ resolved
@@ -9,12 +9,6 @@
 
 GET        /sitemaps/news.xml                                                   controllers.SiteMapController.renderNewsSiteMap()
 GET        /sitemaps/video.xml                                                  controllers.SiteMapController.renderVideoSiteMap()
-
-<<<<<<< HEAD
-GET        /surveys/*file                                                       controllers.Assets.at(path="/public/surveys", file)
-=======
-GET        /surveys/404-test/next-in-series/$seriesName<experience|alanis|blind-date|what-im-really-thinking|yotam> controllers.SurveysController.render404TestNextInSeries(seriesName: String)
->>>>>>> df14375a
 
 # NOTE: Leave this as it is, otherwise we don't render /crosswords/series/prize, for example.
 GET        /crosswords/$crosswordType<cryptic|quick|quiptic|prize|everyman|azed|special|genius|speedy>/:id.svg       controllers.CrosswordPageController.thumbnail(crosswordType: String, id: Int)
