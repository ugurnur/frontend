--- conflicted
+++ resolved
@@ -22,10 +22,6 @@
 GET        /$path<[\w\d-]*(/[\w\d-]*)?(/[\w\d-]*)?>/trails.json         controllers.IndexController.renderTrailsJson(path)
 GET        /$path<[\w\d-]*(/[\w\d-]*)?(/[\w\d-]*)?>/trails              controllers.IndexController.renderTrails(path)
 GET        /$path<[\w\d-]*(/[\w\d-]*)?(/[\w\d-]*)?>.json                controllers.IndexController.renderJson(path)
-<<<<<<< HEAD
-GET        /$path<[\w\d-]*(/[\w\d-]*)?(/[\w\d-]*)?>                     controllers.IndexController.render(path)
-=======
 GET        /$path<[\w\d-]*(/[\w\d-]*)?(/[\w\d-]*)?>                     controllers.IndexController.render(path)
 
-GET        /$leftSide<[\w\d-]*(/[\w\d-]*)?(/[\w\d-]*)?>+$rightSide<[\w\d-]*(/[\w\d-]*)?(/[\w\d-]*)?> controllers.IndexController.renderCombiner(leftSide, rightSide)
->>>>>>> 1c36a2f7
+GET        /$leftSide<[\w\d-]*(/[\w\d-]*)?(/[\w\d-]*)?>+$rightSide<[\w\d-]*(/[\w\d-]*)?(/[\w\d-]*)?> controllers.IndexController.renderCombiner(leftSide, rightSide)