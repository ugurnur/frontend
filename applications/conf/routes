# Routes
# This file defines all application routes (Higher priority routes first)
# ~~~~

# For dev machines
GET         /assets/*path                                                       dev.DevAssetsController.at(path)

GET        /_healthcheck                                                        controllers.HealthCheck.healthCheck()

GET        /sitemaps/news.xml                                                   controllers.SiteMapController.renderNewsSiteMap()
GET        /sitemaps/video.xml                                                  controllers.SiteMapController.renderVideoSiteMap()

GET        /email-newsletters                                                   controllers.SignupPageController.renderNewslettersPage()

GET        /survey/:formName/show                                               controllers.SurveyPageController.renderFormStackSurvey(formName)
GET        /survey/thankyou                                                     controllers.SurveyPageController.thankYou()

GET        /surveys/*file                                                       controllers.Assets.at(path="/public/surveys", file)

# NOTE: Leave this as it is, otherwise we don't render /crosswords/series/prize, for example.
GET        /crosswords/$crosswordType<cryptic|quick|quiptic|prize|everyman|azed|special|genius|speedy|weekend>/:id.svg       controllers.CrosswordPageController.thumbnail(crosswordType: String, id: Int)
GET        /crosswords/$crosswordType<cryptic|quick|quiptic|prize|everyman|azed|special|genius|speedy|weekend>/:id           controllers.CrosswordPageController.crossword(crosswordType: String, id: Int)
GET        /crosswords/$crosswordType<cryptic|quick|quiptic|prize|everyman|special|genius|speedy|weekend>/:id/print          controllers.CrosswordPageController.printableCrossword(crosswordType: String, id: Int)
GET        /crosswords/accessible/$crosswordType<cryptic|quick|quiptic|prize|everyman|azed|special|genius|speedy|weekend>/:id     controllers.CrosswordPageController.accessibleCrossword(crosswordType: String, id: Int)

# Crosswords search
GET            /crosswords/search                                                                                                controllers.CrosswordSearchController.search()
GET            /crosswords/lookup                                                                                                controllers.CrosswordSearchController.lookup()

#Notifications Store
POST           /notification/store                                              controllers.NotificationsController.saveSubscription()
POST           /notification/delete                                             controllers.NotificationsController.deleteSubscription()

# Email paths
GET        /email/form/$emailType<article|footer|plain|plaindark|plaintone>/:listId       controllers.EmailSignupController.renderForm(emailType: String, listId: Int)
GET        /email/:result                                                       controllers.EmailSignupController.subscriptionResult(result: String)
POST       /email                                                               controllers.EmailSignupController.submit()
OPTIONS    /email                                                               controllers.EmailSignupController.options()

GET        /index/subjects                                                      controllers.TagIndexController.keywords()
GET        /index/subjects/*index                                               controllers.TagIndexController.keyword(index)
GET        /index/contributors                                                  controllers.TagIndexController.contributors()
GET        /index/contributors/*contributor                                     controllers.TagIndexController.contributor(contributor)

GET        /embed/video/*path                                                   controllers.EmbedController.render(path)
<<<<<<< HEAD
GET        /embed/atom/:atomType/:id                                            controllers.AtomPageController.render(atomType: String, id: String, isJsEnabled: Boolean = true)
GET        /embed/atom/:atomType/:id/nojs                                       controllers.AtomPageController.render(atomType: String, id: String, isJsEnabled: Boolean = false)
=======
GET        /embed/atom/media/:id                                                controllers.MediaAtomEmbedController.render(id)
GET        /embed/atom/story-questions/:id                                      controllers.StoryQuestionsAtomEmbedController.render(id)
POST       /story-questions/answers/signup                                      controllers.StoryQuestionsAtomEmbedController.signup()
>>>>>>> b228e880

# Share counts
GET        /sharecount/*path.json                                               controllers.ShareCountController.fetch(path)

# Preferences
GET        /preferences                                                         controllers.PreferencesController.indexPrefs()

# opt-in/out routes
GET        /opt/$choice<in|out|delete>/:feature                                 controllers.OptInController.handle(feature, choice)

# Web App paths
GET        /service-worker.js                                                   controllers.WebAppController.serviceWorker()
GET        /2015-06-24-manifest.json                                            controllers.WebAppController.manifest()

# Newspaper pages
GET        /theguardian                                                                     controllers.NewspaperController.latestGuardianNewspaper()
GET        /theobserver                                                                     controllers.NewspaperController.latestObserverNewspaper()
GET        /$path<theguardian|theobserver>/$year<\d\d\d\d>/$month<\w\w\w>/$day<\d\d>        controllers.NewspaperController.newspaperForDate(path, day, month, year)
GET        /$path<theguardian|theobserver>/$year<\d\d\d\d>/$month<\w\w\w>/$day<\d\d>/all    controllers.NewspaperController.allOn(path, day, month, year)

# Atoms
POST       /atom/quiz/:id/*path                                                 controllers.QuizController.submit(id, path)

GET        /$path<.+/\d\d\d\d/\w\w\w/\d\d>                                      controllers.AllIndexController.on(path)
GET        /$path<.+>/latest                                                    controllers.LatestIndexController.latest(path)
GET        /$path<.+>/latest/email                                              controllers.LatestIndexController.latest(path)
GET        /$path<.+>/$year<\d\d\d\d>/$month<\w\w\w>/$day<\d\d>/all             controllers.AllIndexController.allOn(path, day, month, year)
GET        /$path<.+>/$year<\d\d\d\d>/$month<\w\w\w>/$day<\d\d>/altdate         controllers.AllIndexController.altDate(path, day, month, year)
GET        /$path<.+>/all                                                       controllers.AllIndexController.all(path)

# Sudokus
GET        /sudokus/:id                                                         controllers.SudokusController.render(id)

# Gallery paths
GET        /$path<[\w\d-]*(/[\w\d-]*)?/gallery/.*>/lightbox.json                controllers.GalleryController.lightboxJson(path)
GET        /$path<[\w\d-]*(/[\w\d-]*)?/gallery/.*>.json                         controllers.GalleryController.renderJson(path)
GET        /$path<[\w\d-]*(/[\w\d-]*)?/gallery/.*>                              controllers.GalleryController.render(path)

# Image Content paths
GET        /$path<[\w\d-]*(/[\w\d-]*)?/(cartoon|picture|graphic)/.*>.json       controllers.ImageContentController.renderJson(path)
GET        /$path<[\w\d-]*(/[\w\d-]*)?/(cartoon|picture|graphic)/.*>            controllers.ImageContentController.render(path)

# Audio and Video paths
GET        /$path<[\w\d-]*(/[\w\d-]*)?/(video|audio)/.*>/info.json              controllers.MediaController.renderInfoJson(path)
GET        /$path<[\w\d-]*(/[\w\d-]*)?/(video|audio)/.*>.json                   controllers.MediaController.renderJson(path)
GET        /$path<[\w\d-]*(/[\w\d-]*)?/(video|audio)/.*>                        controllers.MediaController.render(path)

# Interactive service worker
GET        /$path<[\w\d-]*(/[\w\d-]*)+>/$file<interactive(-service)?-worker.js>           controllers.InteractiveController.proxyInteractiveWebWorker(path, file)

# Interactive paths
GET        /$path<[\w\d-]*(/[\w\d-]*)?/(interactive|ng-interactive)/.*>.json    controllers.InteractiveController.renderInteractiveJson(path)
GET        /$path<[\w\d-]*(/[\w\d-]*)?/(interactive|ng-interactive)/.*>         controllers.InteractiveController.renderInteractive(path)

# Short urls with campaign codes
GET        /$shortCode<p/[\w]+>                                                 controllers.ShortUrlsController.redirectShortUrl(shortCode)
GET        /$shortCode<p/[\w]+>/:campaignCode                                   controllers.ShortUrlsController.fetchCampaignAndRedirectShortCode(shortCode, campaignCode)

# Index pages for tags
GET        /$path<[\w\d-]*(/[\w\d-]*)?(/[\w\d-]*)?>/trails.json                 controllers.IndexController.renderTrailsJson(path)
GET        /$path<[\w\d-]*(/[\w\d-]*)?(/[\w\d-]*)?>/trails                      controllers.IndexController.renderTrails(path)
GET        /$path<[\w\d-]*(/[\w\d-]*)?(/[\w\d-]*)?>.json                        controllers.IndexController.renderJson(path)
GET        /$path<[\w\d-]*(/[\w\d-]*)?(/[\w\d-]*)?>                             controllers.IndexController.render(path)

# Tag combiners
GET        /$leftSide<[^+]+>+*rightSide                                         controllers.IndexController.renderCombiner(leftSide, rightSide)

# Google site verification
GET        /google$account<[\w\d-]*>.html                                       controllers.SiteVerificationController.googleSiteVerify(account)<|MERGE_RESOLUTION|>--- conflicted
+++ resolved
@@ -43,14 +43,9 @@
 GET        /index/contributors/*contributor                                     controllers.TagIndexController.contributor(contributor)
 
 GET        /embed/video/*path                                                   controllers.EmbedController.render(path)
-<<<<<<< HEAD
 GET        /embed/atom/:atomType/:id                                            controllers.AtomPageController.render(atomType: String, id: String, isJsEnabled: Boolean = true)
 GET        /embed/atom/:atomType/:id/nojs                                       controllers.AtomPageController.render(atomType: String, id: String, isJsEnabled: Boolean = false)
-=======
-GET        /embed/atom/media/:id                                                controllers.MediaAtomEmbedController.render(id)
-GET        /embed/atom/story-questions/:id                                      controllers.StoryQuestionsAtomEmbedController.render(id)
-POST       /story-questions/answers/signup                                      controllers.StoryQuestionsAtomEmbedController.signup()
->>>>>>> b228e880
+POST       /story-questions/answers/signup                                      controllers.AtomPageController.signup()
 
 # Share counts
 GET        /sharecount/*path.json                                               controllers.ShareCountController.fetch(path)
