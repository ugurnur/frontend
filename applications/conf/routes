# Routes
# This file defines all application routes (Higher priority routes first)
# ~~~~

# For dev machines
GET         /assets/*path                                                       dev.DevAssetsController.at(path)

GET        /_healthcheck                                                        controllers.HealthCheck.healthCheck()

GET        /sitemaps/news.xml                                                   controllers.SiteMapController.renderNewsSiteMap()
GET        /sitemaps/video.xml                                                  controllers.SiteMapController.renderVideoSiteMap()

GET        /email-newsletters                                                   controllers.SignupPageController.renderNewslettersPage()

GET        /survey/:formName/show                                               controllers.SurveyPageController.renderFormStackSurvey(formName)
GET        /survey/thankyou                                                     controllers.SurveyPageController.thankYou()

GET        /surveys/*file                                                       controllers.Assets.at(path="/public/surveys", file)

# NOTE: Leave this as it is, otherwise we don't render /crosswords/series/prize, for example.
GET        /crosswords/$crosswordType<cryptic|quick|quiptic|prize|everyman|azed|special|genius|speedy|weekend>/:id.svg       controllers.CrosswordPageController.thumbnail(crosswordType: String, id: Int)
GET        /crosswords/$crosswordType<cryptic|quick|quiptic|prize|everyman|azed|special|genius|speedy|weekend>/:id           controllers.CrosswordPageController.crossword(crosswordType: String, id: Int)
GET        /crosswords/$crosswordType<cryptic|quick|quiptic|prize|everyman|special|genius|speedy|weekend>/:id/print          controllers.CrosswordPageController.printableCrossword(crosswordType: String, id: Int)
GET        /crosswords/accessible/$crosswordType<cryptic|quick|quiptic|prize|everyman|azed|special|genius|speedy|weekend>/:id     controllers.CrosswordPageController.accessibleCrossword(crosswordType: String, id: Int)

# Crosswords search
GET            /crosswords/search                                                                                                controllers.CrosswordSearchController.search()
GET            /crosswords/lookup                                                                                                controllers.CrosswordSearchController.lookup()

#Notifications Store
POST           /notification/store                                              controllers.NotificationsController.saveSubscription()
POST           /notification/delete                                             controllers.NotificationsController.deleteSubscription()

# Email paths
GET        /email/form/$emailType<article|footer|plain|plaindark|plaintone>/:listId       controllers.EmailSignupController.renderForm(emailType: String, listId: Int)
GET        /email/:result                                                       controllers.EmailSignupController.subscriptionResult(result: String)
POST       /email                                                               controllers.EmailSignupController.submit()
OPTIONS    /email                                                               controllers.EmailSignupController.options()

GET        /index/subjects                                                      controllers.TagIndexController.keywords()
GET        /index/subjects/*index                                               controllers.TagIndexController.keyword(index)
GET        /index/contributors                                                  controllers.TagIndexController.contributors()
GET        /index/contributors/*contributor                                     controllers.TagIndexController.contributor(contributor)

GET        /embed/video/*path                                                   controllers.EmbedController.render(path)
<<<<<<< HEAD
GET        /embed/atom/:atomType/:id                                            controllers.AtomPageController.render(atomType: String, id: String, isJsEnabled: Boolean = true)
GET        /embed/atom/:atomType/:id/nojs                                       controllers.AtomPageController.render(atomType: String, id: String, isJsEnabled: Boolean = false)
POST       /story-questions/answers/signup                                      controllers.AtomPageController.signup()
=======
GET        /embed/atom/media/:id                                                controllers.MediaAtomEmbedController.render(id)
GET        /embed/atom/story-questions/:id                                      controllers.StoryQuestionsAtomEmbedController.render(id)
POST       /story-questions/answers/signup                                      controllers.StoryQuestionsAtomEmbedController.signup()
OPTIONS    /story-questions/answers/signup                                      controllers.StoryQuestionsAtomEmbedController.options()

>>>>>>> 4289de63

# Share counts
GET        /sharecount/*path.json                                               controllers.ShareCountController.fetch(path)

# Preferences
GET        /preferences                                                         controllers.PreferencesController.indexPrefs()

# opt-in/out routes
GET        /opt/$choice<in|out|delete>/:feature                                 controllers.OptInController.handle(feature, choice)

# Web App paths
GET        /service-worker.js                                                   controllers.WebAppController.serviceWorker()
GET        /2015-06-24-manifest.json                                            controllers.WebAppController.manifest()

# Newspaper pages
GET        /theguardian                                                                     controllers.NewspaperController.latestGuardianNewspaper()
GET        /theobserver                                                                     controllers.NewspaperController.latestObserverNewspaper()
GET        /$path<theguardian|theobserver>/$year<\d\d\d\d>/$month<\w\w\w>/$day<\d\d>        controllers.NewspaperController.newspaperForDate(path, day, month, year)
GET        /$path<theguardian|theobserver>/$year<\d\d\d\d>/$month<\w\w\w>/$day<\d\d>/all    controllers.NewspaperController.allOn(path, day, month, year)

# Atoms
POST       /atom/quiz/:id/*path                                                 controllers.QuizController.submit(id, path)

GET        /$path<.+/\d\d\d\d/\w\w\w/\d\d>                                      controllers.AllIndexController.on(path)
GET        /$path<.+>/latest                                                    controllers.LatestIndexController.latest(path)
GET        /$path<.+>/latest/email                                              controllers.LatestIndexController.latest(path)
GET        /$path<.+>/$year<\d\d\d\d>/$month<\w\w\w>/$day<\d\d>/all             controllers.AllIndexController.allOn(path, day, month, year)
GET        /$path<.+>/$year<\d\d\d\d>/$month<\w\w\w>/$day<\d\d>/altdate         controllers.AllIndexController.altDate(path, day, month, year)
GET        /$path<.+>/all                                                       controllers.AllIndexController.all(path)

# Sudokus
GET        /sudokus/:id                                                         controllers.SudokusController.render(id)

# Gallery paths
GET        /$path<[\w\d-]*(/[\w\d-]*)?/gallery/.*>/lightbox.json                controllers.GalleryController.lightboxJson(path)
GET        /$path<[\w\d-]*(/[\w\d-]*)?/gallery/.*>.json                         controllers.GalleryController.renderJson(path)
GET        /$path<[\w\d-]*(/[\w\d-]*)?/gallery/.*>                              controllers.GalleryController.render(path)

# Image Content paths
GET        /$path<[\w\d-]*(/[\w\d-]*)?/(cartoon|picture|graphic)/.*>.json       controllers.ImageContentController.renderJson(path)
GET        /$path<[\w\d-]*(/[\w\d-]*)?/(cartoon|picture|graphic)/.*>            controllers.ImageContentController.render(path)

# Audio and Video paths
GET        /$path<[\w\d-]*(/[\w\d-]*)?/(video|audio)/.*>/info.json              controllers.MediaController.renderInfoJson(path)
GET        /$path<[\w\d-]*(/[\w\d-]*)?/(video|audio)/.*>.json                   controllers.MediaController.renderJson(path)
GET        /$path<[\w\d-]*(/[\w\d-]*)?/(video|audio)/.*>                        controllers.MediaController.render(path)

# Interactive service worker
GET        /$path<[\w\d-]*(/[\w\d-]*)+>/$file<interactive(-service)?-worker.js>           controllers.InteractiveController.proxyInteractiveWebWorker(path, file)

# Interactive paths
GET        /$path<[\w\d-]*(/[\w\d-]*)?/(interactive|ng-interactive)/.*>.json    controllers.InteractiveController.renderInteractiveJson(path)
GET        /$path<[\w\d-]*(/[\w\d-]*)?/(interactive|ng-interactive)/.*>         controllers.InteractiveController.renderInteractive(path)

# Short urls with campaign codes
GET        /$shortCode<p/[\w]+>                                                 controllers.ShortUrlsController.redirectShortUrl(shortCode)
GET        /$shortCode<p/[\w]+>/:campaignCode                                   controllers.ShortUrlsController.fetchCampaignAndRedirectShortCode(shortCode, campaignCode)

# Index pages for tags
GET        /$path<[\w\d-]*(/[\w\d-]*)?(/[\w\d-]*)?>/trails.json                 controllers.IndexController.renderTrailsJson(path)
GET        /$path<[\w\d-]*(/[\w\d-]*)?(/[\w\d-]*)?>/trails                      controllers.IndexController.renderTrails(path)
GET        /$path<[\w\d-]*(/[\w\d-]*)?(/[\w\d-]*)?>.json                        controllers.IndexController.renderJson(path)
GET        /$path<[\w\d-]*(/[\w\d-]*)?(/[\w\d-]*)?>                             controllers.IndexController.render(path)

# Tag combiners
GET        /$leftSide<[^+]+>+*rightSide                                         controllers.IndexController.renderCombiner(leftSide, rightSide)

# Google site verification
GET        /google$account<[\w\d-]*>.html                                       controllers.SiteVerificationController.googleSiteVerify(account)<|MERGE_RESOLUTION|>--- conflicted
+++ resolved
@@ -43,17 +43,10 @@
 GET        /index/contributors/*contributor                                     controllers.TagIndexController.contributor(contributor)
 
 GET        /embed/video/*path                                                   controllers.EmbedController.render(path)
-<<<<<<< HEAD
 GET        /embed/atom/:atomType/:id                                            controllers.AtomPageController.render(atomType: String, id: String, isJsEnabled: Boolean = true)
 GET        /embed/atom/:atomType/:id/nojs                                       controllers.AtomPageController.render(atomType: String, id: String, isJsEnabled: Boolean = false)
 POST       /story-questions/answers/signup                                      controllers.AtomPageController.signup()
-=======
-GET        /embed/atom/media/:id                                                controllers.MediaAtomEmbedController.render(id)
-GET        /embed/atom/story-questions/:id                                      controllers.StoryQuestionsAtomEmbedController.render(id)
-POST       /story-questions/answers/signup                                      controllers.StoryQuestionsAtomEmbedController.signup()
-OPTIONS    /story-questions/answers/signup                                      controllers.StoryQuestionsAtomEmbedController.options()
-
->>>>>>> 4289de63
+OPTIONS    /story-questions/answers/signup                                      controllers.AtomPageController.options()
 
 # Share counts
 GET        /sharecount/*path.json                                               controllers.ShareCountController.fetch(path)
