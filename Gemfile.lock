--- conflicted
+++ resolved
@@ -5,28 +5,17 @@
       redcarpet (>= 2.2, < 4.0)
       rouge (>= 1.5)
     rainbow (2.0.0)
-<<<<<<< HEAD
     redcarpet (3.1.2)
     rouge (1.6.1)
-    sass (3.3.11)
-    scss-lint (0.25.1)
-=======
     sass (3.3.14)
     scss-lint (0.26.2)
->>>>>>> e4bfb03a
       rainbow (~> 2.0)
       sass (~> 3.3.0, >= 3.3.7)
 
 PLATFORMS
-  java
   ruby
 
 DEPENDENCIES
-<<<<<<< HEAD
   hologram (= 1.2.0)
-  sass (~> 3.3.7)
-  scss-lint (= 0.25.1)
-=======
   sass (~> 3.3.14)
-  scss-lint (= 0.26.2)
->>>>>>> e4bfb03a
+  scss-lint (= 0.26.2)