--- conflicted
+++ resolved
@@ -29,29 +29,4 @@
 
     </article>
 
-<<<<<<< HEAD
-    @fragments.social(interactive)
-
-    @if(DiscussionSwitch.isSwitchedOn && interactive.isCommentable) {
-        <div class="article__discussion article-body"></div>
-        <div class="d-show-cta-wrapper">    
-            <a class="d-show-cta js-show-discussion js-top" href="@LinkTo{/discussion@interactive.shortUrlId}"
-               data-is-ajax data-link-name="View all comments">
-                View all comments <span class="d-commentcount speech-bubble"><span class="js-commentcount__number"></span></span>
-            </a>
-        </div>
-    }
-</div>
-
-@if(storyPackage.nonEmpty) {
-    <aside role="complementary">
-        @fragments.relatedTrails(storyPackage, heading = "More on this story", visibleTrails = 5)
-    </aside>
-} else {
-    <aside class="js-related" role="complementary"></aside>
-}
-
-<div   class="js-popular" role="complementary"></div>
-=======
-</div>
->>>>>>> 48d62b5c
+</div>