package model.diagnostics.analytics

import java.util.concurrent.atomic.AtomicLong

import common.Logging
import conf.Switches

object Metric extends Logging {

  case class CountMetric(name: String) {
    val count = new AtomicLong(0)
  }

  lazy val namespace = "Diagnostics"

  lazy val metrics = Map(

    // page views
    ("pv", CountMetric("kpis-page-views")),            // raw page views - simple <img> in body, no javascript involved
    ("pva", CountMetric("kpis-analytics-page-views")), // page view fires after analytics

    ("ads-blocked", CountMetric("ads-blocked")),
    ("ad-render", CountMetric("first-ad-rendered")),
    ("ad-render-article", CountMetric("first-ad-rendered-article")),
<<<<<<< HEAD
=======
    ("ad-wrapper", CountMetric("dfp-served-ad")),
>>>>>>> b27dde1a

    // error pages
    ("50x", CountMetric("kpis-user-50x")),             // beacon on the 50x page that tells us that real users are getting 500 errors
    ("404", CountMetric("kpis-user-404")),             // beacon on the 404 page that tells us that real users are getting 404 not found

    // video
    ("video-tech-flash", CountMetric("video-tech-flash")),
    ("video-tech-html5", CountMetric("video-tech-html5")),

    ("sm-page-view", CountMetric("sm-page-view")),
    ("sm-interaction-on-same-page", CountMetric("sm-interaction-on-same-page")),
    ("sm-another-guardian-page", CountMetric("sm-another-guardian-page")),
    ("sm-clicked-related-content", CountMetric("sm-clicked-related-content")),
    ("sm-clicked-series-component", CountMetric("sm-clicked-series-component")),
    ("sm-clicked-most-popular-component", CountMetric("sm-clicked-most-popular-component")),

    ("ipad-old-start", CountMetric(s"ipad-old-start")),
    ("ipad-old-after-5", CountMetric(s"ipad-old-after-5")),
    ("ipad-2orMini-start", CountMetric(s"ipad-2orMini-start")),
    ("ipad-2orMini-after-5", CountMetric(s"ipad-2orMini-after-5")),

    ("tech-feedback", CountMetric("tech-feedback"))
  ) ++ iPhoneMetrics

  lazy val techFeedback = Switches.FeedbackLink // remove tech-feedback metric when this switch is removed.


  private val iPhoneMetrics: Seq[(String, CountMetric)] = Seq(4, 6).flatMap( model =>
    Seq(
      s"iphone-$model-start" -> CountMetric(s"iphone-$model-start"),
      s"iphone-$model-after-5" -> CountMetric(s"iphone-$model-after-5")
    )
  )

  //just here so that when you delete this you see this comment and delete the 'iphone' metrics above
  private lazy val deleteIphoneMetrics = conf.Switches.IphoneConfidence.isSwitchedOn
}<|MERGE_RESOLUTION|>--- conflicted
+++ resolved
@@ -22,10 +22,7 @@
     ("ads-blocked", CountMetric("ads-blocked")),
     ("ad-render", CountMetric("first-ad-rendered")),
     ("ad-render-article", CountMetric("first-ad-rendered-article")),
-<<<<<<< HEAD
-=======
     ("ad-wrapper", CountMetric("dfp-served-ad")),
->>>>>>> b27dde1a
 
     // error pages
     ("50x", CountMetric("kpis-user-50x")),             // beacon on the 50x page that tells us that real users are getting 500 errors
