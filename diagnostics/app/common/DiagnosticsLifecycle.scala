package common

import play.api.GlobalSettings
<<<<<<< HEAD
=======
import play.api.mvc.{Handler, RequestHeader}
import conf.Switches
>>>>>>> b55eff48

trait DiagnosticsLifecycle extends GlobalSettings with Logging {

  private def scheduleJobs() {
    Jobs.schedule("DiagnosticsLoadJob", "0 * * * * ?") {
      model.diagnostics.alpha.LoadJob.run()
      model.diagnostics.javascript.LoadJob.run()
      model.diagnostics.viewability.LoadJob.run()
      model.diagnostics.abtests.UploadJob.run()
      model.diagnostics.viewability.CountUploadJob.run()
    }
  }

  private def descheduleJobs() {
    Jobs.deschedule("DiagnosticsLoadJob")
  }

  override def onStart(app: play.api.Application) {
    super.onStart(app)
    descheduleJobs()
    scheduleJobs()
  }

  override def onStop(app: play.api.Application) {
    descheduleJobs()
    super.onStop(app)
  }

  override def onRouteRequest(request: RequestHeader): Option[Handler] = {
    if(Switches.BeaconRequestLogging.isSwitchedOn) {
      log.info(RequestLog(request))
    }
    super.onRouteRequest(request)
  }
}<|MERGE_RESOLUTION|>--- conflicted
+++ resolved
@@ -1,11 +1,8 @@
 package common
 
 import play.api.GlobalSettings
-<<<<<<< HEAD
-=======
 import play.api.mvc.{Handler, RequestHeader}
 import conf.Switches
->>>>>>> b55eff48
 
 trait DiagnosticsLifecycle extends GlobalSettings with Logging {
 
