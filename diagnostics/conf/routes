# Routes
# This file defines all application routes (Higher priority routes first)
# ~~~~

# For dev machines
GET        /                           controllers.Application.front

GET        /js.gif                     controllers.DiagnosticsController.js
GET        /px.gif                     controllers.DiagnosticsController.px
GET        /ab.gif                     controllers.DiagnosticsController.ab
GET        /ad.gif                     controllers.DiagnosticsController.ads(Top: Option[Int] ?= None, Bottom: Option[Int] ?= None, Inline: Option[Int] ?= None, MPU: Option[Int] ?= None, first: Option[Int] ?= None, layout: Option[String] ?= None, variant: Option[String], id: Option[String])

<<<<<<< HEAD
GET        /count/$path<.+>.gif        controllers.CountController.render(path)
=======
GET        /count/$path<.+>.gif        controllers.CountController.render(path)

GET        /robots.txt                 controllers.Assets.at(path="/public", file="robots.txt")
>>>>>>> b55eff48
<|MERGE_RESOLUTION|>--- conflicted
+++ resolved
@@ -10,10 +10,6 @@
 GET        /ab.gif                     controllers.DiagnosticsController.ab
 GET        /ad.gif                     controllers.DiagnosticsController.ads(Top: Option[Int] ?= None, Bottom: Option[Int] ?= None, Inline: Option[Int] ?= None, MPU: Option[Int] ?= None, first: Option[Int] ?= None, layout: Option[String] ?= None, variant: Option[String], id: Option[String])
 
-<<<<<<< HEAD
-GET        /count/$path<.+>.gif        controllers.CountController.render(path)
-=======
 GET        /count/$path<.+>.gif        controllers.CountController.render(path)
 
-GET        /robots.txt                 controllers.Assets.at(path="/public", file="robots.txt")
->>>>>>> b55eff48
+GET        /robots.txt                 controllers.Assets.at(path="/public", file="robots.txt")