#!/bin/bash

set -o xtrace
set -o nounset
set -o errexit

export PATH=dev/gems/bin:$PATH

bundle install --binstubs dev/gems/bin --path dev/gems
<<<<<<< HEAD
./nave.sh use 0.10.24
npm install
=======
npm install --loglevel verbose
>>>>>>> 5b8a2528

grunt "$@"<|MERGE_RESOLUTION|>--- conflicted
+++ resolved
@@ -7,11 +7,8 @@
 export PATH=dev/gems/bin:$PATH
 
 bundle install --binstubs dev/gems/bin --path dev/gems
-<<<<<<< HEAD
+
 ./nave.sh use 0.10.24
-npm install
-=======
 npm install --loglevel verbose
->>>>>>> 5b8a2528
 
 grunt "$@"