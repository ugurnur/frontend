--- conflicted
+++ resolved
@@ -136,11 +136,7 @@
 
     console.log('writing to %s', configFilePath);
 
-<<<<<<< HEAD
-    return new Promise(function (reject, resolve) {
-=======
-    return new Promise(function (resolve, reject) {
->>>>>>> c206a11b
+    return new Promise(function (resolve, reject) {
         fs.writeFile(configFilePath, configFileData, function (e) {
             if (e) {
                 reject(e);
